name: PyTest

on:
  pull_request:
  push:
    branches: [main]

env:
  PY_COLORS: 1
  PYTEST_ADDOPTS: "--numprocesses=logical"

jobs:
  pytest-39:
    strategy:
      matrix:
        python-version: ["3.9"]
        os: [windows-latest, ubuntu-latest]
    runs-on: ${{ matrix.os }}
    steps:
      - uses: actions/checkout@v5
      - uses: actions/setup-python@v6
        with:
          python-version: ${{ matrix.python-version }}
      - name: Install uv
        uses: astral-sh/setup-uv@v6
        with:
          enable-cache: "true"
          cache-suffix: pytest-39-${{ matrix.python-version }}
          cache-dependency-glob: "pyproject.toml"
      - name: install-reqs
        run: uv pip install -e ".[pandas,polars,pyarrow]" --group tests --system
      - name: show-deps
        run: uv pip freeze
      - name: Run pytest
        run: pytest tests --cov=narwhals --cov=tests --cov-fail-under=75 --constructors=pandas,pyarrow,polars[eager],polars[lazy]
      - name: install-test-plugin
        run: uv pip install -e tests/test_plugin --system  

  pytest-windows:
    strategy:
      matrix:
        python-version: ["3.10", "3.12"]
        os: [windows-latest]
    runs-on: ${{ matrix.os }}
    steps:
      - uses: actions/checkout@v5
      - uses: actions/setup-python@v6
        with:
          python-version: ${{ matrix.python-version }}
      - name: Install uv
        uses: astral-sh/setup-uv@v6
        with:
          enable-cache: "true"
          cache-suffix: pytest-windows-${{ matrix.python-version }}
          cache-dependency-glob: "pyproject.toml"
      - name: install-reqs
<<<<<<< HEAD
        # we are not testing pyspark on Windows here because it is very slow
        run: uv pip install -e ".[dask, modin, ibis]" --group core-tests --group extra --system
      - name: install-test-plugin
        run: uv pip install -e tests/test_plugin --system
=======
        # we are not testing pyspark, modin, or dask on Windows here because nobody got time for that
        run: uv pip install -e ".[ibis]" --group core-tests --group extra --system
>>>>>>> 48a4900e
      - name: show-deps
        run: uv pip freeze
      - name: Run pytest
        run: |
          pytest tests --cov=narwhals --cov=tests --runslow --cov-fail-under=95 --constructors=pandas,pandas[nullable],pandas[pyarrow],pyarrow,polars[eager],polars[lazy],duckdb,sqlframe,ibis --durations=30

  pytest-full-coverage:
    strategy:
      matrix:
        python-version: ["3.11", "3.13"]
        os: [ubuntu-latest]
        include:
          - python-version: "3.11"
            polars_streaming: true
    runs-on: ${{ matrix.os }}
    env:
      NARWHALS_POLARS_NEW_STREAMING: ${{ matrix.polars_streaming == true }}
    steps:
      - uses: actions/checkout@v5
      - uses: actions/setup-python@v6
        with:
          python-version: ${{ matrix.python-version }}
      - name: Install uv
        uses: astral-sh/setup-uv@v6
        with:
          enable-cache: "true"
          cache-suffix: pytest-full-coverage-${{ matrix.python-version }}
          cache-dependency-glob: "pyproject.toml"
      - name: install-reqs
        run: uv pip install -e ".[dask, modin, ibis]" --group core-tests --group extra --system
      - name: install-test-plugin
        run: uv pip install -e tests/test_plugin --system
      - name: show-deps
        run: uv pip freeze
      - name: Run pytest
        run: pytest tests --cov=narwhals --cov=tests --cov-fail-under=100 --runslow --constructors=pandas,pandas[nullable],pandas[pyarrow],pyarrow,modin[pyarrow],polars[eager],polars[lazy],dask,duckdb,sqlframe,ibis --durations=30
      - name: Run doctests
        # reprs differ between versions, so we only run doctests on the latest Python
        if: matrix.python-version == '3.13'
        run: pytest narwhals/*.py --doctest-modules

  # Test against smaller dependency set, used e.g. on Gentoo.
  pytest-narrower-dependencies:
    strategy:
      matrix:
        python-version: ["3.13"]
        os: [ubuntu-latest]
    runs-on: ${{ matrix.os }}
    steps:
      - uses: actions/checkout@v5
      - uses: actions/setup-python@v6
        with:
          python-version: ${{ matrix.python-version }}
      - name: Install uv
        uses: astral-sh/setup-uv@v6
        with:
          enable-cache: "true"
          cache-suffix: pytest-narrower-deps-${{ matrix.python-version }}
          cache-dependency-glob: "pyproject.toml"
      - name: install-reqs
        run: uv pip install -e ".[pandas]" --group tests --system
      - name: show-deps
        run: uv pip freeze
      - name: Run pytest
        run: pytest tests --runslow --constructors=pandas,pandas[nullable]
      - name: install-more-reqs
        run: uv pip install -U pyarrow --system
      - name: show-deps
        run: uv pip freeze
      - name: Run pytest
        run: pytest tests --runslow --constructors=pandas[pyarrow],pyarrow

  python-314:
    strategy:
      matrix:
        python-version: ["3.14"]
        os: [ubuntu-latest]
    runs-on: ${{ matrix.os }}
    steps:
      - uses: actions/checkout@v5
      - uses: actions/setup-python@v6
        with:
          python-version: ${{ matrix.python-version }}
      - name: Install uv
        uses: astral-sh/setup-uv@v6
        with:
          enable-cache: "true"
          cache-suffix: python-314-${{ matrix.python-version }}
          cache-dependency-glob: "pyproject.toml"
      - name: install pyarrow nightly
        run: |
          uv pip uninstall pyarrow --system
          uv pip install -i https://pypi.anaconda.org/scientific-python-nightly-wheels/simple pyarrow -U --system
      - name: install-reqs
        # Use `--pre` as duckdb stable not compatible with 3.14
        run: uv pip install -e . --group tests --pre pandas polars duckdb sqlframe  --system
      - name: show-deps
        run: uv pip freeze
      - name: Run pytest
        run: pytest tests --cov=narwhals --cov=tests --runslow --durations=30 --constructors=pandas,pandas[nullable],pandas[pyarrow],pyarrow,polars[eager],polars[lazy],duckdb,sqlframe --cov-fail-under=50

  python-314t:
    strategy:
      matrix:
        python-version: ["3.14t"]
        os: [ubuntu-latest]
    runs-on: ${{ matrix.os }}
    env:
        PYTHON_GIL: 0
    steps:
      - uses: actions/checkout@v5
      - uses: actions/setup-python@v6
        with:
          python-version: ${{ matrix.python-version }}
      - name: Install uv
        uses: astral-sh/setup-uv@v6
        with:
          enable-cache: "true"
          cache-suffix: python-314t-${{ matrix.python-version }}
          cache-dependency-glob: "pyproject.toml"
      - name: install pyarrow nightly
        run: |
          uv pip uninstall pyarrow --system
          uv pip install -i https://pypi.anaconda.org/scientific-python-nightly-wheels/simple pyarrow -U --system
      - name: install-reqs
        run: uv pip install -e . --group tests --pre pandas --system
      - name: show-deps
        run: uv pip freeze
      - name: Run pytest
        run: pytest tests --cov=narwhals --cov=tests --runslow --durations=30 --constructors=pandas,pandas[nullable],pandas[pyarrow],pyarrow --cov-fail-under=50<|MERGE_RESOLUTION|>--- conflicted
+++ resolved
@@ -54,15 +54,10 @@
           cache-suffix: pytest-windows-${{ matrix.python-version }}
           cache-dependency-glob: "pyproject.toml"
       - name: install-reqs
-<<<<<<< HEAD
-        # we are not testing pyspark on Windows here because it is very slow
-        run: uv pip install -e ".[dask, modin, ibis]" --group core-tests --group extra --system
+        # we are not testing pyspark, modin, or dask on Windows here because nobody got time for that
+        run: uv pip install -e ".[ibis]" --group core-tests --group extra --system
       - name: install-test-plugin
         run: uv pip install -e tests/test_plugin --system
-=======
-        # we are not testing pyspark, modin, or dask on Windows here because nobody got time for that
-        run: uv pip install -e ".[ibis]" --group core-tests --group extra --system
->>>>>>> 48a4900e
       - name: show-deps
         run: uv pip freeze
       - name: Run pytest
