name: Test Downstream Libraries - Fast

on:
  pull_request:
  push:
    branches: [main]

env:
  PY_COLORS: 1

jobs:
  altair:
    strategy:
      matrix:
        python-version: ["3.12"]
        os: [ubuntu-latest]

    runs-on: ${{ matrix.os }}
    steps:
      - uses: actions/checkout@v4
      - uses: actions/setup-python@v5
        with:
          python-version: ${{ matrix.python-version }}
      - name: Install uv
        uses: astral-sh/setup-uv@v6
        with:
          enable-cache: "true"
          cache-suffix: ${{ matrix.python-version }}
          cache-dependency-glob: "pyproject.toml"
      - name: clone-altair
        run: |
          git clone https://github.com/vega/altair.git --depth=1
          cd altair
          git log
      - name: install-basics
        run: uv pip install --upgrade tox virtualenv setuptools --system
      - name: install-altair-dev
        run: |
          cd altair
          uv pip install -e ".[dev, all]" --system
      - name: install-narwhals-dev
        run: |
          uv pip uninstall narwhals --system
          uv pip install -e . --system
      - name: show-deps
        run: uv pip freeze
      - name: Run pytest
        run: |
          cd altair
          pytest tests
      - name: Run mypy
        run: |
          cd altair
          mypy altair tests

  marimo:
    strategy:
      matrix:
        python-version: ["3.12"]
        os: [ubuntu-latest]
        dependencies: ["core,optional"]

    runs-on: ${{ matrix.os }}
    steps:
      - uses: actions/checkout@v4
      - uses: actions/setup-python@v5
        with:
          python-version: ${{ matrix.python-version }}
      - name: Install uv
        uses: astral-sh/setup-uv@v6
        with:
          enable-cache: "true"
          cache-suffix: ${{ matrix.python-version }}
          cache-dependency-glob: "pyproject.toml"
      - name: clone-marimo
        run: |
          git clone https://github.com/marimo-team/marimo.git --depth=1
          cd marimo
          uv venv -p 3.12
          git log
      - name: install-basics
        run: uv pip install --upgrade tox virtualenv setuptools hatch --system
      - name: install-marimo-dev
        run: |
          cd marimo
          . .venv/bin/activate
          # temporary to get CI green
          uv pip install "panel<1.6.1"
          uv pip install -e ".[dev]"
          which python
      - name: install-narwhals-dev
        run: |
          cd marimo
          . .venv/bin/activate
          uv pip uninstall narwhals
          uv pip install -e ./..
      - name: show-deps
        run: |
          cd marimo
          . .venv/bin/activate
          uv pip freeze
      - name: Create assets directory, copy over index.html
        continue-on-error: true
        run: |
          mkdir -p marimo/marimo/_static/assets
          cp marimo/frontend/index.html marimo/marimo/_static/index.html
          cp marimo/frontend/public/favicon.ico marimo/marimo/_static/favicon.ico
      - name: Run tests with full dependencies
        if: ${{ matrix.dependencies == 'core,optional' }}
        run: |
          cd marimo
          . .venv/bin/activate
          # make sure that we use the .venv when running tests, so that
          # the local narwhals install is picked up
          sed -i '/^\[tool.hatch.envs.default\]/a path = ".venv"' pyproject.toml
          hatch run python -c "import narwhals; print(narwhals.__file__)"
          hatch run +py=${{ matrix.python-version }} test-optional:test-narwhals
        timeout-minutes: 15

  scikit-lego:
    strategy:
      matrix:
        python-version: ["3.11"]
        os: [ubuntu-latest]

    runs-on: ${{ matrix.os }}
    steps:
      - uses: actions/checkout@v4
      - uses: actions/setup-python@v5
        with:
          python-version: ${{ matrix.python-version }}
      - name: Install uv
        uses: astral-sh/setup-uv@v6
        with:
          enable-cache: "true"
          cache-suffix: ${{ matrix.python-version }}
          cache-dependency-glob: "pyproject.toml"
      - name: clone-scikit-lego
        run: git clone https://github.com/koaning/scikit-lego.git --depth 1
      - name: install-basics
        run: uv pip install --upgrade tox virtualenv setuptools --system
      - name: install-scikit-lego-dev
        run: |
          cd scikit-lego
          uv pip install -e ".[test]" --system
      - name: install-narwhals-dev
        run: |
          uv pip uninstall narwhals --system
          uv pip install -e . --system
      - name: show-deps
        run: uv pip freeze
      - name: Run pytest
        run: |
          cd scikit-lego
          pytest -n auto --disable-warnings --cov=sklego -m "not cvxpy and not formulaic and not umap"

  shiny:
    strategy:
      matrix:
        python-version: ["3.12"]
        os: [ubuntu-latest]

    runs-on: ${{ matrix.os }}
    steps:
      - uses: actions/checkout@v4
      - uses: actions/setup-python@v5
        with:
          python-version: ${{ matrix.python-version }}
      - name: Install uv
        uses: astral-sh/setup-uv@v6
        with:
          enable-cache: "true"
          cache-suffix: ${{ matrix.python-version }}
          cache-dependency-glob: "pyproject.toml"
      - name: clone-shiny
        run: |
          git clone https://github.com/posit-dev/py-shiny.git
          cd py-shiny
          git log
      - name: install-basics
        run: uv pip install --upgrade tox virtualenv setuptools --system
      - name: install-shiny-dev
        env:
          UV_SYSTEM_PYTHON: 1
        run: |
          cd py-shiny
          make narwhals-install-shiny
      - name: install-narwhals-dev
        run: |
          uv pip uninstall narwhals --system
          uv pip install -e . --system
      - name: show-deps
        run: uv pip freeze
      - name: Run `make narwhals-test-integration`
        run: |
          cd py-shiny
          # Isort seems to behave slightly differently in CI
          # so we ignore its output
          make format -s
          make narwhals-test-integration

  tea-tasting:
    strategy:
      matrix:
        python-version: ["3.12"]
        os: [ubuntu-latest]
    runs-on: ${{ matrix.os }}
    steps:
      - uses: actions/checkout@v4
      - uses: actions/setup-python@v5
        with:
          python-version: ${{ matrix.python-version }}
      - name: clone-tea-tasting
        run: |
          git clone https://github.com/e10v/tea-tasting.git --depth=1
          cd tea-tasting
          git log
      - name: install-uv
        uses: astral-sh/setup-uv@v6
        with:
          enable-cache: true
          cache-suffix: ${{ matrix.python-version }}
          cache-dependency-glob: "pyproject.toml"
          python-version: ${{ matrix.python-version }}
      - name: install-tea-tasting-test
        run: |
          cd tea-tasting
          uv sync --group test
      - name: install-narwhals-dev
        run: |
          cd tea-tasting
          uv pip uninstall narwhals
          uv pip install -e ./..
      - name: show-deps
        run: |
          cd tea-tasting
          uv pip freeze
      - name: run-pytest
        run: |
          cd tea-tasting
          # empty pytest.ini to avoid pytest using narwhals configs
          touch pytest.ini
          uv run --no-sync pytest tests

  tubular:
    strategy:
      matrix:
        python-version: ["3.12"]
        os: [ubuntu-latest]

    runs-on: ${{ matrix.os }}
    steps:
      - uses: actions/checkout@v4
      - uses: actions/setup-python@v5
        with:
          python-version: ${{ matrix.python-version }}
      - name: Install uv
        uses: astral-sh/setup-uv@v6
        with:
          enable-cache: "true"
          cache-suffix: ${{ matrix.python-version }}
          cache-dependency-glob: "pyproject.toml"
      - name: clone-tubular
        run: |
          git clone https://github.com/lvgig/tubular --depth=1
          cd tubular
          git log
      - name: install-basics
        run: uv pip install --upgrade tox virtualenv setuptools pytest-env --system
      - name: install-tubular-dev
        run: |
          cd tubular
          uv pip install -e ".[dev]" --system
      - name: install-narwhals-dev
        run: |
          uv pip uninstall narwhals --system
          uv pip install -e . --system
          # temporary pin to get CI green
<<<<<<< HEAD
          uv pip install "polars<1.30"
=======
          uv pip install "polars<1.30" --system
>>>>>>> e2b644bb
      - name: show-deps
        run: uv pip freeze
      - name: Run pytest
        run: |
          cd tubular
          pytest tests --config-file=pyproject.toml

  plotly:
    strategy:
      matrix:
        python-version: ["3.12"]
        os: [ubuntu-latest]

    runs-on: ${{ matrix.os }}
    steps:
      - uses: actions/checkout@v4
      - uses: actions/setup-python@v5
        with:
          python-version: ${{ matrix.python-version }}
      - name: Install uv
        uses: astral-sh/setup-uv@v6
        with:
          enable-cache: "true"
          cache-suffix: ${{ matrix.python-version }}
          cache-dependency-glob: "pyproject.toml"
      - name: clone-plotly
        run: |
          git clone https://github.com/plotly/plotly.py --depth=1
          cd plotly.py
          git log
      - name: install-basics
        run: uv pip install --upgrade tox virtualenv setuptools --system
      - name: install-deps
        run: |
          cd plotly.py
          uv pip install -r test_requirements/requirements_core.txt -r test_requirements/requirements_optional.txt --system
          uv pip install -e . --system
      - name: install-narwhals-dev
        run: |
          uv pip uninstall narwhals --system
          uv pip install -e . --system
      - name: show-deps
        run: uv pip freeze
      - name: Run pytest on plotly express
        run: |
          cd plotly.py
          pytest tests/test_optional/test_px

  hierarchicalforecast:
    strategy:
      matrix:
        python-version: ["3.12"]
        os: [ubuntu-latest]

    runs-on: ${{ matrix.os }}
    steps:
      - uses: actions/checkout@v4
      - uses: actions/setup-python@v5
        with:
          python-version: ${{ matrix.python-version }}
      - name: Install uv
        uses: astral-sh/setup-uv@v6
        with:
          enable-cache: "true"
          cache-suffix: ${{ matrix.python-version }}
          cache-dependency-glob: "pyproject.toml"
      - name: clone-hierarchicalforecast
        run: |
          git clone https://github.com/Nixtla/hierarchicalforecast --depth=1
          cd hierarchicalforecast
          git log
      - name: install-basics
        run: uv pip install --upgrade tox virtualenv setuptools --system
      - name: install-deps
        run: |
          cd hierarchicalforecast
          uv pip install --system ".[dev]"
      - name: install-narwhals-dev
        run: |
          uv pip uninstall narwhals --system
          uv pip install -e . --system
      - name: show-deps
        run: uv pip freeze
      - name: Run tests
        run: |
          cd hierarchicalforecast
          nbdev_test --do_print --timing --n_workers 0

  formulaic:
    strategy:
      matrix:
        python-version: ["3.12"]
        os: [ubuntu-latest]

    runs-on: ${{ matrix.os }}
    steps:
      - uses: actions/checkout@v4
      - uses: actions/setup-python@v5
        with:
          python-version: ${{ matrix.python-version }}
      - name: Install uv
        uses: astral-sh/setup-uv@v6
        with:
          enable-cache: "true"
          cache-suffix: ${{ matrix.python-version }}
          cache-dependency-glob: "pyproject.toml"
      - name: clone-formulaic
        run: |
          git clone https://github.com/matthewwardrop/formulaic.git --depth=1
          cd formulaic
          git log
      - name: create-hatch-env
        run: |
          cd formulaic
          uv pip install hatch hatch-vcs --system
      - name: install-formulaic-dev
        run: |
          cd formulaic
          hatch run uv pip install -e ".[arrow,calculus]"
      - name: install-narwhals-dev
        run: |
          cd formulaic
          hatch run uv pip uninstall narwhals
          hatch run uv pip install -e ./..
      - name: show-deps
        run: hatch run uv pip freeze
      - name: run test
        run: |
          cd formulaic
          hatch run tests --config-file=pyproject.toml

  pointblank:
    strategy:
      matrix:
        python-version: ["3.12"]
        os: [ubuntu-latest]
    runs-on: ${{ matrix.os }}
    steps:
      - uses: actions/checkout@v4
      - uses: actions/setup-python@v5
        with:
          python-version: ${{ matrix.python-version }}
      - name: Install uv
        uses: astral-sh/setup-uv@v6
        with:
          enable-cache: "true"
          cache-suffix: ${{ matrix.python-version }}
          cache-dependency-glob: "pyproject.toml"
      - name: clone-pointblank
        run: |
          git clone https://github.com/posit-dev/pointblank.git --depth=1
          cd pointblank
          git log
      - name: install-basics
        run: uv pip install --upgrade tox virtualenv setuptools --system
      - name: install-deps
        run: |
          cd pointblank
          uv pip install . --group dev --system
          uv pip install pytest pytest-cov pytest-snapshot pandas polars "ibis-framework[duckdb,mysql,postgres,sqlite]>=9.5.0" chatlas shiny --system
      - name: install-narwhals-dev
        run: |
          uv pip uninstall narwhals --system
          uv pip install -e . --system
      - name: show-deps
        run: uv pip freeze
      - name: Run tests
        run: |
          cd pointblank
          make test

  validoopsie:
    strategy:
      matrix:
        python-version: ["3.9", "3.12"] # 3.9 and 3.12 are enough to cover all the tests
        os: ["ubuntu-latest"]
    runs-on: ${{ matrix.os }}
    steps:
      - uses: actions/checkout@v4
      - uses: actions/setup-python@v5
        with:
          python-version: ${{ matrix.python-version }}
      - name: Install uv
        uses: astral-sh/setup-uv@v6
        with:
          enable-cache: "true"
          cache-suffix: ${{ matrix.python-version }}
          cache-dependency-glob: "pyproject.toml"
      - name: clone-validoopsie
        run: |
          git clone https://github.com/akmalsoliev/Validoopsie.git --depth=1 validoopsie
          cd validoopsie
          git log
      - name: install-validoopsie-dev
        run: |
          cd validoopsie
          uv sync --dev
      - name: install-narwhals-dev
        run: |
          cd validoopsie
          uv remove narwhals
          uv add ./..
      - name: show-deps
        run: |
          cd validoopsie
          which python
          uv pip freeze
      - name: Run tests
        run: |
          cd validoopsie
          # empty pytest.ini to avoid pytest using narwhals configs
          touch pytest.ini
          touch tests/__init__.py
          touch tests/utils/__init__.py
          # Keep `--no-sync` in case Narwhals is re-synced with PyPI version
          uv run --no-sync pytest tests
        timeout-minutes: 15
  
  darts:
    strategy:
      matrix:
        python-version: ["3.11"]
        os: ["ubuntu-latest"]
    runs-on: ${{ matrix.os }}
    steps:
      - uses: actions/checkout@v4
      - uses: actions/setup-python@v5
        with:
          python-version: ${{ matrix.python-version }}
      - name: Install uv
        uses: astral-sh/setup-uv@v6
        with:
          enable-cache: "true"
          cache-suffix: ${{ matrix.python-version }}
          cache-dependency-glob: "pyproject.toml"
      - name: clone-darts
        run: |
          git clone https://github.com/unit8co/darts.git --depth=1
          cd darts
          git log
      - name: install-deps
        run: |
          cd darts
          uv pip install -r requirements/core.txt -r requirements/dev.txt --system
      - name: install-narwhals-dev
        run: |
          uv pip uninstall narwhals --system
          # TODO(FBruzzesi): Install polars from darts requirements when they introcude it
          uv pip install -e ".[polars]" --system
      - name: show-deps
        run: uv pip freeze
      - name: Run tests
        run: |
          cd darts
          pytest darts/tests/test_timeseries.py
          pytest darts/tests/test_timeseries_multivariate.py
          pytest darts/tests/test_timeseries_static_covariates.py<|MERGE_RESOLUTION|>--- conflicted
+++ resolved
@@ -276,11 +276,7 @@
           uv pip uninstall narwhals --system
           uv pip install -e . --system
           # temporary pin to get CI green
-<<<<<<< HEAD
-          uv pip install "polars<1.30"
-=======
           uv pip install "polars<1.30" --system
->>>>>>> e2b644bb
       - name: show-deps
         run: uv pip freeze
       - name: Run pytest
