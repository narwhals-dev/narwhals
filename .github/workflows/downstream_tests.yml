name: Test Downstream Libraries - Fast

on:
  pull_request:
  push:
    branches: [main]

env:
  PY_COLORS: 1

jobs:
  altair:
    strategy:
      matrix:
        python-version: ["3.12"]
        os: [ubuntu-latest]

    runs-on: ${{ matrix.os }}
    steps:
      - uses: actions/checkout@v4
      - uses: actions/setup-python@v5
        with:
          python-version: ${{ matrix.python-version }}
      - name: Install uv
        uses: astral-sh/setup-uv@v6
        with:
          enable-cache: "true"
          cache-suffix: ${{ matrix.python-version }}
          cache-dependency-glob: "pyproject.toml"
      - name: clone-altair
        run: |
          git clone https://github.com/vega/altair.git --depth=1
          cd altair
          git log
      - name: install-basics
        run: uv pip install --upgrade tox virtualenv setuptools --system
      - name: install-altair-dev
        run: |
          cd altair
          uv pip install -e ".[dev, all]" --system
          # temporary pin to get ci green
          uv pip install "numpy<2.2" --system
      - name: install-narwhals-dev
        run: |
          uv pip uninstall narwhals --system
          uv pip install -e . --system
      - name: show-deps
        run: uv pip freeze
      - name: Run pytest
        run: |
          cd altair
          pytest tests
      - name: Run mypy
        run: |
          cd altair
          mypy altair tests

  marimo:
    strategy:
      matrix:
        python-version: ["3.12"]
        os: [ubuntu-latest]
        dependencies: ["core,optional"]

    runs-on: ${{ matrix.os }}
    steps:
      - uses: actions/checkout@v4
      - uses: actions/setup-python@v5
        with:
          python-version: ${{ matrix.python-version }}
      - name: Install uv
        uses: astral-sh/setup-uv@v6
        with:
          enable-cache: "true"
          cache-suffix: ${{ matrix.python-version }}
          cache-dependency-glob: "pyproject.toml"
      - name: clone-marimo
        run: |
          git clone https://github.com/marimo-team/marimo.git --depth=1
          cd marimo
          uv venv -p 3.12
          git log
      - name: install-basics
        run: uv pip install --upgrade tox virtualenv setuptools hatch --system
      - name: install-marimo-dev
        run: |
          cd marimo
          . .venv/bin/activate
          # temporary to get CI green
          uv pip install "panel<1.6.1"
          uv pip install -e ".[dev]"
          which python
      - name: install-narwhals-dev
        run: |
          cd marimo
          . .venv/bin/activate
          uv pip uninstall narwhals
          uv pip install -e ./..
      - name: show-deps
        run: |
          cd marimo
          . .venv/bin/activate
          uv pip freeze
      - name: Create assets directory, copy over index.html
        continue-on-error: true
        run: |
          mkdir -p marimo/marimo/_static/assets
          cp marimo/frontend/index.html marimo/marimo/_static/index.html
          cp marimo/frontend/public/favicon.ico marimo/marimo/_static/favicon.ico
      - name: Run tests with full dependencies
        if: ${{ matrix.dependencies == 'core,optional' }}
        run: |
          cd marimo
          . .venv/bin/activate
          # make sure that we use the .venv when running tests, so that
          # the local narwhals install is picked up
          sed -i '/^\[tool.hatch.envs.default\]/a path = ".venv"' pyproject.toml
          hatch run python -c "import narwhals; print(narwhals.__file__)"
          hatch run +py=${{ matrix.python-version }} test-optional:test-narwhals
        timeout-minutes: 15

  scikit-lego:
    strategy:
      matrix:
        python-version: ["3.11"]
        os: [ubuntu-latest]

    runs-on: ${{ matrix.os }}
    steps:
      - uses: actions/checkout@v4
      - uses: actions/setup-python@v5
        with:
          python-version: ${{ matrix.python-version }}
      - name: Install uv
        uses: astral-sh/setup-uv@v6
        with:
          enable-cache: "true"
          cache-suffix: ${{ matrix.python-version }}
          cache-dependency-glob: "pyproject.toml"
      - name: clone-scikit-lego
        run: git clone https://github.com/koaning/scikit-lego.git --depth 1
      - name: install-basics
        run: uv pip install --upgrade tox virtualenv setuptools --system
      - name: install-scikit-lego-dev
        run: |
          cd scikit-lego
          uv pip install -e ".[test]" --system
      - name: install-narwhals-dev
        run: |
          uv pip uninstall narwhals --system
          uv pip install -e . --system
      - name: show-deps
        run: uv pip freeze
      - name: Run pytest
        run: |
          cd scikit-lego
          pytest -n auto --disable-warnings --cov=sklego -m "not cvxpy and not formulaic and not umap"

  shiny:
    strategy:
      matrix:
        python-version: ["3.12"]
        os: [ubuntu-latest]

    runs-on: ${{ matrix.os }}
    steps:
      - uses: actions/checkout@v4
      - uses: actions/setup-python@v5
        with:
          python-version: ${{ matrix.python-version }}
      - name: Install uv
        uses: astral-sh/setup-uv@v6
        with:
          enable-cache: "true"
          cache-suffix: ${{ matrix.python-version }}
          cache-dependency-glob: "pyproject.toml"
      - name: clone-shiny
        run: |
          git clone https://github.com/posit-dev/py-shiny.git
          cd py-shiny
          git log
      - name: install-basics
        run: uv pip install --upgrade tox virtualenv setuptools --system
      - name: install-shiny-dev
        env:
          UV_SYSTEM_PYTHON: 1
        run: |
          cd py-shiny
          # temporary pin to get ci green
          make narwhals-install-shiny
          uv pip install "pyflakes<3.3.0" "flake8<7.2.0" --system
      - name: install-narwhals-dev
        run: |
          uv pip uninstall narwhals --system
          uv pip install -e . --system
      - name: show-deps
        run: uv pip freeze
      - name: Run `make narwhals-test-integration`
        run: |
          cd py-shiny
          # Isort seems to behave slightly differently in CI
          # so we ignore its output
          make format -s
          make narwhals-test-integration

  tea-tasting:
    strategy:
      matrix:
        python-version: ["3.12"]
        os: [ubuntu-latest]
    runs-on: ${{ matrix.os }}
    steps:
      - uses: actions/checkout@v4
      - uses: actions/setup-python@v5
        with:
          python-version: ${{ matrix.python-version }}
      - name: clone-tea-tasting
        run: |
          git clone https://github.com/e10v/tea-tasting.git --depth=1
          cd tea-tasting
          git log
      - name: install-uv
        uses: astral-sh/setup-uv@v6
        with:
          enable-cache: true
          cache-suffix: ${{ matrix.python-version }}
          cache-dependency-glob: "pyproject.toml"
          python-version: ${{ matrix.python-version }}
      - name: install-tea-tasting-test
        run: |
          cd tea-tasting
          uv sync --group test
      - name: install-narwhals-dev
        run: |
          cd tea-tasting
          uv pip uninstall narwhals
          uv pip install -e ./..
      - name: show-deps
        run: |
          cd tea-tasting
          uv pip freeze
      - name: run-pytest
        run: |
          cd tea-tasting
          # empty pytest.ini to avoid pytest using narwhals configs
          touch pytest.ini
          uv run --no-sync pytest tests

  tubular:
    strategy:
      matrix:
        python-version: ["3.12"]
        os: [ubuntu-latest]

<<<<<<< HEAD
    runs-on: ${{ matrix.os }}
    steps:
      - uses: actions/checkout@v4
      - uses: actions/setup-python@v5
        with:
          python-version: ${{ matrix.python-version }}
      - name: Install uv
        uses: astral-sh/setup-uv@v5
        with:
          enable-cache: "true"
          cache-suffix: ${{ matrix.python-version }}
          cache-dependency-glob: "pyproject.toml"
      - name: clone-tubular
        run: |
          git clone https://github.com/lvgig/tubular --depth=1
          cd tubular
          git log
      - name: install-basics
        run: uv pip install --upgrade tox virtualenv setuptools pytest-env --system
      - name: install-tubular-dev
        run: |
          cd tubular
          uv pip install -e ".[dev]" --system
      - name: install-narwhals-dev
        run: |
          uv pip uninstall narwhals --system
          uv pip install -e . --system
      - name: show-deps
        run: uv pip freeze
      - name: Run pytest
        run: |
          cd tubular
          pytest tests --config-file=pyproject.toml
=======
  #   runs-on: ${{ matrix.os }}
  #   steps:
  #     - uses: actions/checkout@v4
  #     - uses: actions/setup-python@v5
  #       with:
  #         python-version: ${{ matrix.python-version }}
  #     - name: Install uv
  #       uses: astral-sh/setup-uv@v6
  #       with:
  #         enable-cache: "true"
  #         cache-suffix: ${{ matrix.python-version }}
  #         cache-dependency-glob: "pyproject.toml"
  #     - name: clone-tubular
  #       run: |
  #         git clone https://github.com/lvgig/tubular --depth=1
  #         cd tubular
  #         git log
  #     - name: install-basics
  #       run: uv pip install --upgrade tox virtualenv setuptools pytest-env --system
  #     - name: install-tubular-dev
  #       run: |
  #         cd tubular
  #         uv pip install -e ".[dev]" --system
  #     - name: install-narwhals-dev
  #       run: |
  #         uv pip uninstall narwhals --system
  #         uv pip install -e . --system
  #     - name: show-deps
  #       run: uv pip freeze
  #     - name: Run pytest
  #       run: |
  #         cd tubular
  #         pytest tests --config-file=pyproject.toml
>>>>>>> 8f761360

  plotly:
    strategy:
      matrix:
        python-version: ["3.12"]
        os: [ubuntu-latest]

    runs-on: ${{ matrix.os }}
    steps:
      - uses: actions/checkout@v4
      - uses: actions/setup-python@v5
        with:
          python-version: ${{ matrix.python-version }}
      - name: Install uv
        uses: astral-sh/setup-uv@v6
        with:
          enable-cache: "true"
          cache-suffix: ${{ matrix.python-version }}
          cache-dependency-glob: "pyproject.toml"
      - name: clone-plotly
        run: |
          git clone https://github.com/plotly/plotly.py --depth=1
          cd plotly.py
          git log
      - name: install-basics
        run: uv pip install --upgrade tox virtualenv setuptools --system
      - name: install-deps
        run: |
          cd plotly.py
          uv pip install -r test_requirements/requirements_core.txt -r test_requirements/requirements_optional.txt --system
          uv pip install -e . --system
      - name: install-narwhals-dev
        run: |
          uv pip uninstall narwhals --system
          uv pip install -e . --system
      - name: show-deps
        run: uv pip freeze
      - name: Run pytest on plotly express
        run: |
          cd plotly.py
          pytest tests/test_optional/test_px

  hierarchicalforecast:
    strategy:
      matrix:
        python-version: ["3.12"]
        os: [ubuntu-latest]

    runs-on: ${{ matrix.os }}
    steps:
      - uses: actions/checkout@v4
      - uses: actions/setup-python@v5
        with:
          python-version: ${{ matrix.python-version }}
      - name: Install uv
        uses: astral-sh/setup-uv@v6
        with:
          enable-cache: "true"
          cache-suffix: ${{ matrix.python-version }}
          cache-dependency-glob: "pyproject.toml"
      - name: clone-hierarchicalforecast
        run: |
          git clone https://github.com/Nixtla/hierarchicalforecast --depth=1
          cd hierarchicalforecast
          git log
      - name: install-basics
        run: uv pip install --upgrade tox virtualenv setuptools --system
      - name: install-deps
        run: |
          cd hierarchicalforecast
          # temporary pin to get ci green
          uv pip install "IPython<9" --system
          uv pip install --system ".[dev]"
      - name: install-narwhals-dev
        run: |
          uv pip uninstall narwhals --system
          uv pip install -e . --system
      - name: show-deps
        run: uv pip freeze
      - name: Run tests
        run: |
          cd hierarchicalforecast
          nbdev_test --do_print --timing --n_workers 0

  formulaic:
    strategy:
      matrix:
        python-version: ["3.12"]
        os: [ubuntu-latest]

    runs-on: ${{ matrix.os }}
    steps:
      - uses: actions/checkout@v4
      - uses: actions/setup-python@v5
        with:
          python-version: ${{ matrix.python-version }}
      - name: Install uv
        uses: astral-sh/setup-uv@v6
        with:
          enable-cache: "true"
          cache-suffix: ${{ matrix.python-version }}
          cache-dependency-glob: "pyproject.toml"
      - name: clone-formulaic
        run: |
          git clone https://github.com/matthewwardrop/formulaic.git --depth=1
          cd formulaic
          git log
      - name: create-hatch-env
        run: |
          cd formulaic
          uv pip install hatch hatch-vcs --system
      - name: install-formulaic-dev
        run: |
          cd formulaic
          hatch run uv pip install -e ".[arrow,calculus]"
      - name: install-narwhals-dev
        run: |
          cd formulaic
          hatch run uv pip uninstall narwhals
          hatch run uv pip install -e ./..
      - name: show-deps
        run: hatch run uv pip freeze
      - name: run test
        run: |
          cd formulaic
          hatch run tests --config-file=pyproject.toml

  pointblank:
    strategy:
      matrix:
        python-version: ["3.12"]
        os: [ubuntu-latest]
    runs-on: ${{ matrix.os }}
    steps:
      - uses: actions/checkout@v4
      - uses: actions/setup-python@v5
        with:
          python-version: ${{ matrix.python-version }}
      - name: Install uv
        uses: astral-sh/setup-uv@v6
        with:
          enable-cache: "true"
          cache-suffix: ${{ matrix.python-version }}
          cache-dependency-glob: "pyproject.toml"
      - name: clone-pointblank
        run: |
          git clone https://github.com/posit-dev/pointblank.git --depth=1
          cd pointblank
          git log
      - name: install-basics
        run: uv pip install --upgrade tox virtualenv setuptools --system
      - name: install-deps
        run: |
          cd pointblank
          uv pip install . --group dev --system
          uv pip install pytest pytest-cov pytest-snapshot pandas polars "ibis-framework[duckdb,mysql,postgres,sqlite]>=9.5.0" chatlas shiny --system
      - name: install-narwhals-dev
        run: |
          uv pip uninstall narwhals --system
          uv pip install -e . --system
      - name: show-deps
        run: uv pip freeze
      - name: Run tests
        run: |
          cd pointblank
          make test

  validoopsie:
    strategy:
      matrix:
        python-version: ["3.9", "3.12"] # 3.9 and 3.12 are enough to cover all the tests
        os: ["ubuntu-latest"]
    runs-on: ${{ matrix.os }}
    steps:
      - uses: actions/checkout@v4
      - uses: actions/setup-python@v5
        with:
          python-version: ${{ matrix.python-version }}
      - name: Install uv
        uses: astral-sh/setup-uv@v6
        with:
          enable-cache: "true"
          cache-suffix: ${{ matrix.python-version }}
          cache-dependency-glob: "pyproject.toml"
      - name: clone-validoopsie
        run: |
          git clone https://github.com/akmalsoliev/Validoopsie.git --depth=1 validoopsie
          cd validoopsie
          git log
      - name: install-validoopsie-dev
        run: |
          cd validoopsie
          uv sync --dev
      - name: install-narwhals-dev
        run: |
          cd validoopsie
          uv remove narwhals
          uv add ./..
      - name: show-deps
        run: |
          cd validoopsie
          which python
          uv pip freeze
      - name: Run tests
        run: |
          cd validoopsie
          # empty pytest.ini to avoid pytest using narwhals configs
          touch pytest.ini
          touch tests/__init__.py
          touch tests/utils/__init__.py
          # Keep `--no-sync` in case Narwhals is re-synced with PyPI version
          uv run --no-sync pytest tests
        timeout-minutes: 15
  
  darts:
    strategy:
      matrix:
        python-version: ["3.11"]
        os: ["ubuntu-latest"]
    runs-on: ${{ matrix.os }}
    steps:
      - uses: actions/checkout@v4
      - uses: actions/setup-python@v5
        with:
          python-version: ${{ matrix.python-version }}
      - name: Install uv
        uses: astral-sh/setup-uv@v6
        with:
          enable-cache: "true"
          cache-suffix: ${{ matrix.python-version }}
          cache-dependency-glob: "pyproject.toml"
      - name: clone-darts
        run: |
          git clone https://github.com/unit8co/darts.git --depth=1
          cd darts
          git log
      - name: install-deps
        run: |
          cd darts
          uv pip install -r requirements/core.txt -r requirements/dev.txt --system
      - name: install-narwhals-dev
        run: |
          uv pip uninstall narwhals --system
          # TODO(FBruzzesi): Install polars from darts requirements when they introcude it
          uv pip install -e ".[polars]" --system
      - name: show-deps
        run: uv pip freeze
      - name: Run tests
        run: |
          cd darts
          pytest darts/tests/test_timeseries.py
          pytest darts/tests/test_timeseries_multivariate.py
          pytest darts/tests/test_timeseries_static_covariates.py<|MERGE_RESOLUTION|>--- conflicted
+++ resolved
@@ -252,7 +252,6 @@
         python-version: ["3.12"]
         os: [ubuntu-latest]
 
-<<<<<<< HEAD
     runs-on: ${{ matrix.os }}
     steps:
       - uses: actions/checkout@v4
@@ -286,41 +285,6 @@
         run: |
           cd tubular
           pytest tests --config-file=pyproject.toml
-=======
-  #   runs-on: ${{ matrix.os }}
-  #   steps:
-  #     - uses: actions/checkout@v4
-  #     - uses: actions/setup-python@v5
-  #       with:
-  #         python-version: ${{ matrix.python-version }}
-  #     - name: Install uv
-  #       uses: astral-sh/setup-uv@v6
-  #       with:
-  #         enable-cache: "true"
-  #         cache-suffix: ${{ matrix.python-version }}
-  #         cache-dependency-glob: "pyproject.toml"
-  #     - name: clone-tubular
-  #       run: |
-  #         git clone https://github.com/lvgig/tubular --depth=1
-  #         cd tubular
-  #         git log
-  #     - name: install-basics
-  #       run: uv pip install --upgrade tox virtualenv setuptools pytest-env --system
-  #     - name: install-tubular-dev
-  #       run: |
-  #         cd tubular
-  #         uv pip install -e ".[dev]" --system
-  #     - name: install-narwhals-dev
-  #       run: |
-  #         uv pip uninstall narwhals --system
-  #         uv pip install -e . --system
-  #     - name: show-deps
-  #       run: uv pip freeze
-  #     - name: Run pytest
-  #       run: |
-  #         cd tubular
-  #         pytest tests --config-file=pyproject.toml
->>>>>>> 8f761360
 
   plotly:
     strategy:
