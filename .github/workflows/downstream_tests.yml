--- conflicted
+++ resolved
@@ -389,12 +389,4 @@
       - name: show-deps
         run: |
           cd formulaic
-<<<<<<< HEAD
-          uv pip freeze
-      - name: Run tests
-        run: |
-          cd formulaic
-          pytest --cov-report=term-missing --cov-config=pyproject.toml --cov=formulaic --cov-report=xml -vv tests
-=======
-          hatch run tests
->>>>>>> 951b272b
+          hatch run tests