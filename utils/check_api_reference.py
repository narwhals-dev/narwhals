--- conflicted
+++ resolved
@@ -66,11 +66,8 @@
     "arg_min",
     "arg_true",
     "dtype",
-<<<<<<< HEAD
     "from_numpy",
-=======
     "gather_every",
->>>>>>> 358659a4
     "implementation",
     "is_empty",
     "is_sorted",
