from __future__ import annotations

import ast
import sys

BANNED_IMPORTS = {
    "cudf",
    "cupy",
    "dask",
    "dask.dataframe",
    "dask_expr",
    "duckdb",
    "ibis",
    "modin",
    "numpy",
    "pandas",
    "polars",
    "pyarrow",
    "pyspark",
}

ALLOWED_IMPORTS = {
    "_pandas_like": {"pandas", "numpy"},
    "_arrow": {"pyarrow", "pyarrow.compute", "pyarrow.parquet"},
    "_dask": {"dask.dataframe", "pandas", "dask_expr"},
    "_polars": {"polars"},
    "_duckdb": {"duckdb"},
    "_ibis": {"ibis", "ibis._", "ibis.expr.types"},
}


class ImportPandasChecker(ast.NodeVisitor):
    def __init__(self, file_name: str, lines: list[str]) -> None:
        self.file_name = file_name
        self.lines = lines
        self.found_import = False
        for key, val in ALLOWED_IMPORTS.items():
            if key in self.file_name:
                self.allowed_imports: set[str] = val
                break
        else:
            self.allowed_imports = set()

    def visit_If(self, node: ast.If) -> None:  # noqa: N802
        # Check if the condition is `if TYPE_CHECKING`
        if isinstance(node.test, ast.Name) and node.test.id == "TYPE_CHECKING":
            # Skip the body of this if statement
            return
        self.generic_visit(node)

    def visit_Import(self, node: ast.Import) -> None:  # noqa: N802
        for alias in node.names:
            if (
                alias.name in BANNED_IMPORTS
                and alias.name not in self.allowed_imports
                and "# ignore-banned-import" not in self.lines[node.lineno - 1]
            ):
                print(  # noqa: T201
                    f"{self.file_name}:{node.lineno}:{node.col_offset}: found {alias.name} import"
                )
                self.found_import = True

        self.generic_visit(node)

    def visit_ImportFrom(self, node: ast.ImportFrom) -> None:  # noqa: N802
        if (
            node.module in BANNED_IMPORTS
            and "# ignore-banned-import" not in self.lines[node.lineno - 1]
            and node.module not in self.allowed_imports
        ):
            print(  # noqa: T201
                f"{self.file_name}:{node.lineno}:{node.col_offset}: found {node.module} import"
            )
            self.found_import = True
        self.generic_visit(node)


def check_import_pandas(filename: str) -> bool:
<<<<<<< HEAD
    with open(filename, newline="\n", encoding="utf-8") as file:
=======
    with open(filename, encoding="utf-8") as file:
>>>>>>> cea997fb
        content = file.read()
    tree = ast.parse(content, filename=filename)

    checker = ImportPandasChecker(filename, content.splitlines())
    checker.visit(tree)

    return checker.found_import


if __name__ == "__main__":
    ret = 0
    for filename in sys.argv[1:]:
        if not filename.endswith(".py"):
            continue
        ret |= check_import_pandas(filename)
    sys.exit(ret)<|MERGE_RESOLUTION|>--- conflicted
+++ resolved
@@ -76,11 +76,7 @@
 
 
 def check_import_pandas(filename: str) -> bool:
-<<<<<<< HEAD
-    with open(filename, newline="\n", encoding="utf-8") as file:
-=======
     with open(filename, encoding="utf-8") as file:
->>>>>>> cea997fb
         content = file.read()
     tree = ast.parse(content, filename=filename)
 
