"""
Hopefully temporary script which tracks which methods we're missing
for the PyArrow table backend.

If you implement a method, please remove it from the `MISSING` list.
"""

# ruff: noqa
import sys

import narwhals as nw
from narwhals._arrow.dataframe import ArrowDataFrame

MISSING = [
    "DataFrame.iter_rows",
    "DataFrame.pipe",
<<<<<<< HEAD
    "DataFrame.unique",
    "DataFrame.pivot",
=======
>>>>>>> 14778925
    "Series.drop_nulls",
    "Series.from_iterable",
    "Series.is_between",
    "Series.quantile",
    "Series.round",
    "Series.shift",
    "Series.sort",
    "Series.unique",
    "Series.value_counts",
]


class MockDataFrame:
    # Make a little mock object so we can instantiate
    # PandasLikeDataFrame without having pandas installed
    def __init__(self, dataframe): ...

    def __narwhals_dataframe__(self):
        return self

    @property
    def columns(self):
        return []

    @property
    def loc(self):
        return self

    def __getitem__(self, *args):
        return MockSeries(self)


class MockSeries:
    # Make a little mock object so we can instantiate
    # nw.DataFrame without having dataframe libraries
    # installed
    def __init__(self, series): ...

    def __narwhals_series__(self):
        return self

    @property
    def name(self):
        return "a"


if __name__ == "__main__":
    missing = []
    no_longer_missing = []

    df_pa = ArrowDataFrame(MockDataFrame({"a": [1, 2, 3]}), backend_version=(13, 0))
    df_nw = nw.DataFrame(
        MockDataFrame({"a": [1, 2, 3]}),
        level="full",
    )
    pa_methods = [f"DataFrame.{x}" for x in df_pa.__dir__() if not x.startswith("_")]
    nw_methods = [f"DataFrame.{x}" for x in df_nw.__dir__() if not x.startswith("_")]
    missing.extend(
        [
            x
            for x in nw_methods
            if x not in pa_methods and x not in MISSING and x not in {"level"}
        ]
    )
    no_longer_missing.extend([x for x in MISSING if x in pa_methods and x in nw_methods])

    ser_pa = df_pa["a"]
    ser_pd = df_nw["a"]
    pa_methods = [f"Series.{x}" for x in ser_pa.__dir__() if not x.startswith("_")]
    nw_methods = [f"Series.{x}" for x in ser_pd.__dir__() if not x.startswith("_")]
    missing.extend([x for x in nw_methods if x not in pa_methods and x not in MISSING])
    no_longer_missing.extend([x for x in MISSING if x in pa_methods and x in nw_methods])

    if missing:
        print(
            "The following have not been implemented for the Arrow backend: ",
            sorted(missing),
        )
        sys.exit(1)

    if no_longer_missing:
        print(
            "Please remove the following from MISSING in utils/check_backend_completeness.py: ",
            sorted(no_longer_missing),
        )
        sys.exit(1)

    sys.exit(0)<|MERGE_RESOLUTION|>--- conflicted
+++ resolved
@@ -14,11 +14,7 @@
 MISSING = [
     "DataFrame.iter_rows",
     "DataFrame.pipe",
-<<<<<<< HEAD
-    "DataFrame.unique",
     "DataFrame.pivot",
-=======
->>>>>>> 14778925
     "Series.drop_nulls",
     "Series.from_iterable",
     "Series.is_between",
