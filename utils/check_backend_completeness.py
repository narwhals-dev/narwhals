--- conflicted
+++ resolved
@@ -19,12 +19,6 @@
     "Series.quantile",
     "Series.round",
     "Series.shift",
-<<<<<<< HEAD
-    "Series.value_counts",
-=======
-    "Series.sort",
-    "Series.unique",
->>>>>>> dc2b100b
 ]
 
 
