--- conflicted
+++ resolved
@@ -24,18 +24,11 @@
   - API Reference:
     - api-reference/narwhals.md
     - api-reference/dataframe.md
-<<<<<<< HEAD
     - api-reference/expr.md
     - api-reference/expr_cat.md
     - api-reference/expr_dt.md
+    - api-reference/expr_name.md
     - api-reference/expr_str.md
-=======
-    - api-reference/expressions.md
-    - api-reference/expressions_cat.md
-    - api-reference/expressions_dt.md
-    - api-reference/expressions_name.md
-    - api-reference/expressions_str.md
->>>>>>> b0af2c06
     - api-reference/group_by.md
     - api-reference/lazyframe.md
     - api-reference/schema.md
