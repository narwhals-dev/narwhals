--- conflicted
+++ resolved
@@ -128,12 +128,8 @@
       exclude: |
         (?x)
           ^(tests/utils\.py)
-<<<<<<< HEAD
-          |^(tests/test_plugin/)
+          |^(test_plugin/)
           |^(tests/plan/utils\.py)
-=======
-          |^(test_plugin/)
->>>>>>> 282a3cb0
   -   id: no-commit-to-branch
   -   id: end-of-file-fixer
       exclude: .svg$