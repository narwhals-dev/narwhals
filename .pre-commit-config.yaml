--- conflicted
+++ resolved
@@ -47,17 +47,15 @@
       entry: python -m utils.check_api_reference
       language: python
       additional_dependencies: [polars]
-<<<<<<< HEAD
+    - id: sort-api-reference
+      name: sort-api-reference
+      pass_filenames: false
+      entry: python -m utils.sort_api_reference
+      language: python
     - id: check-slotted-classes
       name: check-slotted-classes
       pass_filenames: false
       entry: python -m utils.check_slotted_classes
-=======
-    - id: sort-api-reference
-      name: sort-api-reference
-      pass_filenames: false
-      entry: python -m utils.sort_api_reference
->>>>>>> fcce5ca4
       language: python
     - id: imports-are-banned
       name: import are banned (use `get_pandas` instead of `import pandas`)
