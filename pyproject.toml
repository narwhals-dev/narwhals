# Reference: https://packaging.python.org/en/latest/guides/writing-pyproject-toml
[build-system]
requires = ["hatchling"]
build-backend = "hatchling.build"

[project]
name = "narwhals"
version = "1.27.0"
dependencies = []
requires-python = ">=3.8"
authors = [
  { name = "Marco Gorelli", email = "33491632+MarcoGorelli@users.noreply.github.com" },
]
description = "Extremely lightweight compatibility layer between dataframe libraries"
readme = "README.md"
keywords = ["dataframes", "interoperability", "pandas", "polars", "pyarrow", "dask", "modin", "cudf"]
classifiers = [
  "License :: OSI Approved :: MIT License",
  "Programming Language :: Python",
  "Operating System :: OS Independent",
  "Typing :: Typed",
]

[project.optional-dependencies]
# These should be aligned with MIN_VERSIONS in narwhals/utils.py
# Exception: modin, because `modin.__version__` isn't aligned with
# `modin.pandas.__version__`. The latter is the one that we make
# API decisions based on, so that's the one we track internally.
# We have yet to determine the minimum Modin version we support
# https://github.com/narwhals-dev/narwhals/issues/817 
pandas = ["pandas>=0.25.3"]
modin = ["modin"]
cudf = ["cudf>=24.10.0"]
pyarrow = ["pyarrow>=11.0.0"]
pyspark = ["pyspark>=3.5.0"]
polars = ["polars>=0.20.3"]
dask = ["dask[dataframe]>=2024.8"]
duckdb = ["duckdb>=1.0"]
ibis = ["ibis-framework>=6.0.0", "rich", "packaging", "pyarrow_hotfix"]
tests = [
  "covdefaults",
  "pytest",
  "pytest-cov",
  "pytest-randomly",
  "pytest-env",
  "hypothesis",
  "typing_extensions",
]
typing = [
  "pandas-stubs",
  "typing_extensions",
  "mypy~=1.15.0",
]
dev = [
  "pre-commit",
  "narwhals[tests]",
  "narwhals[typing]",
]
core = [
  "duckdb",
  "pandas",
  "polars",
  "pyarrow",
  "pyarrow-stubs",
]
extra = [  # heavier dependencies we don't necessarily need in every testing job
  "scikit-learn",
]
docs = [
  "black",  # required by mkdocstrings_handlers
  "jinja2",
  "duckdb",
  "markdown-exec[ansi]",
  "mkdocs",
  "mkdocs-autorefs",
  "mkdocs-material",
  "mkdocstrings[python]",
  "pandas",
  "polars>=1.0.0",
  "pyarrow",
]

[project.urls]
Homepage = "https://github.com/narwhals-dev/narwhals"
Documentation = "https://narwhals-dev.github.io/narwhals/"
Repository = "https://github.com/narwhals-dev/narwhals"
"Bug Tracker" = "https://github.com/narwhals-dev/narwhals/issues"

[tool.hatch.build]
exclude = [
  "/.*",
  "/docs",
  "/tests",
  "/tpch",
  "/utils",
  ".gitignore",
  "CONTRIBUTING.md",
  "mkdocs.yml",
  "noxfile.py",
]


[tool.ruff]
line-length = 90
fix = true
target-version = "py38"

lint.select = [
  "ALL",
]
lint.ignore = [
  "A001",
  "A004",
  "A005",
  "ARG002",
  "ANN401",
  "C901",
  "COM812",
  "D100",
  "D101",
  "D102",
  "D103",
  "D104",
  "D105",
  "D107",
  "DTZ001",
  "E501",
  "FIX",
  "ISC001",
  "PD003",
  "PD010",
  "PD901",  # This is a auxiliary library so dataframe variables have no concrete business meaning
  "PLR0911",
  "PLR0912",
  "PLR0913",
  "PLR2004",
  "RET505",
  "SLF001",
  "TD003",
]

[tool.ruff.lint.per-file-ignores]
"tests/*" = ["S101"]
"tpch/tests/*" = ["S101"]
"utils/*" = ["S311", "PTH123"]
"tpch/execute/*" = ["T201"]
"tpch/notebooks/*" = [
  "ANN001",
  "ANN201",
  "EM101",
  "EXE002",
  "PTH123",
  "T203",
  "TRY003",
]

[tool.ruff.lint.pydocstyle]
convention = "google"

[tool.ruff.lint.isort]
force-single-line = true
required-imports = ["from __future__ import annotations"]

[tool.ruff.format]
docstring-code-format = true

[tool.pytest.ini_options]
norecursedirs =  ['*.egg', '.*', '_darcs', 'build', 'CVS', 'dist', 'node_modules', 'venv', '{arch}', 'narwhals/_*']
testpaths = ["tests"]
filterwarnings = [
  "error",
  'ignore:.*defaulting to pandas implementation',
  'ignore:.*implementation has mismatches with pandas',
  'ignore:.*You are using pyarrow version',
  # This warning was temporarily raised by pandas but then reverted.
  'ignore:.*Passing a BlockManager to DataFrame:DeprecationWarning',
  # This warning was temporarily raised by Polars but then reverted.
  'ignore:.*The default coalesce behavior of left join will change:DeprecationWarning',
  'ignore: unclosed <socket.socket',
  'ignore:.*The distutils package is deprecated and slated for removal in Python 3.12:DeprecationWarning:pyspark',
  'ignore:.*distutils Version classes are deprecated. Use packaging.version instead.*:DeprecationWarning:pyspark',
  'ignore:.*is_datetime64tz_dtype is deprecated and will be removed in a future version.*:DeprecationWarning:pyspark',
  # Warning raised by PyArrow nightly just by importing pandas
  'ignore:.*Python binding for RankQuantileOptions not exposed:RuntimeWarning:pyarrow',
  'ignore:.*pandas only supports SQLAlchemy:UserWarning'
]
xfail_strict = true
markers = ["slow: marks tests as slow (deselect with '-m \"not slow\"')"]
env = [
  "MODIN_ENGINE=python",
  "PYARROW_IGNORE_TIMEZONE=1",
  "TZ=UTC",
]

[tool.coverage.run]
plugins = ["covdefaults"]

[tool.coverage.report]
fail_under = 80  # This is just for local development, in CI we set it to 100
omit = [
  'narwhals/typing.py',
  'narwhals/stable/v1/typing.py',
  'narwhals/this.py',
  'narwhals/_arrow/typing.py',
  # we can't run this in every environment that we measure coverage on due to upper-bound constraits
  'narwhals/_ibis/*',
  # the latest pyspark (3.5) doesn't officially support Python 3.12 and 3.13
  'narwhals/_spark_like/*',
  # we don't run these in every environment
  'tests/ibis_test.py',
]
exclude_also = [
  "if sys.version_info() <",
  "if .*implementation is Implementation.CUDF",
  "if .*implementation.is_cudf",
  'request.applymarker\(pytest.mark.xfail',
  'backend_version <',
  'if "cudf" in str\(constructor',
  'if "pyspark" in str\(constructor'
]

[tool.mypy]
files = ["narwhals", "tests"]
pretty = true
# TODO: reenable strict mode
# strict = true

[[tool.mypy.overrides]]
module = [
  "cudf.*",
  "dask.*",
  "dask_expr.*",
  "duckdb.*",
  "ibis.*",
  "modin.*",
  "numpy.*",
<<<<<<< HEAD
  "pyarrow.*",
=======
  "pandas.*",
>>>>>>> 2b58ee7b
  "pyspark.*",
  "sklearn.*",
  "sqlframe.*",
]
# TODO: remove follow_imports
follow_imports = "skip"
ignore_missing_imports = true<|MERGE_RESOLUTION|>--- conflicted
+++ resolved
@@ -234,11 +234,6 @@
   "ibis.*",
   "modin.*",
   "numpy.*",
-<<<<<<< HEAD
-  "pyarrow.*",
-=======
-  "pandas.*",
->>>>>>> 2b58ee7b
   "pyspark.*",
   "sklearn.*",
   "sqlframe.*",
