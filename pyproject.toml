--- conflicted
+++ resolved
@@ -52,14 +52,6 @@
   'D',
   'DTZ001',
   'E501',
-<<<<<<< HEAD
-  'EM101',  # todo: enable
-  'ERA001',  # todo: enable
-=======
-  'EM101',  # TODO(Unassigned): enable
-  'ERA001',  # TODO(Unassigned): enable
-  'FBT003',  # TODO(Unassigned): enable
->>>>>>> ae81d2f6
   'FIX',
   'ICN001',
   'ISC001',
