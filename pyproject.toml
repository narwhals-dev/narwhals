--- conflicted
+++ resolved
@@ -110,12 +110,6 @@
   "E501",
   "FIX",
   "ISC001",
-<<<<<<< HEAD
-  "NPY002",
-  "PD003",
-  "PD901",  # This is a auxiliary library so dataframe variables have no concrete business meaning
-=======
->>>>>>> b7e4cb9f
   "PD010",
   "PD901",  # This is a auxiliary library so dataframe variables have no concrete business meaning
   "PLR0911",
