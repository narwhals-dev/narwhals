# Reference: https://packaging.python.org/en/latest/guides/writing-pyproject-toml
[build-system]
requires = ["hatchling"]
build-backend = "hatchling.build"

[project]
name = "narwhals"
version = "1.27.1"
dependencies = []
requires-python = ">=3.8"
authors = [
  { name = "Marco Gorelli", email = "33491632+MarcoGorelli@users.noreply.github.com" },
]
description = "Extremely lightweight compatibility layer between dataframe libraries"
readme = "README.md"
keywords = ["dataframes", "interoperability", "pandas", "polars", "pyarrow", "dask", "modin", "cudf"]
classifiers = [
  "License :: OSI Approved :: MIT License",
  "Programming Language :: Python",
  "Operating System :: OS Independent",
  "Typing :: Typed",
]

[project.optional-dependencies]
# These should be aligned with MIN_VERSIONS in narwhals/utils.py
# Exception: modin, because `modin.__version__` isn't aligned with
# `modin.pandas.__version__`. The latter is the one that we make
# API decisions based on, so that's the one we track internally.
# We have yet to determine the minimum Modin version we support
# https://github.com/narwhals-dev/narwhals/issues/817 
pandas = ["pandas>=0.25.3"]
modin = ["modin"]
cudf = ["cudf>=24.10.0"]
pyarrow = ["pyarrow>=11.0.0"]
pyspark = ["pyspark>=3.5.0"]
polars = ["polars>=0.20.3"]
dask = ["dask[dataframe]>=2024.8"]
duckdb = ["duckdb>=1.0"]
ibis = ["ibis-framework>=6.0.0", "rich", "packaging", "pyarrow_hotfix"]
tests = [
  "covdefaults",
  "pytest",
  "pytest-cov",
  "pytest-randomly",
  "pytest-env",
  "hypothesis",
  "typing_extensions",
]
typing = [
  "pandas-stubs",
  "typing_extensions",
  "mypy~=1.15.0",
  "pyright"
]
dev = [
  "pre-commit",
  "narwhals[tests]",
  "narwhals[typing]",
]
core = [
  "duckdb",
  "pandas",
  "polars",
  "pyarrow",
  "pyarrow-stubs",
]
extra = [  # heavier dependencies we don't necessarily need in every testing job
  "scikit-learn",
]
docs = [
  "black",  # required by mkdocstrings_handlers
  "jinja2",
  "duckdb",
  "markdown-exec[ansi]",
  "mkdocs",
  "mkdocs-autorefs",
  "mkdocs-material",
  "mkdocstrings[python]",
  "pandas",
  "polars>=1.0.0",
  "pyarrow",
]

[project.urls]
Homepage = "https://github.com/narwhals-dev/narwhals"
Documentation = "https://narwhals-dev.github.io/narwhals/"
Repository = "https://github.com/narwhals-dev/narwhals"
"Bug Tracker" = "https://github.com/narwhals-dev/narwhals/issues"

[tool.hatch.build]
exclude = [
  "/.*",
  "/docs",
  "/tests",
  "/tpch",
  "/utils",
  ".gitignore",
  "CONTRIBUTING.md",
  "mkdocs.yml",
  "noxfile.py",
]


[tool.ruff]
line-length = 90
fix = true
target-version = "py38"

lint.select = [
  "ALL",
]
lint.ignore = [
  "A001",
  "A004",
  "A005",
  "ARG002",
  "ANN401",
  "C901",
  "COM812",
  "D100",
  "D101",
  "D102",
  "D103",
  "D104",
  "D105",
  "D107",
  "DTZ001",
  "E501",
  "FIX",
  "ISC001",
  "PD003",
  "PD010",
  "PD901",  # This is a auxiliary library so dataframe variables have no concrete business meaning
  "PLR0911",
  "PLR0912",
  "PLR0913",
  "PLR2004",
  "RET505",
  "SLF001",
  "TD003",
  "TD004",
]

[tool.ruff.lint.per-file-ignores]
"tests/*" = ["S101"]
"tpch/tests/*" = ["S101"]
"utils/*" = ["S311", "PTH123"]
"tpch/execute/*" = ["T201"]
"tpch/notebooks/*" = [
  "ANN001",
  "ANN201",
  "EM101",
  "EXE002",
  "PTH123",
  "T203",
  "TRY003",
]

[tool.ruff.lint.pydocstyle]
convention = "google"

[tool.ruff.lint.isort]
force-single-line = true
required-imports = ["from __future__ import annotations"]

[tool.ruff.format]
docstring-code-format = true

[tool.pytest.ini_options]
norecursedirs =  ['*.egg', '.*', '_darcs', 'build', 'CVS', 'dist', 'node_modules', 'venv', '{arch}', 'narwhals/_*']
testpaths = ["tests"]
filterwarnings = [
  "error",
  'ignore:.*defaulting to pandas implementation',
  'ignore:.*implementation has mismatches with pandas',
  'ignore:.*You are using pyarrow version',
  # This warning was temporarily raised by pandas but then reverted.
  'ignore:.*Passing a BlockManager to DataFrame:DeprecationWarning',
  # This warning was temporarily raised by Polars but then reverted.
  'ignore:.*The default coalesce behavior of left join will change:DeprecationWarning',
  'ignore: unclosed <socket.socket',
  'ignore:.*The distutils package is deprecated and slated for removal in Python 3.12:DeprecationWarning:pyspark',
  'ignore:.*distutils Version classes are deprecated. Use packaging.version instead.*:DeprecationWarning:pyspark',
  'ignore:.*is_datetime64tz_dtype is deprecated and will be removed in a future version.*:DeprecationWarning:pyspark',
  # Warning raised by PyArrow nightly just by importing pandas
  'ignore:.*Python binding for RankQuantileOptions not exposed:RuntimeWarning:pyarrow',
  'ignore:.*pandas only supports SQLAlchemy:UserWarning'
]
xfail_strict = true
markers = ["slow: marks tests as slow (deselect with '-m \"not slow\"')"]
env = [
  "MODIN_ENGINE=python",
  "PYARROW_IGNORE_TIMEZONE=1",
  "TZ=UTC",
]

[tool.coverage.run]
plugins = ["covdefaults"]

[tool.coverage.report]
fail_under = 80  # This is just for local development, in CI we set it to 100
omit = [
  'narwhals/typing.py',
  'narwhals/stable/v1/typing.py',
  'narwhals/this.py',
  'narwhals/_arrow/typing.py',
  # we can't run this in every environment that we measure coverage on due to upper-bound constraits
  'narwhals/_ibis/*',
  # the latest pyspark (3.5) doesn't officially support Python 3.12 and 3.13
  'narwhals/_spark_like/*',
  # we don't run these in every environment
  'tests/ibis_test.py',
]
exclude_also = [
  "if sys.version_info() <",
  "if .*implementation is Implementation.CUDF",
  "if .*implementation.is_cudf",
  'request.applymarker\(pytest.mark.xfail',
  'backend_version <',
  'if "cudf" in str\(constructor',
  'if "pyspark" in str\(constructor'
]

[tool.mypy]
files = ["narwhals", "tests"]
pretty = true
# TODO: reenable strict mode
# strict = true

[[tool.mypy.overrides]]
module = [
  "cudf.*",
  "dask.*",
  "dask_expr.*",
  "duckdb.*",
  "ibis.*",
  "modin.*",
  "numpy.*",
  "pyspark.*",
  "sklearn.*",
  "sqlframe.*",
]
# TODO: remove follow_imports
follow_imports = "skip"
ignore_missing_imports = true

[tool.pyright]
pythonPlatform = "All"
# NOTE (stubs do unsafe `TypeAlias` and `TypeVar` imports)
# pythonVersion = "3.8"
reportMissingImports = "none"
reportMissingModuleSource = "none"
reportPrivateImportUsage = "none"
reportUnusedExpression = "none"    # can enforce with `ruff`
typeCheckingMode = "basic"
include = ["narwhals", "tests"]
ignore = [
  "../.venv/",
<<<<<<< HEAD
  "../../../**/Lib",       # stdlib
  "../../../**/typeshed*", # typeshed-fallback
  "tpch",
  "utils",
=======
  "../../../**/Lib",      # stdlib
  "../../../**/typeshed*" # typeshed-fallback
>>>>>>> b03f7160
]<|MERGE_RESOLUTION|>--- conflicted
+++ resolved
@@ -256,13 +256,6 @@
 include = ["narwhals", "tests"]
 ignore = [
   "../.venv/",
-<<<<<<< HEAD
-  "../../../**/Lib",       # stdlib
-  "../../../**/typeshed*", # typeshed-fallback
-  "tpch",
-  "utils",
-=======
   "../../../**/Lib",      # stdlib
   "../../../**/typeshed*" # typeshed-fallback
->>>>>>> b03f7160
 ]