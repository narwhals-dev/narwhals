--- conflicted
+++ resolved
@@ -5,15 +5,10 @@
 
 [project]
 name = "narwhals"
-<<<<<<< HEAD
-version = "1.22.0"
+version = "1.24.1"
 dependencies = [
   'backports.zoneinfo;python_version<"3.9"',
 ]
-=======
-version = "1.24.1"
-dependencies = []
->>>>>>> 562b213c
 requires-python = ">=3.8"
 authors = [
   { name = "Marco Gorelli", email = "33491632+MarcoGorelli@users.noreply.github.com" },
@@ -185,10 +180,7 @@
 env = [
   "MODIN_ENGINE=python",
   "PYARROW_IGNORE_TIMEZONE=1",
-<<<<<<< HEAD
-=======
   "TZ=UTC",
->>>>>>> 562b213c
 ]
 
 [tool.coverage.run]
