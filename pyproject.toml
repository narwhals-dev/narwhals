# Reference: https://packaging.python.org/en/latest/guides/writing-pyproject-toml
[build-system]
requires = ["hatchling"]
build-backend = "hatchling.build"

[project]
name = "narwhals"
version = "1.37.1"
dependencies = []
requires-python = ">=3.8"
authors = [
  { name = "Marco Gorelli", email = "33491632+MarcoGorelli@users.noreply.github.com" },
]
description = "Extremely lightweight compatibility layer between dataframe libraries"
readme = "README.md"
keywords = ["dataframes", "interoperability", "pandas", "polars", "pyarrow", "dask", "modin", "cudf"]
classifiers = [
  "License :: OSI Approved :: MIT License",
  "Programming Language :: Python",
  "Operating System :: OS Independent",
  "Typing :: Typed",
]

[project.urls]
Homepage = "https://github.com/narwhals-dev/narwhals"
Documentation = "https://narwhals-dev.github.io/narwhals/"
Repository = "https://github.com/narwhals-dev/narwhals"
"Bug Tracker" = "https://github.com/narwhals-dev/narwhals/issues"

[project.optional-dependencies]
# These should be aligned with MIN_VERSIONS in narwhals/utils.py
# Exception: modin, because `modin.__version__` isn't aligned with
# `modin.pandas.__version__`. The latter is the one that we make
# API decisions based on, so that's the one we track internally.
# We have yet to determine the minimum Modin version we support
# https://github.com/narwhals-dev/narwhals/issues/817 
pandas = ["pandas>=0.25.3"]
modin = ["modin"]
cudf = ["cudf>=24.10.0"]
pyarrow = ["pyarrow>=11.0.0"]
pyspark = ["pyspark>=3.5.0"]
pyspark-connect = ["pyspark[connect]>=3.5.0"]
polars = ["polars>=0.20.3"]
dask = ["dask[dataframe]>=2024.8"]
duckdb = ["duckdb>=1.0"]
ibis = ["ibis-framework>=6.0.0", "rich", "packaging", "pyarrow_hotfix"]
sqlframe = ["sqlframe>=3.22.0"]

[dependency-groups]
core = [
  "narwhals[duckdb,pandas,polars,pyarrow,sqlframe]"
] 
tests = [
  "covdefaults",
  "pytest",
  "pytest-cov",
  "pytest-randomly",
  "pytest-env",
  "hypothesis",
]
extra = [  # heavier dependencies we don't necessarily need in every testing job
  "scikit-learn",
]
typing = [
  "hypothesis",
  "pytest",
  "pandas-stubs==2.2.3.250308",
  "typing_extensions",
  "mypy~=1.15.0",
  "pyright",
  "pyarrow-stubs==19.2",
  "sqlframe",
  "polars==1.25.2",
  "uv",
  "narwhals[ibis]",
]
docs = [
  "black",  # required by mkdocstrings_handlers
  "jinja2",
  "duckdb",
  "markdown-exec[ansi]",
  "mkdocs",
  "mkdocs-autorefs",
  "mkdocs-material",
  "mkdocstrings[python]",
  "mkdocstrings-python>=1.16",
  "sqlframe",
  "pandas",
  "polars>=1.0.0",
  "pyarrow",
]
dev = [
  "pre-commit",
  {include-group = "tests"},
  {include-group = "typing"},
]
dev-core = [
  {include-group = "dev"},
  {include-group = "core"},
]
core-tests = [
  {include-group = "core"},
  {include-group = "tests"},
]
local-dev = [
  {include-group = "dev"},
  {include-group = "core"},
  {include-group = "docs"}
]

[tool.hatch.build]
exclude = [
  "/.*",
  "/docs",
  "/tests",
  "/tpch",
  "/utils",
  ".gitignore",
  "CONTRIBUTING.md",
  "mkdocs.yml",
  "noxfile.py",
]

[tool.ruff]
line-length = 90
fix = true
target-version = "py38"
extend-exclude = ["utils/bump_version.py", "**/this.py"]

[tool.ruff.lint]
preview = true
explicit-preview-rules = true

extend-safe-fixes = [
  "C419",    # unnecessary-comprehension-in-call
  "C420",    # unnecessary-dict-comprehension-for-iterable
  "PLR6201", # literal-membership
  "TC",      # flake8-type-checking
  "UP",      # pyupgrade
]
extend-select = [
  "PLR6201", # literal-membership
]
select = ["ALL"]
ignore = [
  "A001",    # builtin-variable-shadowing
  "A004",    # builtin-import-shadowing
  "A005",    # stdlib-module-shadowing
  "ARG002",  # unused-method-argument
  "ANN401",  # any-type
  "C901",    # complex-structure
  "COM812",  # missing-trailing-comma
  "D100",    # undocumented-public-module
  "D101",    # undocumented-public-class
  "D102",    # undocumented-public-method
  "D103",    # undocumented-public-function
  "D104",    # undocumented-public-package
  "D105",    # undocumented-magic-method
  "D107",    # undocumented-public-init
  "DTZ001",  # call-datetime-without-tzinfo
  "E501",    # line-too-long
  "FIX",     # flake8-fixme
  "ISC001",  # single-line-implicit-string-concatenation
  "PD003",   # pandas-use-of-dot-is-null
  "PD010",   # pandas-use-of-dot-pivot-or-unstack
  "PD901",   # pandas-df-variable-name (This is a auxiliary library so dataframe variables have no concrete business meaning)
  "PLR0911", # too-many-return-statements
  "PLR0912", # too-many-branches
  "PLR0913", # too-many-arguments
  "PLR2004", # magic-value-comparison
  "RET505",  # superfluous-else-return
  "SLF001",  # private-member-access
  "TD003",   # missing-todo-link
  "TD004",   # missing-todo-colon
]

[tool.ruff.lint.flake8-builtins]
builtins-ignorelist = ["format"]

[tool.ruff.lint.per-file-ignores]
"narwhals/expr_dt.py" = ["RUF002"]
"tests/*" = ["S101"]
"tpch/tests/*" = ["S101"]
"utils/*" = ["S311", "PTH123"]
"tpch/execute/*" = ["T201"]
"tpch/notebooks/*" = [
  "ANN001",
  "ANN201",
  "EM101",
  "EXE002",
  "PTH123",
  "T203",
  "TRY003",
]

[tool.ruff.lint.pydocstyle]
convention = "google"

[tool.ruff.lint.isort]
force-single-line = true
required-imports = ["from __future__ import annotations"]

[tool.ruff.format]
docstring-code-format = true

[tool.pytest.ini_options]
norecursedirs =  ['*.egg', '.*', '_darcs', 'build', 'CVS', 'dist', 'node_modules', 'venv', '{arch}', 'narwhals/_*']
testpaths = ["tests"]
filterwarnings = [
  "error",
  'ignore:.*defaulting to pandas implementation',
  'ignore:.*implementation has mismatches with pandas',
  'ignore:.*You are using pyarrow version',
  # This warning was temporarily raised by pandas but then reverted.
  'ignore:.*Passing a BlockManager to DataFrame:DeprecationWarning',
  # This warning was temporarily raised by Polars but then reverted.
  'ignore:.*The default coalesce behavior of left join will change:DeprecationWarning',
  'ignore: unclosed <socket.socket',
  'ignore:.*The distutils package is deprecated and slated for removal in Python 3.12:DeprecationWarning:pyspark',
  'ignore:.*distutils Version classes are deprecated. Use packaging.version instead.*:DeprecationWarning:pyspark',
  'ignore:.*is_datetime64tz_dtype is deprecated and will be removed in a future version.*:DeprecationWarning:pyspark',
  # Warning raised by PyArrow nightly just by importing pandas
  'ignore:.*Python binding for RankQuantileOptions not exposed:RuntimeWarning:pyarrow',
  'ignore:.*pandas only supports SQLAlchemy:UserWarning:sqlframe',
  'ignore:.*numpy.core is deprecated and has been renamed to numpy._core.*:DeprecationWarning:sqlframe',
  "ignore:.*__array__ implementation doesn't accept a copy keyword, so passing copy=False failed:DeprecationWarning:modin",
  # raised internally by pandas
  "ignore:.*np.find_common_type is deprecated:DeprecationWarning:pandas",
]
xfail_strict = true
markers = ["slow: marks tests as slow (deselect with '-m \"not slow\"')"]
env = [
  "MODIN_ENGINE=python",
  "PYARROW_IGNORE_TIMEZONE=1",
  "TZ=UTC",
]

[tool.coverage.run]
plugins = ["covdefaults"]

[tool.coverage.report]
fail_under = 80  # This is just for local development, in CI we set it to 100
omit = [
  'narwhals/typing.py',
  'narwhals/stable/v1/typing.py',
  'narwhals/this.py',
  'narwhals/_arrow/typing.py',
  'narwhals/_duckdb/typing.py',
  'narwhals/_spark_like/typing.py',
<<<<<<< HEAD
  'narwhals/_ibis/typing.py',
=======
  # we can't run this in every environment that we measure coverage on due to upper-bound constraits
  'narwhals/_ibis/*',
  # we don't (yet) run these in every environment
  'tests/ibis_test.py',
>>>>>>> b1c7e8e1
  # Remove after finishing eager sub-protocols
  'narwhals/_compliant/namespace.py',
]
exclude_also = [
  "if sys.version_info() <",
  "if .*implementation is Implementation.CUDF",
  "if .*implementation is Implementation.MODIN",
  "if .*implementation is Implementation.PYSPARK",
  "if .*implementation is Implementation.PYSPARK_CONNECT",
  "if .*implementation.is_cudf",
  "if .*implementation.is_modin",
  "if .*implementation.is_pyspark",
  "if .*implementation.is_pyspark_connect",
  'request.applymarker\(pytest.mark.xfail',
  'backend_version <',
  'if "cudf" in str\(constructor',
  'if "modin" in str\(constructor',
  'if "pyspark" in str\(constructor',
  'if "pyspark_connect" in str\(constructor',
  'pytest.skip\('
]

[tool.mypy]
files = ["narwhals", "tests"]
pretty = true
strict = true

[[tool.mypy.overrides]]
module = [
  "cudf.*",
  "dask.*",
  "dask_expr.*",
  "duckdb.*",
  # https://github.com/ibis-project/ibis/issues/6844
  "ibis.*",
  "joblib.*",
  "modin.*",
  "numpy.*",
  "pyspark.*",
  "sklearn.*",
]
# TODO: remove follow_imports
follow_imports = "skip"
ignore_missing_imports = true

[[tool.mypy.overrides]]
module = [
  "*._expression_parsing",
  "*.utils",
  "*._pandas_like.*",
  "*._ibis.*",
  "*._arrow.*",
  "*._dask.*",
  "*._spark_like.*",
]
warn_return_any = false

[tool.pyright]
pythonPlatform = "All"
# NOTE (stubs do unsafe `TypeAlias` and `TypeVar` imports)
# pythonVersion = "3.8"
reportMissingImports = "none"
reportMissingModuleSource = "none"
reportPrivateImportUsage = "none"
reportUnusedExpression = "none"    # handled by (https://docs.astral.sh/ruff/rules/unused-variable/)
typeCheckingMode = "basic"
include = ["narwhals", "tests"]
ignore = [
  "../.venv/",
  "../../../**/Lib",      # stdlib
  "../../../**/typeshed*" # typeshed-fallback
]<|MERGE_RESOLUTION|>--- conflicted
+++ resolved
@@ -247,14 +247,7 @@
   'narwhals/_arrow/typing.py',
   'narwhals/_duckdb/typing.py',
   'narwhals/_spark_like/typing.py',
-<<<<<<< HEAD
   'narwhals/_ibis/typing.py',
-=======
-  # we can't run this in every environment that we measure coverage on due to upper-bound constraits
-  'narwhals/_ibis/*',
-  # we don't (yet) run these in every environment
-  'tests/ibis_test.py',
->>>>>>> b1c7e8e1
   # Remove after finishing eager sub-protocols
   'narwhals/_compliant/namespace.py',
 ]
