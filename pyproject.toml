--- conflicted
+++ resolved
@@ -169,11 +169,7 @@
   "PD901",   # pandas-df-variable-name (This is a auxiliary library so dataframe variables have no concrete business meaning)
   "PLC0415", # `import` should be at the top-level of a file
   "PLR0913", # too-many-arguments
-<<<<<<< HEAD
-=======
-  "PLR2004", # magic-value-comparison
   "PLW1641", # Object does not implement `__hash__` method
->>>>>>> e4f7d300
   "RET505",  # superfluous-else-return
   "SLF001",  # private-member-access
   "TD003",   # missing-todo-link
