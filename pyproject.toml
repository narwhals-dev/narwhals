--- conflicted
+++ resolved
@@ -71,12 +71,8 @@
   "FIX",
   "ISC001",
   "NPY002",
-<<<<<<< HEAD
-  "PD901",   # This is a auxiliary library so dataframe variables have no concrete business meaning
-=======
   "PD901",  # This is a auxiliary library so dataframe variables have no concrete business meaning
   "PD010",
->>>>>>> 950661f5
   "PLR0911",
   "PLR0912",
   "PLR0913",
@@ -129,12 +125,9 @@
   'ignore:.*but when imported by',
   'ignore:Distributing .*This may take some time',
   'ignore:.*The default coalesce behavior',
-<<<<<<< HEAD
   'ignore:is_datetime64tz_dtype is deprecated',
   'ignore: unclosed <socket.socket',
   'ignore:The distutils package is deprecated and slated for removal',
-=======
->>>>>>> 950661f5
 ]
 xfail_strict = true
 markers = ["slow: marks tests as slow (deselect with '-m \"not slow\"')"]
@@ -159,16 +152,10 @@
 exclude_also = [
   "> POLARS_VERSION",
   "if sys.version_info() <",
-<<<<<<< HEAD
-  "if implementation is Implementation.MODIN",
-  "if implementation is Implementation.CUDF",
-  'request.applymarker\(pytest.mark.xfail\)',
-=======
   "if (:?self._)?implementation is Implementation.MODIN",
   "if (:?self._)?implementation is Implementation.CUDF",
   'request.applymarker\(pytest.mark.xfail\)',
   'if self._backend_version < '
->>>>>>> 950661f5
 ]
 
 [tool.mypy]
