[build-system]
requires = ["hatchling"]
build-backend = "hatchling.build"

[project]
name = "narwhals"
version = "1.0.3"
authors = [
  { name="Marco Gorelli", email="33491632+MarcoGorelli@users.noreply.github.com" },
]
description = "Extremely lightweight compatibility layer between pandas, Polars, cuDF, and Modin"
readme = "README.md"
requires-python = ">=3.8"
classifiers = [
    "Programming Language :: Python :: 3",
    "License :: OSI Approved :: MIT License",
    "Operating System :: OS Independent",
]

[tool.hatch.build]
exclude = [
  "/.*",
  "/docs",
  "/tests",
  "/tpch",
]

[project.optional-dependencies]
pandas = ["pandas>=0.25.3"]
polars = ["polars>=0.20.3"]
pyarrow = ['pyarrow>=11.0.0']

[project.urls]
"Homepage" = "https://github.com/narwhals-dev/narwhals"
"Bug Tracker" = "https://github.com/narwhals-dev/narwhals"

[tool.ruff]
line-length = 90
fix = true
target-version = "py38"

lint.select = [
  "ALL",
]
lint.ignore = [
  'A001',
  'A003',
  'ANN101',
  'ANN401',
  'C901',
  'COM812',
  'D',
  'DTZ001',
  'E501',
  'EM101',
  'FIX',
  'PD901',  # This is a auxiliary library so dataframe variables have no concrete business meaning
  'PLR0911',
  'PLR0912',
  'PLR2004',
  'PTH',
  'RET505',
  'S',
  'SLF001',
<<<<<<< HEAD
  'TD',
=======
  'TD003',
  'TRY003',  # TODO(Unassigned): enable
  'TRY004'
>>>>>>> c904b102
]

[tool.ruff.lint.isort]
force-single-line = true

[tool.ruff.format]
docstring-code-format = true

[tool.pytest.ini_options]
filterwarnings = [
  "error",
  'ignore:distutils Version classes are deprecated:DeprecationWarning',
  'ignore:In the future `np.bool`',
  'ignore:The copy keyword is deprecated and will be removed',
  'ignore:make_block is deprecated and will be removed',
  'ignore:np.find_common_type is deprecated',
  'ignore:is_sparse is deprecated and will be removed',
]
xfail_strict = true
markers = ["slow: marks tests as slow (deselect with '-m \"not slow\"')"]

[tool.coverage.run]
plugins = ["covdefaults"]

[tool.coverage.report]
omit = ['narwhals/typing.py']
exclude_also = [
  "> POLARS_VERSION",
  "if sys.version_info() <",
  "if implementation is Implementation.MODIN",
  "if implementation is Implementation.CUDF",
  'request.applymarker\(pytest.mark.xfail\)'
]

[tool.mypy]
strict = true

[[tool.mypy.overrides]]
# the pandas API is just too inconsistent for type hinting to be useful.
module = [
    "pandas.*",
    "cudf.*",
    "modin.*",
]
ignore_missing_imports = true<|MERGE_RESOLUTION|>--- conflicted
+++ resolved
@@ -62,13 +62,9 @@
   'RET505',
   'S',
   'SLF001',
-<<<<<<< HEAD
-  'TD',
-=======
   'TD003',
   'TRY003',  # TODO(Unassigned): enable
   'TRY004'
->>>>>>> c904b102
 ]
 
 [tool.ruff.lint.isort]
