from __future__ import annotations

from functools import wraps
from typing import TYPE_CHECKING
from typing import Any
from typing import Callable
from typing import Iterable
from typing import Literal
from typing import Sequence
from typing import TypeVar
from typing import overload

import narwhals as nw
from narwhals import selectors
from narwhals.dataframe import DataFrame as NwDataFrame
from narwhals.dataframe import LazyFrame as NwLazyFrame
from narwhals.dtypes import Boolean
from narwhals.dtypes import Categorical
from narwhals.dtypes import Date
from narwhals.dtypes import Datetime
from narwhals.dtypes import Duration
from narwhals.dtypes import Enum
from narwhals.dtypes import Float32
from narwhals.dtypes import Float64
from narwhals.dtypes import Int8
from narwhals.dtypes import Int16
from narwhals.dtypes import Int32
from narwhals.dtypes import Int64
from narwhals.dtypes import Object
from narwhals.dtypes import String
from narwhals.dtypes import UInt8
from narwhals.dtypes import UInt16
from narwhals.dtypes import UInt32
from narwhals.dtypes import UInt64
from narwhals.dtypes import Unknown
from narwhals.expr import Expr as NwExpr
from narwhals.expr import Then as NwThen
from narwhals.expr import When as NwWhen
from narwhals.expr import when as nw_when
from narwhals.functions import concat
from narwhals.functions import show_versions
from narwhals.schema import Schema as NwSchema
from narwhals.series import Series as NwSeries
from narwhals.translate import get_native_namespace as nw_get_native_namespace
from narwhals.translate import to_native
from narwhals.typing import IntoDataFrameT
from narwhals.typing import IntoFrameT
from narwhals.utils import is_ordered_categorical as nw_is_ordered_categorical
from narwhals.utils import maybe_align_index as nw_maybe_align_index
from narwhals.utils import maybe_convert_dtypes as nw_maybe_convert_dtypes
from narwhals.utils import maybe_set_index as nw_maybe_set_index

if TYPE_CHECKING:
    from types import ModuleType

    from typing_extensions import Self

    from narwhals.dtypes import DType
    from narwhals.typing import IntoExpr

T = TypeVar("T")


class DataFrame(NwDataFrame[IntoDataFrameT]):
    """
    Narwhals DataFrame, backed by a native dataframe.

    The native dataframe might be pandas.DataFrame, polars.DataFrame, ...

    This class is not meant to be instantiated directly - instead, use
    `narwhals.from_native`.
    """

    @overload
    def __getitem__(self, item: tuple[Sequence[int], Sequence[int]]) -> Self: ...

    @overload
    def __getitem__(self, item: tuple[Sequence[int], str]) -> Series: ...  # type: ignore[overload-overlap]
    @overload
    def __getitem__(self, item: tuple[Sequence[int], Sequence[str]]) -> Self: ...

    @overload
    def __getitem__(self, item: tuple[Sequence[int], int]) -> Series: ...  # type: ignore[overload-overlap]

    @overload
    def __getitem__(self, item: Sequence[int]) -> Self: ...

    @overload
    def __getitem__(self, item: str) -> Series: ...

    @overload
    def __getitem__(self, item: slice) -> Self: ...

    def __getitem__(self, item: Any) -> Any:
        return _stableify(super().__getitem__(item))

    def lazy(self) -> LazyFrame[Any]:
        """
        Lazify the DataFrame (if possible).

        If a library does not support lazy execution, then this is a no-op.

        Examples:
            Construct pandas and Polars DataFrames:

            >>> import pandas as pd
            >>> import polars as pl
            >>> import narwhals.stable.v1 as nw
            >>> df = {"foo": [1, 2, 3], "bar": [6.0, 7.0, 8.0], "ham": ["a", "b", "c"]}
            >>> df_pd = pd.DataFrame(df)
            >>> df_pl = pl.DataFrame(df)

            We define a library agnostic function:

            >>> @nw.narwhalify
            ... def func(df):
            ...     return df.lazy()

            Note that then, pandas dataframe stay eager, but Polars DataFrame becomes a Polars LazyFrame:

            >>> func(df_pd)
               foo  bar ham
            0    1  6.0   a
            1    2  7.0   b
            2    3  8.0   c
            >>> func(df_pl)
            <LazyFrame ...>
        """
        return _stableify(super().lazy())  # type: ignore[no-any-return]

    # Not sure what mypy is complaining about, probably some fancy
    # thing that I need to understand category theory for
    @overload  # type: ignore[override]
    def to_dict(self, *, as_series: Literal[True] = ...) -> dict[str, Series]: ...
    @overload
    def to_dict(self, *, as_series: Literal[False]) -> dict[str, list[Any]]: ...
    @overload
    def to_dict(self, *, as_series: bool) -> dict[str, Series] | dict[str, list[Any]]: ...
    def to_dict(
        self, *, as_series: bool = True
    ) -> dict[str, Series] | dict[str, list[Any]]:
        """
        Convert DataFrame to a dictionary mapping column name to values.

        Arguments:
            as_series: If set to true ``True``, then the values are Narwhals Series,
                        otherwise the values are Any.

        Examples:
            >>> import pandas as pd
            >>> import polars as pl
            >>> import narwhals.stable.v1 as nw
            >>> df = {
            ...     "A": [1, 2, 3, 4, 5],
            ...     "fruits": ["banana", "banana", "apple", "apple", "banana"],
            ...     "B": [5, 4, 3, 2, 1],
            ...     "cars": ["beetle", "audi", "beetle", "beetle", "beetle"],
            ...     "optional": [28, 300, None, 2, -30],
            ... }
            >>> df_pd = pd.DataFrame(df)
            >>> df_pl = pl.DataFrame(df)

            We define a library agnostic function:

            >>> @nw.narwhalify
            ... def func(df):
            ...     return df.to_dict(as_series=False)

            We can then pass either pandas or Polars to `func`:

            >>> func(df_pd)
            {'A': [1, 2, 3, 4, 5], 'fruits': ['banana', 'banana', 'apple', 'apple', 'banana'], 'B': [5, 4, 3, 2, 1], 'cars': ['beetle', 'audi', 'beetle', 'beetle', 'beetle'], 'optional': [28.0, 300.0, nan, 2.0, -30.0]}
            >>> func(df_pl)
            {'A': [1, 2, 3, 4, 5], 'fruits': ['banana', 'banana', 'apple', 'apple', 'banana'], 'B': [5, 4, 3, 2, 1], 'cars': ['beetle', 'audi', 'beetle', 'beetle', 'beetle'], 'optional': [28, 300, None, 2, -30]}
        """
        if as_series:
            return {key: _stableify(value) for key, value in super().to_dict().items()}
        return super().to_dict(as_series=False)

    def is_duplicated(self: Self) -> Series:
        r"""
        Get a mask of all duplicated rows in this DataFrame.

        Examples:
            >>> import narwhals.stable.v1 as nw
            >>> import pandas as pd
            >>> import polars as pl
            >>> df_pd = pd.DataFrame(
            ...     {
            ...         "a": [1, 2, 3, 1],
            ...         "b": ["x", "y", "z", "x"],
            ...     }
            ... )
            >>> df_pl = pl.DataFrame(
            ...     {
            ...         "a": [1, 2, 3, 1],
            ...         "b": ["x", "y", "z", "x"],
            ...     }
            ... )

            Let's define a dataframe-agnostic function:

            >>> @nw.narwhalify
            ... def func(df):
            ...     return df.is_duplicated()

            We can then pass either pandas or Polars to `func`:

            >>> func(df_pd)  # doctest: +NORMALIZE_WHITESPACE
            0     True
            1    False
            2    False
            3     True
            dtype: bool

            >>> func(df_pl)  # doctest: +NORMALIZE_WHITESPACE
            shape: (4,)
            Series: '' [bool]
            [
                true
                false
                false
                true
            ]
        """
        return _stableify(super().is_duplicated())

    def is_unique(self: Self) -> Series:
        r"""
        Get a mask of all unique rows in this DataFrame.

        Examples:
            >>> import narwhals.stable.v1 as nw
            >>> import pandas as pd
            >>> import polars as pl
            >>> df_pd = pd.DataFrame(
            ...     {
            ...         "a": [1, 2, 3, 1],
            ...         "b": ["x", "y", "z", "x"],
            ...     }
            ... )
            >>> df_pl = pl.DataFrame(
            ...     {
            ...         "a": [1, 2, 3, 1],
            ...         "b": ["x", "y", "z", "x"],
            ...     }
            ... )

            Let's define a dataframe-agnostic function:

            >>> @nw.narwhalify
            ... def func(df):
            ...     return df.is_unique()

            We can then pass either pandas or Polars to `func`:

            >>> func(df_pd)  # doctest: +NORMALIZE_WHITESPACE
            0    False
            1     True
            2     True
            3    False
            dtype: bool

            >>> func(df_pl)  # doctest: +NORMALIZE_WHITESPACE
            shape: (4,)
            Series: '' [bool]
            [
                false
                 true
                 true
                false
            ]
        """
        return _stableify(super().is_unique())


class LazyFrame(NwLazyFrame[IntoFrameT]):
    """
    Narwhals DataFrame, backed by a native dataframe.

    The native dataframe might be pandas.DataFrame, polars.LazyFrame, ...

    This class is not meant to be instantiated directly - instead, use
    `narwhals.from_native`.
    """

    def collect(self) -> DataFrame[Any]:
        r"""
        Materialize this LazyFrame into a DataFrame.

        Returns:
            DataFrame

        Examples:
            >>> import narwhals as nw
            >>> import polars as pl
            >>> lf_pl = pl.LazyFrame(
            ...     {
            ...         "a": ["a", "b", "a", "b", "b", "c"],
            ...         "b": [1, 2, 3, 4, 5, 6],
            ...         "c": [6, 5, 4, 3, 2, 1],
            ...     }
            ... )
            >>> lf = nw.from_native(lf_pl)
            >>> lf
            ┌───────────────────────────────────────────────┐
            | Narwhals LazyFrame                            |
            | Use `narwhals.to_native` to see native output |
            └───────────────────────────────────────────────┘
            >>> df = lf.group_by("a").agg(nw.all().sum()).collect()
            >>> nw.to_native(df).sort("a")
            shape: (3, 3)
            ┌─────┬─────┬─────┐
            │ a   ┆ b   ┆ c   │
            │ --- ┆ --- ┆ --- │
            │ str ┆ i64 ┆ i64 │
            ╞═════╪═════╪═════╡
            │ a   ┆ 4   ┆ 10  │
            │ b   ┆ 11  ┆ 10  │
            │ c   ┆ 6   ┆ 1   │
            └─────┴─────┴─────┘
        """
        return _stableify(super().collect())  # type: ignore[no-any-return]


class Series(NwSeries):
    """
    Narwhals Series, backed by a native series.

    The native dataframe might be pandas.Series, polars.Series, ...

    This class is not meant to be instantiated directly - instead, use
    `narwhals.from_native`, making sure to pass `allow_series=True` or
    `series_only=True`.
    """

    def to_frame(self) -> DataFrame[Any]:
        """
        Convert to dataframe.

        Examples:
            >>> import pandas as pd
            >>> import polars as pl
            >>> import narwhals.stable.v1 as nw
            >>> s = [1, 2, 3]
            >>> s_pd = pd.Series(s, name="a")
            >>> s_pl = pl.Series("a", s)

            We define a library agnostic function:

            >>> @nw.narwhalify
            ... def func(s):
            ...     return s.to_frame()

            We can then pass either pandas or Polars to `func`:

            >>> func(s_pd)
               a
            0  1
            1  2
            2  3
            >>> func(s_pl)
            shape: (3, 1)
            ┌─────┐
            │ a   │
            │ --- │
            │ i64 │
            ╞═════╡
            │ 1   │
            │ 2   │
            │ 3   │
            └─────┘
        """
        return _stableify(super().to_frame())  # type: ignore[no-any-return]

    def value_counts(
        self: Self,
        *,
        sort: bool = False,
        parallel: bool = False,
        name: str | None = None,
        normalize: bool = False,
    ) -> DataFrame[Any]:
        r"""
        Count the occurrences of unique values.

        Arguments:
            sort: Sort the output by count in descending order. If set to False (default),
                the order of the output is random.
            parallel: Execute the computation in parallel. Used for Polars only.
            name: Give the resulting count column a specific name; if `normalize` is True
                defaults to "proportion", otherwise defaults to "count".
            normalize: If true gives relative frequencies of the unique values

        Examples:
            >>> import narwhals.stable.v1 as nw
            >>> import pandas as pd
            >>> import polars as pl
            >>> s_pd = pd.Series([1, 1, 2, 3, 2], name="s")
            >>> s_pl = pl.Series(values=[1, 1, 2, 3, 2], name="s")

            Let's define a dataframe-agnostic function:

            >>> @nw.narwhalify
            ... def func(s):
            ...     return s.value_counts(sort=True)

            We can then pass either pandas or Polars to `func`:

            >>> func(s_pd)  # doctest: +NORMALIZE_WHITESPACE
               s  count
            0  1      2
            1  2      2
            2  3      1

            >>> func(s_pl)  # doctest: +NORMALIZE_WHITESPACE
            shape: (3, 2)
            ┌─────┬───────┐
            │ s   ┆ count │
            │ --- ┆ ---   │
            │ i64 ┆ u32   │
            ╞═════╪═══════╡
            │ 1   ┆ 2     │
            │ 2   ┆ 2     │
            │ 3   ┆ 1     │
            └─────┴───────┘
        """
        return _stableify(  # type: ignore[no-any-return]
            super().value_counts(
                sort=sort, parallel=parallel, name=name, normalize=normalize
            )
        )


class Expr(NwExpr):
    def _l1_norm(self) -> Self:
        return super()._taxicab_norm()


class Schema(NwSchema):
    """
    Ordered mapping of column names to their data type.

    Arguments:
        schema: Mapping[str, DType] | Iterable[tuple[str, DType]] | None
            The schema definition given by column names and their associated.
            *instantiated* Narwhals data type. Accepts a mapping or an iterable of tuples.

    Examples:
        Define a schema by passing *instantiated* data types.

        >>> import narwhals.stable.v1 as nw
        >>> schema = nw.Schema({"foo": nw.Int8(), "bar": nw.String()})
        >>> schema  # doctest:+SKIP
        Schema({'foo': Int8, 'bar': String})

        Access the data type associated with a specific column name.

        >>> schema["foo"]
        Int8

        Access various schema properties using the `names`, `dtypes`, and `len` methods.

        >>> schema.names()
        ['foo', 'bar']
        >>> schema.dtypes()
        [Int8, String]
        >>> schema.len()
        2
    """


@overload
def _stableify(obj: NwDataFrame[IntoFrameT]) -> DataFrame[IntoFrameT]: ...
@overload
def _stableify(obj: NwLazyFrame[IntoFrameT]) -> LazyFrame[IntoFrameT]: ...
@overload
def _stableify(obj: NwSeries) -> Series: ...
@overload
def _stableify(obj: NwExpr) -> Expr: ...
@overload
def _stableify(obj: Any) -> Any: ...


def _stableify(
    obj: NwDataFrame[IntoFrameT] | NwLazyFrame[IntoFrameT] | NwSeries | NwExpr | Any,
) -> DataFrame[IntoFrameT] | LazyFrame[IntoFrameT] | Series | Expr | Any:
    if isinstance(obj, NwDataFrame):
        return DataFrame(
            obj._compliant_frame,
            level=obj._level,
        )
    if isinstance(obj, NwLazyFrame):
        return LazyFrame(
            obj._compliant_frame,
            level=obj._level,
        )
    if isinstance(obj, NwSeries):
        return Series(
            obj._compliant_series,
            level=obj._level,
        )
    if isinstance(obj, NwExpr):
        return Expr(obj._call)
    return obj


@overload
def from_native(
    native_dataframe: Any,
    *,
    strict: Literal[False],
    eager_only: None = ...,
    eager_or_interchange_only: Literal[True],
    series_only: None = ...,
    allow_series: Literal[True],
) -> Any: ...


@overload
def from_native(
    native_dataframe: Any,
    *,
    strict: Literal[False],
    eager_only: Literal[True],
    eager_or_interchange_only: None = ...,
    series_only: None = ...,
    allow_series: Literal[True],
) -> Any: ...


@overload
def from_native(
    native_dataframe: IntoDataFrameT | T,
    *,
    strict: Literal[False],
    eager_only: None = ...,
    eager_or_interchange_only: Literal[True],
    series_only: None = ...,
    allow_series: None = ...,
) -> DataFrame[IntoDataFrameT] | T: ...


@overload
def from_native(
    native_dataframe: IntoDataFrameT | T,
    *,
    strict: Literal[False],
    eager_only: Literal[True],
    eager_or_interchange_only: None = ...,
    series_only: None = ...,
    allow_series: None = ...,
) -> DataFrame[IntoDataFrameT] | T: ...


@overload
def from_native(
    native_dataframe: Any,
    *,
    strict: Literal[False],
    eager_only: None = ...,
    eager_or_interchange_only: None = ...,
    series_only: None = ...,
    allow_series: Literal[True],
) -> Any: ...


@overload
def from_native(
    native_dataframe: Any,
    *,
    strict: Literal[False],
    eager_only: None = ...,
    eager_or_interchange_only: None = ...,
    series_only: Literal[True],
    allow_series: None = ...,
) -> Any: ...


@overload
def from_native(
    native_dataframe: IntoFrameT | T,
    *,
    strict: Literal[False],
    eager_only: None = ...,
    eager_or_interchange_only: None = ...,
    series_only: None = ...,
    allow_series: None = ...,
) -> DataFrame[IntoFrameT] | LazyFrame[IntoFrameT] | T: ...


@overload
def from_native(
    native_dataframe: IntoDataFrameT,
    *,
    strict: Literal[True] = ...,
    eager_only: None = ...,
    eager_or_interchange_only: Literal[True],
    series_only: None = ...,
    allow_series: None = ...,
) -> DataFrame[IntoDataFrameT]:
    """
    from_native(df, strict=True, eager_or_interchange_only=True, allow_series=True)
    from_native(df, eager_or_interchange_only=True, allow_series=True)
    """


@overload
def from_native(
    native_dataframe: IntoDataFrameT,
    *,
    strict: Literal[True] = ...,
    eager_only: Literal[True],
    eager_or_interchange_only: None = ...,
    series_only: None = ...,
    allow_series: None = ...,
) -> DataFrame[IntoDataFrameT]:
    """
    from_native(df, strict=True, eager_only=True, allow_series=True)
    from_native(df, eager_only=True, allow_series=True)
    """


@overload
def from_native(
    native_dataframe: Any,
    *,
    strict: Literal[True] = ...,
    eager_only: None = ...,
    eager_or_interchange_only: None = ...,
    series_only: None = ...,
    allow_series: Literal[True],
) -> DataFrame[Any] | LazyFrame[Any] | Series:
    """
    from_native(df, strict=True, eager_only=True)
    from_native(df, eager_only=True)
    """


@overload
def from_native(
    native_dataframe: Any,
    *,
    strict: Literal[True] = ...,
    eager_only: None = ...,
    eager_or_interchange_only: None = ...,
    series_only: Literal[True],
    allow_series: None = ...,
) -> Series:
    """
    from_native(df, strict=True, series_only=True)
    from_native(df, series_only=True)
    """


@overload
def from_native(
    native_dataframe: IntoFrameT,
    *,
    strict: Literal[True] = ...,
    eager_only: None = ...,
    eager_or_interchange_only: None = ...,
    series_only: None = ...,
    allow_series: None = ...,
) -> DataFrame[IntoFrameT] | LazyFrame[IntoFrameT]:
    """
    from_native(df, strict=True)
    from_native(df)
    """


# All params passed in as variables
@overload
def from_native(
    native_dataframe: Any,
    *,
    strict: bool,
    eager_only: bool | None,
    eager_or_interchange_only: bool | None = None,
    series_only: bool | None,
    allow_series: bool | None,
) -> Any: ...


def from_native(
    native_dataframe: Any,
    *,
    strict: bool = True,
    eager_only: bool | None = None,
    eager_or_interchange_only: bool | None = None,
    series_only: bool | None = None,
    allow_series: bool | None = None,
) -> Any:
    """
    Convert dataframe/series to Narwhals DataFrame, LazyFrame, or Series.

    Arguments:
        native_dataframe: Raw object from user.
            Depending on the other arguments, input object can be:

            - pandas.DataFrame
            - polars.DataFrame
            - polars.LazyFrame
            - anything with a `__narwhals_dataframe__` or `__narwhals_lazyframe__` method
            - pandas.Series
            - polars.Series
            - anything with a `__narwhals_series__` method
        strict: Whether to raise if object can't be converted (default) or
            to just leave it as-is.
        eager_only: Whether to only allow eager objects.
        eager_or_interchange_only: Whether to only allow eager objects or objects which
            implement the Dataframe Interchange Protocol.
        series_only: Whether to only allow series.
        allow_series: Whether to allow series (default is only dataframe / lazyframe).

    Returns:
        narwhals.DataFrame or narwhals.LazyFrame or narwhals.Series
    """
    # Early returns
    if isinstance(native_dataframe, (DataFrame, LazyFrame)) and not series_only:
        return native_dataframe
    if isinstance(native_dataframe, Series) and (series_only or allow_series):
        return native_dataframe
    result = nw.from_native(
        native_dataframe,
        strict=strict,
        eager_only=eager_only,
        eager_or_interchange_only=eager_or_interchange_only,
        series_only=series_only,
        allow_series=allow_series,
    )
    return _stableify(result)


def narwhalify(
    func: Callable[..., Any] | None = None,
    *,
    strict: bool = False,
    eager_only: bool | None = False,
    series_only: bool | None = False,
    allow_series: bool | None = True,
) -> Callable[..., Any]:
    """
    Decorate function so it becomes dataframe-agnostic.

    `narwhalify` will try to convert any dataframe/series-like object into the narwhal
    respective DataFrame/Series, while leaving the other parameters as they are.

    Similarly, if the output of the function is a narwhals DataFrame or Series, it will be
    converted back to the original dataframe/series type, while if the output is another
    type it will be left as is.

    By setting `strict=True`, then every input and every output will be required to be a
    dataframe/series-like object.

    Instead of writing

    ```python
    import narwhals.stable.v1 as nw


    def func(df):
        df = nw.from_native(df, strict=False)
        df = df.group_by("a").agg(nw.col("b").sum())
        return nw.to_native(df)
    ```

    you can just write

    ```python
    import narwhals.stable.v1 as nw


    @nw.narwhalify
    def func(df):
        return df.group_by("a").agg(nw.col("b").sum())
    ```

    You can also pass in extra arguments, e.g.

    ```python
    @nw.narhwalify(eager_only=True)
    ```

    that will get passed down to `nw.from_native`.

    Arguments:
        func: Function to wrap in a `from_native`-`to_native` block.
        strict: Whether to raise if object can't be converted or to just leave it as-is
            (default).
        eager_only: Whether to only allow eager objects.
        eager_or_interchange_only: Whether to only allow eager objects or objects which
            implement the Dataframe Interchange Protocol.
        series_only: Whether to only allow series.
        allow_series: Whether to allow series (default is only dataframe / lazyframe).
    """

    # TODO(Unassigned): do we have a way to de-dupe this a bit?
    def decorator(func: Callable[..., Any]) -> Callable[..., Any]:
        @wraps(func)
        def wrapper(*args: Any, **kwargs: Any) -> Any:
            args = [
                from_native(
                    arg,
                    strict=strict,
                    eager_only=eager_only,
                    series_only=series_only,
                    allow_series=allow_series,
                )
                for arg in args
            ]  # type: ignore[assignment]

            kwargs = {
                name: from_native(
                    value,
                    strict=strict,
                    eager_only=eager_only,
                    series_only=series_only,
                    allow_series=allow_series,
                )
                for name, value in kwargs.items()
            }

            backends = {
                b()
                for v in [*args, *kwargs.values()]
                if (b := getattr(v, "__native_namespace__", None))
            }

            if backends.__len__() > 1:
                msg = "Found multiple backends. Make sure that all dataframe/series inputs come from the same backend."
                raise ValueError(msg)

            result = func(*args, **kwargs)

            return to_native(result, strict=strict)

        return wrapper

    if func is None:
        return decorator
    else:
        # If func is not None, it means the decorator is used without arguments
        return decorator(func)


def all() -> Expr:
    """
    Instantiate an expression representing all columns.

    Examples:
        >>> import polars as pl
        >>> import pandas as pd
        >>> import narwhals.stable.v1 as nw
        >>> df_pd = pd.DataFrame({"a": [1, 2, 3], "b": [4, 5, 6]})
        >>> df_pl = pl.DataFrame({"a": [1, 2, 3], "b": [4, 5, 6]})

        Let's define a dataframe-agnostic function:

        >>> @nw.narwhalify
        ... def func(df):
        ...     return df.select(nw.all() * 2)

        We can then pass either pandas or Polars to `func`:

        >>> func(df_pd)
           a   b
        0  2   8
        1  4  10
        2  6  12
        >>> func(df_pl)
        shape: (3, 2)
        ┌─────┬─────┐
        │ a   ┆ b   │
        │ --- ┆ --- │
        │ i64 ┆ i64 │
        ╞═════╪═════╡
        │ 2   ┆ 8   │
        │ 4   ┆ 10  │
        │ 6   ┆ 12  │
        └─────┴─────┘
    """
    return _stableify(nw.all())


def col(*names: str | Iterable[str]) -> Expr:
    """
    Creates an expression that references one or more columns by their name(s).

    Arguments:
        names: Name(s) of the columns to use in the aggregation function.

    Examples:
        >>> import pandas as pd
        >>> import polars as pl
        >>> import narwhals.stable.v1 as nw
        >>> df_pl = pl.DataFrame({"a": [1, 2], "b": [3, 4]})
        >>> df_pd = pd.DataFrame({"a": [1, 2], "b": [3, 4]})

        We define a dataframe-agnostic function:

        >>> @nw.narwhalify
        ... def func(df):
        ...     return df.select(nw.col("a") * nw.col("b"))

        We can then pass either pandas or polars to `func`:

        >>> func(df_pd)
           a
        0  3
        1  8
        >>> func(df_pl)
        shape: (2, 1)
        ┌─────┐
        │ a   │
        │ --- │
        │ i64 │
        ╞═════╡
        │ 3   │
        │ 8   │
        └─────┘
    """
    return _stableify(nw.col(*names))


def len() -> Expr:
    """
    Return the number of rows.

    Examples:
        >>> import polars as pl
        >>> import pandas as pd
        >>> import narwhals.stable.v1 as nw
        >>> df_pd = pd.DataFrame({"a": [1, 2], "b": [5, 10]})
        >>> df_pl = pl.DataFrame({"a": [1, 2], "b": [5, 10]})

        Let's define a dataframe-agnostic function:

        >>> @nw.narwhalify
        ... def func(df):
        ...     return df.select(nw.len())

        We can then pass either pandas or Polars to `func`:

        >>> func(df_pd)
           len
        0    2
        >>> func(df_pl)
        shape: (1, 1)
        ┌─────┐
        │ len │
        │ --- │
        │ u32 │
        ╞═════╡
        │ 2   │
        └─────┘
    """
    return _stableify(nw.len())


def lit(value: Any, dtype: DType | None = None) -> Expr:
    """
    Return an expression representing a literal value.

    Arguments:
        value: The value to use as literal.
        dtype: The data type of the literal value. If not provided, the data type will be inferred.

    Examples:
        >>> import pandas as pd
        >>> import polars as pl
        >>> import narwhals.stable.v1 as nw
        >>> df_pl = pl.DataFrame({"a": [1, 2]})
        >>> df_pd = pd.DataFrame({"a": [1, 2]})

        We define a dataframe-agnostic function:

        >>> @nw.narwhalify
        ... def func(df):
        ...     return df.with_columns(nw.lit(3).alias("b"))

        We can then pass either pandas or polars to `func`:

        >>> func(df_pd)
           a  b
        0  1  3
        1  2  3
        >>> func(df_pl)
        shape: (2, 2)
        ┌─────┬─────┐
        │ a   ┆ b   │
        │ --- ┆ --- │
        │ i64 ┆ i32 │
        ╞═════╪═════╡
        │ 1   ┆ 3   │
        │ 2   ┆ 3   │
        └─────┴─────┘

    """
    return _stableify(nw.lit(value, dtype))


def min(*columns: str) -> Expr:
    """
    Return the minimum value.

    Note:
       Syntactic sugar for ``nw.col(columns).min()``.

    Arguments:
        columns: Name(s) of the columns to use in the aggregation function.

    Examples:
        >>> import polars as pl
        >>> import pandas as pd
        >>> import narwhals.stable.v1 as nw
        >>> df_pd = pd.DataFrame({"a": [1, 2], "b": [5, 10]})
        >>> df_pl = pl.DataFrame({"a": [1, 2], "b": [5, 10]})

        Let's define a dataframe-agnostic function:

        >>> @nw.narwhalify
        ... def func(df):
        ...     return df.select(nw.min("b"))

        We can then pass either pandas or Polars to `func`:

        >>> func(df_pd)
           b
        0  5
        >>> func(df_pl)
        shape: (1, 1)
        ┌─────┐
        │ b   │
        │ --- │
        │ i64 │
        ╞═════╡
        │ 5   │
        └─────┘
    """
    return _stableify(nw.min(*columns))


def max(*columns: str) -> Expr:
    """
    Return the maximum value.

    Note:
       Syntactic sugar for ``nw.col(columns).max()``.

    Arguments:
        columns: Name(s) of the columns to use in the aggregation function.

    Examples:
        >>> import polars as pl
        >>> import pandas as pd
        >>> import narwhals.stable.v1 as nw
        >>> df_pd = pd.DataFrame({"a": [1, 2], "b": [5, 10]})
        >>> df_pl = pl.DataFrame({"a": [1, 2], "b": [5, 10]})

        Let's define a dataframe-agnostic function:

        >>> @nw.narwhalify
        ... def func(df):
        ...     return df.select(nw.max("a"))

        We can then pass either pandas or Polars to `func`:

        >>> func(df_pd)
           a
        0  2
        >>> func(df_pl)
        shape: (1, 1)
        ┌─────┐
        │ a   │
        │ --- │
        │ i64 │
        ╞═════╡
        │ 2   │
        └─────┘
    """
    return _stableify(nw.max(*columns))


def mean(*columns: str) -> Expr:
    """
    Get the mean value.

    Note:
        Syntactic sugar for ``nw.col(columns).mean()``

    Arguments:
        columns: Name(s) of the columns to use in the aggregation function

    Examples:
        >>> import pandas as pd
        >>> import polars as pl
        >>> import narwhals.stable.v1 as nw
        >>> df_pl = pl.DataFrame({"a": [1, 8, 3]})
        >>> df_pd = pd.DataFrame({"a": [1, 8, 3]})

        We define a dataframe agnostic function:

        >>> @nw.narwhalify
        ... def func(df):
        ...     return df.select(nw.mean("a"))

        We can then pass either pandas or Polars to `func`:

        >>> func(df_pd)
             a
        0  4.0
        >>> func(df_pl)
        shape: (1, 1)
        ┌─────┐
        │ a   │
        │ --- │
        │ f64 │
        ╞═════╡
        │ 4.0 │
        └─────┘
    """
    return _stableify(nw.mean(*columns))


def sum(*columns: str) -> Expr:
    """
    Sum all values.

    Note:
        Syntactic sugar for ``nw.col(columns).sum()``

    Arguments:
        columns: Name(s) of the columns to use in the aggregation function

    Examples:
        >>> import pandas as pd
        >>> import polars as pl
        >>> import narwhals.stable.v1 as nw
        >>> df_pl = pl.DataFrame({"a": [1, 2]})
        >>> df_pd = pd.DataFrame({"a": [1, 2]})

        We define a dataframe-agnostic function:

        >>> @nw.narwhalify
        ... def func(df):
        ...     return df.select(nw.sum("a"))

        We can then pass either pandas or polars to `func`:

        >>> func(df_pd)
           a
        0  3
        >>> func(df_pl)
        shape: (1, 1)
        ┌─────┐
        │ a   │
        │ --- │
        │ i64 │
        ╞═════╡
        │ 3   │
        └─────┘
    """
    return _stableify(nw.sum(*columns))


def sum_horizontal(*exprs: IntoExpr | Iterable[IntoExpr]) -> Expr:
    """
    Sum all values horizontally across columns

    Arguments:
        exprs: Name(s) of the columns to use in the aggregation function. Accepts expression input.

    Examples:
        >>> import pandas as pd
        >>> import polars as pl
        >>> import narwhals.stable.v1 as nw
        >>> df_pl = pl.DataFrame({"a": [1, 2, 3], "b": [5, 10, 15]})
        >>> df_pd = pd.DataFrame({"a": [1, 2, 3], "b": [5, 10, 15]})

        We define a dataframe-agnostic function:

        >>> @nw.narwhalify
        ... def func(df):
        ...     return df.select(nw.sum_horizontal("a", "b"))

        We can then pass either pandas or polars to `func`:

        >>> func(df_pd)
            a
        0   6
        1  12
        2  18
        >>> func(df_pl)
        shape: (3, 1)
        ┌─────┐
        │ a   │
        │ --- │
        │ i64 │
        ╞═════╡
        │ 6   │
        │ 12  │
        │ 18  │
        └─────┘
    """
    return _stableify(nw.sum_horizontal(*exprs))


def all_horizontal(*exprs: IntoExpr | Iterable[IntoExpr]) -> Expr:
    r"""
    Compute the bitwise AND horizontally across columns.

    Arguments:
        exprs: Name(s) of the columns to use in the aggregation function. Accepts expression input.

    Notes:
        pandas and Polars handle null values differently.

    Examples:
        >>> import pandas as pd
        >>> import polars as pl
        >>> import narwhals.stable.v1 as nw
        >>> data = {
        ...     "a": [False, False, True, True, False, None],
        ...     "b": [False, True, True, None, None, None],
        ... }
        >>> df_pl = pl.DataFrame(data)
        >>> df_pd = pd.DataFrame(data)

        We define a dataframe-agnostic function:

        >>> @nw.narwhalify
        ... def func(df):
        ...     return df.select("a", "b", all=nw.all_horizontal("a", "b"))

        We can then pass either pandas or polars to `func`:

        >>> func(df_pd)
               a      b    all
        0  False  False  False
        1  False   True  False
        2   True   True   True
        3   True   None  False
        4  False   None  False
        5   None   None  False

        >>> func(df_pl)
        shape: (6, 3)
        ┌───────┬───────┬───────┐
        │ a     ┆ b     ┆ all   │
        │ ---   ┆ ---   ┆ ---   │
        │ bool  ┆ bool  ┆ bool  │
        ╞═══════╪═══════╪═══════╡
        │ false ┆ false ┆ false │
        │ false ┆ true  ┆ false │
        │ true  ┆ true  ┆ true  │
        │ true  ┆ null  ┆ null  │
        │ false ┆ null  ┆ false │
        │ null  ┆ null  ┆ null  │
        └───────┴───────┴───────┘
    """
    return _stableify(nw.all_horizontal(*exprs))


def any_horizontal(*exprs: IntoExpr | Iterable[IntoExpr]) -> Expr:
    r"""
    Compute the bitwise OR horizontally across columns.

    Arguments:
        exprs: Name(s) of the columns to use in the aggregation function. Accepts expression input.

    Notes:
        pandas and Polars handle null values differently.

    Examples:
        >>> import pandas as pd
        >>> import polars as pl
        >>> import narwhals.stable.v1 as nw
        >>> data = {
        ...     "a": [False, False, True, True, False, None],
        ...     "b": [False, True, True, None, None, None],
        ... }
        >>> df_pl = pl.DataFrame(data)
        >>> df_pd = pd.DataFrame(data)

        We define a dataframe-agnostic function:

        >>> @nw.narwhalify
        ... def func(df):
        ...     return df.select("a", "b", any=nw.any_horizontal("a", "b"))

        We can then pass either pandas or polars to `func`:

        >>> func(df_pd)
               a      b    any
        0  False  False  False
        1  False   True   True
        2   True   True   True
        3   True   None   True
        4  False   None  False
        5   None   None  False

        >>> func(df_pl)
        shape: (6, 3)
        ┌───────┬───────┬───────┐
        │ a     ┆ b     ┆ any   │
        │ ---   ┆ ---   ┆ ---   │
        │ bool  ┆ bool  ┆ bool  │
        ╞═══════╪═══════╪═══════╡
        │ false ┆ false ┆ false │
        │ false ┆ true  ┆ true  │
        │ true  ┆ true  ┆ true  │
        │ true  ┆ null  ┆ true  │
        │ false ┆ null  ┆ null  │
        │ null  ┆ null  ┆ null  │
        └───────┴───────┴───────┘
    """
    return _stableify(nw.any_horizontal(*exprs))


def is_ordered_categorical(series: Series) -> bool:
    """
    Return whether indices of categories are semantically meaningful.

    This is a convenience function to accessing what would otherwise be
    the `is_ordered` property from the DataFrame Interchange Protocol,
    see https://data-apis.org/dataframe-protocol/latest/API.html.

    - For Polars:
      - Enums are always ordered.
      - Categoricals are ordered if `dtype.ordering == "physical"`.
    - For pandas-like APIs:
      - Categoricals are ordered if `dtype.cat.ordered == True`.
    - For PyArrow table:
      - Categoricals are ordered if `dtype.type.ordered == True`.

    Examples:
        >>> import narwhals.stable.v1 as nw
        >>> import pandas as pd
        >>> import polars as pl
        >>> data = ["x", "y"]
        >>> s_pd = pd.Series(data, dtype=pd.CategoricalDtype(ordered=True))
        >>> s_pl = pl.Series(data, dtype=pl.Categorical(ordering="physical"))

        Let's define a library-agnostic function:

        >>> @nw.narwhalify
        ... def func(s):
        ...     return nw.is_ordered_categorical(s)

        Then, we can pass any supported library to `func`:

        >>> func(s_pd)
        True
        >>> func(s_pl)
        True
    """
    return nw_is_ordered_categorical(series)


def maybe_align_index(lhs: T, rhs: Series | DataFrame[Any] | LazyFrame[Any]) -> T:
    """
    Align `lhs` to the Index of `rhs, if they're both pandas-like.

    Notes:
        This is only really intended for backwards-compatibility purposes,
        for example if your library already aligns indices for users.
        If you're designing a new library, we highly encourage you to not
        rely on the Index.
        For non-pandas-like inputs, this only checks that `lhs` and `rhs`
        are the same length.

    Examples:
        >>> import pandas as pd
        >>> import polars as pl
        >>> import narwhals.stable.v1 as nw
        >>> df_pd = pd.DataFrame({"a": [1, 2]}, index=[3, 4])
        >>> s_pd = pd.Series([6, 7], index=[4, 3])
        >>> df = nw.from_native(df_pd)
        >>> s = nw.from_native(s_pd, series_only=True)
        >>> nw.to_native(nw.maybe_align_index(df, s))
           a
        4  2
        3  1
    """
    return nw_maybe_align_index(lhs, rhs)


def maybe_convert_dtypes(df: T, *args: bool, **kwargs: bool | str) -> T:
    """
    Convert columns to the best possible dtypes using dtypes supporting ``pd.NA``, if df is pandas-like.

    Notes:
        For non-pandas-like inputs, this is a no-op.
        Also, `args` and `kwargs` just get passed down to the underlying library as-is.

    Examples:
        >>> import pandas as pd
        >>> import polars as pl
        >>> import narwhals.stable.v1 as nw
        >>> import numpy as np
        >>> df_pd = pd.DataFrame(
        ...     {
        ...         "a": pd.Series([1, 2, 3], dtype=np.dtype("int32")),
        ...         "b": pd.Series([True, False, np.nan], dtype=np.dtype("O")),
        ...     }
        ... )
        >>> df = nw.from_native(df_pd)
        >>> nw.to_native(nw.maybe_convert_dtypes(df)).dtypes  # doctest: +NORMALIZE_WHITESPACE
        a             Int32
        b           boolean
        dtype: object
    """
    return nw_maybe_convert_dtypes(df, *args, **kwargs)


def maybe_set_index(df: T, column_names: str | list[str]) -> T:
    """
    Set columns `columns` to be the index of `df`, if `df` is pandas-like.

    Notes:
        This is only really intended for backwards-compatibility purposes,
        for example if your library already aligns indices for users.
        If you're designing a new library, we highly encourage you to not
        rely on the Index.
        For non-pandas-like inputs, this is a no-op.

    Examples:
        >>> import pandas as pd
        >>> import polars as pl
        >>> import narwhals.stable.v1 as nw
        >>> df_pd = pd.DataFrame({"a": [1, 2], "b": [4, 5]})
        >>> df = nw.from_native(df_pd)
        >>> nw.to_native(nw.maybe_set_index(df, "b"))  # doctest: +NORMALIZE_WHITESPACE
           a
        b
        4  1
        5  2
    """
    return nw_maybe_set_index(df, column_names)


def get_native_namespace(obj: Any) -> Any:
    """
    Get native namespace from object.

    Examples:
        >>> import polars as pl
        >>> import pandas as pd
        >>> import narwhals.stable.v1 as nw
        >>> df = nw.from_native(pd.DataFrame({"a": [1, 2, 3]}))
        >>> nw.get_native_namespace(df)
        <module 'pandas'...>
        >>> df = nw.from_native(pl.DataFrame({"a": [1, 2, 3]}))
        >>> nw.get_native_namespace(df)
        <module 'polars'...>
    """
    return nw_get_native_namespace(obj)


def get_level(
    obj: DataFrame[Any] | LazyFrame[Any] | Series,
) -> Literal["full", "interchange"]:
    """
    Level of support Narwhals has for current object.

    This can be one of:

    - 'full': full Narwhals API support
    - 'metadata': only metadata operations are supported (`df.schema`)
    """
    return nw.get_level(obj)


<<<<<<< HEAD
class When(NwWhen):
    @classmethod
    def from_when(cls, when: NwWhen) -> Self:
        return cls(*when._predicates, **when._constraints)

    def then(self, value: Any) -> Then:
        return Then(
            lambda plx: plx.when(
                *self._extract_predicates(plx), **self._constraints
            ).then(value)
        )


class Then(NwThen, Expr):
    def otherwise(self, value: Any) -> Expr:
        return _stableify(super().otherwise(value))


def when(*predicates: IntoExpr | Iterable[IntoExpr], **constraints: Any) -> When:
    """
    Start a `when-then-otherwise` expression.
    Expression similar to an `if-else` statement in Python. Always initiated by a `pl.when(<condition>).then(<value if condition>)`., and optionally followed by chaining one or more `.when(<condition>).then(<value>)` statements.
    Chained when-then operations should be read as Python `if, elif, ... elif` blocks, not as `if, if, ... if`, i.e. the first condition that evaluates to `True` will be picked.
    If none of the conditions are `True`, an optional `.otherwise(<value if all statements are false>)` can be appended at the end. If not appended, and none of the conditions are `True`, `None` will be returned.

    Parameters:
        predicates
            Condition(s) that must be met in order to apply the subsequent statement. Accepts one or more boolean expressions, which are implicitly combined with `&`. String input is parsed as a column name.
        constraints
            Apply conditions as `col_name = value` keyword arguments that are treated as equality matches, such as `x = 123`. As with the predicates parameter, multiple conditions are implicitly combined using `&`.
=======
def from_dict(
    data: dict[str, Any],
    schema: dict[str, DType] | Schema | None = None,
    *,
    native_namespace: ModuleType,
) -> DataFrame[Any]:
    """
    Instantiate DataFrame from dictionary.

    Notes:
        For pandas-like dataframes, conversion to schema is applied after dataframe
        creation.

    Arguments:
        data: Dictionary to create DataFrame from.
        schema: The DataFrame schema as Schema or dict of {name: type}.
        native_namespace: The native library to use for DataFrame creation.
>>>>>>> fcedd8ed

    Examples:
        >>> import pandas as pd
        >>> import polars as pl
        >>> import narwhals.stable.v1 as nw
<<<<<<< HEAD
        >>> df_pl = pl.DataFrame({"a": [1, 2, 3], "b": [5, 10, 15]})
        >>> df_pd = pd.DataFrame({"a": [1, 2, 3], "b": [5, 10, 15]})

        We define a dataframe-agnostic function:

        >>> @nw.narwhalify
        ... def func(df_any):
        ...     from narwhals.expr import when
        ...
        ...     return df_any.with_columns(
        ...         when(nw.col("a") < 3).then(5).otherwise(6).alias("a_when")
        ...     )

        We can then pass either pandas or polars to `func`:

        >>> func(df_pd)
           a   b  a_when
        0  1   5       5
        1  2  10       5
        2  3  15       6
        >>> func(df_pl)
        shape: (3, 3)
        ┌─────┬─────┬────────┐
        │ a   ┆ b   ┆ a_when │
        │ --- ┆ --- ┆ ---    │
        │ i64 ┆ i64 ┆ i32    │
        ╞═════╪═════╪════════╡
        │ 1   ┆ 5   ┆ 5      │
        │ 2   ┆ 10  ┆ 5      │
        │ 3   ┆ 15  ┆ 6      │
        └─────┴─────┴────────┘
    """
    return When.from_when(nw_when(*predicates, **constraints))
=======
        >>> data = {"a": [1, 2, 3], "b": [4, 5, 6]}

        Let's define a dataframe-agnostic function:

        >>> @nw.narwhalify
        ... def func(df):
        ...     data = {"c": [5, 2], "d": [1, 4]}
        ...     native_namespace = nw.get_native_namespace(df)
        ...     return nw.from_dict(data, native_namespace=native_namespace)

        Let's see what happens when passing pandas / Polars input:

        >>> func(pd.DataFrame(data))
           c  d
        0  5  1
        1  2  4
        >>> func(pl.DataFrame(data))
        shape: (2, 2)
        ┌─────┬─────┐
        │ c   ┆ d   │
        │ --- ┆ --- │
        │ i64 ┆ i64 │
        ╞═════╪═════╡
        │ 5   ┆ 1   │
        │ 2   ┆ 4   │
        └─────┴─────┘
    """
    return _stableify(  # type: ignore[no-any-return]
        nw.from_dict(data, schema=schema, native_namespace=native_namespace)
    )
>>>>>>> fcedd8ed


__all__ = [
    "selectors",
    "concat",
    "to_native",
    "from_native",
    "is_ordered_categorical",
    "maybe_align_index",
    "maybe_convert_dtypes",
    "maybe_set_index",
    "get_native_namespace",
    "get_level",
    "all",
    "all_horizontal",
    "any_horizontal",
    "col",
    "len",
    "lit",
    "min",
    "max",
    "mean",
    "sum",
    "sum_horizontal",
    "when",
    "DataFrame",
    "LazyFrame",
    "Series",
    "Expr",
    "Int64",
    "Int32",
    "Int16",
    "Int8",
    "UInt64",
    "UInt32",
    "UInt16",
    "UInt8",
    "Float64",
    "Float32",
    "Boolean",
    "Object",
    "Unknown",
    "Categorical",
    "Enum",
    "String",
    "Datetime",
    "Duration",
    "Date",
    "narwhalify",
    "show_versions",
    "Schema",
    "from_dict",
]<|MERGE_RESOLUTION|>--- conflicted
+++ resolved
@@ -1472,7 +1472,6 @@
     return nw.get_level(obj)
 
 
-<<<<<<< HEAD
 class When(NwWhen):
     @classmethod
     def from_when(cls, when: NwWhen) -> Self:
@@ -1503,31 +1502,11 @@
             Condition(s) that must be met in order to apply the subsequent statement. Accepts one or more boolean expressions, which are implicitly combined with `&`. String input is parsed as a column name.
         constraints
             Apply conditions as `col_name = value` keyword arguments that are treated as equality matches, such as `x = 123`. As with the predicates parameter, multiple conditions are implicitly combined using `&`.
-=======
-def from_dict(
-    data: dict[str, Any],
-    schema: dict[str, DType] | Schema | None = None,
-    *,
-    native_namespace: ModuleType,
-) -> DataFrame[Any]:
-    """
-    Instantiate DataFrame from dictionary.
-
-    Notes:
-        For pandas-like dataframes, conversion to schema is applied after dataframe
-        creation.
-
-    Arguments:
-        data: Dictionary to create DataFrame from.
-        schema: The DataFrame schema as Schema or dict of {name: type}.
-        native_namespace: The native library to use for DataFrame creation.
->>>>>>> fcedd8ed
-
-    Examples:
-        >>> import pandas as pd
-        >>> import polars as pl
-        >>> import narwhals.stable.v1 as nw
-<<<<<<< HEAD
+
+    Examples:
+        >>> import pandas as pd
+        >>> import polars as pl
+        >>> import narwhals.stable.v1 as nw
         >>> df_pl = pl.DataFrame({"a": [1, 2, 3], "b": [5, 10, 15]})
         >>> df_pd = pd.DataFrame({"a": [1, 2, 3], "b": [5, 10, 15]})
 
@@ -1561,7 +1540,30 @@
         └─────┴─────┴────────┘
     """
     return When.from_when(nw_when(*predicates, **constraints))
-=======
+
+
+def from_dict(
+    data: dict[str, Any],
+    schema: dict[str, DType] | Schema | None = None,
+    *,
+    native_namespace: ModuleType,
+) -> DataFrame[Any]:
+    """
+    Instantiate DataFrame from dictionary.
+
+    Notes:
+        For pandas-like dataframes, conversion to schema is applied after dataframe
+        creation.
+
+    Arguments:
+        data: Dictionary to create DataFrame from.
+        schema: The DataFrame schema as Schema or dict of {name: type}.
+        native_namespace: The native library to use for DataFrame creation.
+
+    Examples:
+        >>> import pandas as pd
+        >>> import polars as pl
+        >>> import narwhals.stable.v1 as nw
         >>> data = {"a": [1, 2, 3], "b": [4, 5, 6]}
 
         Let's define a dataframe-agnostic function:
@@ -1592,7 +1594,6 @@
     return _stableify(  # type: ignore[no-any-return]
         nw.from_dict(data, schema=schema, native_namespace=native_namespace)
     )
->>>>>>> fcedd8ed
 
 
 __all__ = [
