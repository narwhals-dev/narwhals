--- conflicted
+++ resolved
@@ -1434,7 +1434,6 @@
     return nw.get_level(obj)
 
 
-<<<<<<< HEAD
 class When(NwWhen):
     @classmethod
     def from_when(cls, when: NwWhen) -> Self:
@@ -1462,30 +1461,11 @@
 
     Arguments:
         predicates: Condition(s) that must be met in order to apply the subsequent statement. Accepts one or more boolean expressions, which are implicitly combined with `&`. String input is parsed as a column name.
-=======
-def new_series(
-    name: str,
-    values: Any,
-    dtype: DType | type[DType] | None = None,
-    *,
-    native_namespace: ModuleType,
-) -> Series:
-    """
-    Instantiate Narwhals Series from raw data.
-
-    Arguments:
-        name: Name of resulting Series.
-        values: Values of make Series from.
-        dtype: (Narwhals) dtype. If not provided, the native library
-            may auto-infer it from `values`.
-        native_namespace: The native library to use for DataFrame creation.
->>>>>>> ff98866c
-
-    Examples:
-        >>> import pandas as pd
-        >>> import polars as pl
-        >>> import narwhals.stable.v1 as nw
-<<<<<<< HEAD
+
+    Examples:
+        >>> import pandas as pd
+        >>> import polars as pl
+        >>> import narwhals.stable.v1 as nw
         >>> df_pl = pl.DataFrame({"a": [1, 2, 3], "b": [5, 10, 15]})
         >>> df_pd = pd.DataFrame({"a": [1, 2, 3], "b": [5, 10, 15]})
 
@@ -1517,7 +1497,29 @@
         └─────┴─────┴────────┘
     """
     return When.from_when(nw_when(*predicates))
-=======
+
+
+def new_series(
+    name: str,
+    values: Any,
+    dtype: DType | type[DType] | None = None,
+    *,
+    native_namespace: ModuleType,
+) -> Series:
+    """
+    Instantiate Narwhals Series from raw data.
+
+    Arguments:
+        name: Name of resulting Series.
+        values: Values of make Series from.
+        dtype: (Narwhals) dtype. If not provided, the native library
+            may auto-infer it from `values`.
+        native_namespace: The native library to use for DataFrame creation.
+
+    Examples:
+        >>> import pandas as pd
+        >>> import polars as pl
+        >>> import narwhals.stable.v1 as nw
         >>> data = {"a": [1, 2, 3], "b": [4, 5, 6]}
 
         Let's define a dataframe-agnostic function:
@@ -1547,7 +1549,6 @@
     return _stableify(
         nw.new_series(name, values, dtype, native_namespace=native_namespace)
     )
->>>>>>> ff98866c
 
 
 def from_dict(
