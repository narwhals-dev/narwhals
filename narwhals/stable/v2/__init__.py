from __future__ import annotations

from functools import wraps
from typing import TYPE_CHECKING, Any, Callable, Literal, cast, overload

import narwhals as nw
from narwhals import exceptions, functions as nw_f
from narwhals._typing_compat import TypeVar, assert_never
from narwhals._utils import (
    Implementation,
    Version,
    generate_temporary_column_name,
    inherit_doc,
    is_ordered_categorical,
    maybe_align_index,
    maybe_convert_dtypes,
    maybe_get_index,
    maybe_reset_index,
    maybe_set_index,
    not_implemented,
)
from narwhals.dataframe import DataFrame as NwDataFrame, LazyFrame as NwLazyFrame
from narwhals.dtypes import (
    Array,
    Binary,
    Boolean,
    Categorical,
    Date,
    Datetime,
    Decimal,
    Duration,
    Enum,
    Field,
    Float32,
    Float64,
    Int8,
    Int16,
    Int32,
    Int64,
    Int128,
    List,
    Object,
    String,
    Struct,
    Time,
    UInt8,
    UInt16,
    UInt32,
    UInt64,
    UInt128,
    Unknown,
)
from narwhals.expr import Expr as NwExpr
from narwhals.functions import _new_series_impl, concat, show_versions
from narwhals.schema import Schema as NwSchema
from narwhals.series import Series as NwSeries
from narwhals.stable.v2 import dependencies, dtypes, selectors
from narwhals.translate import _from_native_impl, get_native_namespace, to_py_scalar
from narwhals.typing import IntoDataFrameT, IntoFrameT

if TYPE_CHECKING:
    from collections.abc import Iterable, Mapping, Sequence

    from typing_extensions import ParamSpec, Self

    from narwhals._translate import IntoArrowTable
    from narwhals._typing import (
        Arrow,
        Backend,
        Dask,
        DuckDB,
        EagerAllowed,
        Ibis,
        IntoBackend,
        Pandas,
        Polars,
    )
    from narwhals.dataframe import MultiColSelector, MultiIndexSelector
    from narwhals.dtypes import DType
    from narwhals.typing import (
        IntoDType,
        IntoExpr,
        IntoFrame,
        IntoSeries,
        NonNestedLiteral,
        SingleColSelector,
        SingleIndexSelector,
        _1DArray,
        _2DArray,
    )

    DataFrameT = TypeVar("DataFrameT", bound="DataFrame[Any]")
    LazyFrameT = TypeVar("LazyFrameT", bound="LazyFrame[Any]")
    SeriesT = TypeVar("SeriesT", bound="Series[Any]")
    T = TypeVar("T", default=Any)
    P = ParamSpec("P")
    R = TypeVar("R")

IntoSeriesT = TypeVar("IntoSeriesT", bound="IntoSeries", default=Any)


class DataFrame(NwDataFrame[IntoDataFrameT]):
    @inherit_doc(NwDataFrame)
    def __init__(self, df: Any, *, level: Literal["full", "lazy", "interchange"]) -> None:
        assert df._version is Version.V2  # noqa: S101
        super().__init__(df, level=level)

    # We need to override any method which don't return Self so that type
    # annotations are correct.

    @property
    def _series(self) -> type[Series[Any]]:
        return cast("type[Series[Any]]", Series)

    @property
    def _lazyframe(self) -> type[LazyFrame[Any]]:
        return cast("type[LazyFrame[Any]]", LazyFrame)

    @overload
    def __getitem__(self, item: tuple[SingleIndexSelector, SingleColSelector]) -> Any: ...

    @overload
    def __getitem__(  # type: ignore[overload-overlap]
        self, item: str | tuple[MultiIndexSelector, SingleColSelector]
    ) -> Series[Any]: ...

    @overload
    def __getitem__(
        self,
        item: (
            SingleIndexSelector
            | MultiIndexSelector
            | MultiColSelector
            | tuple[SingleIndexSelector, MultiColSelector]
            | tuple[MultiIndexSelector, MultiColSelector]
        ),
    ) -> Self: ...
    def __getitem__(
        self,
        item: (
            SingleIndexSelector
            | SingleColSelector
            | MultiColSelector
            | MultiIndexSelector
            | tuple[SingleIndexSelector, SingleColSelector]
            | tuple[SingleIndexSelector, MultiColSelector]
            | tuple[MultiIndexSelector, SingleColSelector]
            | tuple[MultiIndexSelector, MultiColSelector]
        ),
    ) -> Series[Any] | Self | Any:
        return super().__getitem__(item)

    def get_column(self, name: str) -> Series:
        # Type checkers complain that `nw.Series` is not assignable to `nw.v2.stable.Series`.
        # However the return type actually is `nw.v2.stable.Series`, check `tests/v2_test.py`.
        return super().get_column(name)  # type: ignore[return-value]

    def lazy(
        self, backend: IntoBackend[Polars | DuckDB | Ibis | Dask] | None = None
    ) -> LazyFrame[Any]:
        return _stableify(super().lazy(backend=backend))

    @overload  # type: ignore[override]
    def to_dict(self, *, as_series: Literal[True] = ...) -> dict[str, Series[Any]]: ...
    @overload
    def to_dict(self, *, as_series: Literal[False]) -> dict[str, list[Any]]: ...
    @overload
    def to_dict(
        self, *, as_series: bool
    ) -> dict[str, Series[Any]] | dict[str, list[Any]]: ...
    def to_dict(
        self, *, as_series: bool = True
    ) -> dict[str, Series[Any]] | dict[str, list[Any]]:
        # Type checkers complain that `nw.Series` is not assignable to `nw.v2.stable.Series`.
        # However the return type actually is `nw.v2.stable.Series`, check `tests/v2_test.py::test_to_dict_as_series`.
        return super().to_dict(as_series=as_series)  # type: ignore[return-value]

    def is_duplicated(self) -> Series[Any]:
        return _stableify(super().is_duplicated())

    def is_unique(self) -> Series[Any]:
        return _stableify(super().is_unique())


class LazyFrame(NwLazyFrame[IntoFrameT]):
    @inherit_doc(NwLazyFrame)
    def __init__(self, df: Any, *, level: Literal["full", "lazy", "interchange"]) -> None:
        assert df._version is Version.V2  # noqa: S101
        super().__init__(df, level=level)

    @property
    def _dataframe(self) -> type[DataFrame[Any]]:
        return DataFrame

    def collect(
        self, backend: IntoBackend[Polars | Pandas | Arrow] | None = None, **kwargs: Any
    ) -> DataFrame[Any]:
        return _stableify(super().collect(backend=backend, **kwargs))


class Series(NwSeries[IntoSeriesT]):
    _version = Version.V2

    @inherit_doc(NwSeries)
    def __init__(
        self, series: Any, *, level: Literal["full", "lazy", "interchange"]
    ) -> None:
        assert series._version is Version.V2  # noqa: S101
        super().__init__(series, level=level)

    # We need to override any method which don't return Self so that type
    # annotations are correct.

    @property
    def _dataframe(self) -> type[DataFrame[Any]]:
        return DataFrame

    # TODO @dangotbanned: Fix `from_numpy` override missing in `v2` in another PR

    @classmethod
    def from_iterable(
        cls,
        name: str,
        values: Iterable[Any],
        dtype: IntoDType | None = None,
        *,
        backend: IntoBackend[EagerAllowed],
    ) -> Series[Any]:
        result = super().from_iterable(name, values, dtype, backend=backend)
        return cast("Series[Any]", result)

    def to_frame(self) -> DataFrame[Any]:
        return _stableify(super().to_frame())

    def value_counts(
        self,
        *,
        sort: bool = False,
        parallel: bool = False,
        name: str | None = None,
        normalize: bool = False,
    ) -> DataFrame[Any]:
        return _stableify(
            super().value_counts(
                sort=sort, parallel=parallel, name=name, normalize=normalize
            )
        )

    # Too unstable to consider including here.
    hist: Any = not_implemented()


class Expr(NwExpr): ...


class Schema(NwSchema):
    _version = Version.V2

    @inherit_doc(NwSchema)
    def __init__(
        self, schema: Mapping[str, DType] | Iterable[tuple[str, DType]] | None = None
    ) -> None:
        super().__init__(schema)


@overload
def _stableify(obj: NwDataFrame[IntoFrameT]) -> DataFrame[IntoFrameT]: ...
@overload
def _stableify(obj: NwLazyFrame[IntoFrameT]) -> LazyFrame[IntoFrameT]: ...
@overload
def _stableify(obj: NwSeries[IntoSeriesT]) -> Series[IntoSeriesT]: ...
@overload
def _stableify(obj: NwExpr) -> Expr: ...


def _stableify(
    obj: NwDataFrame[IntoFrameT]
    | NwLazyFrame[IntoFrameT]
    | NwSeries[IntoSeriesT]
    | NwExpr,
) -> DataFrame[IntoFrameT] | LazyFrame[IntoFrameT] | Series[IntoSeriesT] | Expr:
    if isinstance(obj, NwDataFrame):
        return DataFrame(obj._compliant_frame._with_version(Version.V2), level=obj._level)
    if isinstance(obj, NwLazyFrame):
        return LazyFrame(obj._compliant_frame._with_version(Version.V2), level=obj._level)
    if isinstance(obj, NwSeries):
        return Series(obj._compliant_series._with_version(Version.V2), level=obj._level)
    if isinstance(obj, NwExpr):
        return Expr(obj._to_compliant_expr, obj._metadata)
    assert_never(obj)


@overload
def from_native(native_object: SeriesT, **kwds: Any) -> SeriesT: ...


@overload
def from_native(native_object: DataFrameT, **kwds: Any) -> DataFrameT: ...


@overload
def from_native(native_object: LazyFrameT, **kwds: Any) -> LazyFrameT: ...


@overload
def from_native(
    native_object: DataFrameT | LazyFrameT, **kwds: Any
) -> DataFrameT | LazyFrameT: ...


@overload
def from_native(
    native_object: IntoDataFrameT | IntoSeries,
    *,
    pass_through: Literal[True],
    eager_only: Literal[False] = ...,
    series_only: Literal[False] = ...,
    allow_series: Literal[True],
) -> DataFrame[IntoDataFrameT]: ...


@overload
def from_native(
    native_object: IntoDataFrameT | IntoSeriesT,
    *,
    pass_through: Literal[True],
    eager_only: Literal[True],
    series_only: Literal[False] = ...,
    allow_series: Literal[True],
) -> DataFrame[IntoDataFrameT] | Series[IntoSeriesT]: ...


@overload
def from_native(
    native_object: IntoDataFrameT,
    *,
    pass_through: Literal[True],
    eager_only: Literal[False] = ...,
    series_only: Literal[False] = ...,
    allow_series: None = ...,
) -> DataFrame[IntoDataFrameT]: ...


@overload
def from_native(
    native_object: T,
    *,
    pass_through: Literal[True],
    eager_only: Literal[False] = ...,
    series_only: Literal[False] = ...,
    allow_series: None = ...,
) -> T: ...


@overload
def from_native(
    native_object: IntoDataFrameT,
    *,
    pass_through: Literal[True],
    eager_only: Literal[True],
    series_only: Literal[False] = ...,
    allow_series: None = ...,
) -> DataFrame[IntoDataFrameT]: ...


@overload
def from_native(
    native_object: T,
    *,
    pass_through: Literal[True],
    eager_only: Literal[True],
    series_only: Literal[False] = ...,
    allow_series: None = ...,
) -> T: ...


@overload
def from_native(
    native_object: IntoSeriesT,
    *,
    pass_through: Literal[True],
    eager_only: Literal[False] = ...,
    series_only: Literal[True],
    allow_series: None = ...,
) -> Series[IntoSeriesT]: ...


@overload
def from_native(
    native_object: IntoDataFrameT,
    *,
    pass_through: Literal[False] = ...,
    eager_only: Literal[False] = ...,
    series_only: Literal[False] = ...,
    allow_series: None = ...,
) -> DataFrame[IntoDataFrameT]: ...


@overload
def from_native(
    native_object: IntoDataFrameT,
    *,
    pass_through: Literal[False] = ...,
    eager_only: Literal[True],
    series_only: Literal[False] = ...,
    allow_series: None = ...,
) -> DataFrame[IntoDataFrameT]: ...


@overload
def from_native(
    native_object: IntoFrame | IntoSeries,
    *,
    pass_through: Literal[False] = ...,
    eager_only: Literal[False] = ...,
    series_only: Literal[False] = ...,
    allow_series: Literal[True],
) -> DataFrame[Any] | LazyFrame[Any] | Series[Any]: ...


@overload
def from_native(
    native_object: IntoSeriesT,
    *,
    pass_through: Literal[False] = ...,
    eager_only: Literal[False] = ...,
    series_only: Literal[True],
    allow_series: None = ...,
) -> Series[IntoSeriesT]: ...


# All params passed in as variables
@overload
def from_native(
    native_object: Any,
    *,
    pass_through: bool,
    eager_only: bool,
    series_only: bool,
    allow_series: bool | None,
) -> Any: ...


def from_native(  # noqa: D417
    native_object: IntoFrameT | IntoFrame | IntoSeriesT | IntoSeries | T,
    *,
    pass_through: bool = False,
    eager_only: bool = False,
    series_only: bool = False,
    allow_series: bool | None = None,
    **kwds: Any,
) -> LazyFrame[IntoFrameT] | DataFrame[IntoFrameT] | Series[IntoSeriesT] | T:
    """Convert `native_object` to Narwhals Dataframe, Lazyframe, or Series.

    Arguments:
        native_object: Raw object from user.
            Depending on the other arguments, input object can be

            - a Dataframe / Lazyframe / Series supported by Narwhals (pandas, Polars, PyArrow, ...)
            - an object which implements `__narwhals_dataframe__`, `__narwhals_lazyframe__`,
              or `__narwhals_series__`
        pass_through: Determine what happens if the object can't be converted to Narwhals

            - `False` (default): raise an error
            - `True`: pass object through as-is
        eager_only: Whether to only allow eager objects

            - `False` (default): don't require `native_object` to be eager
            - `True`: only convert to Narwhals if `native_object` is eager
        series_only: Whether to only allow Series

            - `False` (default): don't require `native_object` to be a Series
            - `True`: only convert to Narwhals if `native_object` is a Series
        allow_series: Whether to allow Series (default is only Dataframe / Lazyframe)

            - `False` or `None` (default): don't convert to Narwhals if `native_object` is a Series
            - `True`: allow `native_object` to be a Series

    Returns:
        DataFrame, LazyFrame, Series, or original object, depending
            on which combination of parameters was passed.
    """
    # Early returns
    if isinstance(native_object, (DataFrame, LazyFrame)) and not series_only:
        return native_object
    if isinstance(native_object, Series) and (series_only or allow_series):
        return native_object

    if kwds:
        msg = f"from_native() got an unexpected keyword argument {next(iter(kwds))!r}"
        raise TypeError(msg)

    return _from_native_impl(  # type: ignore[no-any-return]
        native_object,
        pass_through=pass_through,
        eager_only=eager_only,
        series_only=series_only,
        allow_series=allow_series,
        version=Version.V2,
    )


@overload
def to_native(
    narwhals_object: DataFrame[IntoDataFrameT], *, pass_through: Literal[False] = ...
) -> IntoDataFrameT: ...
@overload
def to_native(
    narwhals_object: LazyFrame[IntoFrameT], *, pass_through: Literal[False] = ...
) -> IntoFrameT: ...
@overload
def to_native(
    narwhals_object: Series[IntoSeriesT], *, pass_through: Literal[False] = ...
) -> IntoSeriesT: ...
@overload
def to_native(narwhals_object: Any, *, pass_through: bool) -> Any: ...


def to_native(
    narwhals_object: DataFrame[IntoDataFrameT]
    | LazyFrame[IntoFrameT]
    | Series[IntoSeriesT],
    *,
    pass_through: bool = False,
) -> IntoFrameT | IntoSeriesT | Any:
    """Convert Narwhals object to native one.

    Arguments:
        narwhals_object: Narwhals object.
        pass_through: Determine what happens if `narwhals_object` isn't a Narwhals class

            - `False` (default): raise an error
            - `True`: pass object through as-is

    Returns:
        Object of class that user started with.
    """
    return nw.to_native(narwhals_object, pass_through=pass_through)


def narwhalify(
    func: Callable[..., Any] | None = None,
    *,
    pass_through: bool = True,
    eager_only: bool = False,
    series_only: bool = False,
    allow_series: bool | None = True,
) -> Callable[..., Any]:
    """Decorate function so it becomes dataframe-agnostic.

    This will try to convert any dataframe/series-like object into the Narwhals
    respective DataFrame/Series, while leaving the other parameters as they are.
    Similarly, if the output of the function is a Narwhals DataFrame or Series, it will be
    converted back to the original dataframe/series type, while if the output is another
    type it will be left as is.
    By setting `pass_through=False`, then every input and every output will be required to be a
    dataframe/series-like object.

    Arguments:
        func: Function to wrap in a `from_native`-`to_native` block.
        pass_through: Determine what happens if the object can't be converted to Narwhals

            - `False`: raise an error
            - `True` (default): pass object through as-is
        eager_only: Whether to only allow eager objects

            - `False` (default): don't require `native_object` to be eager
            - `True`: only convert to Narwhals if `native_object` is eager
        series_only: Whether to only allow Series

            - `False` (default): don't require `native_object` to be a Series
            - `True`: only convert to Narwhals if `native_object` is a Series
        allow_series: Whether to allow Series (default is only Dataframe / Lazyframe)

            - `False` or `None`: don't convert to Narwhals if `native_object` is a Series
            - `True` (default): allow `native_object` to be a Series

    Returns:
        Decorated function.
    """

    def decorator(func: Callable[..., Any]) -> Callable[..., Any]:
        @wraps(func)
        def wrapper(*args: Any, **kwargs: Any) -> Any:
            args = [
                from_native(
                    arg,
                    pass_through=pass_through,
                    eager_only=eager_only,
                    series_only=series_only,
                    allow_series=allow_series,
                )
                for arg in args
            ]  # type: ignore[assignment]

            kwargs = {
                name: from_native(
                    value,
                    pass_through=pass_through,
                    eager_only=eager_only,
                    series_only=series_only,
                    allow_series=allow_series,
                )
                for name, value in kwargs.items()
            }

            backends = {
                b()
                for v in (*args, *kwargs.values())
                if (b := getattr(v, "__native_namespace__", None))
            }

            if backends.__len__() > 1:
                msg = "Found multiple backends. Make sure that all dataframe/series inputs come from the same backend."
                raise ValueError(msg)

            result = func(*args, **kwargs)

            return to_native(result, pass_through=pass_through)

        return wrapper

    if func is None:
        return decorator
    # If func is not None, it means the decorator is used without arguments
    return decorator(func)


def all() -> Expr:
    """Instantiate an expression representing all columns.

    Returns:
        A new expression.
    """
    return _stableify(nw.all())


def col(*names: str | Iterable[str]) -> Expr:
    """Creates an expression that references one or more columns by their name(s).

    Arguments:
        names: Name(s) of the columns to use.

    Returns:
        A new expression.
    """
    return _stableify(nw.col(*names))


def exclude(*names: str | Iterable[str]) -> Expr:
    """Creates an expression that excludes columns by their name(s).

    Arguments:
        names: Name(s) of the columns to exclude.

    Returns:
        A new expression.
    """
    return _stableify(nw.exclude(*names))


def nth(*indices: int | Sequence[int]) -> Expr:
    """Creates an expression that references one or more columns by their index(es).

    Notes:
        `nth` is not supported for Polars version<1.0.0. Please use
        [`narwhals.col`][] instead.

    Arguments:
        indices: One or more indices representing the columns to retrieve.

    Returns:
        A new expression.
    """
    return _stableify(nw.nth(*indices))


def len() -> Expr:
    """Return the number of rows.

    Returns:
        A new expression.
    """
    return _stableify(nw.len())


def lit(value: NonNestedLiteral, dtype: IntoDType | None = None) -> Expr:
    """Return an expression representing a literal value.

    Arguments:
        value: The value to use as literal.
        dtype: The data type of the literal value. If not provided, the data type will
            be inferred by the native library.

    Returns:
        A new expression.
    """
    return _stableify(nw.lit(value, dtype))


def min(*columns: str) -> Expr:
    """Return the minimum value.

    Note:
       Syntactic sugar for ``nw.col(columns).min()``.

    Arguments:
        columns: Name(s) of the columns to use in the aggregation function.

    Returns:
        A new expression.
    """
    return _stableify(nw.min(*columns))


def max(*columns: str) -> Expr:
    """Return the maximum value.

    Note:
       Syntactic sugar for ``nw.col(columns).max()``.

    Arguments:
        columns: Name(s) of the columns to use in the aggregation function.

    Returns:
        A new expression.
    """
    return _stableify(nw.max(*columns))


def mean(*columns: str) -> Expr:
    """Get the mean value.

    Note:
        Syntactic sugar for ``nw.col(columns).mean()``

    Arguments:
        columns: Name(s) of the columns to use in the aggregation function

    Returns:
        A new expression.
    """
    return _stableify(nw.mean(*columns))


def median(*columns: str) -> Expr:
    """Get the median value.

    Notes:
        - Syntactic sugar for ``nw.col(columns).median()``
        - Results might slightly differ across backends due to differences in the
            underlying algorithms used to compute the median.

    Arguments:
        columns: Name(s) of the columns to use in the aggregation function

    Returns:
        A new expression.
    """
    return _stableify(nw.median(*columns))


def sum(*columns: str) -> Expr:
    """Sum all values.

    Note:
        Syntactic sugar for ``nw.col(columns).sum()``

    Arguments:
        columns: Name(s) of the columns to use in the aggregation function

    Returns:
        A new expression.
    """
    return _stableify(nw.sum(*columns))


def sum_horizontal(*exprs: IntoExpr | Iterable[IntoExpr]) -> Expr:
    """Sum all values horizontally across columns.

    Warning:
        Unlike Polars, we support horizontal sum over numeric columns only.

    Arguments:
        exprs: Name(s) of the columns to use in the aggregation function. Accepts
            expression input.

    Returns:
        A new expression.
    """
    return _stableify(nw.sum_horizontal(*exprs))


def all_horizontal(*exprs: IntoExpr | Iterable[IntoExpr], ignore_nulls: bool) -> Expr:
    r"""Compute the bitwise AND horizontally across columns.

    Arguments:
        exprs: Name(s) of the columns to use in the aggregation function. Accepts
            expression input.
        ignore_nulls: Whether to ignore nulls:

            - If `True`, null values are ignored. If there are no elements, the result
              is `True`.
            - If `False`, Kleene logic is followed. Note that this is not allowed for
              pandas with classical NumPy dtypes when null values are present.

    Returns:
        A new expression.
    """
    return _stableify(nw.all_horizontal(*exprs, ignore_nulls=ignore_nulls))


def any_horizontal(*exprs: IntoExpr | Iterable[IntoExpr], ignore_nulls: bool) -> Expr:
    r"""Compute the bitwise OR horizontally across columns.

    Arguments:
        exprs: Name(s) of the columns to use in the aggregation function. Accepts
            expression input.
        ignore_nulls: Whether to ignore nulls:

            - If `True`, null values are ignored. If there are no elements, the result
              is `False`.
            - If `False`, Kleene logic is followed. Note that this is not allowed for
              pandas with classical NumPy dtypes when null values are present.

    Returns:
        A new expression.
    """
    return _stableify(nw.any_horizontal(*exprs, ignore_nulls=ignore_nulls))


def mean_horizontal(*exprs: IntoExpr | Iterable[IntoExpr]) -> Expr:
    """Compute the mean of all values horizontally across columns.

    Arguments:
        exprs: Name(s) of the columns to use in the aggregation function. Accepts
            expression input.

    Returns:
        A new expression.
    """
    return _stableify(nw.mean_horizontal(*exprs))


def min_horizontal(*exprs: IntoExpr | Iterable[IntoExpr]) -> Expr:
    """Get the minimum value horizontally across columns.

    Notes:
        We support `min_horizontal` over numeric columns only.

    Arguments:
        exprs: Name(s) of the columns to use in the aggregation function. Accepts
            expression input.

    Returns:
        A new expression.
    """
    return _stableify(nw.min_horizontal(*exprs))


def max_horizontal(*exprs: IntoExpr | Iterable[IntoExpr]) -> Expr:
    """Get the maximum value horizontally across columns.

    Notes:
        We support `max_horizontal` over numeric columns only.

    Arguments:
        exprs: Name(s) of the columns to use in the aggregation function. Accepts
            expression input.

    Returns:
        A new expression.
    """
    return _stableify(nw.max_horizontal(*exprs))


def concat_str(
    exprs: IntoExpr | Iterable[IntoExpr],
    *more_exprs: IntoExpr,
    separator: str = "",
    ignore_nulls: bool = False,
) -> Expr:
    r"""Horizontally concatenate columns into a single string column.

    Arguments:
        exprs: Columns to concatenate into a single string column. Accepts expression
            input. Strings are parsed as column names, other non-expression inputs are
            parsed as literals. Non-`String` columns are cast to `String`.
        *more_exprs: Additional columns to concatenate into a single string column,
            specified as positional arguments.
        separator: String that will be used to separate the values of each column.
        ignore_nulls: Ignore null values (default is `False`).
            If set to `False`, null values will be propagated and if the row contains any
            null values, the output is null.

    Returns:
        A new expression.
    """
    return _stableify(
        nw.concat_str(exprs, *more_exprs, separator=separator, ignore_nulls=ignore_nulls)
    )


def coalesce(exprs: IntoExpr | Iterable[IntoExpr], *more_exprs: IntoExpr) -> Expr:
    """Folds the columns from left to right, keeping the first non-null value.

    Arguments:
        exprs: Columns to coalesce, must be a str, nw.Expr, or nw.Series
            where strings are parsed as column names and both nw.Expr/nw.Series
            are passed through as-is. Scalar values must be wrapped in `nw.lit`.

        *more_exprs: Additional columns to coalesce, specified as positional arguments.

    Raises:
        TypeError: If any of the inputs are not a str, nw.Expr, or nw.Series.

    Returns:
        A new expression.
    """
    return _stableify(nw.coalesce(exprs, *more_exprs))


class When(nw_f.When):
    @classmethod
    def from_when(cls, when: nw_f.When) -> When:
        return cls(when._predicate)

    def then(self, value: IntoExpr | NonNestedLiteral | _1DArray) -> Then:
        return Then.from_then(super().then(value))


class Then(nw_f.Then, Expr):
    @classmethod
    def from_then(cls, then: nw_f.Then) -> Then:
        return cls(then._to_compliant_expr, then._metadata)

    def otherwise(self, value: IntoExpr | NonNestedLiteral | _1DArray) -> Expr:
        return _stableify(super().otherwise(value))


def when(*predicates: IntoExpr | Iterable[IntoExpr]) -> When:
    """Start a `when-then-otherwise` expression.

    Expression similar to an `if-else` statement in Python. Always initiated by a
    `pl.when(<condition>).then(<value if condition>)`, and optionally followed by a
    `.otherwise(<value if condition is false>)` can be appended at the end. If not
    appended, and the condition is not `True`, `None` will be returned.

    Info:
        Chaining multiple `.when(<condition>).then(<value>)` statements is currently
        not supported.
        See [Narwhals#668](https://github.com/narwhals-dev/narwhals/issues/668).

    Arguments:
        predicates: Condition(s) that must be met in order to apply the subsequent
            statement. Accepts one or more boolean expressions, which are implicitly
            combined with `&`. String input is parsed as a column name.

    Returns:
        A "when" object, which `.then` can be called on.
    """
    return When.from_when(nw_f.when(*predicates))


def new_series(
    name: str,
    values: Any,
    dtype: IntoDType | None = None,
    *,
    backend: IntoBackend[EagerAllowed],
) -> Series[Any]:
    """Instantiate Narwhals Series from iterable (e.g. list or array).

    Arguments:
        name: Name of resulting Series.
        values: Values of make Series from.
        dtype: (Narwhals) dtype. If not provided, the native library
            may auto-infer it from `values`.
        backend: specifies which eager backend instantiate to.

            `backend` can be specified in various ways

            - As `Implementation.<BACKEND>` with `BACKEND` being `PANDAS`, `PYARROW`,
                `POLARS`, `MODIN` or `CUDF`.
            - As a string: `"pandas"`, `"pyarrow"`, `"polars"`, `"modin"` or `"cudf"`.
            - Directly as a module `pandas`, `pyarrow`, `polars`, `modin` or `cudf`.

    Returns:
        A new Series
    """
    return _stableify(_new_series_impl(name, values, dtype, backend=backend))


def from_arrow(
    native_frame: IntoArrowTable, *, backend: IntoBackend[EagerAllowed]
) -> DataFrame[Any]:
    """Construct a DataFrame from an object which supports the PyCapsule Interface.

    Arguments:
        native_frame: Object which implements `__arrow_c_stream__`.
        backend: specifies which eager backend instantiate to.

            `backend` can be specified in various ways

            - As `Implementation.<BACKEND>` with `BACKEND` being `PANDAS`, `PYARROW`,
                `POLARS`, `MODIN` or `CUDF`.
            - As a string: `"pandas"`, `"pyarrow"`, `"polars"`, `"modin"` or `"cudf"`.
            - Directly as a module `pandas`, `pyarrow`, `polars`, `modin` or `cudf`.

    Returns:
        A new DataFrame.
    """
    return _stableify(nw_f.from_arrow(native_frame, backend=backend))


def from_dict(
    data: Mapping[str, Any],
    schema: Mapping[str, DType] | Schema | None = None,
    *,
    backend: IntoBackend[EagerAllowed] | None = None,
) -> DataFrame[Any]:
    """Instantiate DataFrame from dictionary.

    Indexes (if present, for pandas-like backends) are aligned following
    the [left-hand-rule](../concepts/pandas_index.md/).

    Notes:
        For pandas-like dataframes, conversion to schema is applied after dataframe
        creation.

    Arguments:
        data: Dictionary to create DataFrame from.
        schema: The DataFrame schema as Schema or dict of {name: type}. If not
            specified, the schema will be inferred by the native library.
        backend: specifies which eager backend instantiate to. Only
            necessary if inputs are not Narwhals Series.

            `backend` can be specified in various ways

            - As `Implementation.<BACKEND>` with `BACKEND` being `PANDAS`, `PYARROW`,
                `POLARS`, `MODIN` or `CUDF`.
            - As a string: `"pandas"`, `"pyarrow"`, `"polars"`, `"modin"` or `"cudf"`.
            - Directly as a module `pandas`, `pyarrow`, `polars`, `modin` or `cudf`.

    Returns:
        A new DataFrame.
    """
    return _stableify(nw_f.from_dict(data, schema, backend=backend))


def from_numpy(
    data: _2DArray,
    schema: Mapping[str, DType] | Schema | Sequence[str] | None = None,
    *,
    backend: IntoBackend[EagerAllowed],
) -> DataFrame[Any]:
    """Construct a DataFrame from a NumPy ndarray.

    Notes:
        Only row orientation is currently supported.

        For pandas-like dataframes, conversion to schema is applied after dataframe
        creation.

    Arguments:
        data: Two-dimensional data represented as a NumPy ndarray.
        schema: The DataFrame schema as Schema, dict of {name: type}, or a sequence of str.
        backend: specifies which eager backend instantiate to.

            `backend` can be specified in various ways

            - As `Implementation.<BACKEND>` with `BACKEND` being `PANDAS`, `PYARROW`,
                `POLARS`, `MODIN` or `CUDF`.
            - As a string: `"pandas"`, `"pyarrow"`, `"polars"`, `"modin"` or `"cudf"`.
            - Directly as a module `pandas`, `pyarrow`, `polars`, `modin` or `cudf`.

    Returns:
        A new DataFrame.
    """
    return _stableify(nw_f.from_numpy(data, schema, backend=backend))


def read_csv(
<<<<<<< HEAD
    source: str,
    *,
    backend: ModuleType | Implementation | str,
    separator: str = ",",
    **kwargs: Any,
=======
    source: str, *, backend: IntoBackend[EagerAllowed], **kwargs: Any
>>>>>>> 23ba4172
) -> DataFrame[Any]:
    """Read a CSV file into a DataFrame.

    Arguments:
        source: Path to a file.
        backend: The eager backend for DataFrame creation.
            `backend` can be specified in various ways

            - As `Implementation.<BACKEND>` with `BACKEND` being `PANDAS`, `PYARROW`,
                `POLARS`, `MODIN` or `CUDF`.
            - As a string: `"pandas"`, `"pyarrow"`, `"polars"`, `"modin"` or `"cudf"`.
            - Directly as a module `pandas`, `pyarrow`, `polars`, `modin` or `cudf`.
        separator: Single byte character to use as separator in the file.
        kwargs: Extra keyword arguments which are passed to the native CSV reader.
            For example, you could use
            `nw.read_csv('file.csv', backend='pandas', engine='pyarrow')`.

    Returns:
        DataFrame.
    """
    return _stableify(
        nw_f.read_csv(source, backend=backend, separator=separator, **kwargs)
    )


def scan_csv(
<<<<<<< HEAD
    source: str,
    *,
    backend: ModuleType | Implementation | str,
    separator: str = ",",
    **kwargs: Any,
=======
    source: str, *, backend: IntoBackend[Backend], **kwargs: Any
>>>>>>> 23ba4172
) -> LazyFrame[Any]:
    """Lazily read from a CSV file.

    For the libraries that do not support lazy dataframes, the function reads
    a csv file eagerly and then converts the resulting dataframe to a lazyframe.

    Arguments:
        source: Path to a file.
        backend: The eager backend for DataFrame creation.
            `backend` can be specified in various ways

            - As `Implementation.<BACKEND>` with `BACKEND` being `PANDAS`, `PYARROW`,
                `POLARS`, `MODIN` or `CUDF`.
            - As a string: `"pandas"`, `"pyarrow"`, `"polars"`, `"modin"` or `"cudf"`.
            - Directly as a module `pandas`, `pyarrow`, `polars`, `modin` or `cudf`.
        separator: Single byte character to use as separator in the file.
        kwargs: Extra keyword arguments which are passed to the native CSV reader.
            For example, you could use
            `nw.scan_csv('file.csv', backend=pd, engine='pyarrow')`.

    Returns:
        LazyFrame.
    """
    return _stableify(
        nw_f.scan_csv(source, backend=backend, separator=separator, **kwargs)
    )


def read_parquet(
    source: str, *, backend: IntoBackend[EagerAllowed], **kwargs: Any
) -> DataFrame[Any]:
    """Read into a DataFrame from a parquet file.

    Arguments:
        source: Path to a file.
        backend: The eager backend for DataFrame creation.
            `backend` can be specified in various ways

            - As `Implementation.<BACKEND>` with `BACKEND` being `PANDAS`, `PYARROW`,
                `POLARS`, `MODIN` or `CUDF`.
            - As a string: `"pandas"`, `"pyarrow"`, `"polars"`, `"modin"` or `"cudf"`.
            - Directly as a module `pandas`, `pyarrow`, `polars`, `modin` or `cudf`.
        kwargs: Extra keyword arguments which are passed to the native parquet reader.
            For example, you could use
            `nw.read_parquet('file.parquet', backend=pd, engine='pyarrow')`.

    Returns:
        DataFrame.
    """
    return _stableify(nw_f.read_parquet(source, backend=backend, **kwargs))


def scan_parquet(
    source: str, *, backend: IntoBackend[Backend], **kwargs: Any
) -> LazyFrame[Any]:
    """Lazily read from a parquet file.

    For the libraries that do not support lazy dataframes, the function reads
    a parquet file eagerly and then converts the resulting dataframe to a lazyframe.

    Note:
        Spark like backends require a session object to be passed in `kwargs`.

        For instance:

        ```py
        import narwhals as nw
        from sqlframe.duckdb import DuckDBSession

        nw.scan_parquet(source, backend="sqlframe", session=DuckDBSession())
        ```

    Arguments:
        source: Path to a file.
        backend: The eager backend for DataFrame creation.
            `backend` can be specified in various ways

            - As `Implementation.<BACKEND>` with `BACKEND` being `PANDAS`, `PYARROW`,
                `POLARS`, `MODIN`, `CUDF`, `PYSPARK` or `SQLFRAME`.
            - As a string: `"pandas"`, `"pyarrow"`, `"polars"`, `"modin"`, `"cudf"`,
                `"pyspark"` or `"sqlframe"`.
            - Directly as a module `pandas`, `pyarrow`, `polars`, `modin`, `cudf`,
                `pyspark.sql` or `sqlframe`.
        kwargs: Extra keyword arguments which are passed to the native parquet reader.
            For example, you could use
            `nw.scan_parquet('file.parquet', backend=pd, engine='pyarrow')`.

    Returns:
        LazyFrame.
    """
    return _stableify(nw_f.scan_parquet(source, backend=backend, **kwargs))


__all__ = [
    "Array",
    "Binary",
    "Boolean",
    "Categorical",
    "DataFrame",
    "Date",
    "Datetime",
    "Decimal",
    "Duration",
    "Enum",
    "Expr",
    "Field",
    "Float32",
    "Float64",
    "Implementation",
    "Int8",
    "Int16",
    "Int32",
    "Int64",
    "Int128",
    "LazyFrame",
    "List",
    "Object",
    "Schema",
    "Series",
    "String",
    "Struct",
    "Time",
    "UInt8",
    "UInt16",
    "UInt32",
    "UInt64",
    "UInt128",
    "Unknown",
    "all",
    "all_horizontal",
    "any_horizontal",
    "coalesce",
    "col",
    "concat",
    "concat_str",
    "dependencies",
    "dtypes",
    "dtypes",
    "exceptions",
    "exclude",
    "from_arrow",
    "from_dict",
    "from_native",
    "from_numpy",
    "generate_temporary_column_name",
    "get_native_namespace",
    "is_ordered_categorical",
    "len",
    "lit",
    "max",
    "max_horizontal",
    "maybe_align_index",
    "maybe_convert_dtypes",
    "maybe_get_index",
    "maybe_reset_index",
    "maybe_set_index",
    "mean",
    "mean_horizontal",
    "median",
    "min",
    "min_horizontal",
    "narwhalify",
    "new_series",
    "nth",
    "read_csv",
    "read_parquet",
    "scan_csv",
    "scan_parquet",
    "selectors",
    "selectors",
    "show_versions",
    "sum",
    "sum_horizontal",
    "to_native",
    "to_py_scalar",
    "when",
]<|MERGE_RESOLUTION|>--- conflicted
+++ resolved
@@ -1081,15 +1081,11 @@
 
 
 def read_csv(
-<<<<<<< HEAD
     source: str,
     *,
-    backend: ModuleType | Implementation | str,
+    backend: IntoBackend[EagerAllowed],
     separator: str = ",",
     **kwargs: Any,
-=======
-    source: str, *, backend: IntoBackend[EagerAllowed], **kwargs: Any
->>>>>>> 23ba4172
 ) -> DataFrame[Any]:
     """Read a CSV file into a DataFrame.
 
@@ -1116,15 +1112,7 @@
 
 
 def scan_csv(
-<<<<<<< HEAD
-    source: str,
-    *,
-    backend: ModuleType | Implementation | str,
-    separator: str = ",",
-    **kwargs: Any,
-=======
-    source: str, *, backend: IntoBackend[Backend], **kwargs: Any
->>>>>>> 23ba4172
+    source: str, *, backend: IntoBackend[Backend], separator: str = ",", **kwargs: Any
 ) -> LazyFrame[Any]:
     """Lazily read from a CSV file.
 
