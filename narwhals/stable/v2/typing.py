from __future__ import annotations

from typing import TYPE_CHECKING, Any, TypeVar, Union
<<<<<<< HEAD

if TYPE_CHECKING:
    import sys

    from narwhals.stable.v2 import DataFrame, LazyFrame

    if sys.version_info >= (3, 10):
        from typing import TypeAlias
    else:
        from typing_extensions import TypeAlias

    from narwhals.stable.v2 import Expr, Series
    from narwhals.typing import NativeDataFrame, NativeLazyFrame, NativeSeries
=======

from narwhals._native import (
    IntoDataFrame,
    IntoDataFrameT,
    IntoFrame,
    IntoFrameT,
    IntoLazyFrame,
    IntoLazyFrameT,
    IntoSeries,
    IntoSeriesT,
)

if TYPE_CHECKING:
    from typing_extensions import TypeAlias

    from narwhals.stable.v2 import DataFrame, Expr, LazyFrame, Series
>>>>>>> 556c6a66


IntoExpr: TypeAlias = Union["Expr", str, "Series[Any]"]
"""Anything which can be converted to an expression.

Use this to mean "either a Narwhals expression, or something
which can be converted into one". For example, `exprs` in `DataFrame.select` is
typed to accept `IntoExpr`, as it can either accept a `nw.Expr`
(e.g. `df.select(nw.col('a'))`) or a string which will be interpreted as a
`nw.Expr`, e.g. `df.select('a')`.
"""

Frame: TypeAlias = Union["DataFrame[Any]", "LazyFrame[Any]"]
"""Narwhals DataFrame or Narwhals LazyFrame.

Use this if your function can work with either and your function doesn't care
about its backend.

Examples:
    >>> import narwhals as nw
    >>> from narwhals.typing import Frame
    >>> @nw.narwhalify
    ... def agnostic_columns(df: Frame) -> list[str]:
    ...     return df.columns
"""

FrameT = TypeVar("FrameT", "DataFrame[Any]", "LazyFrame[Any]")
"""TypeVar bound to Narwhals DataFrame or Narwhals LazyFrame.

Use this if your function accepts either `nw.DataFrame` or `nw.LazyFrame` and returns
an object of the same kind.

Examples:
    >>> import narwhals as nw
    >>> from narwhals.typing import FrameT
    >>> @nw.narwhalify
    ... def agnostic_func(df: FrameT) -> FrameT:
    ...     return df.with_columns(c=nw.col("a") + 1)
"""

DataFrameT = TypeVar("DataFrameT", bound="DataFrame[Any]")
"""TypeVar bound to Narwhals DataFrame.

Use this if your function can accept a Narwhals DataFrame and returns a Narwhals
DataFrame backed by the same backend.

Examples:
    >>> import narwhals as nw
    >>> from narwhals.typing import DataFrameT
    >>> @nw.narwhalify
    >>> def func(df: DataFrameT) -> DataFrameT:
    ...     return df.with_columns(c=df["a"] + 1)
"""


__all__ = [
    "DataFrameT",
    "Frame",
    "FrameT",
    "IntoDataFrame",
    "IntoDataFrameT",
    "IntoExpr",
    "IntoFrame",
    "IntoFrameT",
    "IntoLazyFrame",
    "IntoLazyFrameT",
    "IntoSeries",
    "IntoSeriesT",
]<|MERGE_RESOLUTION|>--- conflicted
+++ resolved
@@ -1,21 +1,6 @@
 from __future__ import annotations
 
 from typing import TYPE_CHECKING, Any, TypeVar, Union
-<<<<<<< HEAD
-
-if TYPE_CHECKING:
-    import sys
-
-    from narwhals.stable.v2 import DataFrame, LazyFrame
-
-    if sys.version_info >= (3, 10):
-        from typing import TypeAlias
-    else:
-        from typing_extensions import TypeAlias
-
-    from narwhals.stable.v2 import Expr, Series
-    from narwhals.typing import NativeDataFrame, NativeLazyFrame, NativeSeries
-=======
 
 from narwhals._native import (
     IntoDataFrame,
@@ -32,7 +17,6 @@
     from typing_extensions import TypeAlias
 
     from narwhals.stable.v2 import DataFrame, Expr, LazyFrame, Series
->>>>>>> 556c6a66
 
 
 IntoExpr: TypeAlias = Union["Expr", str, "Series[Any]"]
