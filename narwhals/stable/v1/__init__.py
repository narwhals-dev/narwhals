--- conflicted
+++ resolved
@@ -2013,18 +2013,8 @@
 
 class Then(NwThen, Expr):
     @classmethod
-<<<<<<< HEAD
-    def from_then(cls, then: NwThen) -> Self:
+    def from_then(cls: type, then: NwThen) -> Then:
         return cls(then._to_compliant_expr, then._metadata)
-=======
-    def from_then(cls: type, then: NwThen) -> Then:
-        return cls(  # type: ignore[no-any-return]
-            then._to_compliant_expr,
-            is_order_dependent=then._is_order_dependent,
-            changes_length=then._changes_length,
-            aggregates=then._aggregates,
-        )
->>>>>>> 23ed049e
 
     def otherwise(self: Self, value: Any) -> Expr:
         return _stableify(super().otherwise(value))
