--- conflicted
+++ resolved
@@ -107,7 +107,6 @@
     # annotations are correct.
 
     @classmethod
-<<<<<<< HEAD
     def from_arrow(
         cls, native_frame: IntoArrowTable, *, backend: ModuleType | Implementation | str
     ) -> DataFrame[Any]:
@@ -115,8 +114,6 @@
         return cast("DataFrame[Any]", result)
 
     @classmethod
-=======
->>>>>>> bdcf6611
     def from_dict(
         cls,
         data: Mapping[str, Any],
