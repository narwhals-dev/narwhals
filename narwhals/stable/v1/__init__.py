from __future__ import annotations

from functools import wraps
from typing import TYPE_CHECKING
from typing import Any
from typing import Callable
from typing import Iterable
from typing import Literal
from typing import Sequence
from typing import cast
from typing import overload
from warnings import warn

import narwhals as nw
from narwhals import dependencies
from narwhals import exceptions
from narwhals import selectors
from narwhals._expression_parsing import ExprKind
from narwhals.dataframe import DataFrame as NwDataFrame
from narwhals.dataframe import LazyFrame as NwLazyFrame
from narwhals.dependencies import get_polars
from narwhals.exceptions import ComputeError
from narwhals.exceptions import InvalidIntoExprError
from narwhals.expr import Expr as NwExpr
from narwhals.functions import Then as NwThen
from narwhals.functions import When as NwWhen
from narwhals.functions import _from_arrow_impl
from narwhals.functions import _from_dict_impl
from narwhals.functions import _from_numpy_impl
from narwhals.functions import _new_series_impl
from narwhals.functions import _read_csv_impl
from narwhals.functions import _read_parquet_impl
from narwhals.functions import _scan_csv_impl
from narwhals.functions import _scan_parquet_impl
from narwhals.functions import get_level
from narwhals.functions import show_versions
from narwhals.functions import when as nw_when
from narwhals.schema import Schema as NwSchema
from narwhals.series import Series as NwSeries
from narwhals.stable.v1 import dtypes
from narwhals.stable.v1.dtypes import Array
from narwhals.stable.v1.dtypes import Binary
from narwhals.stable.v1.dtypes import Boolean
from narwhals.stable.v1.dtypes import Categorical
from narwhals.stable.v1.dtypes import Date
from narwhals.stable.v1.dtypes import Datetime
from narwhals.stable.v1.dtypes import Decimal
from narwhals.stable.v1.dtypes import Duration
from narwhals.stable.v1.dtypes import Enum
from narwhals.stable.v1.dtypes import Field
from narwhals.stable.v1.dtypes import Float32
from narwhals.stable.v1.dtypes import Float64
from narwhals.stable.v1.dtypes import Int8
from narwhals.stable.v1.dtypes import Int16
from narwhals.stable.v1.dtypes import Int32
from narwhals.stable.v1.dtypes import Int64
from narwhals.stable.v1.dtypes import Int128
from narwhals.stable.v1.dtypes import List
from narwhals.stable.v1.dtypes import Object
from narwhals.stable.v1.dtypes import String
from narwhals.stable.v1.dtypes import Struct
from narwhals.stable.v1.dtypes import Time
from narwhals.stable.v1.dtypes import UInt8
from narwhals.stable.v1.dtypes import UInt16
from narwhals.stable.v1.dtypes import UInt32
from narwhals.stable.v1.dtypes import UInt64
from narwhals.stable.v1.dtypes import UInt128
from narwhals.stable.v1.dtypes import Unknown
from narwhals.translate import _from_native_impl
from narwhals.translate import get_native_namespace
from narwhals.translate import to_py_scalar
from narwhals.typing import IntoDataFrameT
from narwhals.typing import IntoFrameT
from narwhals.utils import Implementation
from narwhals.utils import Version
from narwhals.utils import deprecate_native_namespace
from narwhals.utils import find_stacklevel
from narwhals.utils import flatten
from narwhals.utils import generate_temporary_column_name
from narwhals.utils import is_ordered_categorical
from narwhals.utils import maybe_align_index
from narwhals.utils import maybe_convert_dtypes
from narwhals.utils import maybe_get_index
from narwhals.utils import maybe_reset_index
from narwhals.utils import maybe_set_index
from narwhals.utils import validate_strict_and_pass_though

if TYPE_CHECKING:
    from types import ModuleType
    from typing import Mapping

    from typing_extensions import Self
    from typing_extensions import TypeVar

    from narwhals._translate import IntoArrowTable
    from narwhals.dtypes import DType
<<<<<<< HEAD
    from narwhals.group_by import GroupBy
    from narwhals.group_by import LazyGroupBy
=======
    from narwhals.typing import ConcatMethod
>>>>>>> 16b4527b
    from narwhals.typing import IntoExpr
    from narwhals.typing import IntoFrame
    from narwhals.typing import IntoLazyFrameT
    from narwhals.typing import IntoSeries
    from narwhals.typing import _1DArray
    from narwhals.typing import _2DArray

    FrameT = TypeVar("FrameT", "DataFrame[Any]", "LazyFrame[Any]")
    SeriesT = TypeVar("SeriesT", bound="Series[Any]")
    IntoSeriesT = TypeVar("IntoSeriesT", bound="IntoSeries", default=Any)
    T = TypeVar("T", default=Any)
else:
    from typing import TypeVar

    IntoSeriesT = TypeVar("IntoSeriesT", bound="IntoSeries")
    T = TypeVar("T")


class DataFrame(NwDataFrame[IntoDataFrameT]):
    """Narwhals DataFrame, backed by a native eager dataframe.

    !!! warning
        This class is not meant to be instantiated directly - instead:

        - If the native object is a eager dataframe from one of the supported
            backend (e.g. pandas.DataFrame, polars.DataFrame, pyarrow.Table),
            you can use [`narwhals.from_native`][]:
            ```py
            narwhals.from_native(native_dataframe)
            narwhals.from_native(native_dataframe, eager_only=True)
            ```

        - If the object is a dictionary of column names and generic sequences mapping
            (e.g. `dict[str, list]`), you can create a DataFrame via
            [`narwhals.from_dict`][]:
            ```py
            narwhals.from_dict(
                data={"a": [1, 2, 3]},
                backend=narwhals.get_native_namespace(another_object),
            )
            ```
    """

    # We need to override any method which don't return Self so that type
    # annotations are correct.

    @property
    def _series(self: Self) -> type[Series[Any]]:
        return Series

    @property
    def _lazyframe(self: Self) -> type[LazyFrame[Any]]:
        return LazyFrame

    @overload
    def __getitem__(  # type: ignore[overload-overlap]
        self: Self,
        item: str | tuple[slice | Sequence[int] | _1DArray, int | str],
    ) -> Series[Any]: ...
    @overload
    def __getitem__(
        self: Self,
        item: (
            int
            | slice
            | _1DArray
            | Sequence[int]
            | Sequence[str]
            | tuple[
                slice | Sequence[int] | _1DArray, slice | Sequence[int] | Sequence[str]
            ]
        ),
    ) -> Self: ...

    def __getitem__(self: Self, item: Any) -> Any:
        return super().__getitem__(item)

    def lazy(
        self: Self,
        backend: ModuleType | Implementation | str | None = None,
    ) -> LazyFrame[Any]:
        """Restrict available API methods to lazy-only ones.

        If `backend` is specified, then a conversion between different backends
        might be triggered.

        If a library does not support lazy execution and `backend` is not specified,
        then this is will only restrict the API to lazy-only operations. This is useful
        if you want to ensure that you write dataframe-agnostic code which all has
        the possibility of running entirely lazily.

        Arguments:
            backend: Which lazy backend collect to. This will be the underlying
                backend for the resulting Narwhals LazyFrame. If not specified, and the
                given library does not support lazy execution, then this will restrict
                the API to lazy-only operations.

                `backend` can be specified in various ways:

                - As `Implementation.<BACKEND>` with `BACKEND` being `DASK`, `DUCKDB`
                    or `POLARS`.
                - As a string: `"dask"`, `"duckdb"` or `"polars"`
                - Directly as a module `dask.dataframe`, `duckdb` or `polars`.

        Returns:
            A new LazyFrame.
        """
        return super().lazy(backend=backend)  # type: ignore[return-value]

    # Not sure what mypy is complaining about, probably some fancy
    # thing that I need to understand category theory for
    @overload  # type: ignore[override]
    def to_dict(
        self: Self, *, as_series: Literal[True] = ...
    ) -> dict[str, Series[Any]]: ...
    @overload
    def to_dict(self: Self, *, as_series: Literal[False]) -> dict[str, list[Any]]: ...
    @overload
    def to_dict(
        self: Self, *, as_series: bool
    ) -> dict[str, Series[Any]] | dict[str, list[Any]]: ...
    def to_dict(
        self: Self, *, as_series: bool = True
    ) -> dict[str, Series[Any]] | dict[str, list[Any]]:
        """Convert DataFrame to a dictionary mapping column name to values.

        Arguments:
            as_series: If set to true ``True``, then the values are Narwhals Series,
                    otherwise the values are Any.

        Returns:
            A mapping from column name to values / Series.
        """
        return super().to_dict(as_series=as_series)  # type: ignore[return-value]

    def is_duplicated(self: Self) -> Series[Any]:
        r"""Get a mask of all duplicated rows in this DataFrame.

        Returns:
            A new Series.
        """
        return super().is_duplicated()  # type: ignore[return-value]

    def is_unique(self: Self) -> Series[Any]:
        r"""Get a mask of all unique rows in this DataFrame.

        Returns:
            A new Series.
        """
        return super().is_unique()  # type: ignore[return-value]

    def _l1_norm(self: Self) -> Self:
        """Private, just used to test the stable API.

        Returns:
            A new DataFrame.
        """
        return self.select(all()._l1_norm())

    def group_by(  # type: ignore[override]
        self: Self, *keys: str | Iterable[str], drop_null_keys: bool = False
    ) -> GroupBy[Self]:
        r"""Start a group by operation.

        Arguments:
            *keys: Column(s) to group by. Accepts multiple columns names as a list.
            drop_null_keys: if True, then groups where any key is null won't be included
                in the result.

        Returns:
            GroupBy: Object which can be used to perform aggregations.
        """
        if any(isinstance(k, (Expr, Series)) for k in keys):
            msg = (
                "Expr and Series are not supported as `narwhals.stable.v1.DataFrame.group_by` keys."
                "\nUse main namespace class instead: `narwhals.DataFrame.group_by`"
            )
            raise ComputeError(msg)
        return super().group_by(
            *[col(k) for k in flatten(keys)], drop_null_keys=drop_null_keys
        )


class LazyFrame(NwLazyFrame[IntoFrameT]):
    """Narwhals LazyFrame, backed by a native lazyframe.

    !!! warning
        This class is not meant to be instantiated directly - instead use
        [`narwhals.from_native`][] with a native
        object that is a lazy dataframe from one of the supported
        backend (e.g. polars.LazyFrame, dask_expr._collection.DataFrame):
        ```py
        narwhals.from_native(native_lazyframe)
        ```
    """

    @property
    def _dataframe(self: Self) -> type[DataFrame[Any]]:
        return DataFrame

    def _extract_compliant(self: Self, arg: Any) -> Any:
        # After v1, we raise when passing order-dependent or length-changing
        # expressions to LazyFrame
        from narwhals.dataframe import BaseFrame
        from narwhals.expr import Expr
        from narwhals.series import Series

        if isinstance(arg, BaseFrame):
            return arg._compliant_frame
        if isinstance(arg, Series):  # pragma: no cover
            msg = "Mixing Series with LazyFrame is not supported."
            raise TypeError(msg)
        if isinstance(arg, Expr):
            # After stable.v1, we raise for order-dependent exprs or filtrations
            return arg._to_compliant_expr(self.__narwhals_namespace__())
        if isinstance(arg, str):
            plx = self.__narwhals_namespace__()
            return plx.col(arg)
        if get_polars() is not None and "polars" in str(type(arg)):  # pragma: no cover
            msg = (
                f"Expected Narwhals object, got: {type(arg)}.\n\n"
                "Perhaps you:\n"
                "- Forgot a `nw.from_native` somewhere?\n"
                "- Used `pl.col` instead of `nw.col`?"
            )
            raise TypeError(msg)
        raise InvalidIntoExprError.from_invalid_type(type(arg))

    def collect(
        self: Self,
        backend: ModuleType | Implementation | str | None = None,
        **kwargs: Any,
    ) -> DataFrame[Any]:
        r"""Materialize this LazyFrame into a DataFrame.

        As each underlying lazyframe has different arguments to set when materializing
        the lazyframe into a dataframe, we allow to pass them as kwargs (see examples
        below for how to generalize the specification).

        Arguments:
            backend: specifies which eager backend collect to. This will be the underlying
                backend for the resulting Narwhals DataFrame. If None, then the following
                default conversions will be applied:

                - `polars.LazyFrame` -> `polars.DataFrame`
                - `dask.DataFrame` -> `pandas.DataFrame`
                - `duckdb.PyRelation` -> `pyarrow.Table`
                - `pyspark.DataFrame` -> `pyarrow.Table`

                `backend` can be specified in various ways:

                - As `Implementation.<BACKEND>` with `BACKEND` being `PANDAS`, `PYARROW`
                    or `POLARS`.
                - As a string: `"pandas"`, `"pyarrow"` or `"polars"`
                - Directly as a module `pandas`, `pyarrow` or `polars`.
            kwargs: backend specific kwargs to pass along. To know more please check the
                backend specific documentation:

                - [polars.LazyFrame.collect](https://docs.pola.rs/api/python/dev/reference/lazyframe/api/polars.LazyFrame.collect.html)
                - [dask.dataframe.DataFrame.compute](https://docs.dask.org/en/stable/generated/dask.dataframe.DataFrame.compute.html)

        Returns:
            DataFrame
        """
        return super().collect(backend=backend, **kwargs)  # type: ignore[return-value]

    def _l1_norm(self: Self) -> Self:
        """Private, just used to test the stable API.

        Returns:
            A new lazyframe.
        """
        return self.select(all()._l1_norm())

    def tail(self, n: int = 5) -> Self:  # pragma: no cover
        r"""Get the last `n` rows.

        Arguments:
            n: Number of rows to return.

        Returns:
            A subset of the LazyFrame of shape (n, n_columns).
        """
        return super().tail(n)

    def gather_every(self: Self, n: int, offset: int = 0) -> Self:
        r"""Take every nth row in the DataFrame and return as a new DataFrame.

        Arguments:
            n: Gather every *n*-th row.
            offset: Starting index.

        Returns:
            The LazyFrame containing only the selected rows.
        """
        return self._with_compliant(
            self._compliant_frame.gather_every(n=n, offset=offset)
        )

    def group_by(  # type: ignore[override]
        self: Self, *keys: str | Iterable[str], drop_null_keys: bool = False
    ) -> LazyGroupBy[Self]:
        r"""Start a group by operation.

        Arguments:
            *keys:
                Column(s) to group by. Accepts expression input. Strings are
                parsed as column names.
            drop_null_keys: if True, then groups where any key is null won't be
                included in the result.

        Returns:
            Object which can be used to perform aggregations.

        Examples:
            >>> import duckdb
            >>> import narwhals as nw
            >>> df_native = duckdb.sql(
            ...     "SELECT * FROM VALUES (1, 'a'), (2, 'b'), (3, 'a') df(a, b)"
            ... )
            >>> df = nw.from_native(df_native)
            >>> df.group_by("b").agg(nw.col("a").sum()).sort("b").to_native()
            ┌─────────┬────────┐
            │    b    │   a    │
            │ varchar │ int128 │
            ├─────────┼────────┤
            │ a       │      4 │
            │ b       │      2 │
            └─────────┴────────┘
            <BLANKLINE>
        """
        if any(isinstance(k, (Expr, Series)) for k in keys):
            msg = (
                "Expr and Series are not supported as `narwhals.stable.v1.LazyFrame.group_by` keys."
                "\nUse main namespace class instead: `narwhals.LazyFrame.group_by`"
            )
            raise ComputeError(msg)
        return super().group_by(
            *[col(k) for k in flatten(keys)], drop_null_keys=drop_null_keys
        )


class Series(NwSeries[IntoSeriesT]):
    """Narwhals Series, backed by a native series.

    !!! warning
        This class is not meant to be instantiated directly - instead:

        - If the native object is a series from one of the supported backend (e.g.
            pandas.Series, polars.Series, pyarrow.ChunkedArray), you can use
            [`narwhals.from_native`][]:
            ```py
            narwhals.from_native(native_series, allow_series=True)
            narwhals.from_native(native_series, series_only=True)
            ```

        - If the object is a generic sequence (e.g. a list or a tuple of values), you can
            create a series via [`narwhals.new_series`][]:
            ```py
            narwhals.new_series(
                name=name,
                values=values,
                backend=narwhals.get_native_namespace(another_object),
            )
            ```
    """

    # We need to override any method which don't return Self so that type
    # annotations are correct.

    @property
    def _dataframe(self: Self) -> type[DataFrame[Any]]:
        return DataFrame

    def to_frame(self: Self) -> DataFrame[Any]:
        """Convert to dataframe.

        Returns:
            A DataFrame containing this Series as a single column.
        """
        return super().to_frame()  # type: ignore[return-value]

    def value_counts(
        self: Self,
        *,
        sort: bool = False,
        parallel: bool = False,
        name: str | None = None,
        normalize: bool = False,
    ) -> DataFrame[Any]:
        r"""Count the occurrences of unique values.

        Arguments:
            sort: Sort the output by count in descending order. If set to False (default),
                the order of the output is random.
            parallel: Execute the computation in parallel. Used for Polars only.
            name: Give the resulting count column a specific name; if `normalize` is True
                defaults to "proportion", otherwise defaults to "count".
            normalize: If true gives relative frequencies of the unique values

        Returns:
            A DataFrame with two columns:
            - The original values as first column
            - Either count or proportion as second column, depending on normalize parameter.
        """
        return super().value_counts(  # type: ignore[return-value]
            sort=sort, parallel=parallel, name=name, normalize=normalize
        )

    def ewm_mean(
        self: Self,
        *,
        com: float | None = None,
        span: float | None = None,
        half_life: float | None = None,
        alpha: float | None = None,
        adjust: bool = True,
        min_samples: int = 1,
        ignore_nulls: bool = False,
    ) -> Self:
        r"""Compute exponentially-weighted moving average.

        !!! warning
            This functionality is considered **unstable**. It may be changed at any point
            without it being considered a breaking change.

        Arguments:
            com: Specify decay in terms of center of mass, $\gamma$, with <br> $\alpha = \frac{1}{1+\gamma}\forall\gamma\geq0$
            span: Specify decay in terms of span, $\theta$, with <br> $\alpha = \frac{2}{\theta + 1} \forall \theta \geq 1$
            half_life: Specify decay in terms of half-life, $\tau$, with <br> $\alpha = 1 - \exp \left\{ \frac{ -\ln(2) }{ \tau } \right\} \forall \tau > 0$
            alpha: Specify smoothing factor alpha directly, $0 < \alpha \leq 1$.
            adjust: Divide by decaying adjustment factor in beginning periods to account for imbalance in relative weightings

                - When `adjust=True` (the default) the EW function is calculated
                  using weights $w_i = (1 - \alpha)^i$
                - When `adjust=False` the EW function is calculated recursively by
                  $$
                  y_0=x_0
                  $$
                  $$
                  y_t = (1 - \alpha)y_{t - 1} + \alpha x_t
                  $$
            min_samples: Minimum number of observations in window required to have a value (otherwise result is null).
            ignore_nulls: Ignore missing values when calculating weights.

                - When `ignore_nulls=False` (default), weights are based on absolute
                  positions.
                  For example, the weights of $x_0$ and $x_2$ used in
                  calculating the final weighted average of $[x_0, None, x_2]$ are
                  $(1-\alpha)^2$ and $1$ if `adjust=True`, and
                  $(1-\alpha)^2$ and $\alpha$ if `adjust=False`.
                - When `ignore_nulls=True`, weights are based
                  on relative positions. For example, the weights of
                  $x_0$ and $x_2$ used in calculating the final weighted
                  average of $[x_0, None, x_2]$ are
                  $1-\alpha$ and $1$ if `adjust=True`,
                  and $1-\alpha$ and $\alpha$ if `adjust=False`.

        Returns:
            Series
        """
        from narwhals.exceptions import NarwhalsUnstableWarning
        from narwhals.utils import find_stacklevel

        msg = (
            "`Series.ewm_mean` is being called from the stable API although considered "
            "an unstable feature."
        )
        warn(message=msg, category=NarwhalsUnstableWarning, stacklevel=find_stacklevel())
        return super().ewm_mean(
            com=com,
            span=span,
            half_life=half_life,
            alpha=alpha,
            adjust=adjust,
            min_samples=min_samples,
            ignore_nulls=ignore_nulls,
        )

    def rolling_sum(
        self: Self,
        window_size: int,
        *,
        min_samples: int | None = None,
        center: bool = False,
    ) -> Self:
        """Apply a rolling sum (moving sum) over the values.

        !!! warning
            This functionality is considered **unstable**. It may be changed at any point
            without it being considered a breaking change.

        A window of length `window_size` will traverse the values. The resulting values
        will be aggregated to their sum.

        The window at a given row will include the row itself and the `window_size - 1`
        elements before it.

        Arguments:
            window_size: The length of the window in number of elements. It must be a
                strictly positive integer.
            min_samples: The number of values in the window that should be non-null before
                computing a result. If set to `None` (default), it will be set equal to
                `window_size`. If provided, it must be a strictly positive integer, and
                less than or equal to `window_size`
            center: Set the labels at the center of the window.

        Returns:
            A new series.
        """
        from narwhals.exceptions import NarwhalsUnstableWarning
        from narwhals.utils import find_stacklevel

        msg = (
            "`Series.rolling_sum` is being called from the stable API although considered "
            "an unstable feature."
        )
        warn(message=msg, category=NarwhalsUnstableWarning, stacklevel=find_stacklevel())
        return super().rolling_sum(
            window_size=window_size,
            min_samples=min_samples,
            center=center,
        )

    def rolling_mean(
        self: Self,
        window_size: int,
        *,
        min_samples: int | None = None,
        center: bool = False,
    ) -> Self:
        """Apply a rolling mean (moving mean) over the values.

        !!! warning
            This functionality is considered **unstable**. It may be changed at any point
            without it being considered a breaking change.

        A window of length `window_size` will traverse the values. The resulting values
        will be aggregated to their mean.

        The window at a given row will include the row itself and the `window_size - 1`
        elements before it.

        Arguments:
            window_size: The length of the window in number of elements. It must be a
                strictly positive integer.
            min_samples: The number of values in the window that should be non-null before
                computing a result. If set to `None` (default), it will be set equal to
                `window_size`. If provided, it must be a strictly positive integer, and
                less than or equal to `window_size`
            center: Set the labels at the center of the window.

        Returns:
            A new series.
        """
        from narwhals.exceptions import NarwhalsUnstableWarning
        from narwhals.utils import find_stacklevel

        msg = (
            "`Series.rolling_mean` is being called from the stable API although considered "
            "an unstable feature."
        )
        warn(message=msg, category=NarwhalsUnstableWarning, stacklevel=find_stacklevel())
        return super().rolling_mean(
            window_size=window_size,
            min_samples=min_samples,
            center=center,
        )

    def rolling_var(
        self: Self,
        window_size: int,
        *,
        min_samples: int | None = None,
        center: bool = False,
        ddof: int = 1,
    ) -> Self:
        """Apply a rolling variance (moving variance) over the values.

        !!! warning
            This functionality is considered **unstable**. It may be changed at any point
            without it being considered a breaking change.

        A window of length `window_size` will traverse the values. The resulting values
        will be aggregated to their variance.

        The window at a given row will include the row itself and the `window_size - 1`
        elements before it.

        Arguments:
            window_size: The length of the window in number of elements. It must be a
                strictly positive integer.
            min_samples: The number of values in the window that should be non-null before
                computing a result. If set to `None` (default), it will be set equal to
                `window_size`. If provided, it must be a strictly positive integer, and
                less than or equal to `window_size`.
            center: Set the labels at the center of the window.
            ddof: Delta Degrees of Freedom; the divisor for a length N window is N - ddof.

        Returns:
            A new series.
        """
        from narwhals.exceptions import NarwhalsUnstableWarning
        from narwhals.utils import find_stacklevel

        msg = (
            "`Series.rolling_var` is being called from the stable API although considered "
            "an unstable feature."
        )
        warn(message=msg, category=NarwhalsUnstableWarning, stacklevel=find_stacklevel())
        return super().rolling_var(
            window_size=window_size,
            min_samples=min_samples,
            center=center,
            ddof=ddof,
        )

    def rolling_std(
        self: Self,
        window_size: int,
        *,
        min_samples: int | None = None,
        center: bool = False,
        ddof: int = 1,
    ) -> Self:
        """Apply a rolling standard deviation (moving standard deviation) over the values.

        !!! warning
            This functionality is considered **unstable**. It may be changed at any point
            without it being considered a breaking change.

        A window of length `window_size` will traverse the values. The resulting values
        will be aggregated to their standard deviation.

        The window at a given row will include the row itself and the `window_size - 1`
        elements before it.

        Arguments:
            window_size: The length of the window in number of elements. It must be a
                strictly positive integer.
            min_samples: The number of values in the window that should be non-null before
                computing a result. If set to `None` (default), it will be set equal to
                `window_size`. If provided, it must be a strictly positive integer, and
                less than or equal to `window_size`.
            center: Set the labels at the center of the window.
            ddof: Delta Degrees of Freedom; the divisor for a length N window is N - ddof.

        Returns:
            A new series.
        """
        from narwhals.exceptions import NarwhalsUnstableWarning
        from narwhals.utils import find_stacklevel

        msg = (
            "`Series.rolling_std` is being called from the stable API although considered "
            "an unstable feature."
        )
        warn(message=msg, category=NarwhalsUnstableWarning, stacklevel=find_stacklevel())
        return super().rolling_std(
            window_size=window_size,
            min_samples=min_samples,
            center=center,
            ddof=ddof,
        )

    def hist(
        self: Self,
        bins: list[float | int] | None = None,
        *,
        bin_count: int | None = None,
        include_breakpoint: bool = True,
    ) -> DataFrame[Any]:
        """Bin values into buckets and count their occurrences.

        !!! warning
            This functionality is considered **unstable**. It may be changed at any point
            without it being considered a breaking change.

        Arguments:
            bins: A monotonically increasing sequence of values.
            bin_count: If no bins provided, this will be used to determine the distance of the bins.
            include_breakpoint: Include a column that shows the intervals as categories.

        Returns:
            A new DataFrame containing the counts of values that occur within each passed bin.
        """
        from narwhals.exceptions import NarwhalsUnstableWarning
        from narwhals.utils import find_stacklevel

        msg = (
            "`Series.hist` is being called from the stable API although considered "
            "an unstable feature."
        )
        warn(message=msg, category=NarwhalsUnstableWarning, stacklevel=find_stacklevel())
        return super().hist(  # type: ignore[return-value]
            bins=bins,
            bin_count=bin_count,
            include_breakpoint=include_breakpoint,
        )


class Expr(NwExpr):
    def _l1_norm(self: Self) -> Self:
        return super()._taxicab_norm()

    def ewm_mean(
        self: Self,
        *,
        com: float | None = None,
        span: float | None = None,
        half_life: float | None = None,
        alpha: float | None = None,
        adjust: bool = True,
        min_samples: int = 1,
        ignore_nulls: bool = False,
    ) -> Self:
        r"""Compute exponentially-weighted moving average.

        !!! warning
            This functionality is considered **unstable**. It may be changed at any point
            without it being considered a breaking change.

        Arguments:
            com: Specify decay in terms of center of mass, $\gamma$, with <br> $\alpha = \frac{1}{1+\gamma}\forall\gamma\geq0$
            span: Specify decay in terms of span, $\theta$, with <br> $\alpha = \frac{2}{\theta + 1} \forall \theta \geq 1$
            half_life: Specify decay in terms of half-life, $\tau$, with <br> $\alpha = 1 - \exp \left\{ \frac{ -\ln(2) }{ \tau } \right\} \forall \tau > 0$
            alpha: Specify smoothing factor alpha directly, $0 < \alpha \leq 1$.
            adjust: Divide by decaying adjustment factor in beginning periods to account for imbalance in relative weightings

                - When `adjust=True` (the default) the EW function is calculated
                  using weights $w_i = (1 - \alpha)^i$
                - When `adjust=False` the EW function is calculated recursively by
                  $$
                  y_0=x_0
                  $$
                  $$
                  y_t = (1 - \alpha)y_{t - 1} + \alpha x_t
                  $$
            min_samples: Minimum number of observations in window required to have a value, (otherwise result is null).
            ignore_nulls: Ignore missing values when calculating weights.

                - When `ignore_nulls=False` (default), weights are based on absolute
                  positions.
                  For example, the weights of $x_0$ and $x_2$ used in
                  calculating the final weighted average of $[x_0, None, x_2]$ are
                  $(1-\alpha)^2$ and $1$ if `adjust=True`, and
                  $(1-\alpha)^2$ and $\alpha$ if `adjust=False`.
                - When `ignore_nulls=True`, weights are based
                  on relative positions. For example, the weights of
                  $x_0$ and $x_2$ used in calculating the final weighted
                  average of $[x_0, None, x_2]$ are
                  $1-\alpha$ and $1$ if `adjust=True`,
                  and $1-\alpha$ and $\alpha$ if `adjust=False`.

        Returns:
            Expr
        """
        from narwhals.exceptions import NarwhalsUnstableWarning
        from narwhals.utils import find_stacklevel

        msg = (
            "`Expr.ewm_mean` is being called from the stable API although considered "
            "an unstable feature."
        )
        warn(message=msg, category=NarwhalsUnstableWarning, stacklevel=find_stacklevel())
        return super().ewm_mean(
            com=com,
            span=span,
            half_life=half_life,
            alpha=alpha,
            adjust=adjust,
            min_samples=min_samples,
            ignore_nulls=ignore_nulls,
        )

    def rolling_sum(
        self: Self,
        window_size: int,
        *,
        min_samples: int | None = None,
        center: bool = False,
    ) -> Self:
        """Apply a rolling sum (moving sum) over the values.

        !!! warning
            This functionality is considered **unstable**. It may be changed at any point
            without it being considered a breaking change.

        A window of length `window_size` will traverse the values. The resulting values
        will be aggregated to their sum.

        The window at a given row will include the row itself and the `window_size - 1`
        elements before it.

        Arguments:
            window_size: The length of the window in number of elements. It must be a
                strictly positive integer.
            min_samples: The number of values in the window that should be non-null before
                computing a result. If set to `None` (default), it will be set equal to
                `window_size`. If provided, it must be a strictly positive integer, and
                less than or equal to `window_size`
            center: Set the labels at the center of the window.

        Returns:
            A new expression.
        """
        from narwhals.exceptions import NarwhalsUnstableWarning
        from narwhals.utils import find_stacklevel

        msg = (
            "`Expr.rolling_sum` is being called from the stable API although considered "
            "an unstable feature."
        )
        warn(message=msg, category=NarwhalsUnstableWarning, stacklevel=find_stacklevel())
        return super().rolling_sum(
            window_size=window_size,
            min_samples=min_samples,
            center=center,
        )

    def rolling_mean(
        self: Self,
        window_size: int,
        *,
        min_samples: int | None = None,
        center: bool = False,
    ) -> Self:
        """Apply a rolling mean (moving mean) over the values.

        !!! warning
            This functionality is considered **unstable**. It may be changed at any point
            without it being considered a breaking change.

        A window of length `window_size` will traverse the values. The resulting values
        will be aggregated to their mean.

        The window at a given row will include the row itself and the `window_size - 1`
        elements before it.

        Arguments:
            window_size: The length of the window in number of elements. It must be a
                strictly positive integer.
            min_samples: The number of values in the window that should be non-null before
                computing a result. If set to `None` (default), it will be set equal to
                `window_size`. If provided, it must be a strictly positive integer, and
                less than or equal to `window_size`
            center: Set the labels at the center of the window.

        Returns:
            A new expression.
        """
        from narwhals.exceptions import NarwhalsUnstableWarning
        from narwhals.utils import find_stacklevel

        msg = (
            "`Expr.rolling_mean` is being called from the stable API although considered "
            "an unstable feature."
        )
        warn(message=msg, category=NarwhalsUnstableWarning, stacklevel=find_stacklevel())
        return super().rolling_mean(
            window_size=window_size,
            min_samples=min_samples,
            center=center,
        )

    def rolling_var(
        self: Self,
        window_size: int,
        *,
        min_samples: int | None = None,
        center: bool = False,
        ddof: int = 1,
    ) -> Self:
        """Apply a rolling variance (moving variance) over the values.

        !!! warning
            This functionality is considered **unstable**. It may be changed at any point
            without it being considered a breaking change.

        A window of length `window_size` will traverse the values. The resulting values
        will be aggregated to their variance.

        The window at a given row will include the row itself and the `window_size - 1`
        elements before it.

        Arguments:
            window_size: The length of the window in number of elements. It must be a
                strictly positive integer.
            min_samples: The number of values in the window that should be non-null before
                computing a result. If set to `None` (default), it will be set equal to
                `window_size`. If provided, it must be a strictly positive integer, and
                less than or equal to `window_size`.
            center: Set the labels at the center of the window.
            ddof: Delta Degrees of Freedom; the divisor for a length N window is N - ddof.

        Returns:
            A new expression.
        """
        from narwhals.exceptions import NarwhalsUnstableWarning
        from narwhals.utils import find_stacklevel

        msg = (
            "`Expr.rolling_var` is being called from the stable API although considered "
            "an unstable feature."
        )
        warn(message=msg, category=NarwhalsUnstableWarning, stacklevel=find_stacklevel())
        return super().rolling_var(
            window_size=window_size, min_samples=min_samples, center=center, ddof=ddof
        )

    def rolling_std(
        self: Self,
        window_size: int,
        *,
        min_samples: int | None = None,
        center: bool = False,
        ddof: int = 1,
    ) -> Self:
        """Apply a rolling standard deviation (moving standard deviation) over the values.

        !!! warning
            This functionality is considered **unstable**. It may be changed at any point
            without it being considered a breaking change.

        A window of length `window_size` will traverse the values. The resulting values
        will be aggregated to their standard deviation.

        The window at a given row will include the row itself and the `window_size - 1`
        elements before it.

        Arguments:
            window_size: The length of the window in number of elements. It must be a
                strictly positive integer.
            min_samples: The number of values in the window that should be non-null before
                computing a result. If set to `None` (default), it will be set equal to
                `window_size`. If provided, it must be a strictly positive integer, and
                less than or equal to `window_size`
            center: Set the labels at the center of the window.
            ddof: Delta Degrees of Freedom; the divisor for a length N window is N - ddof.

        Returns:
            A new expression.
        """
        from narwhals.exceptions import NarwhalsUnstableWarning
        from narwhals.utils import find_stacklevel

        msg = (
            "`Expr.rolling_std` is being called from the stable API although considered "
            "an unstable feature."
        )
        warn(message=msg, category=NarwhalsUnstableWarning, stacklevel=find_stacklevel())
        return super().rolling_std(
            window_size=window_size,
            min_samples=min_samples,
            center=center,
            ddof=ddof,
        )

    def head(self: Self, n: int = 10) -> Self:
        r"""Get the first `n` rows.

        Arguments:
            n: Number of rows to return.

        Returns:
            A new expression.
        """
        return self.__class__(
            lambda plx: self._to_compliant_expr(plx).head(n),
            self._metadata.with_kind_and_closeable_window(ExprKind.FILTRATION),
        )

    def tail(self: Self, n: int = 10) -> Self:
        r"""Get the last `n` rows.

        Arguments:
            n: Number of rows to return.

        Returns:
            A new expression.
        """
        return self.__class__(
            lambda plx: self._to_compliant_expr(plx).tail(n),
            self._metadata.with_kind_and_closeable_window(ExprKind.FILTRATION),
        )

    def gather_every(self: Self, n: int, offset: int = 0) -> Self:
        r"""Take every nth value in the Series and return as new Series.

        Arguments:
            n: Gather every *n*-th row.
            offset: Starting index.

        Returns:
            A new expression.
        """
        return self.__class__(
            lambda plx: self._to_compliant_expr(plx).gather_every(n=n, offset=offset),
            self._metadata.with_kind_and_closeable_window(ExprKind.FILTRATION),
        )

    def unique(self: Self, *, maintain_order: bool | None = None) -> Self:
        """Return unique values of this expression.

        Arguments:
            maintain_order: Keep the same order as the original expression.
                This is deprecated and will be removed in a future version,
                but will still be kept around in `narwhals.stable.v1`.

        Returns:
            A new expression.
        """
        if maintain_order is not None:
            msg = (
                "`maintain_order` has no effect and is only kept around for backwards-compatibility. "
                "You can safely remove this argument."
            )
            warn(message=msg, category=UserWarning, stacklevel=find_stacklevel())
        return self.__class__(
            lambda plx: self._to_compliant_expr(plx).unique(),
            self._metadata.with_kind(ExprKind.FILTRATION),
        )

    def sort(self: Self, *, descending: bool = False, nulls_last: bool = False) -> Self:
        """Sort this column. Place null values first.

        Arguments:
            descending: Sort in descending order.
            nulls_last: Place null values last instead of first.

        Returns:
            A new expression.
        """
        return self.__class__(
            lambda plx: self._to_compliant_expr(plx).sort(
                descending=descending, nulls_last=nulls_last
            ),
            self._metadata.with_uncloseable_window(),
        )

    def arg_true(self: Self) -> Self:
        """Find elements where boolean expression is True.

        Returns:
            A new expression.
        """
        return self.__class__(
            lambda plx: self._to_compliant_expr(plx).arg_true(),
            self._metadata.with_kind_and_closeable_window(ExprKind.FILTRATION),
        )

    def sample(
        self: Self,
        n: int | None = None,
        *,
        fraction: float | None = None,
        with_replacement: bool = False,
        seed: int | None = None,
    ) -> Self:
        """Sample randomly from this expression.

        !!! warning
            `Expr.sample` is deprecated and will be removed in a future version.
            Hint: instead of `df.select(nw.col('a').sample())`, use
            `df.select(nw.col('a')).sample()` instead.
            Note: this will remain available in `narwhals.stable.v1`.
            See [stable api](../backcompat.md/) for more information.

        Arguments:
            n: Number of items to return. Cannot be used with fraction.
            fraction: Fraction of items to return. Cannot be used with n.
            with_replacement: Allow values to be sampled more than once.
            seed: Seed for the random number generator. If set to None (default), a random
                seed is generated for each sample operation.

        Returns:
            A new expression.
        """
        return self.__class__(
            lambda plx: self._to_compliant_expr(plx).sample(
                n, fraction=fraction, with_replacement=with_replacement, seed=seed
            ),
            self._metadata.with_kind(ExprKind.FILTRATION),
        )


class Schema(NwSchema):
    """Ordered mapping of column names to their data type.

    Arguments:
        schema: Mapping[str, DType] | Iterable[tuple[str, DType]] | None
            The schema definition given by column names and their associated.
            *instantiated* Narwhals data type. Accepts a mapping or an iterable of tuples.
    """

    _version = Version.V1


@overload
def _stableify(obj: NwDataFrame[IntoFrameT]) -> DataFrame[IntoFrameT]: ...
@overload
def _stableify(obj: NwLazyFrame[IntoFrameT]) -> LazyFrame[IntoFrameT]: ...
@overload
def _stableify(obj: NwSeries[IntoSeriesT]) -> Series[IntoSeriesT]: ...
@overload
def _stableify(obj: NwExpr) -> Expr: ...
@overload
def _stableify(obj: Any) -> Any: ...


def _stableify(
    obj: NwDataFrame[IntoFrameT]
    | NwLazyFrame[IntoFrameT]
    | NwSeries[IntoSeriesT]
    | NwExpr
    | Any,
) -> DataFrame[IntoFrameT] | LazyFrame[IntoFrameT] | Series[IntoSeriesT] | Expr | Any:
    if isinstance(obj, NwDataFrame):
        return DataFrame(obj._compliant_frame._with_version(Version.V1), level=obj._level)
    if isinstance(obj, NwLazyFrame):
        return LazyFrame(obj._compliant_frame._with_version(Version.V1), level=obj._level)
    if isinstance(obj, NwSeries):
        return Series(obj._compliant_series._with_version(Version.V1), level=obj._level)
    if isinstance(obj, NwExpr):
        return Expr(obj._to_compliant_expr, obj._metadata)
    return obj


@overload
def from_native(native_object: SeriesT, **kwds: Any) -> SeriesT: ...


@overload
def from_native(
    native_object: IntoDataFrameT | IntoSeriesT,
    *,
    strict: Literal[False],
    eager_only: Literal[False] = ...,
    eager_or_interchange_only: Literal[True],
    series_only: Literal[False] = ...,
    allow_series: Literal[True],
) -> DataFrame[IntoDataFrameT] | Series[IntoSeriesT]: ...


@overload
def from_native(
    native_object: IntoDataFrameT | IntoSeriesT,
    *,
    strict: Literal[False],
    eager_only: Literal[True],
    eager_or_interchange_only: Literal[False] = ...,
    series_only: Literal[False] = ...,
    allow_series: Literal[True],
) -> DataFrame[IntoDataFrameT] | Series[IntoSeriesT]: ...


@overload
def from_native(
    native_object: IntoDataFrameT,
    *,
    strict: Literal[False],
    eager_only: Literal[False] = ...,
    eager_or_interchange_only: Literal[True],
    series_only: Literal[False] = ...,
    allow_series: None = ...,
) -> DataFrame[IntoDataFrameT]: ...


@overload
def from_native(
    native_object: T,
    *,
    strict: Literal[False],
    eager_only: Literal[False] = ...,
    eager_or_interchange_only: Literal[True],
    series_only: Literal[False] = ...,
    allow_series: None = ...,
) -> T: ...


@overload
def from_native(
    native_object: IntoDataFrameT,
    *,
    strict: Literal[False],
    eager_only: Literal[True],
    eager_or_interchange_only: Literal[False] = ...,
    series_only: Literal[False] = ...,
    allow_series: None = ...,
) -> DataFrame[IntoDataFrameT]: ...


@overload
def from_native(
    native_object: T,
    *,
    strict: Literal[False],
    eager_only: Literal[True],
    eager_or_interchange_only: Literal[False] = ...,
    series_only: Literal[False] = ...,
    allow_series: None = ...,
) -> T: ...


@overload
def from_native(
    native_object: IntoFrameT | IntoSeriesT,
    *,
    strict: Literal[False],
    eager_only: Literal[False] = ...,
    eager_or_interchange_only: Literal[False] = ...,
    series_only: Literal[False] = ...,
    allow_series: Literal[True],
) -> DataFrame[IntoFrameT] | LazyFrame[IntoFrameT] | Series[IntoSeriesT]: ...


@overload
def from_native(
    native_object: IntoSeriesT,
    *,
    strict: Literal[False],
    eager_only: Literal[False] = ...,
    eager_or_interchange_only: Literal[False] = ...,
    series_only: Literal[True],
    allow_series: None = ...,
) -> Series[IntoSeriesT]: ...


@overload
def from_native(
    native_object: IntoFrameT,
    *,
    strict: Literal[False],
    eager_only: Literal[False] = ...,
    eager_or_interchange_only: Literal[False] = ...,
    series_only: Literal[False] = ...,
    allow_series: None = ...,
) -> DataFrame[IntoFrameT] | LazyFrame[IntoFrameT]: ...


@overload
def from_native(
    native_object: T,
    *,
    strict: Literal[False],
    eager_only: Literal[False] = ...,
    eager_or_interchange_only: Literal[False] = ...,
    series_only: Literal[False] = ...,
    allow_series: None = ...,
) -> T: ...


@overload
def from_native(
    native_object: IntoDataFrameT,
    *,
    strict: Literal[True] = ...,
    eager_only: Literal[False] = ...,
    eager_or_interchange_only: Literal[True],
    series_only: Literal[False] = ...,
    allow_series: None = ...,
) -> DataFrame[IntoDataFrameT]: ...


@overload
def from_native(
    native_object: IntoDataFrameT,
    *,
    strict: Literal[True] = ...,
    eager_only: Literal[True],
    eager_or_interchange_only: Literal[False] = ...,
    series_only: Literal[False] = ...,
    allow_series: None = ...,
) -> DataFrame[IntoDataFrameT]: ...


@overload
def from_native(
    native_object: IntoFrame | IntoSeries,
    *,
    strict: Literal[True] = ...,
    eager_only: Literal[False] = ...,
    eager_or_interchange_only: Literal[False] = ...,
    series_only: Literal[False] = ...,
    allow_series: Literal[True],
) -> DataFrame[Any] | LazyFrame[Any] | Series[Any]: ...


@overload
def from_native(
    native_object: IntoSeriesT,
    *,
    strict: Literal[True] = ...,
    eager_only: Literal[False] = ...,
    eager_or_interchange_only: Literal[False] = ...,
    series_only: Literal[True],
    allow_series: None = ...,
) -> Series[IntoSeriesT]: ...


@overload
def from_native(
    native_object: IntoLazyFrameT,
    *,
    strict: Literal[True] = ...,
    eager_only: Literal[False] = ...,
    eager_or_interchange_only: Literal[False] = ...,
    series_only: Literal[False] = ...,
    allow_series: None = ...,
) -> LazyFrame[IntoLazyFrameT]: ...


# NOTE: `pl.LazyFrame` originally matched here
@overload
def from_native(
    native_object: IntoFrameT,
    *,
    strict: Literal[True] = ...,
    eager_only: Literal[False] = ...,
    eager_or_interchange_only: Literal[False] = ...,
    series_only: Literal[False] = ...,
    allow_series: None = ...,
) -> DataFrame[IntoFrameT] | LazyFrame[IntoFrameT]: ...


@overload
def from_native(
    native_object: IntoDataFrameT | IntoSeries,
    *,
    pass_through: Literal[True],
    eager_only: Literal[False] = ...,
    eager_or_interchange_only: Literal[True],
    series_only: Literal[False] = ...,
    allow_series: Literal[True],
) -> DataFrame[IntoDataFrameT]: ...


@overload
def from_native(
    native_object: IntoDataFrameT | IntoSeriesT,
    *,
    pass_through: Literal[True],
    eager_only: Literal[True],
    eager_or_interchange_only: Literal[False] = ...,
    series_only: Literal[False] = ...,
    allow_series: Literal[True],
) -> DataFrame[IntoDataFrameT] | Series[IntoSeriesT]: ...


@overload
def from_native(
    native_object: IntoDataFrameT,
    *,
    pass_through: Literal[True],
    eager_only: Literal[False] = ...,
    eager_or_interchange_only: Literal[True],
    series_only: Literal[False] = ...,
    allow_series: None = ...,
) -> DataFrame[IntoDataFrameT]: ...


@overload
def from_native(
    native_object: T,
    *,
    pass_through: Literal[True],
    eager_only: Literal[False] = ...,
    eager_or_interchange_only: Literal[True],
    series_only: Literal[False] = ...,
    allow_series: None = ...,
) -> T: ...


@overload
def from_native(
    native_object: IntoDataFrameT,
    *,
    pass_through: Literal[True],
    eager_only: Literal[True],
    eager_or_interchange_only: Literal[False] = ...,
    series_only: Literal[False] = ...,
    allow_series: None = ...,
) -> DataFrame[IntoDataFrameT]: ...


@overload
def from_native(
    native_object: T,
    *,
    pass_through: Literal[True],
    eager_only: Literal[True],
    eager_or_interchange_only: Literal[False] = ...,
    series_only: Literal[False] = ...,
    allow_series: None = ...,
) -> T: ...


@overload
def from_native(
    native_object: IntoFrameT | IntoSeriesT,
    *,
    pass_through: Literal[True],
    eager_only: Literal[False] = ...,
    eager_or_interchange_only: Literal[False] = ...,
    series_only: Literal[False] = ...,
    allow_series: Literal[True],
) -> DataFrame[IntoFrameT] | LazyFrame[IntoFrameT] | Series[IntoSeriesT]: ...


@overload
def from_native(
    native_object: IntoSeriesT,
    *,
    pass_through: Literal[True],
    eager_only: Literal[False] = ...,
    eager_or_interchange_only: Literal[False] = ...,
    series_only: Literal[True],
    allow_series: None = ...,
) -> Series[IntoSeriesT]: ...


@overload
def from_native(
    native_object: IntoFrameT,
    *,
    pass_through: Literal[True],
    eager_only: Literal[False] = ...,
    eager_or_interchange_only: Literal[False] = ...,
    series_only: Literal[False] = ...,
    allow_series: None = ...,
) -> DataFrame[IntoFrameT] | LazyFrame[IntoFrameT]: ...


@overload
def from_native(
    native_object: T,
    *,
    pass_through: Literal[True],
    eager_only: Literal[False] = ...,
    eager_or_interchange_only: Literal[False] = ...,
    series_only: Literal[False] = ...,
    allow_series: None = ...,
) -> T: ...


@overload
def from_native(
    native_object: IntoDataFrameT,
    *,
    pass_through: Literal[False] = ...,
    eager_only: Literal[False] = ...,
    eager_or_interchange_only: Literal[True],
    series_only: Literal[False] = ...,
    allow_series: None = ...,
) -> DataFrame[IntoDataFrameT]: ...


@overload
def from_native(
    native_object: IntoDataFrameT,
    *,
    pass_through: Literal[False] = ...,
    eager_only: Literal[True],
    eager_or_interchange_only: Literal[False] = ...,
    series_only: Literal[False] = ...,
    allow_series: None = ...,
) -> DataFrame[IntoDataFrameT]: ...


@overload
def from_native(
    native_object: IntoFrame | IntoSeries,
    *,
    pass_through: Literal[False] = ...,
    eager_only: Literal[False] = ...,
    eager_or_interchange_only: Literal[False] = ...,
    series_only: Literal[False] = ...,
    allow_series: Literal[True],
) -> DataFrame[Any] | LazyFrame[Any] | Series[Any]: ...


@overload
def from_native(
    native_object: IntoSeriesT,
    *,
    pass_through: Literal[False] = ...,
    eager_only: Literal[False] = ...,
    eager_or_interchange_only: Literal[False] = ...,
    series_only: Literal[True],
    allow_series: None = ...,
) -> Series[IntoSeriesT]: ...


@overload
def from_native(
    native_object: IntoFrameT,
    *,
    pass_through: Literal[False] = ...,
    eager_only: Literal[False] = ...,
    eager_or_interchange_only: Literal[False] = ...,
    series_only: Literal[False] = ...,
    allow_series: None = ...,
) -> DataFrame[IntoFrameT] | LazyFrame[IntoFrameT]: ...


# All params passed in as variables
@overload
def from_native(
    native_object: Any,
    *,
    pass_through: bool,
    eager_only: bool,
    eager_or_interchange_only: bool = False,
    series_only: bool,
    allow_series: bool | None,
) -> Any: ...


def from_native(  # noqa: D417
    native_object: IntoFrameT | IntoFrame | IntoSeriesT | IntoSeries | T,
    *,
    strict: bool | None = None,
    pass_through: bool | None = None,
    eager_only: bool = False,
    eager_or_interchange_only: bool = False,
    series_only: bool = False,
    allow_series: bool | None = None,
    **kwds: Any,
) -> LazyFrame[IntoFrameT] | DataFrame[IntoFrameT] | Series[IntoSeriesT] | T:
    """Convert `native_object` to Narwhals Dataframe, Lazyframe, or Series.

    Arguments:
        native_object: Raw object from user.
            Depending on the other arguments, input object can be:

            - a Dataframe / Lazyframe / Series supported by Narwhals (pandas, Polars, PyArrow, ...)
            - an object which implements `__narwhals_dataframe__`, `__narwhals_lazyframe__`,
              or `__narwhals_series__`
        strict: Determine what happens if the object can't be converted to Narwhals:

            - `True` or `None` (default): raise an error
            - `False`: pass object through as-is

            **Deprecated** (v1.13.0):
                Please use `pass_through` instead. Note that `strict` is still available
                (and won't emit a deprecation warning) if you use `narwhals.stable.v1`,
                see [perfect backwards compatibility policy](../backcompat.md/).
        pass_through: Determine what happens if the object can't be converted to Narwhals:

            - `False` or `None` (default): raise an error
            - `True`: pass object through as-is
        eager_only: Whether to only allow eager objects:

            - `False` (default): don't require `native_object` to be eager
            - `True`: only convert to Narwhals if `native_object` is eager
        eager_or_interchange_only: Whether to only allow eager objects or objects which
            have interchange-level support in Narwhals:

            - `False` (default): don't require `native_object` to either be eager or to
              have interchange-level support in Narwhals
            - `True`: only convert to Narwhals if `native_object` is eager or has
              interchange-level support in Narwhals

            See [interchange-only support](../extending.md/#interchange-only-support)
            for more details.
        series_only: Whether to only allow Series:

            - `False` (default): don't require `native_object` to be a Series
            - `True`: only convert to Narwhals if `native_object` is a Series
        allow_series: Whether to allow Series (default is only Dataframe / Lazyframe):

            - `False` or `None` (default): don't convert to Narwhals if `native_object` is a Series
            - `True`: allow `native_object` to be a Series

    Returns:
        DataFrame, LazyFrame, Series, or original object, depending
            on which combination of parameters was passed.
    """
    # Early returns
    if isinstance(native_object, (DataFrame, LazyFrame)) and not series_only:
        return native_object
    if isinstance(native_object, Series) and (series_only or allow_series):
        return native_object

    pass_through = validate_strict_and_pass_though(
        strict, pass_through, pass_through_default=False, emit_deprecation_warning=False
    )
    if kwds:
        msg = f"from_native() got an unexpected keyword argument {next(iter(kwds))!r}"
        raise TypeError(msg)

    result = _from_native_impl(
        native_object,
        pass_through=pass_through,
        eager_only=eager_only,
        eager_or_interchange_only=eager_or_interchange_only,
        series_only=series_only,
        allow_series=allow_series,
        version=Version.V1,
    )
    return _stableify(result)  # type: ignore[no-any-return]


@overload
def to_native(
    narwhals_object: DataFrame[IntoDataFrameT], *, strict: Literal[True] = ...
) -> IntoDataFrameT: ...
@overload
def to_native(
    narwhals_object: LazyFrame[IntoFrameT], *, strict: Literal[True] = ...
) -> IntoFrameT: ...
@overload
def to_native(
    narwhals_object: Series[IntoSeriesT], *, strict: Literal[True] = ...
) -> IntoSeriesT: ...
@overload
def to_native(narwhals_object: Any, *, strict: bool) -> Any: ...
@overload
def to_native(
    narwhals_object: DataFrame[IntoDataFrameT], *, pass_through: Literal[False] = ...
) -> IntoDataFrameT: ...
@overload
def to_native(
    narwhals_object: LazyFrame[IntoFrameT], *, pass_through: Literal[False] = ...
) -> IntoFrameT: ...
@overload
def to_native(
    narwhals_object: Series[IntoSeriesT], *, pass_through: Literal[False] = ...
) -> IntoSeriesT: ...
@overload
def to_native(narwhals_object: Any, *, pass_through: bool) -> Any: ...


def to_native(
    narwhals_object: DataFrame[IntoDataFrameT]
    | LazyFrame[IntoFrameT]
    | Series[IntoSeriesT],
    *,
    strict: bool | None = None,
    pass_through: bool | None = None,
) -> IntoFrameT | IntoSeriesT | Any:
    """Convert Narwhals object to native one.

    Arguments:
        narwhals_object: Narwhals object.
        strict: Determine what happens if `narwhals_object` isn't a Narwhals class:

            - `True` (default): raise an error
            - `False`: pass object through as-is

            **Deprecated** (v1.13.0):
                Please use `pass_through` instead. Note that `strict` is still available
                (and won't emit a deprecation warning) if you use `narwhals.stable.v1`,
                see [perfect backwards compatibility policy](../backcompat.md/).
        pass_through: Determine what happens if `narwhals_object` isn't a Narwhals class:

            - `False` (default): raise an error
            - `True`: pass object through as-is

    Returns:
        Object of class that user started with.
    """
    from narwhals.dataframe import BaseFrame
    from narwhals.series import Series
    from narwhals.utils import validate_strict_and_pass_though

    pass_through = validate_strict_and_pass_though(
        strict, pass_through, pass_through_default=False, emit_deprecation_warning=False
    )

    if isinstance(narwhals_object, BaseFrame):
        return narwhals_object._compliant_frame._native_frame
    if isinstance(narwhals_object, Series):
        return narwhals_object._compliant_series.native

    if not pass_through:
        msg = f"Expected Narwhals object, got {type(narwhals_object)}."
        raise TypeError(msg)
    return narwhals_object


def narwhalify(
    func: Callable[..., Any] | None = None,
    *,
    strict: bool | None = None,
    pass_through: bool | None = None,
    eager_only: bool = False,
    eager_or_interchange_only: bool = False,
    series_only: bool = False,
    allow_series: bool | None = True,
) -> Callable[..., Any]:
    """Decorate function so it becomes dataframe-agnostic.

    This will try to convert any dataframe/series-like object into the Narwhals
    respective DataFrame/Series, while leaving the other parameters as they are.
    Similarly, if the output of the function is a Narwhals DataFrame or Series, it will be
    converted back to the original dataframe/series type, while if the output is another
    type it will be left as is.
    By setting `pass_through=False`, then every input and every output will be required to be a
    dataframe/series-like object.

    Arguments:
        func: Function to wrap in a `from_native`-`to_native` block.
        strict: **Deprecated** (v1.13.0):
            Please use `pass_through` instead. Note that `strict` is still available
            (and won't emit a deprecation warning) if you use `narwhals.stable.v1`,
            see [perfect backwards compatibility policy](../backcompat.md/).

            Determine what happens if the object can't be converted to Narwhals:

            - `True` or `None` (default): raise an error
            - `False`: pass object through as-is
        pass_through: Determine what happens if the object can't be converted to Narwhals:

            - `False` or `None` (default): raise an error
            - `True`: pass object through as-is
        eager_only: Whether to only allow eager objects:

            - `False` (default): don't require `native_object` to be eager
            - `True`: only convert to Narwhals if `native_object` is eager
        eager_or_interchange_only: Whether to only allow eager objects or objects which
            have interchange-level support in Narwhals:

            - `False` (default): don't require `native_object` to either be eager or to
              have interchange-level support in Narwhals
            - `True`: only convert to Narwhals if `native_object` is eager or has
              interchange-level support in Narwhals

            See [interchange-only support](../extending.md/#interchange-only-support)
            for more details.
        series_only: Whether to only allow Series:

            - `False` (default): don't require `native_object` to be a Series
            - `True`: only convert to Narwhals if `native_object` is a Series
        allow_series: Whether to allow Series (default is only Dataframe / Lazyframe):

            - `False` or `None`: don't convert to Narwhals if `native_object` is a Series
            - `True` (default): allow `native_object` to be a Series

    Returns:
        Decorated function.
    """
    pass_through = validate_strict_and_pass_though(
        strict, pass_through, pass_through_default=True, emit_deprecation_warning=False
    )

    def decorator(func: Callable[..., Any]) -> Callable[..., Any]:
        @wraps(func)
        def wrapper(*args: Any, **kwargs: Any) -> Any:
            args = [
                from_native(
                    arg,
                    pass_through=pass_through,
                    eager_only=eager_only,
                    eager_or_interchange_only=eager_or_interchange_only,
                    series_only=series_only,
                    allow_series=allow_series,
                )
                for arg in args
            ]  # type: ignore[assignment]

            kwargs = {
                name: from_native(
                    value,
                    pass_through=pass_through,
                    eager_only=eager_only,
                    eager_or_interchange_only=eager_or_interchange_only,
                    series_only=series_only,
                    allow_series=allow_series,
                )
                for name, value in kwargs.items()
            }

            backends = {
                b()
                for v in (*args, *kwargs.values())
                if (b := getattr(v, "__native_namespace__", None))
            }

            if backends.__len__() > 1:
                msg = "Found multiple backends. Make sure that all dataframe/series inputs come from the same backend."
                raise ValueError(msg)

            result = func(*args, **kwargs)

            return to_native(result, pass_through=pass_through)

        return wrapper

    if func is None:
        return decorator
    else:
        # If func is not None, it means the decorator is used without arguments
        return decorator(func)


def all() -> Expr:
    """Instantiate an expression representing all columns.

    Returns:
        A new expression.
    """
    return _stableify(nw.all())


def col(*names: str | Iterable[str]) -> Expr:
    """Creates an expression that references one or more columns by their name(s).

    Arguments:
        names: Name(s) of the columns to use.

    Returns:
        A new expression.
    """
    return _stableify(nw.col(*names))


def exclude(*names: str | Iterable[str]) -> Expr:
    """Creates an expression that excludes columns by their name(s).

    Arguments:
        names: Name(s) of the columns to exclude.

    Returns:
        A new expression.
    """
    return _stableify(nw.exclude(*names))


def nth(*indices: int | Sequence[int]) -> Expr:
    """Creates an expression that references one or more columns by their index(es).

    Notes:
        `nth` is not supported for Polars version<1.0.0. Please use
        [`narwhals.col`][] instead.

    Arguments:
        indices: One or more indices representing the columns to retrieve.

    Returns:
        A new expression.
    """
    return _stableify(nw.nth(*indices))


def len() -> Expr:
    """Return the number of rows.

    Returns:
        A new expression.
    """
    return _stableify(nw.len())


def lit(value: Any, dtype: DType | type[DType] | None = None) -> Expr:
    """Return an expression representing a literal value.

    Arguments:
        value: The value to use as literal.
        dtype: The data type of the literal value. If not provided, the data type will
            be inferred by the native library.

    Returns:
        A new expression.
    """
    return _stableify(nw.lit(value, dtype))


def min(*columns: str) -> Expr:
    """Return the minimum value.

    Note:
       Syntactic sugar for ``nw.col(columns).min()``.

    Arguments:
        columns: Name(s) of the columns to use in the aggregation function.

    Returns:
        A new expression.
    """
    return _stableify(nw.min(*columns))


def max(*columns: str) -> Expr:
    """Return the maximum value.

    Note:
       Syntactic sugar for ``nw.col(columns).max()``.

    Arguments:
        columns: Name(s) of the columns to use in the aggregation function.

    Returns:
        A new expression.
    """
    return _stableify(nw.max(*columns))


def mean(*columns: str) -> Expr:
    """Get the mean value.

    Note:
        Syntactic sugar for ``nw.col(columns).mean()``

    Arguments:
        columns: Name(s) of the columns to use in the aggregation function

    Returns:
        A new expression.
    """
    return _stableify(nw.mean(*columns))


def median(*columns: str) -> Expr:
    """Get the median value.

    Notes:
        - Syntactic sugar for ``nw.col(columns).median()``
        - Results might slightly differ across backends due to differences in the
            underlying algorithms used to compute the median.

    Arguments:
        columns: Name(s) of the columns to use in the aggregation function

    Returns:
        A new expression.
    """
    return _stableify(nw.median(*columns))


def sum(*columns: str) -> Expr:
    """Sum all values.

    Note:
        Syntactic sugar for ``nw.col(columns).sum()``

    Arguments:
        columns: Name(s) of the columns to use in the aggregation function

    Returns:
        A new expression.
    """
    return _stableify(nw.sum(*columns))


def sum_horizontal(*exprs: IntoExpr | Iterable[IntoExpr]) -> Expr:
    """Sum all values horizontally across columns.

    Warning:
        Unlike Polars, we support horizontal sum over numeric columns only.

    Arguments:
        exprs: Name(s) of the columns to use in the aggregation function. Accepts
            expression input.

    Returns:
        A new expression.
    """
    return _stableify(nw.sum_horizontal(*exprs))


def all_horizontal(*exprs: IntoExpr | Iterable[IntoExpr]) -> Expr:
    r"""Compute the bitwise AND horizontally across columns.

    Arguments:
        exprs: Name(s) of the columns to use in the aggregation function. Accepts
            expression input.

    Returns:
        A new expression.
    """
    return _stableify(nw.all_horizontal(*exprs))


def any_horizontal(*exprs: IntoExpr | Iterable[IntoExpr]) -> Expr:
    r"""Compute the bitwise OR horizontally across columns.

    Arguments:
        exprs: Name(s) of the columns to use in the aggregation function. Accepts
            expression input.

    Returns:
        A new expression.
    """
    return _stableify(nw.any_horizontal(*exprs))


def mean_horizontal(*exprs: IntoExpr | Iterable[IntoExpr]) -> Expr:
    """Compute the mean of all values horizontally across columns.

    Arguments:
        exprs: Name(s) of the columns to use in the aggregation function. Accepts
            expression input.

    Returns:
        A new expression.
    """
    return _stableify(nw.mean_horizontal(*exprs))


def min_horizontal(*exprs: IntoExpr | Iterable[IntoExpr]) -> Expr:
    """Get the minimum value horizontally across columns.

    Notes:
        We support `min_horizontal` over numeric columns only.

    Arguments:
        exprs: Name(s) of the columns to use in the aggregation function. Accepts
            expression input.

    Returns:
        A new expression.
    """
    return _stableify(nw.min_horizontal(*exprs))


def max_horizontal(*exprs: IntoExpr | Iterable[IntoExpr]) -> Expr:
    """Get the maximum value horizontally across columns.

    Notes:
        We support `max_horizontal` over numeric columns only.

    Arguments:
        exprs: Name(s) of the columns to use in the aggregation function. Accepts
            expression input.

    Returns:
        A new expression.
    """
    return _stableify(nw.max_horizontal(*exprs))


def concat(items: Iterable[FrameT], *, how: ConcatMethod = "vertical") -> FrameT:
    """Concatenate multiple DataFrames, LazyFrames into a single entity.

    Arguments:
        items: DataFrames, LazyFrames to concatenate.
        how: concatenating strategy:

            - vertical: Concatenate vertically. Column names must match.
            - horizontal: Concatenate horizontally. If lengths don't match, then
                missing rows are filled with null values.
            - diagonal: Finds a union between the column schemas and fills missing column
                values with null.

    Returns:
        A new DataFrame, Lazyframe resulting from the concatenation.

    Raises:
        TypeError: The items to concatenate should either all be eager, or all lazy
    """
    return cast("FrameT", _stableify(nw.concat(items, how=how)))


def concat_str(
    exprs: IntoExpr | Iterable[IntoExpr],
    *more_exprs: IntoExpr,
    separator: str = "",
    ignore_nulls: bool = False,
) -> Expr:
    r"""Horizontally concatenate columns into a single string column.

    Arguments:
        exprs: Columns to concatenate into a single string column. Accepts expression
            input. Strings are parsed as column names, other non-expression inputs are
            parsed as literals. Non-`String` columns are cast to `String`.
        *more_exprs: Additional columns to concatenate into a single string column,
            specified as positional arguments.
        separator: String that will be used to separate the values of each column.
        ignore_nulls: Ignore null values (default is `False`).
            If set to `False`, null values will be propagated and if the row contains any
            null values, the output is null.

    Returns:
        A new expression.
    """
    return _stableify(
        nw.concat_str(exprs, *more_exprs, separator=separator, ignore_nulls=ignore_nulls)
    )


class When(NwWhen):
    @classmethod
    def from_when(cls: type, when: NwWhen) -> When:
        return cls(when._predicate)  # type: ignore[no-any-return]

    def then(self: Self, value: Any) -> Then:
        return Then.from_then(super().then(value))


class Then(NwThen, Expr):
    @classmethod
    def from_then(cls: type, then: NwThen) -> Then:
        return cls(  # type: ignore[no-any-return]
            then._to_compliant_expr, then._metadata
        )

    def otherwise(self: Self, value: Any) -> Expr:
        return _stableify(super().otherwise(value))


def when(*predicates: IntoExpr | Iterable[IntoExpr]) -> When:
    """Start a `when-then-otherwise` expression.

    Expression similar to an `if-else` statement in Python. Always initiated by a
    `pl.when(<condition>).then(<value if condition>)`, and optionally followed by a
    `.otherwise(<value if condition is false>)` can be appended at the end. If not
    appended, and the condition is not `True`, `None` will be returned.

    !!! info

        Chaining multiple `.when(<condition>).then(<value>)` statements is currently
        not supported.
        See [Narwhals#668](https://github.com/narwhals-dev/narwhals/issues/668).

    Arguments:
        predicates: Condition(s) that must be met in order to apply the subsequent
            statement. Accepts one or more boolean expressions, which are implicitly
            combined with `&`. String input is parsed as a column name.

    Returns:
        A "when" object, which `.then` can be called on.
    """
    return When.from_when(nw_when(*predicates))


@deprecate_native_namespace(required=True)
def new_series(
    name: str,
    values: Any,
    dtype: DType | type[DType] | None = None,
    *,
    backend: ModuleType | Implementation | str | None = None,
    native_namespace: ModuleType | None = None,  # noqa: ARG001
) -> Series[Any]:
    """Instantiate Narwhals Series from iterable (e.g. list or array).

    Arguments:
        name: Name of resulting Series.
        values: Values of make Series from.
        dtype: (Narwhals) dtype. If not provided, the native library
            may auto-infer it from `values`.
        backend: specifies which eager backend instantiate to.

            `backend` can be specified in various ways:

            - As `Implementation.<BACKEND>` with `BACKEND` being `PANDAS`, `PYARROW`,
                `POLARS`, `MODIN` or `CUDF`.
            - As a string: `"pandas"`, `"pyarrow"`, `"polars"`, `"modin"` or `"cudf"`.
            - Directly as a module `pandas`, `pyarrow`, `polars`, `modin` or `cudf`.
        native_namespace: The native library to use for DataFrame creation.

            **Deprecated** (v1.31.0):
                Please use `backend` instead. Note that `native_namespace` is still available
                (and won't emit a deprecation warning) if you use `narwhals.stable.v1`,
                see [perfect backwards compatibility policy](../backcompat.md/).

    Returns:
        A new Series
    """
    backend = cast("ModuleType | Implementation | str", backend)
    return _stableify(  # type: ignore[no-any-return]
        _new_series_impl(name, values, dtype, backend=backend, version=Version.V1)
    )


@deprecate_native_namespace(required=True)
def from_arrow(
    native_frame: IntoArrowTable,
    *,
    backend: ModuleType | Implementation | str | None = None,
    native_namespace: ModuleType | None = None,  # noqa: ARG001
) -> DataFrame[Any]:
    """Construct a DataFrame from an object which supports the PyCapsule Interface.

    Arguments:
        native_frame: Object which implements `__arrow_c_stream__`.
        backend: specifies which eager backend instantiate to.

            `backend` can be specified in various ways:

            - As `Implementation.<BACKEND>` with `BACKEND` being `PANDAS`, `PYARROW`,
                `POLARS`, `MODIN` or `CUDF`.
            - As a string: `"pandas"`, `"pyarrow"`, `"polars"`, `"modin"` or `"cudf"`.
            - Directly as a module `pandas`, `pyarrow`, `polars`, `modin` or `cudf`.
        native_namespace: The native library to use for DataFrame creation.

            **Deprecated** (v1.31.0):
                Please use `backend` instead. Note that `native_namespace` is still available
                (and won't emit a deprecation warning) if you use `narwhals.stable.v1`,
                see [perfect backwards compatibility policy](../backcompat.md/).

    Returns:
        A new DataFrame.
    """
    backend = cast("ModuleType | Implementation | str", backend)
    return _stableify(  # type: ignore[no-any-return]
        _from_arrow_impl(native_frame, backend=backend, version=Version.V1)
    )


@deprecate_native_namespace()
def from_dict(
    data: Mapping[str, Any],
    schema: Mapping[str, DType] | Schema | None = None,
    *,
    backend: ModuleType | Implementation | str | None = None,
    native_namespace: ModuleType | None = None,  # noqa: ARG001
) -> DataFrame[Any]:
    """Instantiate DataFrame from dictionary.

    Indexes (if present, for pandas-like backends) are aligned following
    the [left-hand-rule](../pandas_like_concepts/pandas_index.md/).

    Notes:
        For pandas-like dataframes, conversion to schema is applied after dataframe
        creation.

    Arguments:
        data: Dictionary to create DataFrame from.
        schema: The DataFrame schema as Schema or dict of {name: type}. If not
            specified, the schema will be inferred by the native library.
        backend: specifies which eager backend instantiate to. Only
            necessary if inputs are not Narwhals Series.

            `backend` can be specified in various ways:

            - As `Implementation.<BACKEND>` with `BACKEND` being `PANDAS`, `PYARROW`,
                `POLARS`, `MODIN` or `CUDF`.
            - As a string: `"pandas"`, `"pyarrow"`, `"polars"`, `"modin"` or `"cudf"`.
            - Directly as a module `pandas`, `pyarrow`, `polars`, `modin` or `cudf`.
        native_namespace: The native library to use for DataFrame creation.

            **Deprecated** (v1.26.0):
                Please use `backend` instead. Note that `native_namespace` is still available
                (and won't emit a deprecation warning) if you use `narwhals.stable.v1`,
                see [perfect backwards compatibility policy](../backcompat.md/).

    Returns:
        A new DataFrame.
    """
    return _stableify(  # type: ignore[no-any-return]
        _from_dict_impl(data, schema, backend=backend, version=Version.V1)
    )


@deprecate_native_namespace(required=True)
def from_numpy(
    data: _2DArray,
    schema: Mapping[str, DType] | Schema | Sequence[str] | None = None,
    *,
    backend: ModuleType | Implementation | str | None = None,
    native_namespace: ModuleType | None = None,  # noqa: ARG001
) -> DataFrame[Any]:
    """Construct a DataFrame from a NumPy ndarray.

    Notes:
        Only row orientation is currently supported.

        For pandas-like dataframes, conversion to schema is applied after dataframe
        creation.

    Arguments:
        data: Two-dimensional data represented as a NumPy ndarray.
        schema: The DataFrame schema as Schema, dict of {name: type}, or a sequence of str.
        backend: specifies which eager backend instantiate to.

            `backend` can be specified in various ways:

            - As `Implementation.<BACKEND>` with `BACKEND` being `PANDAS`, `PYARROW`,
                `POLARS`, `MODIN` or `CUDF`.
            - As a string: `"pandas"`, `"pyarrow"`, `"polars"`, `"modin"` or `"cudf"`.
            - Directly as a module `pandas`, `pyarrow`, `polars`, `modin` or `cudf`.
        native_namespace: The native library to use for DataFrame creation.

            **Deprecated** (v1.31.0):
                Please use `backend` instead. Note that `native_namespace` is still available
                (and won't emit a deprecation warning) if you use `narwhals.stable.v1`,
                see [perfect backwards compatibility policy](../backcompat.md/).

    Returns:
        A new DataFrame.
    """
    backend = cast("ModuleType | Implementation | str", backend)
    return _stableify(_from_numpy_impl(data, schema, backend=backend, version=Version.V1))  # type: ignore[no-any-return]


@deprecate_native_namespace(required=True)
def read_csv(
    source: str,
    *,
    backend: ModuleType | Implementation | str | None = None,
    native_namespace: ModuleType | None = None,  # noqa: ARG001
    **kwargs: Any,
) -> DataFrame[Any]:
    """Read a CSV file into a DataFrame.

    Arguments:
        source: Path to a file.
        backend: The eager backend for DataFrame creation.
            `backend` can be specified in various ways:

            - As `Implementation.<BACKEND>` with `BACKEND` being `PANDAS`, `PYARROW`,
                `POLARS`, `MODIN` or `CUDF`.
            - As a string: `"pandas"`, `"pyarrow"`, `"polars"`, `"modin"` or `"cudf"`.
            - Directly as a module `pandas`, `pyarrow`, `polars`, `modin` or `cudf`.
        native_namespace: The native library to use for DataFrame creation.

            **Deprecated** (v1.27.2):
                Please use `backend` instead. Note that `native_namespace` is still available
                (and won't emit a deprecation warning) if you use `narwhals.stable.v1`,
                see [perfect backwards compatibility policy](../backcompat.md/).
        kwargs: Extra keyword arguments which are passed to the native CSV reader.
            For example, you could use
            `nw.read_csv('file.csv', backend='pandas', engine='pyarrow')`.

    Returns:
        DataFrame.
    """
    backend = cast("ModuleType | Implementation | str", backend)
    return _stableify(  # type: ignore[no-any-return]
        _read_csv_impl(source, backend=backend, **kwargs)
    )


@deprecate_native_namespace(required=True)
def scan_csv(
    source: str,
    *,
    backend: ModuleType | Implementation | str | None = None,
    native_namespace: ModuleType | None = None,  # noqa: ARG001
    **kwargs: Any,
) -> LazyFrame[Any]:
    """Lazily read from a CSV file.

    For the libraries that do not support lazy dataframes, the function reads
    a csv file eagerly and then converts the resulting dataframe to a lazyframe.

    Arguments:
        source: Path to a file.
        backend: The eager backend for DataFrame creation.
            `backend` can be specified in various ways:

            - As `Implementation.<BACKEND>` with `BACKEND` being `PANDAS`, `PYARROW`,
                `POLARS`, `MODIN` or `CUDF`.
            - As a string: `"pandas"`, `"pyarrow"`, `"polars"`, `"modin"` or `"cudf"`.
            - Directly as a module `pandas`, `pyarrow`, `polars`, `modin` or `cudf`.
        native_namespace: The native library to use for DataFrame creation.

            **Deprecated** (v1.31.0):
                Please use `backend` instead. Note that `native_namespace` is still available
                (and won't emit a deprecation warning) if you use `narwhals.stable.v1`,
                see [perfect backwards compatibility policy](../backcompat.md/).
        kwargs: Extra keyword arguments which are passed to the native CSV reader.
            For example, you could use
            `nw.scan_csv('file.csv', backend=pd, engine='pyarrow')`.

    Returns:
        LazyFrame.
    """
    backend = cast("ModuleType | Implementation | str", backend)
    return _stableify(  # type: ignore[no-any-return]
        _scan_csv_impl(source, backend=backend, **kwargs)
    )


@deprecate_native_namespace(required=True)
def read_parquet(
    source: str,
    *,
    backend: ModuleType | Implementation | str | None = None,
    native_namespace: ModuleType | None = None,  # noqa: ARG001
    **kwargs: Any,
) -> DataFrame[Any]:
    """Read into a DataFrame from a parquet file.

    Arguments:
        source: Path to a file.
        backend: The eager backend for DataFrame creation.
            `backend` can be specified in various ways:

            - As `Implementation.<BACKEND>` with `BACKEND` being `PANDAS`, `PYARROW`,
                `POLARS`, `MODIN` or `CUDF`.
            - As a string: `"pandas"`, `"pyarrow"`, `"polars"`, `"modin"` or `"cudf"`.
            - Directly as a module `pandas`, `pyarrow`, `polars`, `modin` or `cudf`.
        native_namespace: The native library to use for DataFrame creation.

            **Deprecated** (v1.31.0):
                Please use `backend` instead. Note that `native_namespace` is still available
                (and won't emit a deprecation warning) if you use `narwhals.stable.v1`,
                see [perfect backwards compatibility policy](../backcompat.md/).
        kwargs: Extra keyword arguments which are passed to the native parquet reader.
            For example, you could use
            `nw.read_parquet('file.parquet', backend=pd, engine='pyarrow')`.

    Returns:
        DataFrame.
    """
    backend = cast("ModuleType | Implementation | str", backend)
    return _stableify(  # type: ignore[no-any-return]
        _read_parquet_impl(source, backend=backend, **kwargs)
    )


@deprecate_native_namespace(required=True)
def scan_parquet(
    source: str,
    *,
    backend: ModuleType | Implementation | str | None = None,
    native_namespace: ModuleType | None = None,  # noqa: ARG001
    **kwargs: Any,
) -> LazyFrame[Any]:
    """Lazily read from a parquet file.

    For the libraries that do not support lazy dataframes, the function reads
    a parquet file eagerly and then converts the resulting dataframe to a lazyframe.

    !!! note
        Spark like backends require a session object to be passed in `kwargs`.

        For instance:

        ```py
        import narwhals as nw
        from sqlframe.duckdb import DuckDBSession

        nw.scan_parquet(source, backend="sqlframe", session=DuckDBSession())
        ```

    Arguments:
        source: Path to a file.
        backend: The eager backend for DataFrame creation.
            `backend` can be specified in various ways:

            - As `Implementation.<BACKEND>` with `BACKEND` being `PANDAS`, `PYARROW`,
                `POLARS`, `MODIN`, `CUDF`, `PYSPARK` or `SQLFRAME`.
            - As a string: `"pandas"`, `"pyarrow"`, `"polars"`, `"modin"`, `"cudf"`,
                `"pyspark"` or `"sqlframe"`.
            - Directly as a module `pandas`, `pyarrow`, `polars`, `modin`, `cudf`,
                `pyspark.sql` or `sqlframe`.
        native_namespace: The native library to use for DataFrame creation.

            **Deprecated** (v1.31.0):
                Please use `backend` instead. Note that `native_namespace` is still available
                (and won't emit a deprecation warning) if you use `narwhals.stable.v1`,
                see [perfect backwards compatibility policy](../backcompat.md/).
        kwargs: Extra keyword arguments which are passed to the native parquet reader.
            For example, you could use
            `nw.scan_parquet('file.parquet', backend=pd, engine='pyarrow')`.

    Returns:
        LazyFrame.
    """
    backend = cast("ModuleType | Implementation | str", backend)
    return _stableify(  # type: ignore[no-any-return]
        _scan_parquet_impl(source, backend=backend, **kwargs)
    )


__all__ = [
    "Array",
    "Binary",
    "Boolean",
    "Categorical",
    "DataFrame",
    "Date",
    "Datetime",
    "Decimal",
    "Duration",
    "Enum",
    "Expr",
    "Field",
    "Float32",
    "Float64",
    "Implementation",
    "Int8",
    "Int16",
    "Int32",
    "Int64",
    "Int128",
    "LazyFrame",
    "List",
    "Object",
    "Schema",
    "Series",
    "String",
    "Struct",
    "Time",
    "UInt8",
    "UInt16",
    "UInt32",
    "UInt64",
    "UInt128",
    "Unknown",
    "all",
    "all_horizontal",
    "any_horizontal",
    "col",
    "concat",
    "concat_str",
    "dependencies",
    "dtypes",
    "exceptions",
    "exclude",
    "from_arrow",
    "from_dict",
    "from_native",
    "from_numpy",
    "generate_temporary_column_name",
    "get_level",
    "get_native_namespace",
    "is_ordered_categorical",
    "len",
    "lit",
    "max",
    "max_horizontal",
    "maybe_align_index",
    "maybe_convert_dtypes",
    "maybe_get_index",
    "maybe_reset_index",
    "maybe_set_index",
    "mean",
    "mean_horizontal",
    "median",
    "min",
    "min_horizontal",
    "narwhalify",
    "new_series",
    "nth",
    "read_csv",
    "read_parquet",
    "scan_csv",
    "scan_parquet",
    "selectors",
    "show_versions",
    "sum",
    "sum_horizontal",
    "to_native",
    "to_py_scalar",
    "when",
]<|MERGE_RESOLUTION|>--- conflicted
+++ resolved
@@ -94,12 +94,9 @@
 
     from narwhals._translate import IntoArrowTable
     from narwhals.dtypes import DType
-<<<<<<< HEAD
     from narwhals.group_by import GroupBy
     from narwhals.group_by import LazyGroupBy
-=======
     from narwhals.typing import ConcatMethod
->>>>>>> 16b4527b
     from narwhals.typing import IntoExpr
     from narwhals.typing import IntoFrame
     from narwhals.typing import IntoLazyFrameT
