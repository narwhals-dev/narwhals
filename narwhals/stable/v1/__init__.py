--- conflicted
+++ resolved
@@ -21,26 +21,7 @@
 from narwhals.dependencies import get_polars
 from narwhals.exceptions import InvalidIntoExprError
 from narwhals.expr import Expr as NwExpr
-<<<<<<< HEAD
-from narwhals.functions import concat, get_level, show_versions
-=======
-from narwhals.functions import (
-    Then as NwThen,
-    When as NwWhen,
-    _from_arrow_impl,
-    _from_dict_impl,
-    _from_numpy_impl,
-    _new_series_impl,
-    _read_csv_impl,
-    _read_parquet_impl,
-    _scan_csv_impl,
-    _scan_parquet_impl,
-    concat,
-    get_level,
-    show_versions,
-    when as nw_when,
-)
->>>>>>> bc05a362
+from narwhals.functions import _new_series_impl, concat, get_level, show_versions
 from narwhals.schema import Schema as NwSchema
 from narwhals.series import Series as NwSeries
 from narwhals.stable.v1 import dtypes
@@ -480,11 +461,7 @@
     | NwLazyFrame[IntoFrameT]
     | NwSeries[IntoSeriesT]
     | NwExpr,
-<<<<<<< HEAD
 ) -> DataFrame[IntoFrameT] | LazyFrame[IntoFrameT] | Series[IntoSeriesT] | Expr:
-=======
-) -> DataFrame[IntoFrameT] | LazyFrame[IntoFrameT] | Series[IntoSeriesT] | Expr | Any:
->>>>>>> bc05a362
     if isinstance(obj, NwDataFrame):
         return DataFrame(obj._compliant_frame._with_version(Version.V1), level=obj._level)
     if isinstance(obj, NwLazyFrame):
@@ -493,11 +470,7 @@
         return Series(obj._compliant_series._with_version(Version.V1), level=obj._level)
     if isinstance(obj, NwExpr):
         return Expr(obj._to_compliant_expr, obj._metadata)
-<<<<<<< HEAD
-    msg = f"unreachable code, got: {type(obj)}"  # pragma: no cover
-=======
     msg = f"Expected DataFrame, LazyFrame, Series, or Expr, got: {type(obj)}"  # pragma: no cover
->>>>>>> bc05a362
     raise AssertionError(msg)
 
 
@@ -1526,13 +1499,7 @@
         A new Series
     """
     backend = cast("ModuleType | Implementation | str", backend)
-<<<<<<< HEAD
-    return _stableify(nw_f.new_series(name, values, dtype, backend=backend))
-=======
-    return _stableify(
-        _new_series_impl(name, values, dtype, backend=backend, version=Version.V1)
-    )
->>>>>>> bc05a362
+    return _stableify(_new_series_impl(name, values, dtype, backend=backend))
 
 
 @deprecate_native_namespace(required=True)
@@ -1566,11 +1533,7 @@
         A new DataFrame.
     """
     backend = cast("ModuleType | Implementation | str", backend)
-<<<<<<< HEAD
     return _stableify(nw_f.from_arrow(native_frame, backend=backend))
-=======
-    return _stableify(_from_arrow_impl(native_frame, backend=backend, version=Version.V1))
->>>>>>> bc05a362
 
 
 @deprecate_native_namespace()
@@ -1614,11 +1577,7 @@
     Returns:
         A new DataFrame.
     """
-<<<<<<< HEAD
     return _stableify(nw_f.from_dict(data, schema, backend=backend))
-=======
-    return _stableify(_from_dict_impl(data, schema, backend=backend, version=Version.V1))
->>>>>>> bc05a362
 
 
 @deprecate_native_namespace(required=True)
@@ -1660,11 +1619,7 @@
         A new DataFrame.
     """
     backend = cast("ModuleType | Implementation | str", backend)
-<<<<<<< HEAD
     return _stableify(nw_f.from_numpy(data, schema, backend=backend))
-=======
-    return _stableify(_from_numpy_impl(data, schema, backend=backend, version=Version.V1))
->>>>>>> bc05a362
 
 
 @deprecate_native_namespace(required=True)
@@ -1701,11 +1656,7 @@
         DataFrame.
     """
     backend = cast("ModuleType | Implementation | str", backend)
-<<<<<<< HEAD
     return _stableify(nw_f.read_csv(source, backend=backend, **kwargs))
-=======
-    return _stableify(_read_csv_impl(source, backend=backend, **kwargs))
->>>>>>> bc05a362
 
 
 @deprecate_native_namespace(required=True)
@@ -1745,11 +1696,7 @@
         LazyFrame.
     """
     backend = cast("ModuleType | Implementation | str", backend)
-<<<<<<< HEAD
     return _stableify(nw_f.scan_csv(source, backend=backend, **kwargs))
-=======
-    return _stableify(_scan_csv_impl(source, backend=backend, **kwargs))
->>>>>>> bc05a362
 
 
 @deprecate_native_namespace(required=True)
@@ -1786,11 +1733,7 @@
         DataFrame.
     """
     backend = cast("ModuleType | Implementation | str", backend)
-<<<<<<< HEAD
     return _stableify(nw_f.read_parquet(source, backend=backend, **kwargs))
-=======
-    return _stableify(_read_parquet_impl(source, backend=backend, **kwargs))
->>>>>>> bc05a362
 
 
 @deprecate_native_namespace(required=True)
@@ -1844,11 +1787,7 @@
         LazyFrame.
     """
     backend = cast("ModuleType | Implementation | str", backend)
-<<<<<<< HEAD
     return _stableify(nw_f.scan_parquet(source, backend=backend, **kwargs))
-=======
-    return _stableify(_scan_parquet_impl(source, backend=backend, **kwargs))
->>>>>>> bc05a362
 
 
 __all__ = [
