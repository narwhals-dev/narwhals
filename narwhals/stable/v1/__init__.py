from __future__ import annotations

from functools import wraps
from typing import TYPE_CHECKING
from typing import Any
from typing import Callable
from typing import Iterable
from typing import Literal
from typing import Sequence
from typing import cast
from typing import overload
from warnings import warn

import narwhals as nw
from narwhals import dependencies
from narwhals import exceptions
from narwhals import selectors
from narwhals._expression_parsing import ExprKind
from narwhals.dataframe import DataFrame as NwDataFrame
from narwhals.dataframe import LazyFrame as NwLazyFrame
from narwhals.dependencies import get_polars
from narwhals.exceptions import InvalidIntoExprError
from narwhals.expr import Expr as NwExpr
from narwhals.functions import Then as NwThen
from narwhals.functions import When as NwWhen
from narwhals.functions import _from_arrow_impl
from narwhals.functions import _from_dict_impl
from narwhals.functions import _from_numpy_impl
from narwhals.functions import _new_series_impl
from narwhals.functions import _read_csv_impl
from narwhals.functions import _read_parquet_impl
from narwhals.functions import _scan_csv_impl
from narwhals.functions import _scan_parquet_impl
from narwhals.functions import get_level
from narwhals.functions import show_versions
from narwhals.functions import when as nw_when
from narwhals.schema import Schema as NwSchema
from narwhals.series import Series as NwSeries
from narwhals.stable.v1 import dtypes
from narwhals.stable.v1.dtypes import Array
from narwhals.stable.v1.dtypes import Binary
from narwhals.stable.v1.dtypes import Boolean
from narwhals.stable.v1.dtypes import Categorical
from narwhals.stable.v1.dtypes import Date
from narwhals.stable.v1.dtypes import Datetime
from narwhals.stable.v1.dtypes import Decimal
from narwhals.stable.v1.dtypes import Duration
from narwhals.stable.v1.dtypes import Enum
from narwhals.stable.v1.dtypes import Field
from narwhals.stable.v1.dtypes import Float32
from narwhals.stable.v1.dtypes import Float64
from narwhals.stable.v1.dtypes import Int8
from narwhals.stable.v1.dtypes import Int16
from narwhals.stable.v1.dtypes import Int32
from narwhals.stable.v1.dtypes import Int64
from narwhals.stable.v1.dtypes import Int128
from narwhals.stable.v1.dtypes import List
from narwhals.stable.v1.dtypes import Object
from narwhals.stable.v1.dtypes import String
from narwhals.stable.v1.dtypes import Struct
from narwhals.stable.v1.dtypes import Time
from narwhals.stable.v1.dtypes import UInt8
from narwhals.stable.v1.dtypes import UInt16
from narwhals.stable.v1.dtypes import UInt32
from narwhals.stable.v1.dtypes import UInt64
from narwhals.stable.v1.dtypes import UInt128
from narwhals.stable.v1.dtypes import Unknown
from narwhals.translate import _from_native_impl
from narwhals.translate import get_native_namespace
from narwhals.translate import to_py_scalar
from narwhals.typing import IntoDataFrameT
from narwhals.typing import IntoFrameT
from narwhals.utils import Implementation
from narwhals.utils import Version
from narwhals.utils import deprecate_native_namespace
from narwhals.utils import find_stacklevel
from narwhals.utils import generate_temporary_column_name
from narwhals.utils import is_ordered_categorical
from narwhals.utils import maybe_align_index
from narwhals.utils import maybe_convert_dtypes
from narwhals.utils import maybe_get_index
from narwhals.utils import maybe_reset_index
from narwhals.utils import maybe_set_index
from narwhals.utils import validate_strict_and_pass_though

if TYPE_CHECKING:
    from types import ModuleType
    from typing import Mapping

    from typing_extensions import Self
    from typing_extensions import TypeVar

    from narwhals._translate import IntoArrowTable
    from narwhals.dtypes import DType
    from narwhals.typing import ConcatMethod
    from narwhals.typing import IntoExpr
    from narwhals.typing import IntoFrame
    from narwhals.typing import IntoLazyFrameT
    from narwhals.typing import IntoSeries
    from narwhals.typing import MultiColSelector
    from narwhals.typing import MultiIndexSelector
    from narwhals.typing import NonNestedLiteral
    from narwhals.typing import SingleColSelector
    from narwhals.typing import SingleIndexSelector
    from narwhals.typing import _1DArray
    from narwhals.typing import _2DArray

    FrameT = TypeVar("FrameT", "DataFrame[Any]", "LazyFrame[Any]")
    DataFrameT = TypeVar("DataFrameT", bound="DataFrame[Any]")
    LazyFrameT = TypeVar("LazyFrameT", bound="LazyFrame[Any]")
    SeriesT = TypeVar("SeriesT", bound="Series[Any]")
    IntoSeriesT = TypeVar("IntoSeriesT", bound="IntoSeries", default=Any)
    T = TypeVar("T", default=Any)
else:
    from typing import TypeVar

    IntoSeriesT = TypeVar("IntoSeriesT", bound="IntoSeries")
    T = TypeVar("T")


class DataFrame(NwDataFrame[IntoDataFrameT]):
    """Narwhals DataFrame, backed by a native eager dataframe.

    !!! warning
        This class is not meant to be instantiated directly - instead:

        - If the native object is a eager dataframe from one of the supported
            backend (e.g. pandas.DataFrame, polars.DataFrame, pyarrow.Table),
            you can use [`narwhals.from_native`][]:
            ```py
            narwhals.from_native(native_dataframe)
            narwhals.from_native(native_dataframe, eager_only=True)
            ```

        - If the object is a dictionary of column names and generic sequences mapping
            (e.g. `dict[str, list]`), you can create a DataFrame via
            [`narwhals.from_dict`][]:
            ```py
            narwhals.from_dict(
                data={"a": [1, 2, 3]},
                backend=narwhals.get_native_namespace(another_object),
            )
            ```
    """

    # We need to override any method which don't return Self so that type
    # annotations are correct.

    @property
    def _series(self) -> type[Series[Any]]:
        return Series

    @property
    def _lazyframe(self) -> type[LazyFrame[Any]]:
        return LazyFrame

    @overload
    def __getitem__(self, item: tuple[SingleIndexSelector, SingleColSelector]) -> Any: ...

    @overload
    def __getitem__(  # type: ignore[overload-overlap]
<<<<<<< HEAD
        self, item: str | tuple[MultiIndexSelector, SingleColSelector]
=======
        self,
        item: str | tuple[slice | Sequence[int] | _1DArray, int | str],
>>>>>>> db1c5a34
    ) -> Series[Any]: ...

    @overload
    def __getitem__(
        self,
        item: (
            SingleIndexSelector
            | MultiIndexSelector
            | MultiColSelector
            | tuple[SingleIndexSelector, MultiColSelector]
            | tuple[MultiIndexSelector, MultiColSelector]
        ),
    ) -> Self: ...
<<<<<<< HEAD
    def __getitem__(
        self,
        item: (
            SingleIndexSelector
            | SingleColSelector
            | MultiColSelector
            | MultiIndexSelector
            | tuple[SingleIndexSelector, SingleColSelector]
            | tuple[SingleIndexSelector, MultiColSelector]
            | tuple[MultiIndexSelector, SingleColSelector]
            | tuple[MultiIndexSelector, MultiColSelector]
        ),
    ) -> Series[Any] | Self | Any:
=======

    def __getitem__(self, item: Any) -> Any:
>>>>>>> db1c5a34
        return super().__getitem__(item)

    def lazy(
        self,
        backend: ModuleType | Implementation | str | None = None,
    ) -> LazyFrame[Any]:
        """Restrict available API methods to lazy-only ones.

        If `backend` is specified, then a conversion between different backends
        might be triggered.

        If a library does not support lazy execution and `backend` is not specified,
        then this is will only restrict the API to lazy-only operations. This is useful
        if you want to ensure that you write dataframe-agnostic code which all has
        the possibility of running entirely lazily.

        Arguments:
            backend: Which lazy backend collect to. This will be the underlying
                backend for the resulting Narwhals LazyFrame. If not specified, and the
                given library does not support lazy execution, then this will restrict
                the API to lazy-only operations.

                `backend` can be specified in various ways:

                - As `Implementation.<BACKEND>` with `BACKEND` being `DASK`, `DUCKDB`
                    or `POLARS`.
                - As a string: `"dask"`, `"duckdb"` or `"polars"`
                - Directly as a module `dask.dataframe`, `duckdb` or `polars`.

        Returns:
            A new LazyFrame.
        """
        return super().lazy(backend=backend)  # type: ignore[return-value]

    # Not sure what mypy is complaining about, probably some fancy
    # thing that I need to understand category theory for
    @overload  # type: ignore[override]
    def to_dict(self, *, as_series: Literal[True] = ...) -> dict[str, Series[Any]]: ...
    @overload
    def to_dict(self, *, as_series: Literal[False]) -> dict[str, list[Any]]: ...
    @overload
    def to_dict(
        self, *, as_series: bool
    ) -> dict[str, Series[Any]] | dict[str, list[Any]]: ...
    def to_dict(
        self, *, as_series: bool = True
    ) -> dict[str, Series[Any]] | dict[str, list[Any]]:
        """Convert DataFrame to a dictionary mapping column name to values.

        Arguments:
            as_series: If set to true ``True``, then the values are Narwhals Series,
                    otherwise the values are Any.

        Returns:
            A mapping from column name to values / Series.
        """
        return super().to_dict(as_series=as_series)  # type: ignore[return-value]

    def is_duplicated(self) -> Series[Any]:
        r"""Get a mask of all duplicated rows in this DataFrame.

        Returns:
            A new Series.
        """
        return super().is_duplicated()  # type: ignore[return-value]

    def is_unique(self) -> Series[Any]:
        r"""Get a mask of all unique rows in this DataFrame.

        Returns:
            A new Series.
        """
        return super().is_unique()  # type: ignore[return-value]

    def _l1_norm(self) -> Self:
        """Private, just used to test the stable API.

        Returns:
            A new DataFrame.
        """
        return self.select(all()._l1_norm())


class LazyFrame(NwLazyFrame[IntoFrameT]):
    """Narwhals LazyFrame, backed by a native lazyframe.

    !!! warning
        This class is not meant to be instantiated directly - instead use
        [`narwhals.from_native`][] with a native
        object that is a lazy dataframe from one of the supported
        backend (e.g. polars.LazyFrame, dask_expr._collection.DataFrame):
        ```py
        narwhals.from_native(native_lazyframe)
        ```
    """

    @property
    def _dataframe(self) -> type[DataFrame[Any]]:
        return DataFrame

    def _extract_compliant(self, arg: Any) -> Any:
        # After v1, we raise when passing order-dependent or length-changing
        # expressions to LazyFrame
        from narwhals.dataframe import BaseFrame
        from narwhals.expr import Expr
        from narwhals.series import Series

        if isinstance(arg, BaseFrame):
            return arg._compliant_frame
        if isinstance(arg, Series):  # pragma: no cover
            msg = "Mixing Series with LazyFrame is not supported."
            raise TypeError(msg)
        if isinstance(arg, Expr):
            # After stable.v1, we raise for order-dependent exprs or filtrations
            return arg._to_compliant_expr(self.__narwhals_namespace__())
        if isinstance(arg, str):
            plx = self.__narwhals_namespace__()
            return plx.col(arg)
        if get_polars() is not None and "polars" in str(type(arg)):  # pragma: no cover
            msg = (
                f"Expected Narwhals object, got: {type(arg)}.\n\n"
                "Perhaps you:\n"
                "- Forgot a `nw.from_native` somewhere?\n"
                "- Used `pl.col` instead of `nw.col`?"
            )
            raise TypeError(msg)
        raise InvalidIntoExprError.from_invalid_type(type(arg))

    def collect(
        self,
        backend: ModuleType | Implementation | str | None = None,
        **kwargs: Any,
    ) -> DataFrame[Any]:
        r"""Materialize this LazyFrame into a DataFrame.

        As each underlying lazyframe has different arguments to set when materializing
        the lazyframe into a dataframe, we allow to pass them as kwargs (see examples
        below for how to generalize the specification).

        Arguments:
            backend: specifies which eager backend collect to. This will be the underlying
                backend for the resulting Narwhals DataFrame. If None, then the following
                default conversions will be applied:

                - `polars.LazyFrame` -> `polars.DataFrame`
                - `dask.DataFrame` -> `pandas.DataFrame`
                - `duckdb.PyRelation` -> `pyarrow.Table`
                - `pyspark.DataFrame` -> `pyarrow.Table`

                `backend` can be specified in various ways:

                - As `Implementation.<BACKEND>` with `BACKEND` being `PANDAS`, `PYARROW`
                    or `POLARS`.
                - As a string: `"pandas"`, `"pyarrow"` or `"polars"`
                - Directly as a module `pandas`, `pyarrow` or `polars`.
            kwargs: backend specific kwargs to pass along. To know more please check the
                backend specific documentation:

                - [polars.LazyFrame.collect](https://docs.pola.rs/api/python/dev/reference/lazyframe/api/polars.LazyFrame.collect.html)
                - [dask.dataframe.DataFrame.compute](https://docs.dask.org/en/stable/generated/dask.dataframe.DataFrame.compute.html)

        Returns:
            DataFrame
        """
        return super().collect(backend=backend, **kwargs)  # type: ignore[return-value]

    def _l1_norm(self) -> Self:
        """Private, just used to test the stable API.

        Returns:
            A new lazyframe.
        """
        return self.select(all()._l1_norm())

    def tail(self, n: int = 5) -> Self:  # pragma: no cover
        r"""Get the last `n` rows.

        Arguments:
            n: Number of rows to return.

        Returns:
            A subset of the LazyFrame of shape (n, n_columns).
        """
        return super().tail(n)

    def gather_every(self, n: int, offset: int = 0) -> Self:
        r"""Take every nth row in the DataFrame and return as a new DataFrame.

        Arguments:
            n: Gather every *n*-th row.
            offset: Starting index.

        Returns:
            The LazyFrame containing only the selected rows.
        """
        return self._with_compliant(
            self._compliant_frame.gather_every(n=n, offset=offset)
        )


class Series(NwSeries[IntoSeriesT]):
    """Narwhals Series, backed by a native series.

    !!! warning
        This class is not meant to be instantiated directly - instead:

        - If the native object is a series from one of the supported backend (e.g.
            pandas.Series, polars.Series, pyarrow.ChunkedArray), you can use
            [`narwhals.from_native`][]:
            ```py
            narwhals.from_native(native_series, allow_series=True)
            narwhals.from_native(native_series, series_only=True)
            ```

        - If the object is a generic sequence (e.g. a list or a tuple of values), you can
            create a series via [`narwhals.new_series`][]:
            ```py
            narwhals.new_series(
                name=name,
                values=values,
                backend=narwhals.get_native_namespace(another_object),
            )
            ```
    """

    # We need to override any method which don't return Self so that type
    # annotations are correct.

    @property
    def _dataframe(self) -> type[DataFrame[Any]]:
        return DataFrame

    def to_frame(self) -> DataFrame[Any]:
        """Convert to dataframe.

        Returns:
            A DataFrame containing this Series as a single column.
        """
        return super().to_frame()  # type: ignore[return-value]

    def value_counts(
        self,
        *,
        sort: bool = False,
        parallel: bool = False,
        name: str | None = None,
        normalize: bool = False,
    ) -> DataFrame[Any]:
        r"""Count the occurrences of unique values.

        Arguments:
            sort: Sort the output by count in descending order. If set to False (default),
                the order of the output is random.
            parallel: Execute the computation in parallel. Used for Polars only.
            name: Give the resulting count column a specific name; if `normalize` is True
                defaults to "proportion", otherwise defaults to "count".
            normalize: If true gives relative frequencies of the unique values

        Returns:
            A DataFrame with two columns:
            - The original values as first column
            - Either count or proportion as second column, depending on normalize parameter.
        """
        return super().value_counts(  # type: ignore[return-value]
            sort=sort, parallel=parallel, name=name, normalize=normalize
        )

    def hist(
        self,
        bins: list[float | int] | None = None,
        *,
        bin_count: int | None = None,
        include_breakpoint: bool = True,
    ) -> DataFrame[Any]:
        """Bin values into buckets and count their occurrences.

        !!! warning
            This functionality is considered **unstable**. It may be changed at any point
            without it being considered a breaking change.

        Arguments:
            bins: A monotonically increasing sequence of values.
            bin_count: If no bins provided, this will be used to determine the distance of the bins.
            include_breakpoint: Include a column that shows the intervals as categories.

        Returns:
            A new DataFrame containing the counts of values that occur within each passed bin.
        """
        from narwhals.exceptions import NarwhalsUnstableWarning
        from narwhals.utils import find_stacklevel

        msg = (
            "`Series.hist` is being called from the stable API although considered "
            "an unstable feature."
        )
        warn(message=msg, category=NarwhalsUnstableWarning, stacklevel=find_stacklevel())
        return super().hist(  # type: ignore[return-value]
            bins=bins,
            bin_count=bin_count,
            include_breakpoint=include_breakpoint,
        )


class Expr(NwExpr):
    def _l1_norm(self) -> Self:
        return super()._taxicab_norm()

    def head(self, n: int = 10) -> Self:
        r"""Get the first `n` rows.

        Arguments:
            n: Number of rows to return.

        Returns:
            A new expression.
        """
        return self.__class__(
            lambda plx: self._to_compliant_expr(plx).head(n),
            self._metadata.with_kind_and_closeable_window(ExprKind.FILTRATION),
        )

    def tail(self, n: int = 10) -> Self:
        r"""Get the last `n` rows.

        Arguments:
            n: Number of rows to return.

        Returns:
            A new expression.
        """
        return self.__class__(
            lambda plx: self._to_compliant_expr(plx).tail(n),
            self._metadata.with_kind_and_closeable_window(ExprKind.FILTRATION),
        )

    def gather_every(self, n: int, offset: int = 0) -> Self:
        r"""Take every nth value in the Series and return as new Series.

        Arguments:
            n: Gather every *n*-th row.
            offset: Starting index.

        Returns:
            A new expression.
        """
        return self.__class__(
            lambda plx: self._to_compliant_expr(plx).gather_every(n=n, offset=offset),
            self._metadata.with_kind_and_closeable_window(ExprKind.FILTRATION),
        )

    def unique(self, *, maintain_order: bool | None = None) -> Self:
        """Return unique values of this expression.

        Arguments:
            maintain_order: Keep the same order as the original expression.
                This is deprecated and will be removed in a future version,
                but will still be kept around in `narwhals.stable.v1`.

        Returns:
            A new expression.
        """
        if maintain_order is not None:
            msg = (
                "`maintain_order` has no effect and is only kept around for backwards-compatibility. "
                "You can safely remove this argument."
            )
            warn(message=msg, category=UserWarning, stacklevel=find_stacklevel())
        return self.__class__(
            lambda plx: self._to_compliant_expr(plx).unique(),
            self._metadata.with_kind(ExprKind.FILTRATION),
        )

    def sort(self, *, descending: bool = False, nulls_last: bool = False) -> Self:
        """Sort this column. Place null values first.

        Arguments:
            descending: Sort in descending order.
            nulls_last: Place null values last instead of first.

        Returns:
            A new expression.
        """
        return self.__class__(
            lambda plx: self._to_compliant_expr(plx).sort(
                descending=descending, nulls_last=nulls_last
            ),
            self._metadata.with_uncloseable_window(),
        )

    def arg_true(self) -> Self:
        """Find elements where boolean expression is True.

        Returns:
            A new expression.
        """
        return self.__class__(
            lambda plx: self._to_compliant_expr(plx).arg_true(),
            self._metadata.with_kind_and_closeable_window(ExprKind.FILTRATION),
        )

    def sample(
        self,
        n: int | None = None,
        *,
        fraction: float | None = None,
        with_replacement: bool = False,
        seed: int | None = None,
    ) -> Self:
        """Sample randomly from this expression.

        !!! warning
            `Expr.sample` is deprecated and will be removed in a future version.
            Hint: instead of `df.select(nw.col('a').sample())`, use
            `df.select(nw.col('a')).sample()` instead.
            Note: this will remain available in `narwhals.stable.v1`.
            See [stable api](../backcompat.md/) for more information.

        Arguments:
            n: Number of items to return. Cannot be used with fraction.
            fraction: Fraction of items to return. Cannot be used with n.
            with_replacement: Allow values to be sampled more than once.
            seed: Seed for the random number generator. If set to None (default), a random
                seed is generated for each sample operation.

        Returns:
            A new expression.
        """
        return self.__class__(
            lambda plx: self._to_compliant_expr(plx).sample(
                n, fraction=fraction, with_replacement=with_replacement, seed=seed
            ),
            self._metadata.with_kind(ExprKind.FILTRATION),
        )


class Schema(NwSchema):
    """Ordered mapping of column names to their data type.

    Arguments:
        schema: Mapping[str, DType] | Iterable[tuple[str, DType]] | None
            The schema definition given by column names and their associated.
            *instantiated* Narwhals data type. Accepts a mapping or an iterable of tuples.
    """

    _version = Version.V1


@overload
def _stableify(obj: NwDataFrame[IntoFrameT]) -> DataFrame[IntoFrameT]: ...
@overload
def _stableify(obj: NwLazyFrame[IntoFrameT]) -> LazyFrame[IntoFrameT]: ...
@overload
def _stableify(obj: NwSeries[IntoSeriesT]) -> Series[IntoSeriesT]: ...
@overload
def _stableify(obj: NwExpr) -> Expr: ...
@overload
def _stableify(obj: Any) -> Any: ...


def _stableify(
    obj: NwDataFrame[IntoFrameT]
    | NwLazyFrame[IntoFrameT]
    | NwSeries[IntoSeriesT]
    | NwExpr
    | Any,
) -> DataFrame[IntoFrameT] | LazyFrame[IntoFrameT] | Series[IntoSeriesT] | Expr | Any:
    if isinstance(obj, NwDataFrame):
        return DataFrame(obj._compliant_frame._with_version(Version.V1), level=obj._level)
    if isinstance(obj, NwLazyFrame):
        return LazyFrame(obj._compliant_frame._with_version(Version.V1), level=obj._level)
    if isinstance(obj, NwSeries):
        return Series(obj._compliant_series._with_version(Version.V1), level=obj._level)
    if isinstance(obj, NwExpr):
        return Expr(obj._to_compliant_expr, obj._metadata)
    return obj


@overload
def from_native(native_object: SeriesT, **kwds: Any) -> SeriesT: ...


@overload
def from_native(native_object: DataFrameT, **kwds: Any) -> DataFrameT: ...


@overload
def from_native(native_object: LazyFrameT, **kwds: Any) -> LazyFrameT: ...


@overload
def from_native(
    native_object: DataFrameT | LazyFrameT, **kwds: Any
) -> DataFrameT | LazyFrameT: ...


@overload
def from_native(
    native_object: IntoDataFrameT | IntoSeriesT,
    *,
    strict: Literal[False],
    eager_only: Literal[False] = ...,
    eager_or_interchange_only: Literal[True],
    series_only: Literal[False] = ...,
    allow_series: Literal[True],
) -> DataFrame[IntoDataFrameT] | Series[IntoSeriesT]: ...


@overload
def from_native(
    native_object: IntoDataFrameT | IntoSeriesT,
    *,
    strict: Literal[False],
    eager_only: Literal[True],
    eager_or_interchange_only: Literal[False] = ...,
    series_only: Literal[False] = ...,
    allow_series: Literal[True],
) -> DataFrame[IntoDataFrameT] | Series[IntoSeriesT]: ...


@overload
def from_native(
    native_object: IntoDataFrameT,
    *,
    strict: Literal[False],
    eager_only: Literal[False] = ...,
    eager_or_interchange_only: Literal[True],
    series_only: Literal[False] = ...,
    allow_series: None = ...,
) -> DataFrame[IntoDataFrameT]: ...


@overload
def from_native(
    native_object: T,
    *,
    strict: Literal[False],
    eager_only: Literal[False] = ...,
    eager_or_interchange_only: Literal[True],
    series_only: Literal[False] = ...,
    allow_series: None = ...,
) -> T: ...


@overload
def from_native(
    native_object: IntoDataFrameT,
    *,
    strict: Literal[False],
    eager_only: Literal[True],
    eager_or_interchange_only: Literal[False] = ...,
    series_only: Literal[False] = ...,
    allow_series: None = ...,
) -> DataFrame[IntoDataFrameT]: ...


@overload
def from_native(
    native_object: T,
    *,
    strict: Literal[False],
    eager_only: Literal[True],
    eager_or_interchange_only: Literal[False] = ...,
    series_only: Literal[False] = ...,
    allow_series: None = ...,
) -> T: ...


@overload
def from_native(
    native_object: IntoFrameT | IntoSeriesT,
    *,
    strict: Literal[False],
    eager_only: Literal[False] = ...,
    eager_or_interchange_only: Literal[False] = ...,
    series_only: Literal[False] = ...,
    allow_series: Literal[True],
) -> DataFrame[IntoFrameT] | LazyFrame[IntoFrameT] | Series[IntoSeriesT]: ...


@overload
def from_native(
    native_object: IntoSeriesT,
    *,
    strict: Literal[False],
    eager_only: Literal[False] = ...,
    eager_or_interchange_only: Literal[False] = ...,
    series_only: Literal[True],
    allow_series: None = ...,
) -> Series[IntoSeriesT]: ...


@overload
def from_native(
    native_object: IntoFrameT,
    *,
    strict: Literal[False],
    eager_only: Literal[False] = ...,
    eager_or_interchange_only: Literal[False] = ...,
    series_only: Literal[False] = ...,
    allow_series: None = ...,
) -> DataFrame[IntoFrameT] | LazyFrame[IntoFrameT]: ...


@overload
def from_native(
    native_object: T,
    *,
    strict: Literal[False],
    eager_only: Literal[False] = ...,
    eager_or_interchange_only: Literal[False] = ...,
    series_only: Literal[False] = ...,
    allow_series: None = ...,
) -> T: ...


@overload
def from_native(
    native_object: IntoDataFrameT,
    *,
    strict: Literal[True] = ...,
    eager_only: Literal[False] = ...,
    eager_or_interchange_only: Literal[True],
    series_only: Literal[False] = ...,
    allow_series: None = ...,
) -> DataFrame[IntoDataFrameT]: ...


@overload
def from_native(
    native_object: IntoDataFrameT,
    *,
    strict: Literal[True] = ...,
    eager_only: Literal[True],
    eager_or_interchange_only: Literal[False] = ...,
    series_only: Literal[False] = ...,
    allow_series: None = ...,
) -> DataFrame[IntoDataFrameT]: ...


@overload
def from_native(
    native_object: IntoFrame | IntoSeries,
    *,
    strict: Literal[True] = ...,
    eager_only: Literal[False] = ...,
    eager_or_interchange_only: Literal[False] = ...,
    series_only: Literal[False] = ...,
    allow_series: Literal[True],
) -> DataFrame[Any] | LazyFrame[Any] | Series[Any]: ...


@overload
def from_native(
    native_object: IntoSeriesT,
    *,
    strict: Literal[True] = ...,
    eager_only: Literal[False] = ...,
    eager_or_interchange_only: Literal[False] = ...,
    series_only: Literal[True],
    allow_series: None = ...,
) -> Series[IntoSeriesT]: ...


@overload
def from_native(
    native_object: IntoLazyFrameT,
    *,
    strict: Literal[True] = ...,
    eager_only: Literal[False] = ...,
    eager_or_interchange_only: Literal[False] = ...,
    series_only: Literal[False] = ...,
    allow_series: None = ...,
) -> LazyFrame[IntoLazyFrameT]: ...


# NOTE: `pl.LazyFrame` originally matched here
@overload
def from_native(
    native_object: IntoFrameT,
    *,
    strict: Literal[True] = ...,
    eager_only: Literal[False] = ...,
    eager_or_interchange_only: Literal[False] = ...,
    series_only: Literal[False] = ...,
    allow_series: None = ...,
) -> DataFrame[IntoFrameT] | LazyFrame[IntoFrameT]: ...


@overload
def from_native(
    native_object: IntoDataFrameT | IntoSeries,
    *,
    pass_through: Literal[True],
    eager_only: Literal[False] = ...,
    eager_or_interchange_only: Literal[True],
    series_only: Literal[False] = ...,
    allow_series: Literal[True],
) -> DataFrame[IntoDataFrameT]: ...


@overload
def from_native(
    native_object: IntoDataFrameT | IntoSeriesT,
    *,
    pass_through: Literal[True],
    eager_only: Literal[True],
    eager_or_interchange_only: Literal[False] = ...,
    series_only: Literal[False] = ...,
    allow_series: Literal[True],
) -> DataFrame[IntoDataFrameT] | Series[IntoSeriesT]: ...


@overload
def from_native(
    native_object: IntoDataFrameT,
    *,
    pass_through: Literal[True],
    eager_only: Literal[False] = ...,
    eager_or_interchange_only: Literal[True],
    series_only: Literal[False] = ...,
    allow_series: None = ...,
) -> DataFrame[IntoDataFrameT]: ...


@overload
def from_native(
    native_object: T,
    *,
    pass_through: Literal[True],
    eager_only: Literal[False] = ...,
    eager_or_interchange_only: Literal[True],
    series_only: Literal[False] = ...,
    allow_series: None = ...,
) -> T: ...


@overload
def from_native(
    native_object: IntoDataFrameT,
    *,
    pass_through: Literal[True],
    eager_only: Literal[True],
    eager_or_interchange_only: Literal[False] = ...,
    series_only: Literal[False] = ...,
    allow_series: None = ...,
) -> DataFrame[IntoDataFrameT]: ...


@overload
def from_native(
    native_object: T,
    *,
    pass_through: Literal[True],
    eager_only: Literal[True],
    eager_or_interchange_only: Literal[False] = ...,
    series_only: Literal[False] = ...,
    allow_series: None = ...,
) -> T: ...


@overload
def from_native(
    native_object: IntoFrameT | IntoSeriesT,
    *,
    pass_through: Literal[True],
    eager_only: Literal[False] = ...,
    eager_or_interchange_only: Literal[False] = ...,
    series_only: Literal[False] = ...,
    allow_series: Literal[True],
) -> DataFrame[IntoFrameT] | LazyFrame[IntoFrameT] | Series[IntoSeriesT]: ...


@overload
def from_native(
    native_object: IntoSeriesT,
    *,
    pass_through: Literal[True],
    eager_only: Literal[False] = ...,
    eager_or_interchange_only: Literal[False] = ...,
    series_only: Literal[True],
    allow_series: None = ...,
) -> Series[IntoSeriesT]: ...


@overload
def from_native(
    native_object: IntoFrameT,
    *,
    pass_through: Literal[True],
    eager_only: Literal[False] = ...,
    eager_or_interchange_only: Literal[False] = ...,
    series_only: Literal[False] = ...,
    allow_series: None = ...,
) -> DataFrame[IntoFrameT] | LazyFrame[IntoFrameT]: ...


@overload
def from_native(
    native_object: T,
    *,
    pass_through: Literal[True],
    eager_only: Literal[False] = ...,
    eager_or_interchange_only: Literal[False] = ...,
    series_only: Literal[False] = ...,
    allow_series: None = ...,
) -> T: ...


@overload
def from_native(
    native_object: IntoDataFrameT,
    *,
    pass_through: Literal[False] = ...,
    eager_only: Literal[False] = ...,
    eager_or_interchange_only: Literal[True],
    series_only: Literal[False] = ...,
    allow_series: None = ...,
) -> DataFrame[IntoDataFrameT]: ...


@overload
def from_native(
    native_object: IntoDataFrameT,
    *,
    pass_through: Literal[False] = ...,
    eager_only: Literal[True],
    eager_or_interchange_only: Literal[False] = ...,
    series_only: Literal[False] = ...,
    allow_series: None = ...,
) -> DataFrame[IntoDataFrameT]: ...


@overload
def from_native(
    native_object: IntoFrame | IntoSeries,
    *,
    pass_through: Literal[False] = ...,
    eager_only: Literal[False] = ...,
    eager_or_interchange_only: Literal[False] = ...,
    series_only: Literal[False] = ...,
    allow_series: Literal[True],
) -> DataFrame[Any] | LazyFrame[Any] | Series[Any]: ...


@overload
def from_native(
    native_object: IntoSeriesT,
    *,
    pass_through: Literal[False] = ...,
    eager_only: Literal[False] = ...,
    eager_or_interchange_only: Literal[False] = ...,
    series_only: Literal[True],
    allow_series: None = ...,
) -> Series[IntoSeriesT]: ...


@overload
def from_native(
    native_object: IntoFrameT,
    *,
    pass_through: Literal[False] = ...,
    eager_only: Literal[False] = ...,
    eager_or_interchange_only: Literal[False] = ...,
    series_only: Literal[False] = ...,
    allow_series: None = ...,
) -> DataFrame[IntoFrameT] | LazyFrame[IntoFrameT]: ...


# All params passed in as variables
@overload
def from_native(
    native_object: Any,
    *,
    pass_through: bool,
    eager_only: bool,
    eager_or_interchange_only: bool = False,
    series_only: bool,
    allow_series: bool | None,
) -> Any: ...


def from_native(  # noqa: D417
    native_object: IntoFrameT | IntoFrame | IntoSeriesT | IntoSeries | T,
    *,
    strict: bool | None = None,
    pass_through: bool | None = None,
    eager_only: bool = False,
    eager_or_interchange_only: bool = False,
    series_only: bool = False,
    allow_series: bool | None = None,
    **kwds: Any,
) -> LazyFrame[IntoFrameT] | DataFrame[IntoFrameT] | Series[IntoSeriesT] | T:
    """Convert `native_object` to Narwhals Dataframe, Lazyframe, or Series.

    Arguments:
        native_object: Raw object from user.
            Depending on the other arguments, input object can be:

            - a Dataframe / Lazyframe / Series supported by Narwhals (pandas, Polars, PyArrow, ...)
            - an object which implements `__narwhals_dataframe__`, `__narwhals_lazyframe__`,
              or `__narwhals_series__`
        strict: Determine what happens if the object can't be converted to Narwhals:

            - `True` or `None` (default): raise an error
            - `False`: pass object through as-is

            **Deprecated** (v1.13.0):
                Please use `pass_through` instead. Note that `strict` is still available
                (and won't emit a deprecation warning) if you use `narwhals.stable.v1`,
                see [perfect backwards compatibility policy](../backcompat.md/).
        pass_through: Determine what happens if the object can't be converted to Narwhals:

            - `False` or `None` (default): raise an error
            - `True`: pass object through as-is
        eager_only: Whether to only allow eager objects:

            - `False` (default): don't require `native_object` to be eager
            - `True`: only convert to Narwhals if `native_object` is eager
        eager_or_interchange_only: Whether to only allow eager objects or objects which
            have interchange-level support in Narwhals:

            - `False` (default): don't require `native_object` to either be eager or to
              have interchange-level support in Narwhals
            - `True`: only convert to Narwhals if `native_object` is eager or has
              interchange-level support in Narwhals

            See [interchange-only support](../extending.md/#interchange-only-support)
            for more details.
        series_only: Whether to only allow Series:

            - `False` (default): don't require `native_object` to be a Series
            - `True`: only convert to Narwhals if `native_object` is a Series
        allow_series: Whether to allow Series (default is only Dataframe / Lazyframe):

            - `False` or `None` (default): don't convert to Narwhals if `native_object` is a Series
            - `True`: allow `native_object` to be a Series

    Returns:
        DataFrame, LazyFrame, Series, or original object, depending
            on which combination of parameters was passed.
    """
    # Early returns
    if isinstance(native_object, (DataFrame, LazyFrame)) and not series_only:
        return native_object
    if isinstance(native_object, Series) and (series_only or allow_series):
        return native_object

    pass_through = validate_strict_and_pass_though(
        strict, pass_through, pass_through_default=False, emit_deprecation_warning=False
    )
    if kwds:
        msg = f"from_native() got an unexpected keyword argument {next(iter(kwds))!r}"
        raise TypeError(msg)

    result = _from_native_impl(
        native_object,
        pass_through=pass_through,
        eager_only=eager_only,
        eager_or_interchange_only=eager_or_interchange_only,
        series_only=series_only,
        allow_series=allow_series,
        version=Version.V1,
    )
    return _stableify(result)  # type: ignore[no-any-return]


@overload
def to_native(
    narwhals_object: DataFrame[IntoDataFrameT], *, strict: Literal[True] = ...
) -> IntoDataFrameT: ...
@overload
def to_native(
    narwhals_object: LazyFrame[IntoFrameT], *, strict: Literal[True] = ...
) -> IntoFrameT: ...
@overload
def to_native(
    narwhals_object: Series[IntoSeriesT], *, strict: Literal[True] = ...
) -> IntoSeriesT: ...
@overload
def to_native(narwhals_object: Any, *, strict: bool) -> Any: ...
@overload
def to_native(
    narwhals_object: DataFrame[IntoDataFrameT], *, pass_through: Literal[False] = ...
) -> IntoDataFrameT: ...
@overload
def to_native(
    narwhals_object: LazyFrame[IntoFrameT], *, pass_through: Literal[False] = ...
) -> IntoFrameT: ...
@overload
def to_native(
    narwhals_object: Series[IntoSeriesT], *, pass_through: Literal[False] = ...
) -> IntoSeriesT: ...
@overload
def to_native(narwhals_object: Any, *, pass_through: bool) -> Any: ...


def to_native(
    narwhals_object: DataFrame[IntoDataFrameT]
    | LazyFrame[IntoFrameT]
    | Series[IntoSeriesT],
    *,
    strict: bool | None = None,
    pass_through: bool | None = None,
) -> IntoFrameT | IntoSeriesT | Any:
    """Convert Narwhals object to native one.

    Arguments:
        narwhals_object: Narwhals object.
        strict: Determine what happens if `narwhals_object` isn't a Narwhals class:

            - `True` (default): raise an error
            - `False`: pass object through as-is

            **Deprecated** (v1.13.0):
                Please use `pass_through` instead. Note that `strict` is still available
                (and won't emit a deprecation warning) if you use `narwhals.stable.v1`,
                see [perfect backwards compatibility policy](../backcompat.md/).
        pass_through: Determine what happens if `narwhals_object` isn't a Narwhals class:

            - `False` (default): raise an error
            - `True`: pass object through as-is

    Returns:
        Object of class that user started with.
    """
    from narwhals.dataframe import BaseFrame
    from narwhals.series import Series
    from narwhals.utils import validate_strict_and_pass_though

    pass_through = validate_strict_and_pass_though(
        strict, pass_through, pass_through_default=False, emit_deprecation_warning=False
    )

    if isinstance(narwhals_object, BaseFrame):
        return narwhals_object._compliant_frame._native_frame
    if isinstance(narwhals_object, Series):
        return narwhals_object._compliant_series.native

    if not pass_through:
        msg = f"Expected Narwhals object, got {type(narwhals_object)}."
        raise TypeError(msg)
    return narwhals_object


def narwhalify(
    func: Callable[..., Any] | None = None,
    *,
    strict: bool | None = None,
    pass_through: bool | None = None,
    eager_only: bool = False,
    eager_or_interchange_only: bool = False,
    series_only: bool = False,
    allow_series: bool | None = True,
) -> Callable[..., Any]:
    """Decorate function so it becomes dataframe-agnostic.

    This will try to convert any dataframe/series-like object into the Narwhals
    respective DataFrame/Series, while leaving the other parameters as they are.
    Similarly, if the output of the function is a Narwhals DataFrame or Series, it will be
    converted back to the original dataframe/series type, while if the output is another
    type it will be left as is.
    By setting `pass_through=False`, then every input and every output will be required to be a
    dataframe/series-like object.

    Arguments:
        func: Function to wrap in a `from_native`-`to_native` block.
        strict: **Deprecated** (v1.13.0):
            Please use `pass_through` instead. Note that `strict` is still available
            (and won't emit a deprecation warning) if you use `narwhals.stable.v1`,
            see [perfect backwards compatibility policy](../backcompat.md/).

            Determine what happens if the object can't be converted to Narwhals:

            - `True` or `None` (default): raise an error
            - `False`: pass object through as-is
        pass_through: Determine what happens if the object can't be converted to Narwhals:

            - `False` or `None` (default): raise an error
            - `True`: pass object through as-is
        eager_only: Whether to only allow eager objects:

            - `False` (default): don't require `native_object` to be eager
            - `True`: only convert to Narwhals if `native_object` is eager
        eager_or_interchange_only: Whether to only allow eager objects or objects which
            have interchange-level support in Narwhals:

            - `False` (default): don't require `native_object` to either be eager or to
              have interchange-level support in Narwhals
            - `True`: only convert to Narwhals if `native_object` is eager or has
              interchange-level support in Narwhals

            See [interchange-only support](../extending.md/#interchange-only-support)
            for more details.
        series_only: Whether to only allow Series:

            - `False` (default): don't require `native_object` to be a Series
            - `True`: only convert to Narwhals if `native_object` is a Series
        allow_series: Whether to allow Series (default is only Dataframe / Lazyframe):

            - `False` or `None`: don't convert to Narwhals if `native_object` is a Series
            - `True` (default): allow `native_object` to be a Series

    Returns:
        Decorated function.
    """
    pass_through = validate_strict_and_pass_though(
        strict, pass_through, pass_through_default=True, emit_deprecation_warning=False
    )

    def decorator(func: Callable[..., Any]) -> Callable[..., Any]:
        @wraps(func)
        def wrapper(*args: Any, **kwargs: Any) -> Any:
            args = [
                from_native(
                    arg,
                    pass_through=pass_through,
                    eager_only=eager_only,
                    eager_or_interchange_only=eager_or_interchange_only,
                    series_only=series_only,
                    allow_series=allow_series,
                )
                for arg in args
            ]  # type: ignore[assignment]

            kwargs = {
                name: from_native(
                    value,
                    pass_through=pass_through,
                    eager_only=eager_only,
                    eager_or_interchange_only=eager_or_interchange_only,
                    series_only=series_only,
                    allow_series=allow_series,
                )
                for name, value in kwargs.items()
            }

            backends = {
                b()
                for v in (*args, *kwargs.values())
                if (b := getattr(v, "__native_namespace__", None))
            }

            if backends.__len__() > 1:
                msg = "Found multiple backends. Make sure that all dataframe/series inputs come from the same backend."
                raise ValueError(msg)

            result = func(*args, **kwargs)

            return to_native(result, pass_through=pass_through)

        return wrapper

    if func is None:
        return decorator
    else:
        # If func is not None, it means the decorator is used without arguments
        return decorator(func)


def all() -> Expr:
    """Instantiate an expression representing all columns.

    Returns:
        A new expression.
    """
    return _stableify(nw.all())


def col(*names: str | Iterable[str]) -> Expr:
    """Creates an expression that references one or more columns by their name(s).

    Arguments:
        names: Name(s) of the columns to use.

    Returns:
        A new expression.
    """
    return _stableify(nw.col(*names))


def exclude(*names: str | Iterable[str]) -> Expr:
    """Creates an expression that excludes columns by their name(s).

    Arguments:
        names: Name(s) of the columns to exclude.

    Returns:
        A new expression.
    """
    return _stableify(nw.exclude(*names))


def nth(*indices: int | Sequence[int]) -> Expr:
    """Creates an expression that references one or more columns by their index(es).

    Notes:
        `nth` is not supported for Polars version<1.0.0. Please use
        [`narwhals.col`][] instead.

    Arguments:
        indices: One or more indices representing the columns to retrieve.

    Returns:
        A new expression.
    """
    return _stableify(nw.nth(*indices))


def len() -> Expr:
    """Return the number of rows.

    Returns:
        A new expression.
    """
    return _stableify(nw.len())


def lit(value: NonNestedLiteral, dtype: DType | type[DType] | None = None) -> Expr:
    """Return an expression representing a literal value.

    Arguments:
        value: The value to use as literal.
        dtype: The data type of the literal value. If not provided, the data type will
            be inferred by the native library.

    Returns:
        A new expression.
    """
    return _stableify(nw.lit(value, dtype))


def min(*columns: str) -> Expr:
    """Return the minimum value.

    Note:
       Syntactic sugar for ``nw.col(columns).min()``.

    Arguments:
        columns: Name(s) of the columns to use in the aggregation function.

    Returns:
        A new expression.
    """
    return _stableify(nw.min(*columns))


def max(*columns: str) -> Expr:
    """Return the maximum value.

    Note:
       Syntactic sugar for ``nw.col(columns).max()``.

    Arguments:
        columns: Name(s) of the columns to use in the aggregation function.

    Returns:
        A new expression.
    """
    return _stableify(nw.max(*columns))


def mean(*columns: str) -> Expr:
    """Get the mean value.

    Note:
        Syntactic sugar for ``nw.col(columns).mean()``

    Arguments:
        columns: Name(s) of the columns to use in the aggregation function

    Returns:
        A new expression.
    """
    return _stableify(nw.mean(*columns))


def median(*columns: str) -> Expr:
    """Get the median value.

    Notes:
        - Syntactic sugar for ``nw.col(columns).median()``
        - Results might slightly differ across backends due to differences in the
            underlying algorithms used to compute the median.

    Arguments:
        columns: Name(s) of the columns to use in the aggregation function

    Returns:
        A new expression.
    """
    return _stableify(nw.median(*columns))


def sum(*columns: str) -> Expr:
    """Sum all values.

    Note:
        Syntactic sugar for ``nw.col(columns).sum()``

    Arguments:
        columns: Name(s) of the columns to use in the aggregation function

    Returns:
        A new expression.
    """
    return _stableify(nw.sum(*columns))


def sum_horizontal(*exprs: IntoExpr | Iterable[IntoExpr]) -> Expr:
    """Sum all values horizontally across columns.

    Warning:
        Unlike Polars, we support horizontal sum over numeric columns only.

    Arguments:
        exprs: Name(s) of the columns to use in the aggregation function. Accepts
            expression input.

    Returns:
        A new expression.
    """
    return _stableify(nw.sum_horizontal(*exprs))


def all_horizontal(*exprs: IntoExpr | Iterable[IntoExpr]) -> Expr:
    r"""Compute the bitwise AND horizontally across columns.

    Arguments:
        exprs: Name(s) of the columns to use in the aggregation function. Accepts
            expression input.

    Returns:
        A new expression.
    """
    return _stableify(nw.all_horizontal(*exprs))


def any_horizontal(*exprs: IntoExpr | Iterable[IntoExpr]) -> Expr:
    r"""Compute the bitwise OR horizontally across columns.

    Arguments:
        exprs: Name(s) of the columns to use in the aggregation function. Accepts
            expression input.

    Returns:
        A new expression.
    """
    return _stableify(nw.any_horizontal(*exprs))


def mean_horizontal(*exprs: IntoExpr | Iterable[IntoExpr]) -> Expr:
    """Compute the mean of all values horizontally across columns.

    Arguments:
        exprs: Name(s) of the columns to use in the aggregation function. Accepts
            expression input.

    Returns:
        A new expression.
    """
    return _stableify(nw.mean_horizontal(*exprs))


def min_horizontal(*exprs: IntoExpr | Iterable[IntoExpr]) -> Expr:
    """Get the minimum value horizontally across columns.

    Notes:
        We support `min_horizontal` over numeric columns only.

    Arguments:
        exprs: Name(s) of the columns to use in the aggregation function. Accepts
            expression input.

    Returns:
        A new expression.
    """
    return _stableify(nw.min_horizontal(*exprs))


def max_horizontal(*exprs: IntoExpr | Iterable[IntoExpr]) -> Expr:
    """Get the maximum value horizontally across columns.

    Notes:
        We support `max_horizontal` over numeric columns only.

    Arguments:
        exprs: Name(s) of the columns to use in the aggregation function. Accepts
            expression input.

    Returns:
        A new expression.
    """
    return _stableify(nw.max_horizontal(*exprs))


def concat(items: Iterable[FrameT], *, how: ConcatMethod = "vertical") -> FrameT:
    """Concatenate multiple DataFrames, LazyFrames into a single entity.

    Arguments:
        items: DataFrames, LazyFrames to concatenate.
        how: concatenating strategy:

            - vertical: Concatenate vertically. Column names must match.
            - horizontal: Concatenate horizontally. If lengths don't match, then
                missing rows are filled with null values. This is only supported
                when all inputs are (eager) DataFrames.
            - diagonal: Finds a union between the column schemas and fills missing column
                values with null.

    Returns:
        A new DataFrame or LazyFrame resulting from the concatenation.

    Raises:
        TypeError: The items to concatenate should either all be eager, or all lazy
    """
    return cast("FrameT", _stableify(nw.concat(items, how=how)))


def concat_str(
    exprs: IntoExpr | Iterable[IntoExpr],
    *more_exprs: IntoExpr,
    separator: str = "",
    ignore_nulls: bool = False,
) -> Expr:
    r"""Horizontally concatenate columns into a single string column.

    Arguments:
        exprs: Columns to concatenate into a single string column. Accepts expression
            input. Strings are parsed as column names, other non-expression inputs are
            parsed as literals. Non-`String` columns are cast to `String`.
        *more_exprs: Additional columns to concatenate into a single string column,
            specified as positional arguments.
        separator: String that will be used to separate the values of each column.
        ignore_nulls: Ignore null values (default is `False`).
            If set to `False`, null values will be propagated and if the row contains any
            null values, the output is null.

    Returns:
        A new expression.
    """
    return _stableify(
        nw.concat_str(exprs, *more_exprs, separator=separator, ignore_nulls=ignore_nulls)
    )


class When(NwWhen):
    @classmethod
    def from_when(cls, when: NwWhen) -> When:
        return cls(when._predicate)

    def then(self, value: IntoExpr | NonNestedLiteral | _1DArray) -> Then:
        return Then.from_then(super().then(value))


class Then(NwThen, Expr):
    @classmethod
    def from_then(cls, then: NwThen) -> Then:
        return cls(then._to_compliant_expr, then._metadata)

    def otherwise(self, value: IntoExpr | NonNestedLiteral | _1DArray) -> Expr:
        return _stableify(super().otherwise(value))


def when(*predicates: IntoExpr | Iterable[IntoExpr]) -> When:
    """Start a `when-then-otherwise` expression.

    Expression similar to an `if-else` statement in Python. Always initiated by a
    `pl.when(<condition>).then(<value if condition>)`, and optionally followed by a
    `.otherwise(<value if condition is false>)` can be appended at the end. If not
    appended, and the condition is not `True`, `None` will be returned.

    !!! info

        Chaining multiple `.when(<condition>).then(<value>)` statements is currently
        not supported.
        See [Narwhals#668](https://github.com/narwhals-dev/narwhals/issues/668).

    Arguments:
        predicates: Condition(s) that must be met in order to apply the subsequent
            statement. Accepts one or more boolean expressions, which are implicitly
            combined with `&`. String input is parsed as a column name.

    Returns:
        A "when" object, which `.then` can be called on.
    """
    return When.from_when(nw_when(*predicates))


@deprecate_native_namespace(required=True)
def new_series(
    name: str,
    values: Any,
    dtype: DType | type[DType] | None = None,
    *,
    backend: ModuleType | Implementation | str | None = None,
    native_namespace: ModuleType | None = None,  # noqa: ARG001
) -> Series[Any]:
    """Instantiate Narwhals Series from iterable (e.g. list or array).

    Arguments:
        name: Name of resulting Series.
        values: Values of make Series from.
        dtype: (Narwhals) dtype. If not provided, the native library
            may auto-infer it from `values`.
        backend: specifies which eager backend instantiate to.

            `backend` can be specified in various ways:

            - As `Implementation.<BACKEND>` with `BACKEND` being `PANDAS`, `PYARROW`,
                `POLARS`, `MODIN` or `CUDF`.
            - As a string: `"pandas"`, `"pyarrow"`, `"polars"`, `"modin"` or `"cudf"`.
            - Directly as a module `pandas`, `pyarrow`, `polars`, `modin` or `cudf`.
        native_namespace: The native library to use for DataFrame creation.

            **Deprecated** (v1.31.0):
                Please use `backend` instead. Note that `native_namespace` is still available
                (and won't emit a deprecation warning) if you use `narwhals.stable.v1`,
                see [perfect backwards compatibility policy](../backcompat.md/).

    Returns:
        A new Series
    """
    backend = cast("ModuleType | Implementation | str", backend)
    return _stableify(  # type: ignore[no-any-return]
        _new_series_impl(name, values, dtype, backend=backend, version=Version.V1)
    )


@deprecate_native_namespace(required=True)
def from_arrow(
    native_frame: IntoArrowTable,
    *,
    backend: ModuleType | Implementation | str | None = None,
    native_namespace: ModuleType | None = None,  # noqa: ARG001
) -> DataFrame[Any]:
    """Construct a DataFrame from an object which supports the PyCapsule Interface.

    Arguments:
        native_frame: Object which implements `__arrow_c_stream__`.
        backend: specifies which eager backend instantiate to.

            `backend` can be specified in various ways:

            - As `Implementation.<BACKEND>` with `BACKEND` being `PANDAS`, `PYARROW`,
                `POLARS`, `MODIN` or `CUDF`.
            - As a string: `"pandas"`, `"pyarrow"`, `"polars"`, `"modin"` or `"cudf"`.
            - Directly as a module `pandas`, `pyarrow`, `polars`, `modin` or `cudf`.
        native_namespace: The native library to use for DataFrame creation.

            **Deprecated** (v1.31.0):
                Please use `backend` instead. Note that `native_namespace` is still available
                (and won't emit a deprecation warning) if you use `narwhals.stable.v1`,
                see [perfect backwards compatibility policy](../backcompat.md/).

    Returns:
        A new DataFrame.
    """
    backend = cast("ModuleType | Implementation | str", backend)
    return _stableify(  # type: ignore[no-any-return]
        _from_arrow_impl(native_frame, backend=backend, version=Version.V1)
    )


@deprecate_native_namespace()
def from_dict(
    data: Mapping[str, Any],
    schema: Mapping[str, DType] | Schema | None = None,
    *,
    backend: ModuleType | Implementation | str | None = None,
    native_namespace: ModuleType | None = None,  # noqa: ARG001
) -> DataFrame[Any]:
    """Instantiate DataFrame from dictionary.

    Indexes (if present, for pandas-like backends) are aligned following
    the [left-hand-rule](../pandas_like_concepts/pandas_index.md/).

    Notes:
        For pandas-like dataframes, conversion to schema is applied after dataframe
        creation.

    Arguments:
        data: Dictionary to create DataFrame from.
        schema: The DataFrame schema as Schema or dict of {name: type}. If not
            specified, the schema will be inferred by the native library.
        backend: specifies which eager backend instantiate to. Only
            necessary if inputs are not Narwhals Series.

            `backend` can be specified in various ways:

            - As `Implementation.<BACKEND>` with `BACKEND` being `PANDAS`, `PYARROW`,
                `POLARS`, `MODIN` or `CUDF`.
            - As a string: `"pandas"`, `"pyarrow"`, `"polars"`, `"modin"` or `"cudf"`.
            - Directly as a module `pandas`, `pyarrow`, `polars`, `modin` or `cudf`.
        native_namespace: The native library to use for DataFrame creation.

            **Deprecated** (v1.26.0):
                Please use `backend` instead. Note that `native_namespace` is still available
                (and won't emit a deprecation warning) if you use `narwhals.stable.v1`,
                see [perfect backwards compatibility policy](../backcompat.md/).

    Returns:
        A new DataFrame.
    """
    return _stableify(  # type: ignore[no-any-return]
        _from_dict_impl(data, schema, backend=backend, version=Version.V1)
    )


@deprecate_native_namespace(required=True)
def from_numpy(
    data: _2DArray,
    schema: Mapping[str, DType] | Schema | Sequence[str] | None = None,
    *,
    backend: ModuleType | Implementation | str | None = None,
    native_namespace: ModuleType | None = None,  # noqa: ARG001
) -> DataFrame[Any]:
    """Construct a DataFrame from a NumPy ndarray.

    Notes:
        Only row orientation is currently supported.

        For pandas-like dataframes, conversion to schema is applied after dataframe
        creation.

    Arguments:
        data: Two-dimensional data represented as a NumPy ndarray.
        schema: The DataFrame schema as Schema, dict of {name: type}, or a sequence of str.
        backend: specifies which eager backend instantiate to.

            `backend` can be specified in various ways:

            - As `Implementation.<BACKEND>` with `BACKEND` being `PANDAS`, `PYARROW`,
                `POLARS`, `MODIN` or `CUDF`.
            - As a string: `"pandas"`, `"pyarrow"`, `"polars"`, `"modin"` or `"cudf"`.
            - Directly as a module `pandas`, `pyarrow`, `polars`, `modin` or `cudf`.
        native_namespace: The native library to use for DataFrame creation.

            **Deprecated** (v1.31.0):
                Please use `backend` instead. Note that `native_namespace` is still available
                (and won't emit a deprecation warning) if you use `narwhals.stable.v1`,
                see [perfect backwards compatibility policy](../backcompat.md/).

    Returns:
        A new DataFrame.
    """
    backend = cast("ModuleType | Implementation | str", backend)
    return _stableify(_from_numpy_impl(data, schema, backend=backend, version=Version.V1))  # type: ignore[no-any-return]


@deprecate_native_namespace(required=True)
def read_csv(
    source: str,
    *,
    backend: ModuleType | Implementation | str | None = None,
    native_namespace: ModuleType | None = None,  # noqa: ARG001
    **kwargs: Any,
) -> DataFrame[Any]:
    """Read a CSV file into a DataFrame.

    Arguments:
        source: Path to a file.
        backend: The eager backend for DataFrame creation.
            `backend` can be specified in various ways:

            - As `Implementation.<BACKEND>` with `BACKEND` being `PANDAS`, `PYARROW`,
                `POLARS`, `MODIN` or `CUDF`.
            - As a string: `"pandas"`, `"pyarrow"`, `"polars"`, `"modin"` or `"cudf"`.
            - Directly as a module `pandas`, `pyarrow`, `polars`, `modin` or `cudf`.
        native_namespace: The native library to use for DataFrame creation.

            **Deprecated** (v1.27.2):
                Please use `backend` instead. Note that `native_namespace` is still available
                (and won't emit a deprecation warning) if you use `narwhals.stable.v1`,
                see [perfect backwards compatibility policy](../backcompat.md/).
        kwargs: Extra keyword arguments which are passed to the native CSV reader.
            For example, you could use
            `nw.read_csv('file.csv', backend='pandas', engine='pyarrow')`.

    Returns:
        DataFrame.
    """
    backend = cast("ModuleType | Implementation | str", backend)
    return _stableify(  # type: ignore[no-any-return]
        _read_csv_impl(source, backend=backend, **kwargs)
    )


@deprecate_native_namespace(required=True)
def scan_csv(
    source: str,
    *,
    backend: ModuleType | Implementation | str | None = None,
    native_namespace: ModuleType | None = None,  # noqa: ARG001
    **kwargs: Any,
) -> LazyFrame[Any]:
    """Lazily read from a CSV file.

    For the libraries that do not support lazy dataframes, the function reads
    a csv file eagerly and then converts the resulting dataframe to a lazyframe.

    Arguments:
        source: Path to a file.
        backend: The eager backend for DataFrame creation.
            `backend` can be specified in various ways:

            - As `Implementation.<BACKEND>` with `BACKEND` being `PANDAS`, `PYARROW`,
                `POLARS`, `MODIN` or `CUDF`.
            - As a string: `"pandas"`, `"pyarrow"`, `"polars"`, `"modin"` or `"cudf"`.
            - Directly as a module `pandas`, `pyarrow`, `polars`, `modin` or `cudf`.
        native_namespace: The native library to use for DataFrame creation.

            **Deprecated** (v1.31.0):
                Please use `backend` instead. Note that `native_namespace` is still available
                (and won't emit a deprecation warning) if you use `narwhals.stable.v1`,
                see [perfect backwards compatibility policy](../backcompat.md/).
        kwargs: Extra keyword arguments which are passed to the native CSV reader.
            For example, you could use
            `nw.scan_csv('file.csv', backend=pd, engine='pyarrow')`.

    Returns:
        LazyFrame.
    """
    backend = cast("ModuleType | Implementation | str", backend)
    return _stableify(  # type: ignore[no-any-return]
        _scan_csv_impl(source, backend=backend, **kwargs)
    )


@deprecate_native_namespace(required=True)
def read_parquet(
    source: str,
    *,
    backend: ModuleType | Implementation | str | None = None,
    native_namespace: ModuleType | None = None,  # noqa: ARG001
    **kwargs: Any,
) -> DataFrame[Any]:
    """Read into a DataFrame from a parquet file.

    Arguments:
        source: Path to a file.
        backend: The eager backend for DataFrame creation.
            `backend` can be specified in various ways:

            - As `Implementation.<BACKEND>` with `BACKEND` being `PANDAS`, `PYARROW`,
                `POLARS`, `MODIN` or `CUDF`.
            - As a string: `"pandas"`, `"pyarrow"`, `"polars"`, `"modin"` or `"cudf"`.
            - Directly as a module `pandas`, `pyarrow`, `polars`, `modin` or `cudf`.
        native_namespace: The native library to use for DataFrame creation.

            **Deprecated** (v1.31.0):
                Please use `backend` instead. Note that `native_namespace` is still available
                (and won't emit a deprecation warning) if you use `narwhals.stable.v1`,
                see [perfect backwards compatibility policy](../backcompat.md/).
        kwargs: Extra keyword arguments which are passed to the native parquet reader.
            For example, you could use
            `nw.read_parquet('file.parquet', backend=pd, engine='pyarrow')`.

    Returns:
        DataFrame.
    """
    backend = cast("ModuleType | Implementation | str", backend)
    return _stableify(  # type: ignore[no-any-return]
        _read_parquet_impl(source, backend=backend, **kwargs)
    )


@deprecate_native_namespace(required=True)
def scan_parquet(
    source: str,
    *,
    backend: ModuleType | Implementation | str | None = None,
    native_namespace: ModuleType | None = None,  # noqa: ARG001
    **kwargs: Any,
) -> LazyFrame[Any]:
    """Lazily read from a parquet file.

    For the libraries that do not support lazy dataframes, the function reads
    a parquet file eagerly and then converts the resulting dataframe to a lazyframe.

    !!! note
        Spark like backends require a session object to be passed in `kwargs`.

        For instance:

        ```py
        import narwhals as nw
        from sqlframe.duckdb import DuckDBSession

        nw.scan_parquet(source, backend="sqlframe", session=DuckDBSession())
        ```

    Arguments:
        source: Path to a file.
        backend: The eager backend for DataFrame creation.
            `backend` can be specified in various ways:

            - As `Implementation.<BACKEND>` with `BACKEND` being `PANDAS`, `PYARROW`,
                `POLARS`, `MODIN`, `CUDF`, `PYSPARK` or `SQLFRAME`.
            - As a string: `"pandas"`, `"pyarrow"`, `"polars"`, `"modin"`, `"cudf"`,
                `"pyspark"` or `"sqlframe"`.
            - Directly as a module `pandas`, `pyarrow`, `polars`, `modin`, `cudf`,
                `pyspark.sql` or `sqlframe`.
        native_namespace: The native library to use for DataFrame creation.

            **Deprecated** (v1.31.0):
                Please use `backend` instead. Note that `native_namespace` is still available
                (and won't emit a deprecation warning) if you use `narwhals.stable.v1`,
                see [perfect backwards compatibility policy](../backcompat.md/).
        kwargs: Extra keyword arguments which are passed to the native parquet reader.
            For example, you could use
            `nw.scan_parquet('file.parquet', backend=pd, engine='pyarrow')`.

    Returns:
        LazyFrame.
    """
    backend = cast("ModuleType | Implementation | str", backend)
    return _stableify(  # type: ignore[no-any-return]
        _scan_parquet_impl(source, backend=backend, **kwargs)
    )


__all__ = [
    "Array",
    "Binary",
    "Boolean",
    "Categorical",
    "DataFrame",
    "Date",
    "Datetime",
    "Decimal",
    "Duration",
    "Enum",
    "Expr",
    "Field",
    "Float32",
    "Float64",
    "Implementation",
    "Int8",
    "Int16",
    "Int32",
    "Int64",
    "Int128",
    "LazyFrame",
    "List",
    "Object",
    "Schema",
    "Series",
    "String",
    "Struct",
    "Time",
    "UInt8",
    "UInt16",
    "UInt32",
    "UInt64",
    "UInt128",
    "Unknown",
    "all",
    "all_horizontal",
    "any_horizontal",
    "col",
    "concat",
    "concat_str",
    "dependencies",
    "dtypes",
    "exceptions",
    "exclude",
    "from_arrow",
    "from_dict",
    "from_native",
    "from_numpy",
    "generate_temporary_column_name",
    "get_level",
    "get_native_namespace",
    "is_ordered_categorical",
    "len",
    "lit",
    "max",
    "max_horizontal",
    "maybe_align_index",
    "maybe_convert_dtypes",
    "maybe_get_index",
    "maybe_reset_index",
    "maybe_set_index",
    "mean",
    "mean_horizontal",
    "median",
    "min",
    "min_horizontal",
    "narwhalify",
    "new_series",
    "nth",
    "read_csv",
    "read_parquet",
    "scan_csv",
    "scan_parquet",
    "selectors",
    "show_versions",
    "sum",
    "sum_horizontal",
    "to_native",
    "to_py_scalar",
    "when",
]<|MERGE_RESOLUTION|>--- conflicted
+++ resolved
@@ -159,12 +159,7 @@
 
     @overload
     def __getitem__(  # type: ignore[overload-overlap]
-<<<<<<< HEAD
         self, item: str | tuple[MultiIndexSelector, SingleColSelector]
-=======
-        self,
-        item: str | tuple[slice | Sequence[int] | _1DArray, int | str],
->>>>>>> db1c5a34
     ) -> Series[Any]: ...
 
     @overload
@@ -178,7 +173,6 @@
             | tuple[MultiIndexSelector, MultiColSelector]
         ),
     ) -> Self: ...
-<<<<<<< HEAD
     def __getitem__(
         self,
         item: (
@@ -192,10 +186,6 @@
             | tuple[MultiIndexSelector, MultiColSelector]
         ),
     ) -> Series[Any] | Self | Any:
-=======
-
-    def __getitem__(self, item: Any) -> Any:
->>>>>>> db1c5a34
         return super().__getitem__(item)
 
     def lazy(
