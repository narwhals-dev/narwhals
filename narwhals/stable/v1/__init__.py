from __future__ import annotations

from functools import wraps
from typing import (
    TYPE_CHECKING,
    Any,
    Callable,
    Iterable,
    Literal,
    Mapping,
    Sequence,
    cast,
    overload,
)
from warnings import warn

import narwhals as nw
from narwhals import dependencies, exceptions, selectors
from narwhals._typing_compat import TypeVar
from narwhals.dataframe import DataFrame as NwDataFrame, LazyFrame as NwLazyFrame
from narwhals.dependencies import get_polars
from narwhals.exceptions import InvalidIntoExprError
from narwhals.expr import Expr as NwExpr
from narwhals.functions import (
    Then as NwThen,
    When as NwWhen,
    _from_arrow_impl,
    _from_dict_impl,
    _from_numpy_impl,
    _new_series_impl,
    _read_csv_impl,
    _read_parquet_impl,
    _scan_csv_impl,
    _scan_parquet_impl,
    concat,
    get_level,
    show_versions,
    when as nw_when,
)
from narwhals.schema import Schema as NwSchema
from narwhals.series import Series as NwSeries
from narwhals.stable.v1 import dtypes
from narwhals.stable.v1.dtypes import (
    Array,
    Binary,
    Boolean,
    Categorical,
    Date,
    Datetime,
    Decimal,
    Duration,
    Enum,
    Field,
    Float32,
    Float64,
    Int8,
    Int16,
    Int32,
    Int64,
    Int128,
    List,
    Object,
    String,
    Struct,
    Time,
    UInt8,
    UInt16,
    UInt32,
    UInt64,
    UInt128,
    Unknown,
)
from narwhals.translate import _from_native_impl, get_native_namespace, to_py_scalar
from narwhals.typing import IntoDataFrameT, IntoFrameT
from narwhals.utils import (
    Implementation,
    Version,
    deprecate_native_namespace,
    find_stacklevel,
    generate_temporary_column_name,
    inherit_doc,
    is_ordered_categorical,
    maybe_align_index,
    maybe_convert_dtypes,
    maybe_get_index,
    maybe_reset_index,
    maybe_set_index,
    validate_strict_and_pass_though,
)

if TYPE_CHECKING:
    from types import ModuleType

    from typing_extensions import ParamSpec, Self

    from narwhals._translate import IntoArrowTable
    from narwhals.dataframe import MultiColSelector, MultiIndexSelector
    from narwhals.dtypes import DType
    from narwhals.typing import (
        IntoExpr,
        IntoFrame,
        IntoLazyFrameT,
        IntoSeries,
        NonNestedLiteral,
        SingleColSelector,
        SingleIndexSelector,
        _1DArray,
        _2DArray,
    )

    DataFrameT = TypeVar("DataFrameT", bound="DataFrame[Any]")
    LazyFrameT = TypeVar("LazyFrameT", bound="LazyFrame[Any]")
    SeriesT = TypeVar("SeriesT", bound="Series[Any]")
    T = TypeVar("T", default=Any)
    P = ParamSpec("P")
    R = TypeVar("R")

IntoSeriesT = TypeVar("IntoSeriesT", bound="IntoSeries", default=Any)


class DataFrame(NwDataFrame[IntoDataFrameT]):
    @inherit_doc(NwDataFrame)
    def __init__(self, df: Any, *, level: Literal["full", "lazy", "interchange"]) -> None:
        assert df._version is Version.V1  # noqa: S101
        super().__init__(df, level=level)

    # We need to override any method which don't return Self so that type
    # annotations are correct.

    @property
    def _series(self) -> type[Series[Any]]:
        return cast("type[Series[Any]]", Series)

    @property
    def _lazyframe(self) -> type[LazyFrame[Any]]:
        return cast("type[LazyFrame[Any]]", LazyFrame)

    @overload
    def __getitem__(self, item: tuple[SingleIndexSelector, SingleColSelector]) -> Any: ...

    @overload
    def __getitem__(  # type: ignore[overload-overlap]
        self, item: str | tuple[MultiIndexSelector, SingleColSelector]
    ) -> Series[Any]: ...

    @overload
    def __getitem__(
        self,
        item: (
            SingleIndexSelector
            | MultiIndexSelector
            | MultiColSelector
            | tuple[SingleIndexSelector, MultiColSelector]
            | tuple[MultiIndexSelector, MultiColSelector]
        ),
    ) -> Self: ...
    def __getitem__(
        self,
        item: (
            SingleIndexSelector
            | SingleColSelector
            | MultiColSelector
            | MultiIndexSelector
            | tuple[SingleIndexSelector, SingleColSelector]
            | tuple[SingleIndexSelector, MultiColSelector]
            | tuple[MultiIndexSelector, SingleColSelector]
            | tuple[MultiIndexSelector, MultiColSelector]
        ),
    ) -> Series[Any] | Self | Any:
        return super().__getitem__(item)

    def lazy(
        self, backend: ModuleType | Implementation | str | None = None
    ) -> LazyFrame[Any]:
        return _stableify(super().lazy(backend=backend))

    @overload  # type: ignore[override]
    def to_dict(self, *, as_series: Literal[True] = ...) -> dict[str, Series[Any]]: ...
    @overload
    def to_dict(self, *, as_series: Literal[False]) -> dict[str, list[Any]]: ...
    @overload
    def to_dict(
        self, *, as_series: bool
    ) -> dict[str, Series[Any]] | dict[str, list[Any]]: ...
    def to_dict(
        self, *, as_series: bool = True
    ) -> dict[str, Series[Any]] | dict[str, list[Any]]:
        # Type checkers complain that `nw.Series` is not assignable to `nw.v1.stable.Series`.
        # However the return type actually is `nw.v1.stable.Series`, check `tests/v1_test.py::test_to_dict_as_series`.
        return super().to_dict(as_series=as_series)  # type: ignore[return-value]

    def is_duplicated(self) -> Series[Any]:
        return _stableify(super().is_duplicated())

    def is_unique(self) -> Series[Any]:
        return _stableify(super().is_unique())

    def _l1_norm(self) -> Self:
        """Private, just used to test the stable API.

        Returns:
            A new DataFrame.
        """
        return self.select(all()._l1_norm())


class LazyFrame(NwLazyFrame[IntoFrameT]):
    @inherit_doc(NwLazyFrame)
    def __init__(self, df: Any, *, level: Literal["full", "lazy", "interchange"]) -> None:
        assert df._version is Version.V1  # noqa: S101
        super().__init__(df, level=level)

    @property
    def _dataframe(self) -> type[DataFrame[Any]]:
        return DataFrame

    def _extract_compliant(self, arg: Any) -> Any:
        # After v1, we raise when passing order-dependent or length-changing
        # expressions to LazyFrame
        from narwhals.dataframe import BaseFrame
        from narwhals.expr import Expr
        from narwhals.series import Series

        if isinstance(arg, BaseFrame):
            return arg._compliant_frame
        if isinstance(arg, Series):  # pragma: no cover
            msg = "Mixing Series with LazyFrame is not supported."
            raise TypeError(msg)
        if isinstance(arg, Expr):
            # After stable.v1, we raise for order-dependent exprs or filtrations
            return arg._to_compliant_expr(self.__narwhals_namespace__())
        if isinstance(arg, str):
            plx = self.__narwhals_namespace__()
            return plx.col(arg)
        if get_polars() is not None and "polars" in str(type(arg)):  # pragma: no cover
            msg = (
                f"Expected Narwhals object, got: {type(arg)}.\n\n"
                "Perhaps you:\n"
                "- Forgot a `nw.from_native` somewhere?\n"
                "- Used `pl.col` instead of `nw.col`?"
            )
            raise TypeError(msg)
        raise InvalidIntoExprError.from_invalid_type(type(arg))

    def collect(
        self, backend: ModuleType | Implementation | str | None = None, **kwargs: Any
    ) -> DataFrame[Any]:
        return _stableify(super().collect(backend=backend, **kwargs))

    def _l1_norm(self) -> Self:
        """Private, just used to test the stable API.

        Returns:
            A new lazyframe.
        """
        return self.select(all()._l1_norm())

    def tail(self, n: int = 5) -> Self:
        r"""Get the last `n` rows.

        Arguments:
            n: Number of rows to return.

        Returns:
            A subset of the LazyFrame of shape (n, n_columns).
        """
        return super().tail(n)

    def gather_every(self, n: int, offset: int = 0) -> Self:
        r"""Take every nth row in the DataFrame and return as a new DataFrame.

        Arguments:
            n: Gather every *n*-th row.
            offset: Starting index.

        Returns:
            The LazyFrame containing only the selected rows.
        """
        return self._with_compliant(
            self._compliant_frame.gather_every(n=n, offset=offset)
        )


class Series(NwSeries[IntoSeriesT]):
    @inherit_doc(NwSeries)
    def __init__(
        self, series: Any, *, level: Literal["full", "lazy", "interchange"]
    ) -> None:
        assert series._version is Version.V1  # noqa: S101
        super().__init__(series, level=level)

    # We need to override any method which don't return Self so that type
    # annotations are correct.

    @property
    def _dataframe(self) -> type[DataFrame[Any]]:
        return DataFrame

    def to_frame(self) -> DataFrame[Any]:
        return _stableify(super().to_frame())

    def value_counts(
        self,
        *,
        sort: bool = False,
        parallel: bool = False,
        name: str | None = None,
        normalize: bool = False,
    ) -> DataFrame[Any]:
        return _stableify(
            super().value_counts(
                sort=sort, parallel=parallel, name=name, normalize=normalize
            )
        )

    def hist(
        self,
        bins: list[float | int] | None = None,
        *,
        bin_count: int | None = None,
        include_breakpoint: bool = True,
    ) -> DataFrame[Any]:
        from narwhals.exceptions import NarwhalsUnstableWarning
        from narwhals.utils import find_stacklevel

        msg = (
            "`Series.hist` is being called from the stable API although considered "
            "an unstable feature."
        )
        warn(message=msg, category=NarwhalsUnstableWarning, stacklevel=find_stacklevel())
        return _stableify(
            super().hist(
                bins=bins, bin_count=bin_count, include_breakpoint=include_breakpoint
            )
        )


class Expr(NwExpr):
    def _l1_norm(self) -> Self:
        return super()._taxicab_norm()

    def head(self, n: int = 10) -> Self:
        r"""Get the first `n` rows.

        Arguments:
            n: Number of rows to return.

        Returns:
            A new expression.
        """
        return self._with_orderable_filtration(
            lambda plx: self._to_compliant_expr(plx).head(n)
        )

    def tail(self, n: int = 10) -> Self:
        r"""Get the last `n` rows.

        Arguments:
            n: Number of rows to return.

        Returns:
            A new expression.
        """
        return self._with_orderable_filtration(
            lambda plx: self._to_compliant_expr(plx).tail(n)
        )

    def gather_every(self, n: int, offset: int = 0) -> Self:
        r"""Take every nth value in the Series and return as new Series.

        Arguments:
            n: Gather every *n*-th row.
            offset: Starting index.

        Returns:
            A new expression.
        """
        return self._with_orderable_filtration(
            lambda plx: self._to_compliant_expr(plx).gather_every(n=n, offset=offset)
        )

    def unique(self, *, maintain_order: bool | None = None) -> Self:
        """Return unique values of this expression.

        Arguments:
            maintain_order: Keep the same order as the original expression.
                This is deprecated and will be removed in a future version,
                but will still be kept around in `narwhals.stable.v1`.

        Returns:
            A new expression.
        """
        if maintain_order is not None:
            msg = (
                "`maintain_order` has no effect and is only kept around for backwards-compatibility. "
                "You can safely remove this argument."
            )
            warn(message=msg, category=UserWarning, stacklevel=find_stacklevel())
        return self._with_filtration(lambda plx: self._to_compliant_expr(plx).unique())

    def sort(self, *, descending: bool = False, nulls_last: bool = False) -> Self:
        """Sort this column. Place null values first.

        Arguments:
            descending: Sort in descending order.
            nulls_last: Place null values last instead of first.

        Returns:
            A new expression.
        """
        return self._with_unorderable_window(
            lambda plx: self._to_compliant_expr(plx).sort(
                descending=descending, nulls_last=nulls_last
            )
        )

    def arg_true(self) -> Self:
        """Find elements where boolean expression is True.

        Returns:
            A new expression.
        """
        return self._with_orderable_filtration(
            lambda plx: self._to_compliant_expr(plx).arg_true()
        )

    def sample(
        self,
        n: int | None = None,
        *,
        fraction: float | None = None,
        with_replacement: bool = False,
        seed: int | None = None,
    ) -> Self:
        """Sample randomly from this expression.

        Arguments:
            n: Number of items to return. Cannot be used with fraction.
            fraction: Fraction of items to return. Cannot be used with n.
            with_replacement: Allow values to be sampled more than once.
            seed: Seed for the random number generator. If set to None (default), a random
                seed is generated for each sample operation.

        Returns:
            A new expression.
        """
        return self._with_filtration(
            lambda plx: self._to_compliant_expr(plx).sample(
                n, fraction=fraction, with_replacement=with_replacement, seed=seed
            )
        )


class Schema(NwSchema):
    _version = Version.V1

    @inherit_doc(NwSchema)
    def __init__(
        self, schema: Mapping[str, DType] | Iterable[tuple[str, DType]] | None = None
    ) -> None:
        super().__init__(schema)


@overload
def _stableify(obj: NwDataFrame[IntoFrameT]) -> DataFrame[IntoFrameT]: ...
@overload
def _stableify(obj: NwLazyFrame[IntoFrameT]) -> LazyFrame[IntoFrameT]: ...
@overload
def _stableify(obj: NwSeries[IntoSeriesT]) -> Series[IntoSeriesT]: ...
@overload
def _stableify(obj: NwExpr) -> Expr: ...


def _stableify(
    obj: NwDataFrame[IntoFrameT]
    | NwLazyFrame[IntoFrameT]
    | NwSeries[IntoSeriesT]
    | NwExpr,
) -> DataFrame[IntoFrameT] | LazyFrame[IntoFrameT] | Series[IntoSeriesT] | Expr | Any:
    if isinstance(obj, NwDataFrame):
        return DataFrame(obj._compliant_frame._with_version(Version.V1), level=obj._level)
    if isinstance(obj, NwLazyFrame):
        return LazyFrame(obj._compliant_frame._with_version(Version.V1), level=obj._level)
    if isinstance(obj, NwSeries):
        return Series(obj._compliant_series._with_version(Version.V1), level=obj._level)
    if isinstance(obj, NwExpr):
        return Expr(obj._to_compliant_expr, obj._metadata)
    msg = f"Expected DataFrame, LazyFrame, Series, or Expr, got: {type(obj)}"  # pragma: no cover
    raise AssertionError(msg)


@overload
def from_native(native_object: SeriesT, **kwds: Any) -> SeriesT: ...


@overload
def from_native(native_object: DataFrameT, **kwds: Any) -> DataFrameT: ...


@overload
def from_native(native_object: LazyFrameT, **kwds: Any) -> LazyFrameT: ...


@overload
def from_native(
    native_object: DataFrameT | LazyFrameT, **kwds: Any
) -> DataFrameT | LazyFrameT: ...


@overload
def from_native(
    native_object: IntoDataFrameT | IntoSeriesT,
    *,
    strict: Literal[False],
    eager_only: Literal[False] = ...,
    eager_or_interchange_only: Literal[True],
    series_only: Literal[False] = ...,
    allow_series: Literal[True],
) -> DataFrame[IntoDataFrameT] | Series[IntoSeriesT]: ...


@overload
def from_native(
    native_object: IntoDataFrameT | IntoSeriesT,
    *,
    strict: Literal[False],
    eager_only: Literal[True],
    eager_or_interchange_only: Literal[False] = ...,
    series_only: Literal[False] = ...,
    allow_series: Literal[True],
) -> DataFrame[IntoDataFrameT] | Series[IntoSeriesT]: ...


@overload
def from_native(
    native_object: IntoDataFrameT,
    *,
    strict: Literal[False],
    eager_only: Literal[False] = ...,
    eager_or_interchange_only: Literal[True],
    series_only: Literal[False] = ...,
    allow_series: None = ...,
) -> DataFrame[IntoDataFrameT]: ...


@overload
def from_native(
    native_object: T,
    *,
    strict: Literal[False],
    eager_only: Literal[False] = ...,
    eager_or_interchange_only: Literal[True],
    series_only: Literal[False] = ...,
    allow_series: None = ...,
) -> T: ...


@overload
def from_native(
    native_object: IntoDataFrameT,
    *,
    strict: Literal[False],
    eager_only: Literal[True],
    eager_or_interchange_only: Literal[False] = ...,
    series_only: Literal[False] = ...,
    allow_series: None = ...,
) -> DataFrame[IntoDataFrameT]: ...


@overload
def from_native(
    native_object: T,
    *,
    strict: Literal[False],
    eager_only: Literal[True],
    eager_or_interchange_only: Literal[False] = ...,
    series_only: Literal[False] = ...,
    allow_series: None = ...,
) -> T: ...


@overload
def from_native(
    native_object: IntoFrameT | IntoSeriesT,
    *,
    strict: Literal[False],
    eager_only: Literal[False] = ...,
    eager_or_interchange_only: Literal[False] = ...,
    series_only: Literal[False] = ...,
    allow_series: Literal[True],
) -> DataFrame[IntoFrameT] | LazyFrame[IntoFrameT] | Series[IntoSeriesT]: ...


@overload
def from_native(
    native_object: IntoSeriesT,
    *,
    strict: Literal[False],
    eager_only: Literal[False] = ...,
    eager_or_interchange_only: Literal[False] = ...,
    series_only: Literal[True],
    allow_series: None = ...,
) -> Series[IntoSeriesT]: ...


@overload
def from_native(
    native_object: IntoFrameT,
    *,
    strict: Literal[False],
    eager_only: Literal[False] = ...,
    eager_or_interchange_only: Literal[False] = ...,
    series_only: Literal[False] = ...,
    allow_series: None = ...,
) -> DataFrame[IntoFrameT] | LazyFrame[IntoFrameT]: ...


@overload
def from_native(
    native_object: T,
    *,
    strict: Literal[False],
    eager_only: Literal[False] = ...,
    eager_or_interchange_only: Literal[False] = ...,
    series_only: Literal[False] = ...,
    allow_series: None = ...,
) -> T: ...


@overload
def from_native(
    native_object: IntoDataFrameT,
    *,
    strict: Literal[True] = ...,
    eager_only: Literal[False] = ...,
    eager_or_interchange_only: Literal[True],
    series_only: Literal[False] = ...,
    allow_series: None = ...,
) -> DataFrame[IntoDataFrameT]: ...


@overload
def from_native(
    native_object: IntoDataFrameT,
    *,
    strict: Literal[True] = ...,
    eager_only: Literal[True],
    eager_or_interchange_only: Literal[False] = ...,
    series_only: Literal[False] = ...,
    allow_series: None = ...,
) -> DataFrame[IntoDataFrameT]: ...


@overload
def from_native(
    native_object: IntoFrame | IntoSeries,
    *,
    strict: Literal[True] = ...,
    eager_only: Literal[False] = ...,
    eager_or_interchange_only: Literal[False] = ...,
    series_only: Literal[False] = ...,
    allow_series: Literal[True],
) -> DataFrame[Any] | LazyFrame[Any] | Series[Any]: ...


@overload
def from_native(
    native_object: IntoSeriesT,
    *,
    strict: Literal[True] = ...,
    eager_only: Literal[False] = ...,
    eager_or_interchange_only: Literal[False] = ...,
    series_only: Literal[True],
    allow_series: None = ...,
) -> Series[IntoSeriesT]: ...


@overload
def from_native(
    native_object: IntoLazyFrameT,
    *,
    strict: Literal[True] = ...,
    eager_only: Literal[False] = ...,
    eager_or_interchange_only: Literal[False] = ...,
    series_only: Literal[False] = ...,
    allow_series: None = ...,
) -> LazyFrame[IntoLazyFrameT]: ...


# NOTE: `pl.LazyFrame` originally matched here
@overload
def from_native(
    native_object: IntoFrameT,
    *,
    strict: Literal[True] = ...,
    eager_only: Literal[False] = ...,
    eager_or_interchange_only: Literal[False] = ...,
    series_only: Literal[False] = ...,
    allow_series: None = ...,
) -> DataFrame[IntoFrameT] | LazyFrame[IntoFrameT]: ...


@overload
def from_native(
    native_object: IntoDataFrameT | IntoSeries,
    *,
    pass_through: Literal[True],
    eager_only: Literal[False] = ...,
    eager_or_interchange_only: Literal[True],
    series_only: Literal[False] = ...,
    allow_series: Literal[True],
) -> DataFrame[IntoDataFrameT]: ...


@overload
def from_native(
    native_object: IntoDataFrameT | IntoSeriesT,
    *,
    pass_through: Literal[True],
    eager_only: Literal[True],
    eager_or_interchange_only: Literal[False] = ...,
    series_only: Literal[False] = ...,
    allow_series: Literal[True],
) -> DataFrame[IntoDataFrameT] | Series[IntoSeriesT]: ...


@overload
def from_native(
    native_object: IntoDataFrameT,
    *,
    pass_through: Literal[True],
    eager_only: Literal[False] = ...,
    eager_or_interchange_only: Literal[True],
    series_only: Literal[False] = ...,
    allow_series: None = ...,
) -> DataFrame[IntoDataFrameT]: ...


@overload
def from_native(
    native_object: T,
    *,
    pass_through: Literal[True],
    eager_only: Literal[False] = ...,
    eager_or_interchange_only: Literal[True],
    series_only: Literal[False] = ...,
    allow_series: None = ...,
) -> T: ...


@overload
def from_native(
    native_object: IntoDataFrameT,
    *,
    pass_through: Literal[True],
    eager_only: Literal[True],
    eager_or_interchange_only: Literal[False] = ...,
    series_only: Literal[False] = ...,
    allow_series: None = ...,
) -> DataFrame[IntoDataFrameT]: ...


@overload
def from_native(
    native_object: T,
    *,
    pass_through: Literal[True],
    eager_only: Literal[True],
    eager_or_interchange_only: Literal[False] = ...,
    series_only: Literal[False] = ...,
    allow_series: None = ...,
) -> T: ...


@overload
def from_native(
    native_object: IntoFrameT | IntoSeriesT,
    *,
    pass_through: Literal[True],
    eager_only: Literal[False] = ...,
    eager_or_interchange_only: Literal[False] = ...,
    series_only: Literal[False] = ...,
    allow_series: Literal[True],
) -> DataFrame[IntoFrameT] | LazyFrame[IntoFrameT] | Series[IntoSeriesT]: ...


@overload
def from_native(
    native_object: IntoSeriesT,
    *,
    pass_through: Literal[True],
    eager_only: Literal[False] = ...,
    eager_or_interchange_only: Literal[False] = ...,
    series_only: Literal[True],
    allow_series: None = ...,
) -> Series[IntoSeriesT]: ...


@overload
def from_native(
    native_object: IntoFrameT,
    *,
    pass_through: Literal[True],
    eager_only: Literal[False] = ...,
    eager_or_interchange_only: Literal[False] = ...,
    series_only: Literal[False] = ...,
    allow_series: None = ...,
) -> DataFrame[IntoFrameT] | LazyFrame[IntoFrameT]: ...


@overload
def from_native(
    native_object: T,
    *,
    pass_through: Literal[True],
    eager_only: Literal[False] = ...,
    eager_or_interchange_only: Literal[False] = ...,
    series_only: Literal[False] = ...,
    allow_series: None = ...,
) -> T: ...


@overload
def from_native(
    native_object: IntoDataFrameT,
    *,
    pass_through: Literal[False] = ...,
    eager_only: Literal[False] = ...,
    eager_or_interchange_only: Literal[True],
    series_only: Literal[False] = ...,
    allow_series: None = ...,
) -> DataFrame[IntoDataFrameT]: ...


@overload
def from_native(
    native_object: IntoDataFrameT,
    *,
    pass_through: Literal[False] = ...,
    eager_only: Literal[True],
    eager_or_interchange_only: Literal[False] = ...,
    series_only: Literal[False] = ...,
    allow_series: None = ...,
) -> DataFrame[IntoDataFrameT]: ...


@overload
def from_native(
    native_object: IntoFrame | IntoSeries,
    *,
    pass_through: Literal[False] = ...,
    eager_only: Literal[False] = ...,
    eager_or_interchange_only: Literal[False] = ...,
    series_only: Literal[False] = ...,
    allow_series: Literal[True],
) -> DataFrame[Any] | LazyFrame[Any] | Series[Any]: ...


@overload
def from_native(
    native_object: IntoSeriesT,
    *,
    pass_through: Literal[False] = ...,
    eager_only: Literal[False] = ...,
    eager_or_interchange_only: Literal[False] = ...,
    series_only: Literal[True],
    allow_series: None = ...,
) -> Series[IntoSeriesT]: ...


@overload
def from_native(
    native_object: IntoFrameT,
    *,
    pass_through: Literal[False] = ...,
    eager_only: Literal[False] = ...,
    eager_or_interchange_only: Literal[False] = ...,
    series_only: Literal[False] = ...,
    allow_series: None = ...,
) -> DataFrame[IntoFrameT] | LazyFrame[IntoFrameT]: ...


# All params passed in as variables
@overload
def from_native(
    native_object: Any,
    *,
    pass_through: bool,
    eager_only: bool,
    eager_or_interchange_only: bool = False,
    series_only: bool,
    allow_series: bool | None,
) -> Any: ...


def from_native(  # noqa: D417
    native_object: IntoFrameT | IntoFrame | IntoSeriesT | IntoSeries | T,
    *,
    strict: bool | None = None,
    pass_through: bool | None = None,
    eager_only: bool = False,
    eager_or_interchange_only: bool = False,
    series_only: bool = False,
    allow_series: bool | None = None,
    **kwds: Any,
) -> LazyFrame[IntoFrameT] | DataFrame[IntoFrameT] | Series[IntoSeriesT] | T:
    """Convert `native_object` to Narwhals Dataframe, Lazyframe, or Series.

    Arguments:
        native_object: Raw object from user.
            Depending on the other arguments, input object can be

            - a Dataframe / Lazyframe / Series supported by Narwhals (pandas, Polars, PyArrow, ...)
            - an object which implements `__narwhals_dataframe__`, `__narwhals_lazyframe__`,
              or `__narwhals_series__`
        strict: Determine what happens if the object can't be converted to Narwhals

            - `True` or `None` (default): raise an error
            - `False`: pass object through as-is

            *Deprecated* (v1.13.0)

            Please use `pass_through` instead. Note that `strict` is still available
            (and won't emit a deprecation warning) if you use `narwhals.stable.v1`,
            see [perfect backwards compatibility policy](../backcompat.md/).
        pass_through: Determine what happens if the object can't be converted to Narwhals

            - `False` or `None` (default): raise an error
            - `True`: pass object through as-is
        eager_only: Whether to only allow eager objects

            - `False` (default): don't require `native_object` to be eager
            - `True`: only convert to Narwhals if `native_object` is eager
        eager_or_interchange_only: Whether to only allow eager objects or objects which
            have interchange-level support in Narwhals

            - `False` (default): don't require `native_object` to either be eager or to
              have interchange-level support in Narwhals
            - `True`: only convert to Narwhals if `native_object` is eager or has
              interchange-level support in Narwhals

            See [interchange-only support](../extending.md/#interchange-only-support)
            for more details.
        series_only: Whether to only allow Series

            - `False` (default): don't require `native_object` to be a Series
            - `True`: only convert to Narwhals if `native_object` is a Series
        allow_series: Whether to allow Series (default is only Dataframe / Lazyframe)

            - `False` or `None` (default): don't convert to Narwhals if `native_object` is a Series
            - `True`: allow `native_object` to be a Series

    Returns:
        DataFrame, LazyFrame, Series, or original object, depending
            on which combination of parameters was passed.
    """
    # Early returns
    if isinstance(native_object, (DataFrame, LazyFrame)) and not series_only:
        return native_object
    if isinstance(native_object, Series) and (series_only or allow_series):
        return native_object

    pass_through = validate_strict_and_pass_though(
        strict, pass_through, pass_through_default=False, emit_deprecation_warning=False
    )
    if kwds:
        msg = f"from_native() got an unexpected keyword argument {next(iter(kwds))!r}"
        raise TypeError(msg)

    return _from_native_impl(  # type: ignore[no-any-return]
        native_object,
        pass_through=pass_through,
        eager_only=eager_only,
        eager_or_interchange_only=eager_or_interchange_only,
        series_only=series_only,
        allow_series=allow_series,
        version=Version.V1,
    )


@overload
def to_native(
    narwhals_object: DataFrame[IntoDataFrameT], *, strict: Literal[True] = ...
) -> IntoDataFrameT: ...
@overload
def to_native(
    narwhals_object: LazyFrame[IntoFrameT], *, strict: Literal[True] = ...
) -> IntoFrameT: ...
@overload
def to_native(
    narwhals_object: Series[IntoSeriesT], *, strict: Literal[True] = ...
) -> IntoSeriesT: ...
@overload
def to_native(narwhals_object: Any, *, strict: bool) -> Any: ...
@overload
def to_native(
    narwhals_object: DataFrame[IntoDataFrameT], *, pass_through: Literal[False] = ...
) -> IntoDataFrameT: ...
@overload
def to_native(
    narwhals_object: LazyFrame[IntoFrameT], *, pass_through: Literal[False] = ...
) -> IntoFrameT: ...
@overload
def to_native(
    narwhals_object: Series[IntoSeriesT], *, pass_through: Literal[False] = ...
) -> IntoSeriesT: ...
@overload
def to_native(narwhals_object: Any, *, pass_through: bool) -> Any: ...


def to_native(
    narwhals_object: DataFrame[IntoDataFrameT]
    | LazyFrame[IntoFrameT]
    | Series[IntoSeriesT],
    *,
    strict: bool | None = None,
    pass_through: bool | None = None,
) -> IntoFrameT | IntoSeriesT | Any:
    """Convert Narwhals object to native one.

    Arguments:
        narwhals_object: Narwhals object.
        strict: Determine what happens if `narwhals_object` isn't a Narwhals class

            - `True` (default): raise an error
            - `False`: pass object through as-is

            *Deprecated* (v1.13.0)

            Please use `pass_through` instead. Note that `strict` is still available
            (and won't emit a deprecation warning) if you use `narwhals.stable.v1`,
            see [perfect backwards compatibility policy](../backcompat.md/).
        pass_through: Determine what happens if `narwhals_object` isn't a Narwhals class

            - `False` (default): raise an error
            - `True`: pass object through as-is

    Returns:
        Object of class that user started with.
    """
    from narwhals.dataframe import BaseFrame
    from narwhals.series import Series
    from narwhals.utils import validate_strict_and_pass_though

    pass_through = validate_strict_and_pass_though(
        strict, pass_through, pass_through_default=False, emit_deprecation_warning=False
    )

    if isinstance(narwhals_object, BaseFrame):
        return narwhals_object._compliant_frame._native_frame
    if isinstance(narwhals_object, Series):
        return narwhals_object._compliant_series.native

    if not pass_through:
        msg = f"Expected Narwhals object, got {type(narwhals_object)}."
        raise TypeError(msg)
    return narwhals_object


def narwhalify(
    func: Callable[..., Any] | None = None,
    *,
    strict: bool | None = None,
    pass_through: bool | None = None,
    eager_only: bool = False,
    eager_or_interchange_only: bool = False,
    series_only: bool = False,
    allow_series: bool | None = True,
) -> Callable[..., Any]:
    """Decorate function so it becomes dataframe-agnostic.

    This will try to convert any dataframe/series-like object into the Narwhals
    respective DataFrame/Series, while leaving the other parameters as they are.
    Similarly, if the output of the function is a Narwhals DataFrame or Series, it will be
    converted back to the original dataframe/series type, while if the output is another
    type it will be left as is.
    By setting `pass_through=False`, then every input and every output will be required to be a
    dataframe/series-like object.

    Arguments:
        func: Function to wrap in a `from_native`-`to_native` block.
        strict: Determine what happens if the object can't be converted to Narwhals

            *Deprecated* (v1.13.0)

            Please use `pass_through` instead. Note that `strict` is still available
            (and won't emit a deprecation warning) if you use `narwhals.stable.v1`,
            see [perfect backwards compatibility policy](../backcompat.md/).

            - `True` or `None` (default): raise an error
            - `False`: pass object through as-is
        pass_through: Determine what happens if the object can't be converted to Narwhals

            - `False` or `None` (default): raise an error
            - `True`: pass object through as-is
        eager_only: Whether to only allow eager objects

            - `False` (default): don't require `native_object` to be eager
            - `True`: only convert to Narwhals if `native_object` is eager
        eager_or_interchange_only: Whether to only allow eager objects or objects which
            have interchange-level support in Narwhals

            - `False` (default): don't require `native_object` to either be eager or to
              have interchange-level support in Narwhals
            - `True`: only convert to Narwhals if `native_object` is eager or has
              interchange-level support in Narwhals

            See [interchange-only support](../extending.md/#interchange-only-support)
            for more details.
        series_only: Whether to only allow Series

            - `False` (default): don't require `native_object` to be a Series
            - `True`: only convert to Narwhals if `native_object` is a Series
        allow_series: Whether to allow Series (default is only Dataframe / Lazyframe)

            - `False` or `None`: don't convert to Narwhals if `native_object` is a Series
            - `True` (default): allow `native_object` to be a Series

    Returns:
        Decorated function.
    """
    pass_through = validate_strict_and_pass_though(
        strict, pass_through, pass_through_default=True, emit_deprecation_warning=False
    )

    def decorator(func: Callable[..., Any]) -> Callable[..., Any]:
        @wraps(func)
        def wrapper(*args: Any, **kwargs: Any) -> Any:
            args = [
                from_native(
                    arg,
                    pass_through=pass_through,
                    eager_only=eager_only,
                    eager_or_interchange_only=eager_or_interchange_only,
                    series_only=series_only,
                    allow_series=allow_series,
                )
                for arg in args
            ]  # type: ignore[assignment]

            kwargs = {
                name: from_native(
                    value,
                    pass_through=pass_through,
                    eager_only=eager_only,
                    eager_or_interchange_only=eager_or_interchange_only,
                    series_only=series_only,
                    allow_series=allow_series,
                )
                for name, value in kwargs.items()
            }

            backends = {
                b()
                for v in (*args, *kwargs.values())
                if (b := getattr(v, "__native_namespace__", None))
            }

            if backends.__len__() > 1:
                msg = "Found multiple backends. Make sure that all dataframe/series inputs come from the same backend."
                raise ValueError(msg)

            result = func(*args, **kwargs)

            return to_native(result, pass_through=pass_through)

        return wrapper

    if func is None:
        return decorator
    else:
        # If func is not None, it means the decorator is used without arguments
        return decorator(func)


def all() -> Expr:
    """Instantiate an expression representing all columns.

    Returns:
        A new expression.
    """
    return _stableify(nw.all())


def col(*names: str | Iterable[str]) -> Expr:
    """Creates an expression that references one or more columns by their name(s).

    Arguments:
        names: Name(s) of the columns to use.

    Returns:
        A new expression.
    """
    return _stableify(nw.col(*names))


def exclude(*names: str | Iterable[str]) -> Expr:
    """Creates an expression that excludes columns by their name(s).

    Arguments:
        names: Name(s) of the columns to exclude.

    Returns:
        A new expression.
    """
    return _stableify(nw.exclude(*names))


def nth(*indices: int | Sequence[int]) -> Expr:
    """Creates an expression that references one or more columns by their index(es).

    Notes:
        `nth` is not supported for Polars version<1.0.0. Please use
        [`narwhals.col`][] instead.

    Arguments:
        indices: One or more indices representing the columns to retrieve.

    Returns:
        A new expression.
    """
    return _stableify(nw.nth(*indices))


def len() -> Expr:
    """Return the number of rows.

    Returns:
        A new expression.
    """
    return _stableify(nw.len())


def lit(value: NonNestedLiteral, dtype: DType | type[DType] | None = None) -> Expr:
    """Return an expression representing a literal value.

    Arguments:
        value: The value to use as literal.
        dtype: The data type of the literal value. If not provided, the data type will
            be inferred by the native library.

    Returns:
        A new expression.
    """
    return _stableify(nw.lit(value, dtype))


def min(*columns: str) -> Expr:
    """Return the minimum value.

    Note:
       Syntactic sugar for ``nw.col(columns).min()``.

    Arguments:
        columns: Name(s) of the columns to use in the aggregation function.

    Returns:
        A new expression.
    """
    return _stableify(nw.min(*columns))


def max(*columns: str) -> Expr:
    """Return the maximum value.

    Note:
       Syntactic sugar for ``nw.col(columns).max()``.

    Arguments:
        columns: Name(s) of the columns to use in the aggregation function.

    Returns:
        A new expression.
    """
    return _stableify(nw.max(*columns))


def mean(*columns: str) -> Expr:
    """Get the mean value.

    Note:
        Syntactic sugar for ``nw.col(columns).mean()``

    Arguments:
        columns: Name(s) of the columns to use in the aggregation function

    Returns:
        A new expression.
    """
    return _stableify(nw.mean(*columns))


def median(*columns: str) -> Expr:
    """Get the median value.

    Notes:
        - Syntactic sugar for ``nw.col(columns).median()``
        - Results might slightly differ across backends due to differences in the
            underlying algorithms used to compute the median.

    Arguments:
        columns: Name(s) of the columns to use in the aggregation function

    Returns:
        A new expression.
    """
    return _stableify(nw.median(*columns))


def sum(*columns: str) -> Expr:
    """Sum all values.

    Note:
        Syntactic sugar for ``nw.col(columns).sum()``

    Arguments:
        columns: Name(s) of the columns to use in the aggregation function

    Returns:
        A new expression.
    """
    return _stableify(nw.sum(*columns))


def sum_horizontal(*exprs: IntoExpr | Iterable[IntoExpr]) -> Expr:
    """Sum all values horizontally across columns.

    Warning:
        Unlike Polars, we support horizontal sum over numeric columns only.

    Arguments:
        exprs: Name(s) of the columns to use in the aggregation function. Accepts
            expression input.

    Returns:
        A new expression.
    """
    return _stableify(nw.sum_horizontal(*exprs))


def all_horizontal(*exprs: IntoExpr | Iterable[IntoExpr]) -> Expr:
    r"""Compute the bitwise AND horizontally across columns.

    Arguments:
        exprs: Name(s) of the columns to use in the aggregation function. Accepts
            expression input.

    Returns:
        A new expression.
    """
    return _stableify(nw.all_horizontal(*exprs))


def any_horizontal(*exprs: IntoExpr | Iterable[IntoExpr]) -> Expr:
    r"""Compute the bitwise OR horizontally across columns.

    Arguments:
        exprs: Name(s) of the columns to use in the aggregation function. Accepts
            expression input.

    Returns:
        A new expression.
    """
    return _stableify(nw.any_horizontal(*exprs))


def mean_horizontal(*exprs: IntoExpr | Iterable[IntoExpr]) -> Expr:
    """Compute the mean of all values horizontally across columns.

    Arguments:
        exprs: Name(s) of the columns to use in the aggregation function. Accepts
            expression input.

    Returns:
        A new expression.
    """
    return _stableify(nw.mean_horizontal(*exprs))


def min_horizontal(*exprs: IntoExpr | Iterable[IntoExpr]) -> Expr:
    """Get the minimum value horizontally across columns.

    Notes:
        We support `min_horizontal` over numeric columns only.

    Arguments:
        exprs: Name(s) of the columns to use in the aggregation function. Accepts
            expression input.

    Returns:
        A new expression.
    """
    return _stableify(nw.min_horizontal(*exprs))


def max_horizontal(*exprs: IntoExpr | Iterable[IntoExpr]) -> Expr:
    """Get the maximum value horizontally across columns.

    Notes:
        We support `max_horizontal` over numeric columns only.

    Arguments:
        exprs: Name(s) of the columns to use in the aggregation function. Accepts
            expression input.

    Returns:
        A new expression.
    """
    return _stableify(nw.max_horizontal(*exprs))


<<<<<<< HEAD
def concat(items: Iterable[FrameT], *, how: ConcatMethod = "vertical") -> FrameT:
    """Concatenate multiple DataFrames, LazyFrames into a single entity.

    Arguments:
        items: DataFrames, LazyFrames to concatenate.
        how: concatenating strategy

            - vertical: Concatenate vertically. Column names must match.
            - horizontal: Concatenate horizontally. If lengths don't match, then
                missing rows are filled with null values. This is only supported
                when all inputs are (eager) DataFrames.
            - diagonal: Finds a union between the column schemas and fills missing column
                values with null.

    Returns:
        A new DataFrame or LazyFrame resulting from the concatenation.

    Raises:
        TypeError: The items to concatenate should either all be eager, or all lazy
    """
    return _stableify(nw.concat(items, how=how))


=======
>>>>>>> ab873f8e
def concat_str(
    exprs: IntoExpr | Iterable[IntoExpr],
    *more_exprs: IntoExpr,
    separator: str = "",
    ignore_nulls: bool = False,
) -> Expr:
    r"""Horizontally concatenate columns into a single string column.

    Arguments:
        exprs: Columns to concatenate into a single string column. Accepts expression
            input. Strings are parsed as column names, other non-expression inputs are
            parsed as literals. Non-`String` columns are cast to `String`.
        *more_exprs: Additional columns to concatenate into a single string column,
            specified as positional arguments.
        separator: String that will be used to separate the values of each column.
        ignore_nulls: Ignore null values (default is `False`).
            If set to `False`, null values will be propagated and if the row contains any
            null values, the output is null.

    Returns:
        A new expression.
    """
    return _stableify(
        nw.concat_str(exprs, *more_exprs, separator=separator, ignore_nulls=ignore_nulls)
    )


class When(NwWhen):
    @classmethod
    def from_when(cls, when: NwWhen) -> When:
        return cls(when._predicate)

    def then(self, value: IntoExpr | NonNestedLiteral | _1DArray) -> Then:
        return Then.from_then(super().then(value))


class Then(NwThen, Expr):
    @classmethod
    def from_then(cls, then: NwThen) -> Then:
        return cls(then._to_compliant_expr, then._metadata)

    def otherwise(self, value: IntoExpr | NonNestedLiteral | _1DArray) -> Expr:
        return _stableify(super().otherwise(value))


def when(*predicates: IntoExpr | Iterable[IntoExpr]) -> When:
    """Start a `when-then-otherwise` expression.

    Expression similar to an `if-else` statement in Python. Always initiated by a
    `pl.when(<condition>).then(<value if condition>)`, and optionally followed by a
    `.otherwise(<value if condition is false>)` can be appended at the end. If not
    appended, and the condition is not `True`, `None` will be returned.

    Info:
        Chaining multiple `.when(<condition>).then(<value>)` statements is currently
        not supported.
        See [Narwhals#668](https://github.com/narwhals-dev/narwhals/issues/668).

    Arguments:
        predicates: Condition(s) that must be met in order to apply the subsequent
            statement. Accepts one or more boolean expressions, which are implicitly
            combined with `&`. String input is parsed as a column name.

    Returns:
        A "when" object, which `.then` can be called on.
    """
    return When.from_when(nw_when(*predicates))


@deprecate_native_namespace(required=True)
def new_series(
    name: str,
    values: Any,
    dtype: DType | type[DType] | None = None,
    *,
    backend: ModuleType | Implementation | str | None = None,
    native_namespace: ModuleType | None = None,  # noqa: ARG001
) -> Series[Any]:
    """Instantiate Narwhals Series from iterable (e.g. list or array).

    Arguments:
        name: Name of resulting Series.
        values: Values of make Series from.
        dtype: (Narwhals) dtype. If not provided, the native library
            may auto-infer it from `values`.
        backend: specifies which eager backend instantiate to.

            `backend` can be specified in various ways

            - As `Implementation.<BACKEND>` with `BACKEND` being `PANDAS`, `PYARROW`,
                `POLARS`, `MODIN` or `CUDF`.
            - As a string: `"pandas"`, `"pyarrow"`, `"polars"`, `"modin"` or `"cudf"`.
            - Directly as a module `pandas`, `pyarrow`, `polars`, `modin` or `cudf`.
        native_namespace: The native library to use for DataFrame creation.

            *Deprecated* (v1.31.0)

            Please use `backend` instead. Note that `native_namespace` is still available
            (and won't emit a deprecation warning) if you use `narwhals.stable.v1`,
            see [perfect backwards compatibility policy](../backcompat.md/).

    Returns:
        A new Series
    """
    backend = cast("ModuleType | Implementation | str", backend)
    return _stableify(
        _new_series_impl(name, values, dtype, backend=backend, version=Version.V1)
    )


@deprecate_native_namespace(required=True)
def from_arrow(
    native_frame: IntoArrowTable,
    *,
    backend: ModuleType | Implementation | str | None = None,
    native_namespace: ModuleType | None = None,  # noqa: ARG001
) -> DataFrame[Any]:
    """Construct a DataFrame from an object which supports the PyCapsule Interface.

    Arguments:
        native_frame: Object which implements `__arrow_c_stream__`.
        backend: specifies which eager backend instantiate to.

            `backend` can be specified in various ways

            - As `Implementation.<BACKEND>` with `BACKEND` being `PANDAS`, `PYARROW`,
                `POLARS`, `MODIN` or `CUDF`.
            - As a string: `"pandas"`, `"pyarrow"`, `"polars"`, `"modin"` or `"cudf"`.
            - Directly as a module `pandas`, `pyarrow`, `polars`, `modin` or `cudf`.
        native_namespace: The native library to use for DataFrame creation.

            *Deprecated* (v1.31.0)

            Please use `backend` instead. Note that `native_namespace` is still available
            (and won't emit a deprecation warning) if you use `narwhals.stable.v1`,
            see [perfect backwards compatibility policy](../backcompat.md/).

    Returns:
        A new DataFrame.
    """
    backend = cast("ModuleType | Implementation | str", backend)
    return _stableify(_from_arrow_impl(native_frame, backend=backend, version=Version.V1))


@deprecate_native_namespace()
def from_dict(
    data: Mapping[str, Any],
    schema: Mapping[str, DType] | Schema | None = None,
    *,
    backend: ModuleType | Implementation | str | None = None,
    native_namespace: ModuleType | None = None,  # noqa: ARG001
) -> DataFrame[Any]:
    """Instantiate DataFrame from dictionary.

    Indexes (if present, for pandas-like backends) are aligned following
    the [left-hand-rule](../concepts/pandas_index.md/).

    Notes:
        For pandas-like dataframes, conversion to schema is applied after dataframe
        creation.

    Arguments:
        data: Dictionary to create DataFrame from.
        schema: The DataFrame schema as Schema or dict of {name: type}. If not
            specified, the schema will be inferred by the native library.
        backend: specifies which eager backend instantiate to. Only
            necessary if inputs are not Narwhals Series.

            `backend` can be specified in various ways

            - As `Implementation.<BACKEND>` with `BACKEND` being `PANDAS`, `PYARROW`,
                `POLARS`, `MODIN` or `CUDF`.
            - As a string: `"pandas"`, `"pyarrow"`, `"polars"`, `"modin"` or `"cudf"`.
            - Directly as a module `pandas`, `pyarrow`, `polars`, `modin` or `cudf`.
        native_namespace: The native library to use for DataFrame creation.

            *Deprecated* (v1.26.0)

            Please use `backend` instead. Note that `native_namespace` is still available
            (and won't emit a deprecation warning) if you use `narwhals.stable.v1`,
            see [perfect backwards compatibility policy](../backcompat.md/).

    Returns:
        A new DataFrame.
    """
    return _stableify(_from_dict_impl(data, schema, backend=backend, version=Version.V1))


@deprecate_native_namespace(required=True)
def from_numpy(
    data: _2DArray,
    schema: Mapping[str, DType] | Schema | Sequence[str] | None = None,
    *,
    backend: ModuleType | Implementation | str | None = None,
    native_namespace: ModuleType | None = None,  # noqa: ARG001
) -> DataFrame[Any]:
    """Construct a DataFrame from a NumPy ndarray.

    Notes:
        Only row orientation is currently supported.

        For pandas-like dataframes, conversion to schema is applied after dataframe
        creation.

    Arguments:
        data: Two-dimensional data represented as a NumPy ndarray.
        schema: The DataFrame schema as Schema, dict of {name: type}, or a sequence of str.
        backend: specifies which eager backend instantiate to.

            `backend` can be specified in various ways

            - As `Implementation.<BACKEND>` with `BACKEND` being `PANDAS`, `PYARROW`,
                `POLARS`, `MODIN` or `CUDF`.
            - As a string: `"pandas"`, `"pyarrow"`, `"polars"`, `"modin"` or `"cudf"`.
            - Directly as a module `pandas`, `pyarrow`, `polars`, `modin` or `cudf`.
        native_namespace: The native library to use for DataFrame creation.

            *Deprecated* (v1.31.0)

            Please use `backend` instead. Note that `native_namespace` is still available
            (and won't emit a deprecation warning) if you use `narwhals.stable.v1`,
            see [perfect backwards compatibility policy](../backcompat.md/).

    Returns:
        A new DataFrame.
    """
    backend = cast("ModuleType | Implementation | str", backend)
    return _stableify(_from_numpy_impl(data, schema, backend=backend, version=Version.V1))


@deprecate_native_namespace(required=True)
def read_csv(
    source: str,
    *,
    backend: ModuleType | Implementation | str | None = None,
    native_namespace: ModuleType | None = None,  # noqa: ARG001
    **kwargs: Any,
) -> DataFrame[Any]:
    """Read a CSV file into a DataFrame.

    Arguments:
        source: Path to a file.
        backend: The eager backend for DataFrame creation.
            `backend` can be specified in various ways

            - As `Implementation.<BACKEND>` with `BACKEND` being `PANDAS`, `PYARROW`,
                `POLARS`, `MODIN` or `CUDF`.
            - As a string: `"pandas"`, `"pyarrow"`, `"polars"`, `"modin"` or `"cudf"`.
            - Directly as a module `pandas`, `pyarrow`, `polars`, `modin` or `cudf`.
        native_namespace: The native library to use for DataFrame creation.

            *Deprecated* (v1.27.2)

            Please use `backend` instead. Note that `native_namespace` is still available
            (and won't emit a deprecation warning) if you use `narwhals.stable.v1`,
            see [perfect backwards compatibility policy](../backcompat.md/).
        kwargs: Extra keyword arguments which are passed to the native CSV reader.
            For example, you could use
            `nw.read_csv('file.csv', backend='pandas', engine='pyarrow')`.

    Returns:
        DataFrame.
    """
    backend = cast("ModuleType | Implementation | str", backend)
    return _stableify(_read_csv_impl(source, backend=backend, **kwargs))


@deprecate_native_namespace(required=True)
def scan_csv(
    source: str,
    *,
    backend: ModuleType | Implementation | str | None = None,
    native_namespace: ModuleType | None = None,  # noqa: ARG001
    **kwargs: Any,
) -> LazyFrame[Any]:
    """Lazily read from a CSV file.

    For the libraries that do not support lazy dataframes, the function reads
    a csv file eagerly and then converts the resulting dataframe to a lazyframe.

    Arguments:
        source: Path to a file.
        backend: The eager backend for DataFrame creation.
            `backend` can be specified in various ways

            - As `Implementation.<BACKEND>` with `BACKEND` being `PANDAS`, `PYARROW`,
                `POLARS`, `MODIN` or `CUDF`.
            - As a string: `"pandas"`, `"pyarrow"`, `"polars"`, `"modin"` or `"cudf"`.
            - Directly as a module `pandas`, `pyarrow`, `polars`, `modin` or `cudf`.
        native_namespace: The native library to use for DataFrame creation.

            *Deprecated* (v1.31.0)

            Please use `backend` instead. Note that `native_namespace` is still available
            (and won't emit a deprecation warning) if you use `narwhals.stable.v1`,
            see [perfect backwards compatibility policy](../backcompat.md/).
        kwargs: Extra keyword arguments which are passed to the native CSV reader.
            For example, you could use
            `nw.scan_csv('file.csv', backend=pd, engine='pyarrow')`.

    Returns:
        LazyFrame.
    """
    backend = cast("ModuleType | Implementation | str", backend)
    return _stableify(_scan_csv_impl(source, backend=backend, **kwargs))


@deprecate_native_namespace(required=True)
def read_parquet(
    source: str,
    *,
    backend: ModuleType | Implementation | str | None = None,
    native_namespace: ModuleType | None = None,  # noqa: ARG001
    **kwargs: Any,
) -> DataFrame[Any]:
    """Read into a DataFrame from a parquet file.

    Arguments:
        source: Path to a file.
        backend: The eager backend for DataFrame creation.
            `backend` can be specified in various ways

            - As `Implementation.<BACKEND>` with `BACKEND` being `PANDAS`, `PYARROW`,
                `POLARS`, `MODIN` or `CUDF`.
            - As a string: `"pandas"`, `"pyarrow"`, `"polars"`, `"modin"` or `"cudf"`.
            - Directly as a module `pandas`, `pyarrow`, `polars`, `modin` or `cudf`.
        native_namespace: The native library to use for DataFrame creation.

            *Deprecated* (v1.31.0)

            Please use `backend` instead. Note that `native_namespace` is still available
            (and won't emit a deprecation warning) if you use `narwhals.stable.v1`,
            see [perfect backwards compatibility policy](../backcompat.md/).
        kwargs: Extra keyword arguments which are passed to the native parquet reader.
            For example, you could use
            `nw.read_parquet('file.parquet', backend=pd, engine='pyarrow')`.

    Returns:
        DataFrame.
    """
    backend = cast("ModuleType | Implementation | str", backend)
    return _stableify(_read_parquet_impl(source, backend=backend, **kwargs))


@deprecate_native_namespace(required=True)
def scan_parquet(
    source: str,
    *,
    backend: ModuleType | Implementation | str | None = None,
    native_namespace: ModuleType | None = None,  # noqa: ARG001
    **kwargs: Any,
) -> LazyFrame[Any]:
    """Lazily read from a parquet file.

    For the libraries that do not support lazy dataframes, the function reads
    a parquet file eagerly and then converts the resulting dataframe to a lazyframe.

    Note:
        Spark like backends require a session object to be passed in `kwargs`.

        For instance:

        ```py
        import narwhals as nw
        from sqlframe.duckdb import DuckDBSession

        nw.scan_parquet(source, backend="sqlframe", session=DuckDBSession())
        ```

    Arguments:
        source: Path to a file.
        backend: The eager backend for DataFrame creation.
            `backend` can be specified in various ways

            - As `Implementation.<BACKEND>` with `BACKEND` being `PANDAS`, `PYARROW`,
                `POLARS`, `MODIN`, `CUDF`, `PYSPARK` or `SQLFRAME`.
            - As a string: `"pandas"`, `"pyarrow"`, `"polars"`, `"modin"`, `"cudf"`,
                `"pyspark"` or `"sqlframe"`.
            - Directly as a module `pandas`, `pyarrow`, `polars`, `modin`, `cudf`,
                `pyspark.sql` or `sqlframe`.
        native_namespace: The native library to use for DataFrame creation.

            *Deprecated* (v1.31.0)

            Please use `backend` instead. Note that `native_namespace` is still available
            (and won't emit a deprecation warning) if you use `narwhals.stable.v1`,
            see [perfect backwards compatibility policy](../backcompat.md/).
        kwargs: Extra keyword arguments which are passed to the native parquet reader.
            For example, you could use
            `nw.scan_parquet('file.parquet', backend=pd, engine='pyarrow')`.

    Returns:
        LazyFrame.
    """
    backend = cast("ModuleType | Implementation | str", backend)
    return _stableify(_scan_parquet_impl(source, backend=backend, **kwargs))


__all__ = [
    "Array",
    "Binary",
    "Boolean",
    "Categorical",
    "DataFrame",
    "Date",
    "Datetime",
    "Decimal",
    "Duration",
    "Enum",
    "Expr",
    "Field",
    "Float32",
    "Float64",
    "Implementation",
    "Int8",
    "Int16",
    "Int32",
    "Int64",
    "Int128",
    "LazyFrame",
    "List",
    "Object",
    "Schema",
    "Series",
    "String",
    "Struct",
    "Time",
    "UInt8",
    "UInt16",
    "UInt32",
    "UInt64",
    "UInt128",
    "Unknown",
    "all",
    "all_horizontal",
    "any_horizontal",
    "col",
    "concat",
    "concat_str",
    "dependencies",
    "dtypes",
    "exceptions",
    "exclude",
    "from_arrow",
    "from_dict",
    "from_native",
    "from_numpy",
    "generate_temporary_column_name",
    "get_level",
    "get_native_namespace",
    "is_ordered_categorical",
    "len",
    "lit",
    "max",
    "max_horizontal",
    "maybe_align_index",
    "maybe_convert_dtypes",
    "maybe_get_index",
    "maybe_reset_index",
    "maybe_set_index",
    "mean",
    "mean_horizontal",
    "median",
    "min",
    "min_horizontal",
    "narwhalify",
    "new_series",
    "nth",
    "read_csv",
    "read_parquet",
    "scan_csv",
    "scan_parquet",
    "selectors",
    "show_versions",
    "sum",
    "sum_horizontal",
    "to_native",
    "to_py_scalar",
    "when",
]<|MERGE_RESOLUTION|>--- conflicted
+++ resolved
@@ -1409,32 +1409,6 @@
     return _stableify(nw.max_horizontal(*exprs))
 
 
-<<<<<<< HEAD
-def concat(items: Iterable[FrameT], *, how: ConcatMethod = "vertical") -> FrameT:
-    """Concatenate multiple DataFrames, LazyFrames into a single entity.
-
-    Arguments:
-        items: DataFrames, LazyFrames to concatenate.
-        how: concatenating strategy
-
-            - vertical: Concatenate vertically. Column names must match.
-            - horizontal: Concatenate horizontally. If lengths don't match, then
-                missing rows are filled with null values. This is only supported
-                when all inputs are (eager) DataFrames.
-            - diagonal: Finds a union between the column schemas and fills missing column
-                values with null.
-
-    Returns:
-        A new DataFrame or LazyFrame resulting from the concatenation.
-
-    Raises:
-        TypeError: The items to concatenate should either all be eager, or all lazy
-    """
-    return _stableify(nw.concat(items, how=how))
-
-
-=======
->>>>>>> ab873f8e
 def concat_str(
     exprs: IntoExpr | Iterable[IntoExpr],
     *more_exprs: IntoExpr,
