--- conflicted
+++ resolved
@@ -243,15 +243,6 @@
     def _dataframe(self: Self) -> type[DataFrame[Any]]:
         return DataFrame
 
-<<<<<<< HEAD
-    def collect(
-        self: Self,
-        *,
-        polars_kwargs: dict[str, Any] | None = None,
-        dask_kwargs: dict[str, Any] | None = None,
-        duckdb_kwargs: dict[str, str] | None = None,
-    ) -> DataFrame[Any]:
-=======
     def _extract_compliant(self: Self, arg: Any) -> Any:
         # After v1, we raise when passing order-dependent or length-changing
         # expressions to LazyFrame
@@ -277,34 +268,43 @@
             raise TypeError(msg)
         raise InvalidIntoExprError.from_invalid_type(type(arg))
 
-    def collect(self: Self) -> DataFrame[Any]:
->>>>>>> 83c1b2aa
+    def collect(
+        self: Self,
+        backend: ModuleType | Implementation | str | None = None,
+        **kwargs: Any,
+    ) -> DataFrame[Any]:
         r"""Materialize this LazyFrame into a DataFrame.
 
         As each underlying lazyframe has different arguments to set when materializing
-        the lazyframe into a dataframe, we allow to pass them separately into its own
-        keyword argument.
+        the lazyframe into a dataframe, we allow to pass them as kwargs (see examples
+        below for how to generalize the specification).
 
         Arguments:
-            polars_kwargs: [polars.LazyFrame.collect](https://docs.pola.rs/api/python/dev/reference/lazyframe/api/polars.LazyFrame.collect.html)
-                arguments. Used only if the `LazyFrame` is backed by a `polars.LazyFrame`.
-                If not provided, it uses the polars default values.
-            dask_kwargs: [dask.dataframe.DataFrame.compute](https://docs.dask.org/en/stable/generated/dask.dataframe.DataFrame.compute.html)
-                arguments. Used only if the `LazyFrame` is backed by a `dask.dataframe.DataFrame`.
-                If not provided, it uses the dask default values.
-            duckdb_kwargs: Allows to specify in which eager backend to materialize a
-                DuckDBPyRelation backed LazyFrame. It is possible to choose among
-                `pyarrow`, `pandas` or `polars` by declaring
-                `duckdb_kwargs={"eager_backend": "<eager_backend>"}`.
+            backend: specifies which eager backend collect to. This will be the underlying
+                backend for the resulting Narwhals DataFrame. If None, then the following
+                default conversions will be applied:
+
+                - `polars.LazyFrame` -> `polars.DataFrame`
+                - `dask.DataFrame` -> `pandas.DataFrame`
+                - `duckdb.PyRelation` -> `pyarrow.Table`
+                - `pyspark.DataFrame` -> `pandas.DataFrame`
+
+                `backend` can be specified in various ways:
+
+                - As `Implementation.<BACKEND>` with `BACKEND` being `PANDAS`, `PYARROW`
+                    or `POLARS`.
+                - As a string: `"pandas"`, `"pyarrow"` or `"polars"`
+                - Directly as a module `pandas`, `pyarrow` or `polars`.
+            kwargs: backend specific kwargs to pass along. To know more please check the
+                backend specific documentation:
+
+                - [polars.LazyFrame.collect](https://docs.pola.rs/api/python/dev/reference/lazyframe/api/polars.LazyFrame.collect.html)
+                - [dask.dataframe.DataFrame.compute](https://docs.dask.org/en/stable/generated/dask.dataframe.DataFrame.compute.html)
 
         Returns:
             DataFrame
         """
-        return super().collect(
-            polars_kwargs=polars_kwargs,
-            dask_kwargs=dask_kwargs,
-            duckdb_kwargs=duckdb_kwargs,
-        )  # type: ignore[return-value]
+        return super().collect(backend=backend, **kwargs)  # type: ignore[return-value]
 
     def _l1_norm(self: Self) -> Self:
         """Private, just used to test the stable API.
