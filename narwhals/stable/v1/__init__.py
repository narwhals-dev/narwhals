from __future__ import annotations

from functools import wraps
from typing import TYPE_CHECKING
from typing import Any
from typing import Callable
from typing import Iterable
from typing import Literal
from typing import Sequence
from typing import TypeVar
from typing import overload
from warnings import warn

import narwhals as nw
from narwhals import dependencies
from narwhals import exceptions
from narwhals import selectors
from narwhals.dataframe import DataFrame as NwDataFrame
from narwhals.dataframe import LazyFrame as NwLazyFrame
from narwhals.expr import Expr as NwExpr
from narwhals.expr import Then as NwThen
from narwhals.expr import When as NwWhen
from narwhals.expr import when as nw_when
from narwhals.functions import _from_dict_impl
from narwhals.functions import _new_series_impl
from narwhals.functions import from_arrow as nw_from_arrow
from narwhals.functions import get_level
from narwhals.functions import show_versions
from narwhals.schema import Schema as NwSchema
from narwhals.series import Series as NwSeries
from narwhals.stable.v1.dtypes import Array
from narwhals.stable.v1.dtypes import Boolean
from narwhals.stable.v1.dtypes import Categorical
from narwhals.stable.v1.dtypes import Date
from narwhals.stable.v1.dtypes import Datetime
from narwhals.stable.v1.dtypes import Duration
from narwhals.stable.v1.dtypes import Enum
from narwhals.stable.v1.dtypes import Field
from narwhals.stable.v1.dtypes import Float32
from narwhals.stable.v1.dtypes import Float64
from narwhals.stable.v1.dtypes import Int8
from narwhals.stable.v1.dtypes import Int16
from narwhals.stable.v1.dtypes import Int32
from narwhals.stable.v1.dtypes import Int64
from narwhals.stable.v1.dtypes import List
from narwhals.stable.v1.dtypes import Object
from narwhals.stable.v1.dtypes import String
from narwhals.stable.v1.dtypes import Struct
from narwhals.stable.v1.dtypes import UInt8
from narwhals.stable.v1.dtypes import UInt16
from narwhals.stable.v1.dtypes import UInt32
from narwhals.stable.v1.dtypes import UInt64
from narwhals.stable.v1.dtypes import Unknown
from narwhals.translate import _from_native_impl
from narwhals.translate import get_native_namespace
from narwhals.translate import to_py_scalar
from narwhals.typing import IntoDataFrameT
from narwhals.typing import IntoFrameT
from narwhals.typing import IntoSeriesT
from narwhals.utils import generate_temporary_column_name
from narwhals.utils import is_ordered_categorical
from narwhals.utils import maybe_align_index
from narwhals.utils import maybe_convert_dtypes
from narwhals.utils import maybe_get_index
from narwhals.utils import maybe_reset_index
from narwhals.utils import maybe_set_index
from narwhals.utils import validate_strict_and_pass_though

if TYPE_CHECKING:
    from types import ModuleType

    from typing_extensions import Self

    from narwhals.dtypes import DType
    from narwhals.functions import ArrowStreamExportable
    from narwhals.typing import IntoExpr

T = TypeVar("T")


class DataFrame(NwDataFrame[IntoDataFrameT]):
    """Narwhals DataFrame, backed by a native dataframe.

    The native dataframe might be pandas.DataFrame, polars.DataFrame, ...

    This class is not meant to be instantiated directly - instead, use
    `narwhals.from_native`.
    """

    # We need to override any method which don't return Self so that type
    # annotations are correct.

    @property
    def _series(self) -> type[Series[Any]]:
        return Series

    @property
    def _lazyframe(self) -> type[LazyFrame[Any]]:
        return LazyFrame

    @overload
    def __getitem__(self, item: tuple[Sequence[int], slice]) -> Self: ...
    @overload
    def __getitem__(self, item: tuple[Sequence[int], Sequence[int]]) -> Self: ...
    @overload
    def __getitem__(self, item: tuple[slice, Sequence[int]]) -> Self: ...
    @overload
    def __getitem__(self, item: tuple[Sequence[int], str]) -> Series[Any]: ...  # type: ignore[overload-overlap]
    @overload
    def __getitem__(self, item: tuple[slice, str]) -> Series[Any]: ...  # type: ignore[overload-overlap]
    @overload
    def __getitem__(self, item: tuple[Sequence[int], Sequence[str]]) -> Self: ...
    @overload
    def __getitem__(self, item: tuple[slice, Sequence[str]]) -> Self: ...
    @overload
    def __getitem__(self, item: tuple[Sequence[int], int]) -> Series[Any]: ...  # type: ignore[overload-overlap]
    @overload
    def __getitem__(self, item: tuple[slice, int]) -> Series[Any]: ...  # type: ignore[overload-overlap]

    @overload
    def __getitem__(self, item: Sequence[int]) -> Self: ...

    @overload
    def __getitem__(self, item: str) -> Series[Any]: ...  # type: ignore[overload-overlap]

    @overload
    def __getitem__(self, item: Sequence[str]) -> Self: ...

    @overload
    def __getitem__(self, item: slice) -> Self: ...

    @overload
    def __getitem__(self, item: tuple[slice, slice]) -> Self: ...

    def __getitem__(self, item: Any) -> Any:
        return super().__getitem__(item)

    def lazy(self) -> LazyFrame[Any]:
        """Lazify the DataFrame (if possible).

        If a library does not support lazy execution, then this is a no-op.

        Returns:
            A new LazyFrame.

        Examples:
            Construct pandas, Polars and PyArrow DataFrames:

            >>> import pandas as pd
            >>> import polars as pl
            >>> import pyarrow as pa
            >>> import narwhals as nw
            >>> df = {"foo": [1, 2, 3], "bar": [6.0, 7.0, 8.0], "ham": ["a", "b", "c"]}
            >>> df_pd = pd.DataFrame(df)
            >>> df_pl = pl.DataFrame(df)
            >>> df_pa = pa.table(df)

            We define a library agnostic function:

            >>> @nw.narwhalify
            ... def func(df):
            ...     return df.lazy()

            Note that then, pandas and pyarrow dataframe stay eager, but Polars DataFrame becomes a Polars LazyFrame:

            >>> func(df_pd)
               foo  bar ham
            0    1  6.0   a
            1    2  7.0   b
            2    3  8.0   c
            >>> func(df_pl)
            <LazyFrame ...>
            >>> func(df_pa)
            pyarrow.Table
            foo: int64
            bar: double
            ham: string
            ----
            foo: [[1,2,3]]
            bar: [[6,7,8]]
            ham: [["a","b","c"]]
        """
        return super().lazy()  # type: ignore[return-value]

    # Not sure what mypy is complaining about, probably some fancy
    # thing that I need to understand category theory for
    @overload  # type: ignore[override]
    def to_dict(self, *, as_series: Literal[True] = ...) -> dict[str, Series[Any]]: ...
    @overload
    def to_dict(self, *, as_series: Literal[False]) -> dict[str, list[Any]]: ...
    @overload
    def to_dict(
        self, *, as_series: bool
    ) -> dict[str, Series[Any]] | dict[str, list[Any]]: ...
    def to_dict(
        self, *, as_series: bool = True
<<<<<<< HEAD
    ) -> dict[str, Series[Any]] | dict[str, list[Any]]:
        """
        Convert DataFrame to a dictionary mapping column name to values.
=======
    ) -> dict[str, Series] | dict[str, list[Any]]:
        """Convert DataFrame to a dictionary mapping column name to values.
>>>>>>> 07de3f96

        Arguments:
            as_series: If set to true ``True``, then the values are Narwhals Series,
                        otherwise the values are Any.

        Returns:
            A mapping from column name to values / Series.

        Examples:
            >>> import pandas as pd
            >>> import polars as pl
            >>> import pyarrow as pa
            >>> import narwhals as nw
            >>> df = {
            ...     "A": [1, 2, 3, 4, 5],
            ...     "fruits": ["banana", "banana", "apple", "apple", "banana"],
            ...     "B": [5, 4, 3, 2, 1],
            ...     "animals": ["beetle", "fly", "beetle", "beetle", "beetle"],
            ...     "optional": [28, 300, None, 2, -30],
            ... }
            >>> df_pd = pd.DataFrame(df)
            >>> df_pl = pl.DataFrame(df)
            >>> df_pa = pa.table(df)

            We define a library agnostic function:

            >>> @nw.narwhalify
            ... def func(df):
            ...     return df.to_dict(as_series=False)

            We can then pass either pandas, Polars or PyArrow to `func`:

            >>> func(df_pd)
            {'A': [1, 2, 3, 4, 5], 'fruits': ['banana', 'banana', 'apple', 'apple', 'banana'], 'B': [5, 4, 3, 2, 1], 'animals': ['beetle', 'fly', 'beetle', 'beetle', 'beetle'], 'optional': [28.0, 300.0, nan, 2.0, -30.0]}
            >>> func(df_pl)
            {'A': [1, 2, 3, 4, 5], 'fruits': ['banana', 'banana', 'apple', 'apple', 'banana'], 'B': [5, 4, 3, 2, 1], 'animals': ['beetle', 'fly', 'beetle', 'beetle', 'beetle'], 'optional': [28, 300, None, 2, -30]}
            >>> func(df_pa)
            {'A': [1, 2, 3, 4, 5], 'fruits': ['banana', 'banana', 'apple', 'apple', 'banana'], 'B': [5, 4, 3, 2, 1], 'animals': ['beetle', 'fly', 'beetle', 'beetle', 'beetle'], 'optional': [28, 300, None, 2, -30]}
        """
        return super().to_dict(as_series=as_series)  # type: ignore[return-value]

<<<<<<< HEAD
    def is_duplicated(self: Self) -> Series[Any]:
        r"""
        Get a mask of all duplicated rows in this DataFrame.
=======
    def is_duplicated(self: Self) -> Series:
        r"""Get a mask of all duplicated rows in this DataFrame.

        Returns:
            A new Series.
>>>>>>> 07de3f96

        Examples:
            >>> import narwhals as nw
            >>> import pandas as pd
            >>> import polars as pl
            >>> df_pd = pd.DataFrame(
            ...     {
            ...         "a": [1, 2, 3, 1],
            ...         "b": ["x", "y", "z", "x"],
            ...     }
            ... )
            >>> df_pl = pl.DataFrame(
            ...     {
            ...         "a": [1, 2, 3, 1],
            ...         "b": ["x", "y", "z", "x"],
            ...     }
            ... )

            Let's define a dataframe-agnostic function:

            >>> @nw.narwhalify
            ... def func(df):
            ...     return df.is_duplicated()

            We can then pass either pandas or Polars to `func`:

            >>> func(df_pd)  # doctest: +NORMALIZE_WHITESPACE
            0     True
            1    False
            2    False
            3     True
            dtype: bool

            >>> func(df_pl)  # doctest: +NORMALIZE_WHITESPACE
            shape: (4,)
            Series: '' [bool]
            [
                true
                false
                false
                true
            ]
        """
        return super().is_duplicated()  # type: ignore[return-value]

<<<<<<< HEAD
    def is_unique(self: Self) -> Series[Any]:
        r"""
        Get a mask of all unique rows in this DataFrame.
=======
    def is_unique(self: Self) -> Series:
        r"""Get a mask of all unique rows in this DataFrame.

        Returns:
            A new Series.
>>>>>>> 07de3f96

        Examples:
            >>> import narwhals as nw
            >>> import pandas as pd
            >>> import polars as pl
            >>> df_pd = pd.DataFrame(
            ...     {
            ...         "a": [1, 2, 3, 1],
            ...         "b": ["x", "y", "z", "x"],
            ...     }
            ... )
            >>> df_pl = pl.DataFrame(
            ...     {
            ...         "a": [1, 2, 3, 1],
            ...         "b": ["x", "y", "z", "x"],
            ...     }
            ... )

            Let's define a dataframe-agnostic function:

            >>> @nw.narwhalify
            ... def func(df):
            ...     return df.is_unique()

            We can then pass either pandas or Polars to `func`:

            >>> func(df_pd)  # doctest: +NORMALIZE_WHITESPACE
            0    False
            1     True
            2     True
            3    False
            dtype: bool

            >>> func(df_pl)  # doctest: +NORMALIZE_WHITESPACE
            shape: (4,)
            Series: '' [bool]
            [
                false
                 true
                 true
                false
            ]
        """
        return super().is_unique()  # type: ignore[return-value]

    def _l1_norm(self: Self) -> Self:
        """Private, just used to test the stable API.

        Returns:
            A new DataFrame.
        """
        return self.select(all()._l1_norm())


class LazyFrame(NwLazyFrame[IntoFrameT]):
    """Narwhals DataFrame, backed by a native dataframe.

    The native dataframe might be pandas.DataFrame, polars.LazyFrame, ...

    This class is not meant to be instantiated directly - instead, use
    `narwhals.from_native`.
    """

    @property
    def _dataframe(self) -> type[DataFrame[Any]]:
        return DataFrame

    def collect(self) -> DataFrame[Any]:
        r"""Materialize this LazyFrame into a DataFrame.

        Returns:
            DataFrame

        Examples:
            >>> import narwhals as nw
            >>> import polars as pl
            >>> lf_pl = pl.LazyFrame(
            ...     {
            ...         "a": ["a", "b", "a", "b", "b", "c"],
            ...         "b": [1, 2, 3, 4, 5, 6],
            ...         "c": [6, 5, 4, 3, 2, 1],
            ...     }
            ... )
            >>> lf = nw.from_native(lf_pl)
            >>> lf
            ┌───────────────────────────────────────┐
            | Narwhals LazyFrame                    |
            | Use `.to_native` to see native output |
            └───────────────────────────────────────┘
            >>> df = lf.group_by("a").agg(nw.all().sum()).collect()
            >>> df.to_native().sort("a")
            shape: (3, 3)
            ┌─────┬─────┬─────┐
            │ a   ┆ b   ┆ c   │
            │ --- ┆ --- ┆ --- │
            │ str ┆ i64 ┆ i64 │
            ╞═════╪═════╪═════╡
            │ a   ┆ 4   ┆ 10  │
            │ b   ┆ 11  ┆ 10  │
            │ c   ┆ 6   ┆ 1   │
            └─────┴─────┴─────┘
        """
        return super().collect()  # type: ignore[return-value]

    def _l1_norm(self: Self) -> Self:
        """Private, just used to test the stable API.

        Returns:
            A new lazyframe.
        """
        return self.select(all()._l1_norm())


<<<<<<< HEAD
class Series(NwSeries[IntoSeriesT]):
    """
    Narwhals Series, backed by a native series.
=======
class Series(NwSeries):
    """Narwhals Series, backed by a native series.
>>>>>>> 07de3f96

    The native series might be pandas.Series, polars.Series, ...

    This class is not meant to be instantiated directly - instead, use
    `narwhals.from_native`, making sure to pass `allow_series=True` or
    `series_only=True`.
    """

    # We need to override any method which don't return Self so that type
    # annotations are correct.

    @property
    def _dataframe(self) -> type[DataFrame[Any]]:
        return DataFrame

    def to_frame(self) -> DataFrame[Any]:
        """Convert to dataframe.

        Returns:
            A new DataFrame.

        Examples:
            >>> import pandas as pd
            >>> import polars as pl
            >>> import narwhals as nw
            >>> from narwhals.typing import IntoSeries, IntoDataFrame
            >>> s = [1, 2, 3]
            >>> s_pd = pd.Series(s, name="a")
            >>> s_pl = pl.Series("a", s)

            We define a library agnostic function:

            >>> def my_library_agnostic_function(s_native: IntoSeries) -> IntoDataFrame:
            ...     s = nw.from_native(s_native, series_only=True)
            ...     return s.to_frame().to_native()

            We can then pass either pandas or Polars to `func`:

            >>> my_library_agnostic_function(s_pd)
               a
            0  1
            1  2
            2  3
            >>> my_library_agnostic_function(s_pl)
            shape: (3, 1)
            ┌─────┐
            │ a   │
            │ --- │
            │ i64 │
            ╞═════╡
            │ 1   │
            │ 2   │
            │ 3   │
            └─────┘
        """
        return super().to_frame()  # type: ignore[return-value]

    def value_counts(
        self: Self,
        *,
        sort: bool = False,
        parallel: bool = False,
        name: str | None = None,
        normalize: bool = False,
    ) -> DataFrame[Any]:
        r"""Count the occurrences of unique values.

        Arguments:
            sort: Sort the output by count in descending order. If set to False (default),
                the order of the output is random.
            parallel: Execute the computation in parallel. Used for Polars only.
            name: Give the resulting count column a specific name; if `normalize` is True
                defaults to "proportion", otherwise defaults to "count".
            normalize: If true gives relative frequencies of the unique values

        Returns:
            A new DataFrame.

        Examples:
            >>> import narwhals as nw
            >>> from narwhals.typing import IntoSeries, IntoDataFrame
            >>> import pandas as pd
            >>> import polars as pl
            >>> s_pd = pd.Series([1, 1, 2, 3, 2], name="s")
            >>> s_pl = pl.Series(values=[1, 1, 2, 3, 2], name="s")

            Let's define a dataframe-agnostic function:

            >>> def my_library_agnostic_function(s_native: IntoSeries) -> IntoDataFrame:
            ...     s = nw.from_native(s_native, series_only=True)
            ...     return s.value_counts(sort=True).to_native()

            We can then pass either pandas or Polars to `func`:

            >>> my_library_agnostic_function(s_pd)  # doctest: +NORMALIZE_WHITESPACE
               s  count
            0  1      2
            1  2      2
            2  3      1

            >>> my_library_agnostic_function(s_pl)  # doctest: +NORMALIZE_WHITESPACE
            shape: (3, 2)
            ┌─────┬───────┐
            │ s   ┆ count │
            │ --- ┆ ---   │
            │ i64 ┆ u32   │
            ╞═════╪═══════╡
            │ 1   ┆ 2     │
            │ 2   ┆ 2     │
            │ 3   ┆ 1     │
            └─────┴───────┘
        """
        return super().value_counts(  # type: ignore[return-value]
            sort=sort, parallel=parallel, name=name, normalize=normalize
        )

    def ewm_mean(
        self: Self,
        *,
        com: float | None = None,
        span: float | None = None,
        half_life: float | None = None,
        alpha: float | None = None,
        adjust: bool = True,
        min_periods: int = 1,
        ignore_nulls: bool = False,
    ) -> Self:
        r"""Compute exponentially-weighted moving average.

        !!! warning
            This functionality is considered **unstable**. It may be changed at any point
            without it being considered a breaking change.

        Arguments:
            com: Specify decay in terms of center of mass, $\gamma$, with <br> $\alpha = \frac{1}{1+\gamma}\forall\gamma\geq0$
            span: Specify decay in terms of span, $\theta$, with <br> $\alpha = \frac{2}{\theta + 1} \forall \theta \geq 1$
            half_life: Specify decay in terms of half-life, $\tau$, with <br> $\alpha = 1 - \exp \left\{ \frac{ -\ln(2) }{ \tau } \right\} \forall \tau > 0$
            alpha: Specify smoothing factor alpha directly, $0 < \alpha \leq 1$.
            adjust: Divide by decaying adjustment factor in beginning periods to account for imbalance in relative weightings

                - When `adjust=True` (the default) the EW function is calculated
                  using weights $w_i = (1 - \alpha)^i$
                - When `adjust=False` the EW function is calculated recursively by
                  $$
                  y_0=x_0
                  $$
                  $$
                  y_t = (1 - \alpha)y_{t - 1} + \alpha x_t
                  $$
            min_periods: Minimum number of observations in window required to have a value (otherwise result is null).
            ignore_nulls: Ignore missing values when calculating weights.

                - When `ignore_nulls=False` (default), weights are based on absolute
                  positions.
                  For example, the weights of $x_0$ and $x_2$ used in
                  calculating the final weighted average of $[x_0, None, x_2]$ are
                  $(1-\alpha)^2$ and $1$ if `adjust=True`, and
                  $(1-\alpha)^2$ and $\alpha$ if `adjust=False`.
                - When `ignore_nulls=True`, weights are based
                  on relative positions. For example, the weights of
                  $x_0$ and $x_2$ used in calculating the final weighted
                  average of $[x_0, None, x_2]$ are
                  $1-\alpha$ and $1$ if `adjust=True`,
                  and $1-\alpha$ and $\alpha$ if `adjust=False`.

        Returns:
            Series

        Examples:
            >>> import pandas as pd
            >>> import polars as pl
            >>> import narwhals as nw
            >>> from narwhals.typing import IntoSeriesT
            >>> data = [1, 2, 3]
            >>> s_pd = pd.Series(name="a", data=data)
            >>> s_pl = pl.Series(name="a", values=data)

            We define a library agnostic function:

            >>> def my_library_agnostic_function(s_native: IntoSeriesT) -> IntoSeriesT:
            ...     s = nw.from_native(s_native, series_only=True)
            ...     return s.ewm_mean(com=1, ignore_nulls=False).to_native()

            We can then pass either pandas or Polars to `func`:

            >>> my_library_agnostic_function(s_pd)
            0    1.000000
            1    1.666667
            2    2.428571
            Name: a, dtype: float64

            >>> my_library_agnostic_function(s_pl)  # doctest: +NORMALIZE_WHITESPACE
            shape: (3,)
            Series: 'a' [f64]
            [
               1.0
               1.666667
               2.428571
            ]
        """
        from narwhals.exceptions import NarwhalsUnstableWarning
        from narwhals.utils import find_stacklevel

        msg = (
            "`Series.ewm_mean` is being called from the stable API although considered "
            "an unstable feature."
        )
        warn(message=msg, category=NarwhalsUnstableWarning, stacklevel=find_stacklevel())
        return super().ewm_mean(
            com=com,
            span=span,
            half_life=half_life,
            alpha=alpha,
            adjust=adjust,
            min_periods=min_periods,
            ignore_nulls=ignore_nulls,
        )

    def rolling_sum(
        self: Self,
        window_size: int,
        *,
        min_periods: int | None = None,
        center: bool = False,
    ) -> Self:
        """Apply a rolling sum (moving sum) over the values.

        !!! warning
            This functionality is considered **unstable**. It may be changed at any point
            without it being considered a breaking change.

        A window of length `window_size` will traverse the values. The resulting values
        will be aggregated to their sum.

        The window at a given row will include the row itself and the `window_size - 1`
        elements before it.

        Arguments:
            window_size: The length of the window in number of elements. It must be a
                strictly positive integer.
            min_periods: The number of values in the window that should be non-null before
                computing a result. If set to `None` (default), it will be set equal to
                `window_size`. If provided, it must be a strictly positive integer, and
                less than or equal to `window_size`
            center: Set the labels at the center of the window.

        Returns:
            A new expression.

        Examples:
            >>> import narwhals as nw
            >>> from narwhals.typing import IntoSeriesT
            >>> import pandas as pd
            >>> import polars as pl
            >>> import pyarrow as pa
            >>> data = [1.0, 2.0, 3.0, 4.0]
            >>> s_pd = pd.Series(data)
            >>> s_pl = pl.Series(data)
            >>> s_pa = pa.chunked_array([data])

            We define a library agnostic function:

            >>> def my_library_agnostic_function(s_native: IntoSeriesT) -> IntoSeriesT:
            ...     s = nw.from_native(s_native, series_only=True)
            ...     return s.rolling_sum(window_size=2).to_native()

            We can then pass any supported library such as Pandas, Polars, or PyArrow to `func`:

            >>> my_library_agnostic_function(s_pd)
            0    NaN
            1    3.0
            2    5.0
            3    7.0
            dtype: float64

            >>> my_library_agnostic_function(s_pl)  # doctest:+NORMALIZE_WHITESPACE
            shape: (4,)
            Series: '' [f64]
            [
               null
               3.0
               5.0
               7.0
            ]

            >>> my_library_agnostic_function(s_pa)  # doctest:+ELLIPSIS
            <pyarrow.lib.ChunkedArray object at ...>
            [
              [
                null,
                3,
                5,
                7
              ]
            ]
        """
        from narwhals.exceptions import NarwhalsUnstableWarning
        from narwhals.utils import find_stacklevel

        msg = (
            "`Series.rolling_sum` is being called from the stable API although considered "
            "an unstable feature."
        )
        warn(message=msg, category=NarwhalsUnstableWarning, stacklevel=find_stacklevel())
        return super().rolling_sum(
            window_size=window_size,
            min_periods=min_periods,
            center=center,
        )


class Expr(NwExpr):
    def _l1_norm(self) -> Self:
        return super()._taxicab_norm()

    def ewm_mean(
        self: Self,
        *,
        com: float | None = None,
        span: float | None = None,
        half_life: float | None = None,
        alpha: float | None = None,
        adjust: bool = True,
        min_periods: int = 1,
        ignore_nulls: bool = False,
    ) -> Self:
        r"""Compute exponentially-weighted moving average.

        !!! warning
            This functionality is considered **unstable**. It may be changed at any point
            without it being considered a breaking change.

        Arguments:
            com: Specify decay in terms of center of mass, $\gamma$, with <br> $\alpha = \frac{1}{1+\gamma}\forall\gamma\geq0$
            span: Specify decay in terms of span, $\theta$, with <br> $\alpha = \frac{2}{\theta + 1} \forall \theta \geq 1$
            half_life: Specify decay in terms of half-life, $\tau$, with <br> $\alpha = 1 - \exp \left\{ \frac{ -\ln(2) }{ \tau } \right\} \forall \tau > 0$
            alpha: Specify smoothing factor alpha directly, $0 < \alpha \leq 1$.
            adjust: Divide by decaying adjustment factor in beginning periods to account for imbalance in relative weightings

                - When `adjust=True` (the default) the EW function is calculated
                  using weights $w_i = (1 - \alpha)^i$
                - When `adjust=False` the EW function is calculated recursively by
                  $$
                  y_0=x_0
                  $$
                  $$
                  y_t = (1 - \alpha)y_{t - 1} + \alpha x_t
                  $$
            min_periods: Minimum number of observations in window required to have a value, (otherwise result is null).
            ignore_nulls: Ignore missing values when calculating weights.

                - When `ignore_nulls=False` (default), weights are based on absolute
                  positions.
                  For example, the weights of $x_0$ and $x_2$ used in
                  calculating the final weighted average of $[x_0, None, x_2]$ are
                  $(1-\alpha)^2$ and $1$ if `adjust=True`, and
                  $(1-\alpha)^2$ and $\alpha$ if `adjust=False`.
                - When `ignore_nulls=True`, weights are based
                  on relative positions. For example, the weights of
                  $x_0$ and $x_2$ used in calculating the final weighted
                  average of $[x_0, None, x_2]$ are
                  $1-\alpha$ and $1$ if `adjust=True`,
                  and $1-\alpha$ and $\alpha$ if `adjust=False`.

        Returns:
            Expr

        Examples:
            >>> import pandas as pd
            >>> import polars as pl
            >>> import narwhals as nw
            >>> from narwhals.typing import IntoFrameT
            >>> data = {"a": [1, 2, 3]}
            >>> df_pd = pd.DataFrame(data)
            >>> df_pl = pl.DataFrame(data)

            We define a library agnostic function:

            >>> def my_library_agnostic_function(df_native: IntoFrameT) -> IntoFrameT:
            ...     df = nw.from_native(df_native)
            ...     return df.select(
            ...         nw.col("a").ewm_mean(com=1, ignore_nulls=False)
            ...     ).to_native()

            We can then pass either pandas or Polars to `func`:

            >>> my_library_agnostic_function(df_pd)
                      a
            0  1.000000
            1  1.666667
            2  2.428571

            >>> my_library_agnostic_function(df_pl)  # doctest: +NORMALIZE_WHITESPACE
            shape: (3, 1)
            ┌──────────┐
            │ a        │
            │ ---      │
            │ f64      │
            ╞══════════╡
            │ 1.0      │
            │ 1.666667 │
            │ 2.428571 │
            └──────────┘
        """
        from narwhals.exceptions import NarwhalsUnstableWarning
        from narwhals.utils import find_stacklevel

        msg = (
            "`Expr.ewm_mean` is being called from the stable API although considered "
            "an unstable feature."
        )
        warn(message=msg, category=NarwhalsUnstableWarning, stacklevel=find_stacklevel())
        return super().ewm_mean(
            com=com,
            span=span,
            half_life=half_life,
            alpha=alpha,
            adjust=adjust,
            min_periods=min_periods,
            ignore_nulls=ignore_nulls,
        )

    def rolling_sum(
        self: Self,
        window_size: int,
        *,
        min_periods: int | None = None,
        center: bool = False,
    ) -> Self:
        """Apply a rolling sum (moving sum) over the values.

        !!! warning
            This functionality is considered **unstable**. It may be changed at any point
            without it being considered a breaking change.

        A window of length `window_size` will traverse the values. The resulting values
        will be aggregated to their sum.

        The window at a given row will include the row itself and the `window_size - 1`
        elements before it.

        Arguments:
            window_size: The length of the window in number of elements. It must be a
                strictly positive integer.
            min_periods: The number of values in the window that should be non-null before
                computing a result. If set to `None` (default), it will be set equal to
                `window_size`. If provided, it must be a strictly positive integer, and
                less than or equal to `window_size`
            center: Set the labels at the center of the window.

        Returns:
            A new expression.

        Examples:
            >>> import narwhals as nw
            >>> import pandas as pd
            >>> import polars as pl
            >>> import pyarrow as pa
            >>> data = {"a": [1.0, 2.0, None, 4.0]}
            >>> df_pd = pd.DataFrame(data)
            >>> df_pl = pl.DataFrame(data)
            >>> df_pa = pa.table(data)

            We define a library agnostic function:

            >>> @nw.narwhalify
            ... def func(df):
            ...     return df.with_columns(
            ...         b=nw.col("a").rolling_sum(window_size=3, min_periods=1)
            ...     )

            We can then pass any supported library such as Pandas, Polars, or PyArrow to `func`:

            >>> func(df_pd)
                 a    b
            0  1.0  1.0
            1  2.0  3.0
            2  NaN  3.0
            3  4.0  6.0

            >>> func(df_pl)
            shape: (4, 2)
            ┌──────┬─────┐
            │ a    ┆ b   │
            │ ---  ┆ --- │
            │ f64  ┆ f64 │
            ╞══════╪═════╡
            │ 1.0  ┆ 1.0 │
            │ 2.0  ┆ 3.0 │
            │ null ┆ 3.0 │
            │ 4.0  ┆ 6.0 │
            └──────┴─────┘

            >>> func(df_pa)  #  doctest:+ELLIPSIS
            pyarrow.Table
            a: double
            b: double
            ----
            a: [[1,2,null,4]]
            b: [[1,3,3,6]]
        """
        from narwhals.exceptions import NarwhalsUnstableWarning
        from narwhals.utils import find_stacklevel

        msg = (
            "`Expr.rolling_sum` is being called from the stable API although considered "
            "an unstable feature."
        )
        warn(message=msg, category=NarwhalsUnstableWarning, stacklevel=find_stacklevel())
        return super().rolling_sum(
            window_size=window_size,
            min_periods=min_periods,
            center=center,
        )


class Schema(NwSchema):
    """Ordered mapping of column names to their data type.

    Arguments:
        schema: Mapping[str, DType] | Iterable[tuple[str, DType]] | None
            The schema definition given by column names and their associated.
            *instantiated* Narwhals data type. Accepts a mapping or an iterable of tuples.

    Examples:
        Define a schema by passing *instantiated* data types.

        >>> import narwhals as nw
        >>> schema = nw.Schema({"foo": nw.Int8(), "bar": nw.String()})
        >>> schema
        Schema({'foo': Int8, 'bar': String})

        Access the data type associated with a specific column name.

        >>> schema["foo"]
        Int8

        Access various schema properties using the `names`, `dtypes`, and `len` methods.

        >>> schema.names()
        ['foo', 'bar']
        >>> schema.dtypes()
        [Int8, String]
        >>> schema.len()
        2
    """


@overload
def _stableify(obj: NwDataFrame[IntoFrameT]) -> DataFrame[IntoFrameT]: ...
@overload
def _stableify(obj: NwLazyFrame[IntoFrameT]) -> LazyFrame[IntoFrameT]: ...
@overload
def _stableify(obj: NwSeries[IntoSeriesT]) -> Series[IntoSeriesT]: ...
@overload
def _stableify(obj: NwExpr) -> Expr: ...
@overload
def _stableify(obj: Any) -> Any: ...


def _stableify(
    obj: NwDataFrame[IntoFrameT]
    | NwLazyFrame[IntoFrameT]
    | NwSeries[IntoSeriesT]
    | NwExpr
    | Any,
) -> DataFrame[IntoFrameT] | LazyFrame[IntoFrameT] | Series[IntoSeriesT] | Expr | Any:
    if isinstance(obj, NwDataFrame):
        return DataFrame(
            obj._compliant_frame,
            level=obj._level,
        )
    if isinstance(obj, NwLazyFrame):
        return LazyFrame(
            obj._compliant_frame,
            level=obj._level,
        )
    if isinstance(obj, NwSeries):
        return Series(
            obj._compliant_series,
            level=obj._level,
        )
    if isinstance(obj, NwExpr):
        return Expr(obj._call)
    return obj


@overload
def from_native(
    native_object: IntoDataFrameT | IntoSeriesT,
    *,
    strict: Literal[False],
    eager_only: None = ...,
    eager_or_interchange_only: Literal[True],
    series_only: None = ...,
    allow_series: Literal[True],
) -> DataFrame[IntoFrameT] | Series[IntoSeriesT]: ...


@overload
def from_native(
    native_object: IntoDataFrameT | IntoSeriesT,
    *,
    strict: Literal[False],
    eager_only: Literal[True],
    eager_or_interchange_only: None = ...,
    series_only: None = ...,
    allow_series: Literal[True],
) -> DataFrame[IntoDataFrameT] | Series[IntoSeriesT]: ...


@overload
def from_native(
    native_object: IntoDataFrameT,
    *,
    strict: Literal[False],
    eager_only: None = ...,
    eager_or_interchange_only: Literal[True],
    series_only: None = ...,
    allow_series: None = ...,
) -> DataFrame[IntoDataFrameT]: ...


@overload
def from_native(
    native_object: T,
    *,
    strict: Literal[False],
    eager_only: None = ...,
    eager_or_interchange_only: Literal[True],
    series_only: None = ...,
    allow_series: None = ...,
) -> T: ...


@overload
def from_native(
    native_object: IntoDataFrameT,
    *,
    strict: Literal[False],
    eager_only: Literal[True],
    eager_or_interchange_only: None = ...,
    series_only: None = ...,
    allow_series: None = ...,
) -> DataFrame[IntoDataFrameT]: ...


@overload
def from_native(
    native_object: T,
    *,
    strict: Literal[False],
    eager_only: Literal[True],
    eager_or_interchange_only: None = ...,
    series_only: None = ...,
    allow_series: None = ...,
) -> T: ...


@overload
def from_native(
    native_object: IntoFrameT | IntoSeriesT,
    *,
    strict: Literal[False],
    eager_only: None = ...,
    eager_or_interchange_only: None = ...,
    series_only: None = ...,
    allow_series: Literal[True],
) -> DataFrame[IntoFrameT] | LazyFrame[IntoFrameT] | Series[IntoSeriesT]: ...


@overload
def from_native(
    native_object: IntoSeriesT,
    *,
    strict: Literal[False],
    eager_only: None = ...,
    eager_or_interchange_only: None = ...,
    series_only: Literal[True],
    allow_series: None = ...,
) -> Series[IntoSeriesT]: ...


@overload
def from_native(
    native_object: IntoFrameT,
    *,
    strict: Literal[False],
    eager_only: None = ...,
    eager_or_interchange_only: None = ...,
    series_only: None = ...,
    allow_series: None = ...,
) -> DataFrame[IntoFrameT] | LazyFrame[IntoFrameT]: ...


@overload
def from_native(
    native_object: T,
    *,
    strict: Literal[False],
    eager_only: None = ...,
    eager_or_interchange_only: None = ...,
    series_only: None = ...,
    allow_series: None = ...,
) -> T: ...


@overload
def from_native(
    native_object: IntoDataFrameT,
    *,
    strict: Literal[True] = ...,
    eager_only: None = ...,
    eager_or_interchange_only: Literal[True],
    series_only: None = ...,
    allow_series: None = ...,
) -> DataFrame[IntoDataFrameT]: ...


@overload
def from_native(
    native_object: IntoDataFrameT,
    *,
    strict: Literal[True] = ...,
    eager_only: Literal[True],
    eager_or_interchange_only: None = ...,
    series_only: None = ...,
    allow_series: None = ...,
) -> DataFrame[IntoDataFrameT]: ...


@overload
def from_native(
    native_object: IntoFrameT | IntoSeriesT,
    *,
    strict: Literal[True] = ...,
    eager_only: None = ...,
    eager_or_interchange_only: None = ...,
    series_only: None = ...,
    allow_series: Literal[True],
<<<<<<< HEAD
) -> DataFrame[Any] | LazyFrame[Any] | Series[Any]:
    """
    from_native(df, strict=True, allow_series=True)
    from_native(df, allow_series=True)
    """
=======
) -> DataFrame[Any] | LazyFrame[Any] | Series: ...
>>>>>>> 07de3f96


@overload
def from_native(
    native_object: IntoSeriesT | Any,  # remain `Any` for downstream compatibility
    *,
    strict: Literal[True] = ...,
    eager_only: None = ...,
    eager_or_interchange_only: None = ...,
    series_only: Literal[True],
    allow_series: None = ...,
<<<<<<< HEAD
) -> Series[Any]:
    """
    from_native(df, strict=True, series_only=True)
    from_native(df, series_only=True)
    """
=======
) -> Series: ...
>>>>>>> 07de3f96


@overload
def from_native(
    native_object: IntoFrameT,
    *,
    strict: Literal[True] = ...,
    eager_only: None = ...,
    eager_or_interchange_only: None = ...,
    series_only: None = ...,
    allow_series: None = ...,
) -> DataFrame[IntoFrameT] | LazyFrame[IntoFrameT]: ...


@overload
def from_native(
    native_object: IntoDataFrameT | IntoSeriesT,
    *,
    pass_through: Literal[True],
    eager_only: None = ...,
    eager_or_interchange_only: Literal[True],
    series_only: None = ...,
    allow_series: Literal[True],
) -> DataFrame[IntoDataFrameT]: ...


@overload
def from_native(
    native_object: IntoDataFrameT | IntoSeriesT,
    *,
    pass_through: Literal[True],
    eager_only: Literal[True],
    eager_or_interchange_only: None = ...,
    series_only: None = ...,
    allow_series: Literal[True],
) -> DataFrame[IntoDataFrameT] | Series[IntoSeriesT]: ...


@overload
def from_native(
    native_object: IntoDataFrameT,
    *,
    pass_through: Literal[True],
    eager_only: None = ...,
    eager_or_interchange_only: Literal[True],
    series_only: None = ...,
    allow_series: None = ...,
) -> DataFrame[IntoDataFrameT]: ...


@overload
def from_native(
    native_object: T,
    *,
    pass_through: Literal[True],
    eager_only: None = ...,
    eager_or_interchange_only: Literal[True],
    series_only: None = ...,
    allow_series: None = ...,
) -> T: ...


@overload
def from_native(
    native_object: IntoDataFrameT,
    *,
    pass_through: Literal[True],
    eager_only: Literal[True],
    eager_or_interchange_only: None = ...,
    series_only: None = ...,
    allow_series: None = ...,
) -> DataFrame[IntoDataFrameT]: ...


@overload
def from_native(
    native_object: T,
    *,
    pass_through: Literal[True],
    eager_only: Literal[True],
    eager_or_interchange_only: None = ...,
    series_only: None = ...,
    allow_series: None = ...,
) -> T: ...


@overload
def from_native(
    native_object: IntoFrameT | IntoSeriesT,
    *,
    pass_through: Literal[True],
    eager_only: None = ...,
    eager_or_interchange_only: None = ...,
    series_only: None = ...,
    allow_series: Literal[True],
) -> DataFrame[IntoFrameT] | LazyFrame[IntoFrameT] | Series[IntoSeriesT]: ...


@overload
def from_native(
    native_object: IntoSeriesT,
    *,
    pass_through: Literal[True],
    eager_only: None = ...,
    eager_or_interchange_only: None = ...,
    series_only: Literal[True],
    allow_series: None = ...,
) -> Series[IntoSeriesT]: ...


@overload
def from_native(
    native_object: IntoFrameT,
    *,
    pass_through: Literal[True],
    eager_only: None = ...,
    eager_or_interchange_only: None = ...,
    series_only: None = ...,
    allow_series: None = ...,
) -> DataFrame[IntoFrameT] | LazyFrame[IntoFrameT]: ...


@overload
def from_native(
    native_object: T,
    *,
    pass_through: Literal[True],
    eager_only: None = ...,
    eager_or_interchange_only: None = ...,
    series_only: None = ...,
    allow_series: None = ...,
) -> T: ...


@overload
def from_native(
    native_object: IntoDataFrameT,
    *,
    pass_through: Literal[False] = ...,
    eager_only: None = ...,
    eager_or_interchange_only: Literal[True],
    series_only: None = ...,
    allow_series: None = ...,
) -> DataFrame[IntoDataFrameT]: ...


@overload
def from_native(
    native_object: IntoDataFrameT,
    *,
    pass_through: Literal[False] = ...,
    eager_only: Literal[True],
    eager_or_interchange_only: None = ...,
    series_only: None = ...,
    allow_series: None = ...,
) -> DataFrame[IntoDataFrameT]: ...


@overload
def from_native(
    native_object: IntoFrameT | IntoSeriesT,
    *,
    pass_through: Literal[False] = ...,
    eager_only: None = ...,
    eager_or_interchange_only: None = ...,
    series_only: None = ...,
    allow_series: Literal[True],
<<<<<<< HEAD
) -> DataFrame[Any] | LazyFrame[Any] | Series[IntoSeriesT]:
    """
    from_native(df, pass_through=False, allow_series=True)
    from_native(df, allow_series=True)
    """
=======
) -> DataFrame[Any] | LazyFrame[Any] | Series: ...
>>>>>>> 07de3f96


@overload
def from_native(
    native_object: IntoSeriesT,
    *,
    pass_through: Literal[False] = ...,
    eager_only: None = ...,
    eager_or_interchange_only: None = ...,
    series_only: Literal[True],
    allow_series: None = ...,
<<<<<<< HEAD
) -> Series[IntoSeriesT]:
    """
    from_native(df, pass_through=False, series_only=True)
    from_native(df, series_only=True)
    """
=======
) -> Series: ...
>>>>>>> 07de3f96


@overload
def from_native(
    native_object: IntoFrameT,
    *,
    pass_through: Literal[False] = ...,
    eager_only: None = ...,
    eager_or_interchange_only: None = ...,
    series_only: None = ...,
    allow_series: None = ...,
) -> DataFrame[IntoFrameT] | LazyFrame[IntoFrameT]: ...


# All params passed in as variables
@overload
def from_native(
    native_object: Any,
    *,
    pass_through: bool,
    eager_only: bool | None,
    eager_or_interchange_only: bool | None = None,
    series_only: bool | None,
    allow_series: bool | None,
) -> Any: ...


def from_native(
    native_object: Any,
    *,
    strict: bool | None = None,
    pass_through: bool | None = None,
    eager_only: bool | None = None,
    eager_or_interchange_only: bool | None = None,
    series_only: bool | None = None,
    allow_series: bool | None = None,
) -> Any:
    """Convert dataframe/series to Narwhals DataFrame, LazyFrame, or Series.

    Arguments:
        native_object: Raw object from user.
            Depending on the other arguments, input object can be:

            - pandas.DataFrame
            - polars.DataFrame
            - polars.LazyFrame
            - anything with a `__narwhals_dataframe__` or `__narwhals_lazyframe__` method
            - pandas.Series
            - polars.Series
            - anything with a `__narwhals_series__` method
        strict: Determine what happens if the object isn't supported by Narwhals:

            - `True` (default): raise an error
            - `False`: pass object through as-is

            **Deprecated** (v1.13.0):
                Please use `pass_through` instead. Note that `strict` is still available
                (and won't emit a deprecation warning) if you use `narwhals.stable.v1`,
                see [perfect backwards compatibility policy](https://narwhals-dev.github.io/narwhals/backcompat/).
        pass_through: Determine what happens if the object isn't supported by Narwhals:

            - `False` (default): raise an error
            - `True`: pass object through as-is
        eager_only: Whether to only allow eager objects.
        eager_or_interchange_only: Whether to only allow eager objects or objects which
            implement the Dataframe Interchange Protocol.
        series_only: Whether to only allow series.
        allow_series: Whether to allow series (default is only dataframe / lazyframe).

    Returns:
        narwhals.DataFrame or narwhals.LazyFrame or narwhals.Series
    """
    from narwhals.stable.v1 import dtypes

    # Early returns
    if isinstance(native_object, (DataFrame, LazyFrame)) and not series_only:
        return native_object
    if isinstance(native_object, Series) and (series_only or allow_series):
        return native_object

    pass_through = validate_strict_and_pass_though(
        strict, pass_through, pass_through_default=False, emit_deprecation_warning=False
    )

    result = _from_native_impl(
        native_object,
        pass_through=pass_through,
        eager_only=eager_only,
        eager_or_interchange_only=eager_or_interchange_only,
        series_only=series_only,
        allow_series=allow_series,
        dtypes=dtypes,  # type: ignore[arg-type]
    )
    return _stableify(result)


@overload
def to_native(
    narwhals_object: DataFrame[IntoDataFrameT], *, strict: Literal[True] = ...
) -> IntoDataFrameT: ...
@overload
def to_native(
    narwhals_object: LazyFrame[IntoFrameT], *, strict: Literal[True] = ...
) -> IntoFrameT: ...
@overload
def to_native(
    narwhals_object: Series[IntoSeriesT], *, strict: Literal[True] = ...
) -> Any: ...
@overload
def to_native(narwhals_object: Any, *, strict: bool) -> Any: ...
@overload
def to_native(
    narwhals_object: DataFrame[IntoDataFrameT], *, pass_through: Literal[False] = ...
) -> IntoDataFrameT: ...
@overload
def to_native(
    narwhals_object: LazyFrame[IntoFrameT], *, pass_through: Literal[False] = ...
) -> IntoFrameT: ...
@overload
def to_native(
    narwhals_object: Series[IntoSeriesT], *, pass_through: Literal[False] = ...
) -> Any: ...
@overload
def to_native(narwhals_object: Any, *, pass_through: bool) -> Any: ...


def to_native(
    narwhals_object: DataFrame[IntoFrameT] | LazyFrame[IntoFrameT] | Series[IntoSeriesT],
    *,
    strict: bool | None = None,
    pass_through: bool | None = None,
) -> IntoFrameT | Any:
    """Convert Narwhals object to native one.

    Arguments:
        narwhals_object: Narwhals object.
        strict: Determine what happens if the object isn't supported by Narwhals:

            - `True` (default): raise an error
            - `False`: pass object through as-is

            **Deprecated** (v1.13.0):
                Please use `pass_through` instead. Note that `strict` is still available
                (and won't emit a deprecation warning) if you use `narwhals.stable.v1`,
                see [perfect backwards compatibility policy](https://narwhals-dev.github.io/narwhals/backcompat/).
        pass_through: Determine what happens if the object isn't supported by Narwhals:

            - `False` (default): raise an error
            - `True`: pass object through as-is

    Returns:
        Object of class that user started with.
    """
    from narwhals.dataframe import BaseFrame
    from narwhals.series import Series
    from narwhals.utils import validate_strict_and_pass_though

    pass_through = validate_strict_and_pass_though(
        strict, pass_through, pass_through_default=False, emit_deprecation_warning=False
    )

    if isinstance(narwhals_object, BaseFrame):
        return narwhals_object._compliant_frame._native_frame
    if isinstance(narwhals_object, Series):
        return narwhals_object._compliant_series._native_series

    if not pass_through:
        msg = f"Expected Narwhals object, got {type(narwhals_object)}."
        raise TypeError(msg)
    return narwhals_object


def narwhalify(
    func: Callable[..., Any] | None = None,
    *,
    strict: bool | None = None,
    pass_through: bool | None = None,
    eager_only: bool | None = False,
    eager_or_interchange_only: bool | None = False,
    series_only: bool | None = False,
    allow_series: bool | None = True,
) -> Callable[..., Any]:
    """Decorate function so it becomes dataframe-agnostic.

    This will try to convert any dataframe/series-like object into the Narwhals
    respective DataFrame/Series, while leaving the other parameters as they are.
    Similarly, if the output of the function is a Narwhals DataFrame or Series, it will be
    converted back to the original dataframe/series type, while if the output is another
    type it will be left as is.
    By setting `pass_through=False`, then every input and every output will be required to be a
    dataframe/series-like object.

    Arguments:
        func: Function to wrap in a `from_native`-`to_native` block.
        strict: **Deprecated** (v1.13.0):
            Please use `pass_through` instead. Note that `strict` is still available
            (and won't emit a deprecation warning) if you use `narwhals.stable.v1`,
            see [perfect backwards compatibility policy](https://narwhals-dev.github.io/narwhals/backcompat/).

            Determine what happens if the object isn't supported by Narwhals:

            - `True` (default): raise an error
            - `False`: pass object through as-is
        pass_through: Determine what happens if the object isn't supported by Narwhals:

            - `False` (default): raise an error
            - `True`: pass object through as-is
        eager_only: Whether to only allow eager objects.
        eager_or_interchange_only: Whether to only allow eager objects or objects which
            implement the Dataframe Interchange Protocol.
        series_only: Whether to only allow series.
        allow_series: Whether to allow series (default is only dataframe / lazyframe).

    Returns:
        Decorated function.

    Examples:
        Instead of writing

        >>> import narwhals as nw
        >>> def func(df):
        ...     df = nw.from_native(df, pass_through=True)
        ...     df = df.group_by("a").agg(nw.col("b").sum())
        ...     return nw.to_native(df)

        you can just write

        >>> @nw.narwhalify
        ... def func(df):
        ...     return df.group_by("a").agg(nw.col("b").sum())
    """
    pass_through = validate_strict_and_pass_though(
        strict, pass_through, pass_through_default=True, emit_deprecation_warning=False
    )

    def decorator(func: Callable[..., Any]) -> Callable[..., Any]:
        @wraps(func)
        def wrapper(*args: Any, **kwargs: Any) -> Any:
            args = [
                from_native(
                    arg,
                    pass_through=pass_through,
                    eager_only=eager_only,
                    eager_or_interchange_only=eager_or_interchange_only,
                    series_only=series_only,
                    allow_series=allow_series,
                )
                for arg in args
            ]  # type: ignore[assignment]

            kwargs = {
                name: from_native(
                    value,
                    pass_through=pass_through,
                    eager_only=eager_only,
                    eager_or_interchange_only=eager_or_interchange_only,
                    series_only=series_only,
                    allow_series=allow_series,
                )
                for name, value in kwargs.items()
            }

            backends = {
                b()
                for v in (*args, *kwargs.values())
                if (b := getattr(v, "__native_namespace__", None))
            }

            if backends.__len__() > 1:
                msg = "Found multiple backends. Make sure that all dataframe/series inputs come from the same backend."
                raise ValueError(msg)

            result = func(*args, **kwargs)

            return to_native(result, pass_through=pass_through)

        return wrapper

    if func is None:
        return decorator
    else:
        # If func is not None, it means the decorator is used without arguments
        return decorator(func)


def all() -> Expr:
    """Instantiate an expression representing all columns.

    Returns:
        A new expression.

    Examples:
        >>> import polars as pl
        >>> import pandas as pd
        >>> import pyarrow as pa
        >>> import narwhals as nw
        >>> df_pd = pd.DataFrame({"a": [1, 2, 3], "b": [4, 5, 6]})
        >>> df_pl = pl.DataFrame({"a": [1, 2, 3], "b": [4, 5, 6]})
        >>> df_pa = pa.table({"a": [1, 2, 3], "b": [4, 5, 6]})

        Let's define a dataframe-agnostic function:

        >>> def my_library_agnostic_function(df_native: IntoFrameT) -> IntoFrameT:
        ...     df = nw.from_native(df_native)
        ...     return df.select(nw.all() * 2).to_native()

        We can pass any supported library such as Pandas, Polars, or PyArrow to `func`:

        >>> my_library_agnostic_function(df_pd)
           a   b
        0  2   8
        1  4  10
        2  6  12
        >>> my_library_agnostic_function(df_pl)
        shape: (3, 2)
        ┌─────┬─────┐
        │ a   ┆ b   │
        │ --- ┆ --- │
        │ i64 ┆ i64 │
        ╞═════╪═════╡
        │ 2   ┆ 8   │
        │ 4   ┆ 10  │
        │ 6   ┆ 12  │
        └─────┴─────┘
        >>> my_library_agnostic_function(df_pa)
        pyarrow.Table
        a: int64
        b: int64
        ----
        a: [[2,4,6]]
        b: [[8,10,12]]
    """
    return _stableify(nw.all())


def col(*names: str | Iterable[str]) -> Expr:
    """Creates an expression that references one or more columns by their name(s).

    Arguments:
        names: Name(s) of the columns to use in the aggregation function.

    Returns:
        A new expression.

    Examples:
        >>> import pandas as pd
        >>> import polars as pl
        >>> import pyarrow as pa
        >>> import narwhals as nw
        >>> df_pl = pl.DataFrame({"a": [1, 2], "b": [3, 4]})
        >>> df_pd = pd.DataFrame({"a": [1, 2], "b": [3, 4]})
        >>> df_pa = pa.table({"a": [1, 2], "b": [3, 4]})

        We define a dataframe-agnostic function:

        >>> def my_library_agnostic_function(df_native: IntoFrameT) -> IntoFrameT:
        ...     df = nw.from_native(df_native)
        ...     return df.select(nw.col("a") * nw.col("b")).to_native()

        We can pass any supported library such as Pandas, Polars, or PyArrow to `func`:

        >>> my_library_agnostic_function(df_pd)
           a
        0  3
        1  8
        >>> my_library_agnostic_function(df_pl)
        shape: (2, 1)
        ┌─────┐
        │ a   │
        │ --- │
        │ i64 │
        ╞═════╡
        │ 3   │
        │ 8   │
        └─────┘
        >>> my_library_agnostic_function(df_pa)
        pyarrow.Table
        a: int64
        ----
        a: [[3,8]]
    """
    return _stableify(nw.col(*names))


def nth(*indices: int | Sequence[int]) -> Expr:
    """Creates an expression that references one or more columns by their index(es).

    Notes:
        `nth` is not supported for Polars version<1.0.0. Please use [`col`](/api-reference/narwhals/#narwhals.col) instead.

    Arguments:
        indices: One or more indices representing the columns to retrieve.

    Returns:
        A new expression.

    Examples:
        >>> import pandas as pd
        >>> import polars as pl
        >>> import pyarrow as pa
        >>> import narwhals as nw
        >>> data = {"a": [1, 2], "b": [3, 4]}
        >>> df_pl = pl.DataFrame(data)
        >>> df_pd = pd.DataFrame(data)
        >>> df_pa = pa.table(data)

        We define a dataframe-agnostic function:

        >>> def my_library_agnostic_function(df_native: IntoFrameT) -> IntoFrameT:
        ...     df = nw.from_native(df_native)
        ...     return df.select(nw.nth(0) * 2).to_native()

        We can pass any supported library such as Pandas, Polars, or PyArrow to `func`:

        >>> my_library_agnostic_function(df_pd)
           a
        0  2
        1  4
        >>> my_library_agnostic_function(df_pl)
        shape: (2, 1)
        ┌─────┐
        │ a   │
        │ --- │
        │ i64 │
        ╞═════╡
        │ 2   │
        │ 4   │
        └─────┘
        >>> my_library_agnostic_function(df_pa)
        pyarrow.Table
        a: int64
        ----
        a: [[2,4]]
    """
    return _stableify(nw.nth(*indices))


def len() -> Expr:
    """Return the number of rows.

    Returns:
        A new expression.

    Examples:
        >>> import polars as pl
        >>> import pandas as pd
        >>> import pyarrow as pa
        >>> import narwhals as nw
        >>> df_pd = pd.DataFrame({"a": [1, 2], "b": [5, 10]})
        >>> df_pl = pl.DataFrame({"a": [1, 2], "b": [5, 10]})
        >>> df_pa = pa.table({"a": [1, 2], "b": [5, 10]})

        Let's define a dataframe-agnostic function:

        >>> def my_library_agnostic_function(df_native: IntoFrameT) -> IntoFrameT:
        ...     df = nw.from_native(df_native)
        ...     return df.select(nw.len()).to_native()

        We can pass any supported library such as Pandas, Polars, or PyArrow to `func`:

        >>> my_library_agnostic_function(df_pd)
           len
        0    2
        >>> my_library_agnostic_function(df_pl)
        shape: (1, 1)
        ┌─────┐
        │ len │
        │ --- │
        │ u32 │
        ╞═════╡
        │ 2   │
        └─────┘
        >>> my_library_agnostic_function(df_pa)
        pyarrow.Table
        len: int64
        ----
        len: [[2]]
    """
    return _stableify(nw.len())


def lit(value: Any, dtype: DType | None = None) -> Expr:
    """Return an expression representing a literal value.

    Arguments:
        value: The value to use as literal.
        dtype: The data type of the literal value. If not provided, the data type will be inferred.

    Returns:
        A new expression.

    Examples:
        >>> import pandas as pd
        >>> import polars as pl
        >>> import pyarrow as pa
        >>> import narwhals as nw
        >>> df_pl = pl.DataFrame({"a": [1, 2]})
        >>> df_pd = pd.DataFrame({"a": [1, 2]})
        >>> df_pa = pa.table({"a": [1, 2]})

        We define a dataframe-agnostic function:

        >>> def my_library_agnostic_function(df_native: IntoFrameT) -> IntoFrameT:
        ...     df = nw.from_native(df_native)
        ...     return df.with_columns(nw.lit(3)).to_native()

        We can pass any supported library such as Pandas, Polars, or PyArrow to `func`:

        >>> my_library_agnostic_function(df_pd)
           a  literal
        0  1        3
        1  2        3
        >>> my_library_agnostic_function(df_pl)
        shape: (2, 2)
        ┌─────┬─────────┐
        │ a   ┆ literal │
        │ --- ┆ ---     │
        │ i64 ┆ i32     │
        ╞═════╪═════════╡
        │ 1   ┆ 3       │
        │ 2   ┆ 3       │
        └─────┴─────────┘
        >>> my_library_agnostic_function(df_pa)
        pyarrow.Table
        a: int64
        literal: int64
        ----
        a: [[1,2]]
        literal: [[3,3]]
    """
    return _stableify(nw.lit(value, dtype))


def min(*columns: str) -> Expr:
    """Return the minimum value.

    Note:
       Syntactic sugar for ``nw.col(columns).min()``.

    Arguments:
        columns: Name(s) of the columns to use in the aggregation function.

    Returns:
        A new expression.

    Examples:
        >>> import polars as pl
        >>> import pandas as pd
        >>> import pyarrow as pa
        >>> import narwhals as nw
        >>> df_pd = pd.DataFrame({"a": [1, 2], "b": [5, 10]})
        >>> df_pl = pl.DataFrame({"a": [1, 2], "b": [5, 10]})
        >>> df_pa = pa.table({"a": [1, 2], "b": [5, 10]})

        Let's define a dataframe-agnostic function:

        >>> def my_library_agnostic_function(df_native: IntoFrameT) -> IntoFrameT:
        ...     df = nw.from_native(df_native)
        ...     return df.select(nw.min("b")).to_native()

        We can pass any supported library such as Pandas, Polars, or PyArrow to `func`:

        >>> my_library_agnostic_function(df_pd)
           b
        0  5
        >>> my_library_agnostic_function(df_pl)
        shape: (1, 1)
        ┌─────┐
        │ b   │
        │ --- │
        │ i64 │
        ╞═════╡
        │ 5   │
        └─────┘
        >>> my_library_agnostic_function(df_pa)
        pyarrow.Table
        b: int64
        ----
        b: [[5]]
    """
    return _stableify(nw.min(*columns))


def max(*columns: str) -> Expr:
    """Return the maximum value.

    Note:
       Syntactic sugar for ``nw.col(columns).max()``.

    Arguments:
        columns: Name(s) of the columns to use in the aggregation function.

    Returns:
        A new expression.

    Examples:
        >>> import polars as pl
        >>> import pandas as pd
        >>> import pyarrow as pa
        >>> import narwhals as nw
        >>> df_pd = pd.DataFrame({"a": [1, 2], "b": [5, 10]})
        >>> df_pl = pl.DataFrame({"a": [1, 2], "b": [5, 10]})
        >>> df_pa = pa.table({"a": [1, 2], "b": [5, 10]})

        Let's define a dataframe-agnostic function:

        >>> def my_library_agnostic_function(df_native: IntoFrameT) -> IntoFrameT:
        ...     df = nw.from_native(df_native)
        ...     return df.select(nw.max("a")).to_native()

        We can pass any supported library such as Pandas, Polars, or PyArrow to `func`:

        >>> my_library_agnostic_function(df_pd)
           a
        0  2
        >>> my_library_agnostic_function(df_pl)
        shape: (1, 1)
        ┌─────┐
        │ a   │
        │ --- │
        │ i64 │
        ╞═════╡
        │ 2   │
        └─────┘
        >>> my_library_agnostic_function(df_pa)
        pyarrow.Table
        a: int64
        ----
        a: [[2]]
    """
    return _stableify(nw.max(*columns))


def mean(*columns: str) -> Expr:
    """Get the mean value.

    Note:
        Syntactic sugar for ``nw.col(columns).mean()``

    Arguments:
        columns: Name(s) of the columns to use in the aggregation function

    Returns:
        A new expression.

    Examples:
        >>> import pandas as pd
        >>> import polars as pl
        >>> import pyarrow as pa
        >>> import narwhals as nw
        >>> df_pl = pl.DataFrame({"a": [1, 8, 3]})
        >>> df_pd = pd.DataFrame({"a": [1, 8, 3]})
        >>> df_pa = pa.table({"a": [1, 8, 3]})

        We define a dataframe agnostic function:

        >>> def my_library_agnostic_function(df_native: IntoFrameT) -> IntoFrameT:
        ...     df = nw.from_native(df_native)
        ...     return df.select(nw.mean("a")).to_native()

        We can pass any supported library such as Pandas, Polars, or PyArrow to `func`:

        >>> my_library_agnostic_function(df_pd)
             a
        0  4.0
        >>> my_library_agnostic_function(df_pl)
        shape: (1, 1)
        ┌─────┐
        │ a   │
        │ --- │
        │ f64 │
        ╞═════╡
        │ 4.0 │
        └─────┘
        >>> my_library_agnostic_function(df_pa)
        pyarrow.Table
        a: double
        ----
        a: [[4]]
    """
    return _stableify(nw.mean(*columns))


def median(*columns: str) -> Expr:
    """Get the median value.

    Notes:
        - Syntactic sugar for ``nw.col(columns).median()``
        - Results might slightly differ across backends due to differences in the underlying algorithms used to compute the median.

    Arguments:
        columns: Name(s) of the columns to use in the aggregation function

    Returns:
        A new expression.

    Examples:
        >>> import pandas as pd
        >>> import polars as pl
        >>> import pyarrow as pa
        >>> import narwhals as nw
        >>> df_pd = pd.DataFrame({"a": [4, 5, 2]})
        >>> df_pl = pl.DataFrame({"a": [4, 5, 2]})
        >>> df_pa = pa.table({"a": [4, 5, 2]})

        Let's define a dataframe agnostic function:

        >>> def my_library_agnostic_function(df_native: IntoFrameT) -> IntoFrameT:
        ...     df = nw.from_native(df_native)
        ...     return df.select(nw.median("a")).to_native()

        We can then pass any supported library such as pandas, Polars, or PyArrow to `func`:

        >>> my_library_agnostic_function(df_pd)
             a
        0  4.0
        >>> my_library_agnostic_function(df_pl)
        shape: (1, 1)
        ┌─────┐
        │ a   │
        │ --- │
        │ f64 │
        ╞═════╡
        │ 4.0 │
        └─────┘
        >>> my_library_agnostic_function(df_pa)
        pyarrow.Table
        a: double
        ----
        a: [[4]]
    """
    return _stableify(nw.median(*columns))


def sum(*columns: str) -> Expr:
    """Sum all values.

    Note:
        Syntactic sugar for ``nw.col(columns).sum()``

    Arguments:
        columns: Name(s) of the columns to use in the aggregation function

    Returns:
        A new expression.

    Examples:
        >>> import pandas as pd
        >>> import polars as pl
        >>> import pyarrow as pa
        >>> import narwhals as nw
        >>> df_pl = pl.DataFrame({"a": [1, 2]})
        >>> df_pd = pd.DataFrame({"a": [1, 2]})
        >>> df_pa = pa.table({"a": [1, 2]})

        We define a dataframe-agnostic function:

        >>> def my_library_agnostic_function(df_native: IntoFrameT) -> IntoFrameT:
        ...     df = nw.from_native(df_native)
        ...     return df.select(nw.sum("a")).to_native()

        We can pass any supported library such as Pandas, Polars, or PyArrow to `func`:

        >>> my_library_agnostic_function(df_pd)
           a
        0  3
        >>> my_library_agnostic_function(df_pl)
        shape: (1, 1)
        ┌─────┐
        │ a   │
        │ --- │
        │ i64 │
        ╞═════╡
        │ 3   │
        └─────┘
        >>> my_library_agnostic_function(df_pa)
        pyarrow.Table
        a: int64
        ----
        a: [[3]]
    """
    return _stableify(nw.sum(*columns))


def sum_horizontal(*exprs: IntoExpr | Iterable[IntoExpr]) -> Expr:
    """Sum all values horizontally across columns.

    Warning:
        Unlike Polars, we support horizontal sum over numeric columns only.

    Arguments:
        exprs: Name(s) of the columns to use in the aggregation function. Accepts
            expression input.

    Returns:
        A new expression.

    Examples:
        >>> import pandas as pd
        >>> import polars as pl
        >>> import pyarrow as pa
        >>> import narwhals as nw
        >>> data = {"a": [1, 2, 3], "b": [5, 10, None]}
        >>> df_pl = pl.DataFrame(data)
        >>> df_pd = pd.DataFrame(data)
        >>> df_pa = pa.table(data)

        We define a dataframe-agnostic function:

        >>> def my_library_agnostic_function(df_native: IntoFrameT) -> IntoFrameT:
        ...     df = nw.from_native(df_native)
        ...     return df.select(nw.sum_horizontal("a", "b")).to_native()

        We can pass any supported library such as Pandas, Polars, or PyArrow to `func`:

        >>> my_library_agnostic_function(df_pd)
              a
        0   6.0
        1  12.0
        2   3.0
        >>> my_library_agnostic_function(df_pl)
        shape: (3, 1)
        ┌─────┐
        │ a   │
        │ --- │
        │ i64 │
        ╞═════╡
        │ 6   │
        │ 12  │
        │ 3   │
        └─────┘
        >>> my_library_agnostic_function(df_pa)
        pyarrow.Table
        a: int64
        ----
        a: [[6,12,3]]
    """
    return _stableify(nw.sum_horizontal(*exprs))


def all_horizontal(*exprs: IntoExpr | Iterable[IntoExpr]) -> Expr:
    r"""Compute the bitwise AND horizontally across columns.

    Arguments:
        exprs: Name(s) of the columns to use in the aggregation function. Accepts expression input.

    Returns:
        A new expression.

    Examples:
        >>> import pandas as pd
        >>> import polars as pl
        >>> import pyarrow as pa
        >>> import narwhals as nw
        >>> data = {
        ...     "a": [False, False, True, True, False, None],
        ...     "b": [False, True, True, None, None, None],
        ... }
        >>> df_pl = pl.DataFrame(data)
        >>> df_pd = pd.DataFrame(data).convert_dtypes(dtype_backend="pyarrow")
        >>> df_pa = pa.table(data)

        We define a dataframe-agnostic function:

        >>> def my_library_agnostic_function(df_native: IntoFrameT) -> IntoFrameT:
        ...     df = nw.from_native(df_native)
        ...     return df.select("a", "b", all=nw.all_horizontal("a", "b")).to_native()

        We can pass any supported library such as Pandas, Polars, or PyArrow to `func`:

        >>> my_library_agnostic_function(df_pd)
               a      b    all
        0  False  False  False
        1  False   True  False
        2   True   True   True
        3   True   <NA>   <NA>
        4  False   <NA>  False
        5   <NA>   <NA>   <NA>

        >>> my_library_agnostic_function(df_pl)
        shape: (6, 3)
        ┌───────┬───────┬───────┐
        │ a     ┆ b     ┆ all   │
        │ ---   ┆ ---   ┆ ---   │
        │ bool  ┆ bool  ┆ bool  │
        ╞═══════╪═══════╪═══════╡
        │ false ┆ false ┆ false │
        │ false ┆ true  ┆ false │
        │ true  ┆ true  ┆ true  │
        │ true  ┆ null  ┆ null  │
        │ false ┆ null  ┆ false │
        │ null  ┆ null  ┆ null  │
        └───────┴───────┴───────┘

        >>> my_library_agnostic_function(df_pa)
        pyarrow.Table
        a: bool
        b: bool
        all: bool
        ----
        a: [[false,false,true,true,false,null]]
        b: [[false,true,true,null,null,null]]
        all: [[false,false,true,null,false,null]]
    """
    return _stableify(nw.all_horizontal(*exprs))


def any_horizontal(*exprs: IntoExpr | Iterable[IntoExpr]) -> Expr:
    r"""Compute the bitwise OR horizontally across columns.

    Arguments:
        exprs: Name(s) of the columns to use in the aggregation function. Accepts expression input.

    Returns:
        A new expression.

    Examples:
        >>> import pandas as pd
        >>> import polars as pl
        >>> import pyarrow as pa
        >>> import narwhals as nw
        >>> data = {
        ...     "a": [False, False, True, True, False, None],
        ...     "b": [False, True, True, None, None, None],
        ... }
        >>> df_pl = pl.DataFrame(data)
        >>> df_pd = pd.DataFrame(data).convert_dtypes(dtype_backend="pyarrow")
        >>> df_pa = pa.table(data)

        We define a dataframe-agnostic function:

        >>> def my_library_agnostic_function(df_native: IntoFrameT) -> IntoFrameT:
        ...     df = nw.from_native(df_native)
        ...     return df.select("a", "b", any=nw.any_horizontal("a", "b")).to_native()

        We can pass any supported library such as Pandas, Polars, or PyArrow to `func`:

        >>> my_library_agnostic_function(df_pd)
               a      b    any
        0  False  False  False
        1  False   True   True
        2   True   True   True
        3   True   <NA>   True
        4  False   <NA>   <NA>
        5   <NA>   <NA>   <NA>

        >>> my_library_agnostic_function(df_pl)
        shape: (6, 3)
        ┌───────┬───────┬───────┐
        │ a     ┆ b     ┆ any   │
        │ ---   ┆ ---   ┆ ---   │
        │ bool  ┆ bool  ┆ bool  │
        ╞═══════╪═══════╪═══════╡
        │ false ┆ false ┆ false │
        │ false ┆ true  ┆ true  │
        │ true  ┆ true  ┆ true  │
        │ true  ┆ null  ┆ true  │
        │ false ┆ null  ┆ null  │
        │ null  ┆ null  ┆ null  │
        └───────┴───────┴───────┘

        >>> my_library_agnostic_function(df_pa)
        pyarrow.Table
        a: bool
        b: bool
        any: bool
        ----
        a: [[false,false,true,true,false,null]]
        b: [[false,true,true,null,null,null]]
        any: [[false,true,true,true,null,null]]
    """
    return _stableify(nw.any_horizontal(*exprs))


def mean_horizontal(*exprs: IntoExpr | Iterable[IntoExpr]) -> Expr:
    """Compute the mean of all values horizontally across columns.

    Arguments:
        exprs: Name(s) of the columns to use in the aggregation function. Accepts
            expression input.

    Returns:
        A new expression.

    Examples:
        >>> import pandas as pd
        >>> import polars as pl
        >>> import pyarrow as pa
        >>> import narwhals as nw
        >>> data = {
        ...     "a": [1, 8, 3],
        ...     "b": [4, 5, None],
        ...     "c": ["x", "y", "z"],
        ... }
        >>> df_pl = pl.DataFrame(data)
        >>> df_pd = pd.DataFrame(data)
        >>> df_pa = pa.table(data)

        We define a dataframe-agnostic function that computes the horizontal mean of "a"
        and "b" columns:

        >>> def my_library_agnostic_function(df_native: IntoFrameT) -> IntoFrameT:
        ...     df = nw.from_native(df_native)
        ...     return df.select(nw.mean_horizontal("a", "b")).to_native()

        We can pass any supported library such as Pandas, Polars, or PyArrow to `func`:

        >>> my_library_agnostic_function(df_pd)
             a
        0  2.5
        1  6.5
        2  3.0

        >>> my_library_agnostic_function(df_pl)
        shape: (3, 1)
        ┌─────┐
        │ a   │
        │ --- │
        │ f64 │
        ╞═════╡
        │ 2.5 │
        │ 6.5 │
        │ 3.0 │
        └─────┘

        >>> my_library_agnostic_function(df_pa)
        pyarrow.Table
        a: double
        ----
        a: [[2.5,6.5,3]]
    """
    return _stableify(nw.mean_horizontal(*exprs))


def min_horizontal(*exprs: IntoExpr | Iterable[IntoExpr]) -> Expr:
    """Get the minimum value horizontally across columns.

    Notes:
        We support `min_horizontal` over numeric columns only.

    Arguments:
        exprs: Name(s) of the columns to use in the aggregation function. Accepts
            expression input.

    Returns:
        A new expression.

    Examples:
        >>> import narwhals as nw
        >>> import pandas as pd
        >>> import polars as pl
        >>> import pyarrow as pa
        >>> data = {
        ...     "a": [1, 8, 3],
        ...     "b": [4, 5, None],
        ...     "c": ["x", "y", "z"],
        ... }

        We define a dataframe-agnostic function that computes the horizontal min of "a"
        and "b" columns:

        >>> def my_library_agnostic_function(df_native: IntoFrameT) -> IntoFrameT:
        ...     df = nw.from_native(df_native)
        ...     return df.select(nw.min_horizontal("a", "b")).to_native()

        We can pass any supported library such as Pandas, Polars, or PyArrow to `func`:

        >>> my_library_agnostic_function(pd.DataFrame(data))
             a
        0  1.0
        1  5.0
        2  3.0
        >>> my_library_agnostic_function(pl.DataFrame(data))
        shape: (3, 1)
        ┌─────┐
        │ a   │
        │ --- │
        │ i64 │
        ╞═════╡
        │ 1   │
        │ 5   │
        │ 3   │
        └─────┘
        >>> my_library_agnostic_function(pa.table(data))
        pyarrow.Table
        a: int64
        ----
        a: [[1,5,3]]
    """
    return _stableify(nw.min_horizontal(*exprs))


def max_horizontal(*exprs: IntoExpr | Iterable[IntoExpr]) -> Expr:
    """Get the maximum value horizontally across columns.

    Notes:
        We support `max_horizontal` over numeric columns only.

    Arguments:
        exprs: Name(s) of the columns to use in the aggregation function. Accepts
            expression input.

    Returns:
        A new expression.

    Examples:
        >>> import narwhals as nw
        >>> import pandas as pd
        >>> import polars as pl
        >>> import pyarrow as pa
        >>> data = {
        ...     "a": [1, 8, 3],
        ...     "b": [4, 5, None],
        ...     "c": ["x", "y", "z"],
        ... }

        We define a dataframe-agnostic function that computes the horizontal max of "a"
        and "b" columns:

        >>> def my_library_agnostic_function(df_native: IntoFrameT) -> IntoFrameT:
        ...     df = nw.from_native(df_native)
        ...     return df.select(nw.max_horizontal("a", "b")).to_native()

        We can pass any supported library such as Pandas, Polars, or PyArrow to `func`:

        >>> my_library_agnostic_function(pd.DataFrame(data))
             a
        0  4.0
        1  8.0
        2  3.0
        >>> my_library_agnostic_function(pl.DataFrame(data))
        shape: (3, 1)
        ┌─────┐
        │ a   │
        │ --- │
        │ i64 │
        ╞═════╡
        │ 4   │
        │ 8   │
        │ 3   │
        └─────┘
        >>> my_library_agnostic_function(pa.table(data))
        pyarrow.Table
        a: int64
        ----
        a: [[4,8,3]]
    """
    return _stableify(nw.max_horizontal(*exprs))


@overload
def concat(
    items: Iterable[DataFrame[Any]],
    *,
    how: Literal["horizontal", "vertical"] = "vertical",
) -> DataFrame[Any]: ...


@overload
def concat(
    items: Iterable[LazyFrame[Any]],
    *,
    how: Literal["horizontal", "vertical"] = "vertical",
) -> LazyFrame[Any]: ...


def concat(
    items: Iterable[DataFrame[Any] | LazyFrame[Any]],
    *,
    how: Literal["horizontal", "vertical"] = "vertical",
) -> DataFrame[Any] | LazyFrame[Any]:
    """Concatenate multiple DataFrames, LazyFrames into a single entity.

    Arguments:
        items: DataFrames, LazyFrames to concatenate.
        how: {'vertical', 'horizontal'}
            - vertical: Stacks Series from DataFrames vertically and fills with `null`
                if the lengths don't match.
            - horizontal: Stacks Series from DataFrames horizontally and fills with `null`
                if the lengths don't match.

    Returns:
        A new DataFrame, Lazyframe resulting from the concatenation.

    Raises:
        NotImplementedError: The items to concatenate should either all be eager, or all lazy

    Examples:
        Let's take an example of vertical concatenation:

        >>> import pandas as pd
        >>> import polars as pl
        >>> import narwhals as nw
        >>> data_1 = {"a": [1, 2, 3], "b": [4, 5, 6]}
        >>> data_2 = {"a": [5, 2], "b": [1, 4]}

        >>> df_pd_1 = pd.DataFrame(data_1)
        >>> df_pd_2 = pd.DataFrame(data_2)
        >>> df_pl_1 = pl.DataFrame(data_1)
        >>> df_pl_2 = pl.DataFrame(data_2)

        Let's define a dataframe-agnostic function:

        >>> @nw.narwhalify
        ... def func(df1, df2):
        ...     return nw.concat([df1, df2], how="vertical")

        >>> func(df_pd_1, df_pd_2)
           a  b
        0  1  4
        1  2  5
        2  3  6
        0  5  1
        1  2  4
        >>> func(df_pl_1, df_pl_2)
        shape: (5, 2)
        ┌─────┬─────┐
        │ a   ┆ b   │
        │ --- ┆ --- │
        │ i64 ┆ i64 │
        ╞═════╪═════╡
        │ 1   ┆ 4   │
        │ 2   ┆ 5   │
        │ 3   ┆ 6   │
        │ 5   ┆ 1   │
        │ 2   ┆ 4   │
        └─────┴─────┘

        Let's look at case a for horizontal concatenation:

        >>> import pandas as pd
        >>> import polars as pl
        >>> import narwhals as nw
        >>> data_1 = {"a": [1, 2, 3], "b": [4, 5, 6]}
        >>> data_2 = {"c": [5, 2], "d": [1, 4]}

        >>> df_pd_1 = pd.DataFrame(data_1)
        >>> df_pd_2 = pd.DataFrame(data_2)
        >>> df_pl_1 = pl.DataFrame(data_1)
        >>> df_pl_2 = pl.DataFrame(data_2)

        Defining a dataframe-agnostic function:

        >>> @nw.narwhalify
        ... def func(df1, df2):
        ...     return nw.concat([df1, df2], how="horizontal")

        >>> func(df_pd_1, df_pd_2)
           a  b    c    d
        0  1  4  5.0  1.0
        1  2  5  2.0  4.0
        2  3  6  NaN  NaN

        >>> func(df_pl_1, df_pl_2)
        shape: (3, 4)
        ┌─────┬─────┬──────┬──────┐
        │ a   ┆ b   ┆ c    ┆ d    │
        │ --- ┆ --- ┆ ---  ┆ ---  │
        │ i64 ┆ i64 ┆ i64  ┆ i64  │
        ╞═════╪═════╪══════╪══════╡
        │ 1   ┆ 4   ┆ 5    ┆ 1    │
        │ 2   ┆ 5   ┆ 2    ┆ 4    │
        │ 3   ┆ 6   ┆ null ┆ null │
        └─────┴─────┴──────┴──────┘

    """
    return _stableify(nw.concat(items, how=how))  # type: ignore[no-any-return]


def concat_str(
    exprs: IntoExpr | Iterable[IntoExpr],
    *more_exprs: IntoExpr,
    separator: str = "",
    ignore_nulls: bool = False,
) -> Expr:
    r"""Horizontally concatenate columns into a single string column.

    Arguments:
        exprs: Columns to concatenate into a single string column. Accepts expression
            input. Strings are parsed as column names, other non-expression inputs are
            parsed as literals. Non-`String` columns are cast to `String`.
        *more_exprs: Additional columns to concatenate into a single string column,
            specified as positional arguments.
        separator: String that will be used to separate the values of each column.
        ignore_nulls: Ignore null values (default is `False`).
            If set to `False`, null values will be propagated and if the row contains any
            null values, the output is null.

    Returns:
        A new expression.

    Examples:
        >>> import narwhals as nw
        >>> import pandas as pd
        >>> import polars as pl
        >>> import pyarrow as pa
        >>> data = {
        ...     "a": [1, 2, 3],
        ...     "b": ["dogs", "cats", None],
        ...     "c": ["play", "swim", "walk"],
        ... }

        We define a dataframe-agnostic function that computes the horizontal string
        concatenation of different columns

        >>> def my_library_agnostic_function(df_native: IntoFrameT) -> IntoFrameT:
        ...     df = nw.from_native(df_native)
        ...     return df.select(
        ...         nw.concat_str(
        ...             [
        ...                 nw.col("a") * 2,
        ...                 nw.col("b"),
        ...                 nw.col("c"),
        ...             ],
        ...             separator=" ",
        ...         ).alias("full_sentence")
        ...     ).to_native()

        We can pass any supported library such as Pandas, Polars, or PyArrow to `func`:

        >>> my_library_agnostic_function(pd.DataFrame(data))
          full_sentence
        0   2 dogs play
        1   4 cats swim
        2          None

        >>> my_library_agnostic_function(pl.DataFrame(data))
        shape: (3, 1)
        ┌───────────────┐
        │ full_sentence │
        │ ---           │
        │ str           │
        ╞═══════════════╡
        │ 2 dogs play   │
        │ 4 cats swim   │
        │ null          │
        └───────────────┘

        >>> my_library_agnostic_function(pa.table(data))
        pyarrow.Table
        full_sentence: string
        ----
        full_sentence: [["2 dogs play","4 cats swim",null]]
    """
    return _stableify(
        nw.concat_str(exprs, *more_exprs, separator=separator, ignore_nulls=ignore_nulls)
    )


class When(NwWhen):
    @classmethod
    def from_when(cls, when: NwWhen) -> Self:
        return cls(*when._predicates)

    def then(self, value: Any) -> Then:
        return Then.from_then(super().then(value))


class Then(NwThen, Expr):
    @classmethod
    def from_then(cls, then: NwThen) -> Self:
        return cls(then._call)

    def otherwise(self, value: Any) -> Expr:
        return _stableify(super().otherwise(value))


def when(*predicates: IntoExpr | Iterable[IntoExpr]) -> When:
    """Start a `when-then-otherwise` expression.

    Expression similar to an `if-else` statement in Python. Always initiated by a
    `pl.when(<condition>).then(<value if condition>)`, and optionally followed by
    chaining one or more `.when(<condition>).then(<value>)` statements.
    Chained when-then operations should be read as Python `if, elif, ... elif`
    blocks, not as `if, if, ... if`, i.e. the first condition that evaluates to
    `True` will be picked.
    If none of the conditions are `True`, an optional
    `.otherwise(<value if all statements are false>)` can be appended at the end.
    If not appended, and none of the conditions are `True`, `None` will be returned.

    Arguments:
        predicates: Condition(s) that must be met in order to apply the subsequent statement.
            Accepts one or more boolean expressions, which are implicitly combined with `&`.
            String input is parsed as a column name.

    Returns:
        A "when" object, which `.then` can be called on.

    Examples:
        >>> import pandas as pd
        >>> import polars as pl
        >>> import pyarrow as pa
        >>> import narwhals as nw
        >>> df_pl = pl.DataFrame({"a": [1, 2, 3], "b": [5, 10, 15]})
        >>> df_pd = pd.DataFrame({"a": [1, 2, 3], "b": [5, 10, 15]})
        >>> df_pa = pa.table({"a": [1, 2, 3], "b": [5, 10, 15]})

        We define a dataframe-agnostic function:

        >>> def my_library_agnostic_function(df_native: IntoFrameT) -> IntoFrameT:
        ...     df = nw.from_native(df_native)
        ...     return df.with_columns(
        ...         nw.when(nw.col("a") < 3).then(5).otherwise(6).alias("a_when")
        ...     ).to_native()

        We can pass any supported library such as Pandas, Polars, or PyArrow to `func`:

        >>> my_library_agnostic_function(df_pd)
           a   b  a_when
        0  1   5       5
        1  2  10       5
        2  3  15       6
        >>> my_library_agnostic_function(df_pl)
        shape: (3, 3)
        ┌─────┬─────┬────────┐
        │ a   ┆ b   ┆ a_when │
        │ --- ┆ --- ┆ ---    │
        │ i64 ┆ i64 ┆ i32    │
        ╞═════╪═════╪════════╡
        │ 1   ┆ 5   ┆ 5      │
        │ 2   ┆ 10  ┆ 5      │
        │ 3   ┆ 15  ┆ 6      │
        └─────┴─────┴────────┘
        >>> my_library_agnostic_function(df_pa)
        pyarrow.Table
        a: int64
        b: int64
        a_when: int64
        ----
        a: [[1,2,3]]
        b: [[5,10,15]]
        a_when: [[5,5,6]]
    """
    return When.from_when(nw_when(*predicates))


def new_series(
    name: str,
    values: Any,
    dtype: DType | type[DType] | None = None,
    *,
    native_namespace: ModuleType,
<<<<<<< HEAD
) -> Series[Any]:
    """
    Instantiate Narwhals Series from raw data.
=======
) -> Series:
    """Instantiate Narwhals Series from iterable (e.g. list or array).
>>>>>>> 07de3f96

    Arguments:
        name: Name of resulting Series.
        values: Values of make Series from.
        dtype: (Narwhals) dtype. If not provided, the native library
            may auto-infer it from `values`.
        native_namespace: The native library to use for DataFrame creation.

    Returns:
        A new Series

    Examples:
        >>> import pandas as pd
        >>> import polars as pl
        >>> import narwhals as nw
        >>> data = {"a": [1, 2, 3], "b": [4, 5, 6]}

        Let's define a dataframe-agnostic function:

        >>> @nw.narwhalify
        ... def func(df):
        ...     values = [4, 1, 2]
        ...     native_namespace = nw.get_native_namespace(df)
        ...     return nw.new_series(
        ...         name="c",
        ...         values=values,
        ...         dtype=nw.Int32,
        ...         native_namespace=native_namespace,
        ...     )

        Let's see what happens when passing pandas / Polars input:

        >>> func(pd.DataFrame(data))
        0    4
        1    1
        2    2
        Name: c, dtype: int32
        >>> func(pl.DataFrame(data))  # doctest: +NORMALIZE_WHITESPACE
        shape: (3,)
        Series: 'c' [i32]
        [
           4
           1
           2
        ]
    """
    from narwhals.stable.v1 import dtypes

    return _stableify(
        _new_series_impl(
            name,
            values,
            dtype,
            native_namespace=native_namespace,
            dtypes=dtypes,  # type: ignore[arg-type]
        )
    )


def from_arrow(
    native_frame: ArrowStreamExportable, *, native_namespace: ModuleType
) -> DataFrame[Any]:
    """Construct a DataFrame from an object which supports the PyCapsule Interface.

    Arguments:
        native_frame: Object which implements `__arrow_c_stream__`.
        native_namespace: The native library to use for DataFrame creation.

    Returns:
        A new DataFrame

    Examples:
        >>> import pandas as pd
        >>> import polars as pl
        >>> import pyarrow as pa
        >>> import narwhals as nw
        >>> data = {"a": [1, 2, 3], "b": [4, 5, 6]}

        Let's define a dataframe-agnostic function which creates a PyArrow
        Table.

        >>> @nw.narwhalify
        ... def func(df):
        ...     return nw.from_arrow(df, native_namespace=pa)

        Let's see what happens when passing pandas / Polars input:

        >>> func(pd.DataFrame(data))  # doctest: +SKIP
        pyarrow.Table
        a: int64
        b: int64
        ----
        a: [[1,2,3]]
        b: [[4,5,6]]
        >>> func(pl.DataFrame(data))  # doctest: +SKIP
        pyarrow.Table
        a: int64
        b: int64
        ----
        a: [[1,2,3]]
        b: [[4,5,6]]
    """
    return _stableify(  # type: ignore[no-any-return]
        nw_from_arrow(native_frame, native_namespace=native_namespace)
    )


def from_dict(
    data: dict[str, Any],
    schema: dict[str, DType] | Schema | None = None,
    *,
    native_namespace: ModuleType | None = None,
) -> DataFrame[Any]:
    """Instantiate DataFrame from dictionary.

    Notes:
        For pandas-like dataframes, conversion to schema is applied after dataframe
        creation.

    Arguments:
        data: Dictionary to create DataFrame from.
        schema: The DataFrame schema as Schema or dict of {name: type}.
        native_namespace: The native library to use for DataFrame creation. Only
            necessary if inputs are not Narwhals Series.

    Returns:
        A new DataFrame

    Examples:
        >>> import pandas as pd
        >>> import polars as pl
        >>> import pyarrow as pa
        >>> import narwhals as nw
        >>> data = {"a": [1, 2, 3], "b": [4, 5, 6]}

        Let's create a new dataframe of the same class as the dataframe we started with, from a dict of new data:

        >>> @nw.narwhalify
        ... def func(df):
        ...     new_data = {"c": [5, 2], "d": [1, 4]}
        ...     native_namespace = nw.get_native_namespace(df)
        ...     return nw.from_dict(new_data, native_namespace=native_namespace)

        Let's see what happens when passing Pandas, Polars or PyArrow input:

        >>> func(pd.DataFrame(data))
           c  d
        0  5  1
        1  2  4
        >>> func(pl.DataFrame(data))
        shape: (2, 2)
        ┌─────┬─────┐
        │ c   ┆ d   │
        │ --- ┆ --- │
        │ i64 ┆ i64 │
        ╞═════╪═════╡
        │ 5   ┆ 1   │
        │ 2   ┆ 4   │
        └─────┴─────┘
        >>> func(pa.table(data))
        pyarrow.Table
        c: int64
        d: int64
        ----
        c: [[5,2]]
        d: [[1,4]]
    """
    from narwhals.stable.v1 import dtypes

    return _stableify(
        _from_dict_impl(
            data,
            schema,
            native_namespace=native_namespace,
            dtypes=dtypes,  # type: ignore[arg-type]
        )
    )


__all__ = [
    "Array",
    "Boolean",
    "Categorical",
    "DataFrame",
    "Date",
    "Datetime",
    "Duration",
    "Enum",
    "Expr",
    "Field",
    "Float32",
    "Float64",
    "Int16",
    "Int32",
    "Int64",
    "Int8",
    "LazyFrame",
    "List",
    "Object",
    "Schema",
    "Series",
    "String",
    "Struct",
    "UInt16",
    "UInt32",
    "UInt64",
    "UInt8",
    "Unknown",
    "all",
    "all_horizontal",
    "any_horizontal",
    "col",
    "concat",
    "concat_str",
    "dependencies",
    "exceptions",
    "from_arrow",
    "from_dict",
    "from_native",
    "generate_temporary_column_name",
    "get_level",
    "get_native_namespace",
    "is_ordered_categorical",
    "len",
    "lit",
    "max",
    "max_horizontal",
    "maybe_align_index",
    "maybe_convert_dtypes",
    "maybe_get_index",
    "maybe_reset_index",
    "maybe_set_index",
    "mean",
    "mean_horizontal",
    "median",
    "min",
    "min_horizontal",
    "narwhalify",
    "new_series",
    "nth",
    "selectors",
    "show_versions",
    "sum",
    "sum_horizontal",
    "to_native",
    "to_py_scalar",
    "when",
]<|MERGE_RESOLUTION|>--- conflicted
+++ resolved
@@ -194,14 +194,8 @@
     ) -> dict[str, Series[Any]] | dict[str, list[Any]]: ...
     def to_dict(
         self, *, as_series: bool = True
-<<<<<<< HEAD
     ) -> dict[str, Series[Any]] | dict[str, list[Any]]:
-        """
-        Convert DataFrame to a dictionary mapping column name to values.
-=======
-    ) -> dict[str, Series] | dict[str, list[Any]]:
         """Convert DataFrame to a dictionary mapping column name to values.
->>>>>>> 07de3f96
 
         Arguments:
             as_series: If set to true ``True``, then the values are Narwhals Series,
@@ -243,17 +237,11 @@
         """
         return super().to_dict(as_series=as_series)  # type: ignore[return-value]
 
-<<<<<<< HEAD
     def is_duplicated(self: Self) -> Series[Any]:
-        r"""
-        Get a mask of all duplicated rows in this DataFrame.
-=======
-    def is_duplicated(self: Self) -> Series:
         r"""Get a mask of all duplicated rows in this DataFrame.
 
         Returns:
             A new Series.
->>>>>>> 07de3f96
 
         Examples:
             >>> import narwhals as nw
@@ -299,17 +287,11 @@
         """
         return super().is_duplicated()  # type: ignore[return-value]
 
-<<<<<<< HEAD
     def is_unique(self: Self) -> Series[Any]:
-        r"""
-        Get a mask of all unique rows in this DataFrame.
-=======
-    def is_unique(self: Self) -> Series:
         r"""Get a mask of all unique rows in this DataFrame.
 
         Returns:
             A new Series.
->>>>>>> 07de3f96
 
         Examples:
             >>> import narwhals as nw
@@ -423,14 +405,8 @@
         return self.select(all()._l1_norm())
 
 
-<<<<<<< HEAD
 class Series(NwSeries[IntoSeriesT]):
-    """
-    Narwhals Series, backed by a native series.
-=======
-class Series(NwSeries):
     """Narwhals Series, backed by a native series.
->>>>>>> 07de3f96
 
     The native series might be pandas.Series, polars.Series, ...
 
@@ -1171,15 +1147,7 @@
     eager_or_interchange_only: None = ...,
     series_only: None = ...,
     allow_series: Literal[True],
-<<<<<<< HEAD
-) -> DataFrame[Any] | LazyFrame[Any] | Series[Any]:
-    """
-    from_native(df, strict=True, allow_series=True)
-    from_native(df, allow_series=True)
-    """
-=======
-) -> DataFrame[Any] | LazyFrame[Any] | Series: ...
->>>>>>> 07de3f96
+) -> DataFrame[Any] | LazyFrame[Any] | Series[Any]: ...
 
 
 @overload
@@ -1191,15 +1159,7 @@
     eager_or_interchange_only: None = ...,
     series_only: Literal[True],
     allow_series: None = ...,
-<<<<<<< HEAD
-) -> Series[Any]:
-    """
-    from_native(df, strict=True, series_only=True)
-    from_native(df, series_only=True)
-    """
-=======
-) -> Series: ...
->>>>>>> 07de3f96
+) -> Series[Any]: ...
 
 
 @overload
@@ -1367,15 +1327,7 @@
     eager_or_interchange_only: None = ...,
     series_only: None = ...,
     allow_series: Literal[True],
-<<<<<<< HEAD
-) -> DataFrame[Any] | LazyFrame[Any] | Series[IntoSeriesT]:
-    """
-    from_native(df, pass_through=False, allow_series=True)
-    from_native(df, allow_series=True)
-    """
-=======
-) -> DataFrame[Any] | LazyFrame[Any] | Series: ...
->>>>>>> 07de3f96
+) -> DataFrame[Any] | LazyFrame[Any] | Series[IntoSeriesT]: ...
 
 
 @overload
@@ -1387,15 +1339,7 @@
     eager_or_interchange_only: None = ...,
     series_only: Literal[True],
     allow_series: None = ...,
-<<<<<<< HEAD
-) -> Series[IntoSeriesT]:
-    """
-    from_native(df, pass_through=False, series_only=True)
-    from_native(df, series_only=True)
-    """
-=======
-) -> Series: ...
->>>>>>> 07de3f96
+) -> Series[IntoSeriesT]: ...
 
 
 @overload
@@ -2838,14 +2782,8 @@
     dtype: DType | type[DType] | None = None,
     *,
     native_namespace: ModuleType,
-<<<<<<< HEAD
 ) -> Series[Any]:
-    """
-    Instantiate Narwhals Series from raw data.
-=======
-) -> Series:
     """Instantiate Narwhals Series from iterable (e.g. list or array).
->>>>>>> 07de3f96
 
     Arguments:
         name: Name of resulting Series.
