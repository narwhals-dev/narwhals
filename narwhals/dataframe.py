from __future__ import annotations

from typing import TYPE_CHECKING
from typing import Any
from typing import Callable
from typing import Iterable
from typing import Iterator
from typing import Literal
from typing import Sequence
from typing import overload

from narwhals._arrow.dataframe import ArrowDataFrame
from narwhals._pandas_like.dataframe import PandasDataFrame
from narwhals.dependencies import get_cudf
from narwhals.dependencies import get_modin
from narwhals.dependencies import get_numpy
from narwhals.dependencies import get_pandas
from narwhals.dependencies import get_polars
from narwhals.dependencies import get_pyarrow
from narwhals.dtypes import to_narwhals_dtype
from narwhals.utils import parse_version
from narwhals.utils import validate_same_library

if TYPE_CHECKING:
    from io import BytesIO
    from pathlib import Path

    import numpy as np
    from typing_extensions import Self

    from narwhals.dtypes import DType
    from narwhals.group_by import GroupBy
    from narwhals.group_by import LazyGroupBy
    from narwhals.series import Series
    from narwhals.typing import IntoExpr


class BaseFrame:
    _dataframe: Any
    _is_polars: bool

    def __len__(self) -> Any:
        return self._dataframe.__len__()

    def __native_namespace__(self) -> Any:
        if self._is_polars:
            return get_polars()
        return self._dataframe.__native_namespace__()

    def __narwhals_namespace__(self) -> Any:
        if self._is_polars:
            return get_polars()
        return self._dataframe.__narwhals_namespace__()

    def _from_dataframe(self, df: Any) -> Self:
        # construct, preserving properties
        return self.__class__(  # type: ignore[call-arg]
            df,
            is_polars=self._is_polars,
        )

    def _flatten_and_extract(self, *args: Any, **kwargs: Any) -> Any:
        """Process `args` and `kwargs`, extracting underlying objects as we go."""
        from narwhals.utils import flatten

        args = [self._extract_native(v) for v in flatten(args)]  # type: ignore[assignment]
        kwargs = {k: self._extract_native(v) for k, v in kwargs.items()}
        return args, kwargs

    def _extract_native(self, arg: Any) -> Any:
        from narwhals.expression import Expr
        from narwhals.series import Series

        if isinstance(arg, BaseFrame):
            return arg._dataframe
        if isinstance(arg, Series):
            return arg._series
        if isinstance(arg, Expr):
            return arg._call(self.__narwhals_namespace__())
        if get_polars() is not None and "polars" in str(type(arg)):
            msg = (
                f"Expected Narwhals object, got: {type(arg)}.\n\n"
                "Perhaps you:\n"
                "- Forgot a `nw.from_native` somewhere?\n"
                "- Used `pl.col` instead of `nw.col`?"
            )
            raise TypeError(msg)
        return arg

    @property
    def schema(self) -> dict[str, DType]:
        return {
            k: to_narwhals_dtype(v, is_polars=self._is_polars)
            for k, v in self._dataframe.schema.items()
        }

    def pipe(self, function: Callable[[Any], Self], *args: Any, **kwargs: Any) -> Self:
        return function(self, *args, **kwargs)

    def with_row_index(self, name: str = "index") -> Self:
        if self._is_polars and parse_version(get_polars().__version__) < parse_version(
            "0.20.4"
        ):  # pragma: no cover
            return self._from_dataframe(
                self._dataframe.with_row_count(name),
            )
        return self._from_dataframe(
            self._dataframe.with_row_index(name),
        )

    def drop_nulls(self) -> Self:
        return self._from_dataframe(
            self._dataframe.drop_nulls(),
        )

    @property
    def columns(self) -> list[str]:
        return self._dataframe.columns  # type: ignore[no-any-return]

    def lazy(self) -> LazyFrame:
        return LazyFrame(
            self._dataframe.lazy(),
        )

    def with_columns(
        self, *exprs: IntoExpr | Iterable[IntoExpr], **named_exprs: IntoExpr
    ) -> Self:
        exprs, named_exprs = self._flatten_and_extract(*exprs, **named_exprs)
        return self._from_dataframe(
            self._dataframe.with_columns(*exprs, **named_exprs),
        )

    def select(
        self,
        *exprs: IntoExpr | Iterable[IntoExpr],
        **named_exprs: IntoExpr,
    ) -> Self:
        exprs, named_exprs = self._flatten_and_extract(*exprs, **named_exprs)
        return self._from_dataframe(
            self._dataframe.select(*exprs, **named_exprs),
        )

    def rename(self, mapping: dict[str, str]) -> Self:
        return self._from_dataframe(self._dataframe.rename(mapping))

    def head(self, n: int) -> Self:
        return self._from_dataframe(self._dataframe.head(n))

    def tail(self, n: int) -> Self:
        return self._from_dataframe(self._dataframe.tail(n))

    def drop(self, *columns: str | Iterable[str]) -> Self:
        return self._from_dataframe(self._dataframe.drop(*columns))

    def unique(self, subset: str | list[str]) -> Self:
        return self._from_dataframe(self._dataframe.unique(subset=subset))

    def filter(self, *predicates: IntoExpr | Iterable[IntoExpr]) -> Self:
        predicates, _ = self._flatten_and_extract(*predicates)
        return self._from_dataframe(
            self._dataframe.filter(*predicates),
        )

    def sort(
        self,
        by: str | Iterable[str],
        *more_by: str,
        descending: bool | Sequence[bool] = False,
    ) -> Self:
        return self._from_dataframe(
            self._dataframe.sort(by, *more_by, descending=descending)
        )

    def join(
        self,
        other: Self,
        *,
        how: Literal["inner", "cross", "anti"] = "inner",
        left_on: str | list[str] | None = None,
        right_on: str | list[str] | None = None,
    ) -> Self:
        _supported_joins = {"inner", "cross", "anti"}
        if how not in _supported_joins:
            msg = f"Only the following join stragies are supported: {_supported_joins}"
            raise NotImplementedError(msg)

        if how == "cross" and (left_on or right_on):
            msg = "Can not pass left_on, right_on for cross join"
            raise ValueError(msg)

        validate_same_library([self, other])
        return self._from_dataframe(
            self._dataframe.join(
                self._extract_native(other),
                how=how,
                left_on=left_on,
                right_on=right_on,
            )
        )


class DataFrame(BaseFrame):
    """
    Narwhals DataFrame, backed by a native dataframe.

    The native dataframe might be pandas.DataFrame, polars.DataFrame, ...

    This class is not meant to be instantiated directly - instead, use
    `narwhals.from_native`.
    """

    def __init__(
        self,
        df: Any,
        *,
        is_polars: bool = False,
    ) -> None:
        self._is_polars = is_polars
        if hasattr(df, "__narwhals_dataframe__"):
            self._dataframe: Any = df.__narwhals_dataframe__()
        elif is_polars or (
            (pl := get_polars()) is not None and isinstance(df, pl.DataFrame)
        ):
            self._dataframe = df
            self._is_polars = True
        elif (pl := get_polars()) is not None and isinstance(df, pl.LazyFrame):
            raise TypeError(
                "Can't instantiate DataFrame from Polars LazyFrame. Call `collect()` first, or use `narwhals.LazyFrame` if you don't specifically require eager execution."
            )
        elif (pd := get_pandas()) is not None and isinstance(df, pd.DataFrame):
            self._dataframe = PandasDataFrame(df, implementation="pandas")
        elif (mpd := get_modin()) is not None and isinstance(
            df, mpd.DataFrame
        ):  # pragma: no cover
            self._dataframe = PandasDataFrame(df, implementation="modin")
        elif (cudf := get_cudf()) is not None and isinstance(
            df, cudf.DataFrame
        ):  # pragma: no cover
            self._dataframe = PandasDataFrame(df, implementation="cudf")
        elif (pa := get_pyarrow()) is not None and isinstance(
            df, pa.Table
        ):  # pragma: no cover
            self._dataframe = ArrowDataFrame(df)
        else:
            msg = f"Expected pandas-like dataframe, Polars dataframe, or Polars lazyframe, got: {type(df)}"
            raise TypeError(msg)

    def __array__(self, *args: Any, **kwargs: Any) -> np.ndarray:
        return self._dataframe.to_numpy(*args, **kwargs)

    def __repr__(self) -> str:  # pragma: no cover
        header = " Narwhals DataFrame                            "
        length = len(header)
        return (
            "┌"
            + "─" * length
            + "┐\n"
            + f"|{header}|\n"
            + "| Use `narwhals.to_native` to see native output |\n"
            + "└"
            + "─" * length
            + "┘"
        )

    def to_pandas(self) -> Any:
        """
        Convert this DataFrame to a pandas DataFrame.

        Examples:
            Construct pandas and Polars DataFrames:

            >>> import pandas as pd
            >>> import polars as pl
            >>> import narwhals as nw
            >>> df = {"foo": [1, 2, 3], "bar": [6.0, 7.0, 8.0], "ham": ["a", "b", "c"]}
            >>> df_pd = pd.DataFrame(df)
            >>> df_pl = pl.DataFrame(df)

            We define a library agnostic function:

            >>> def func(df_any):
            ...     df = nw.from_native(df_any)
            ...     df = df.to_pandas()
            ...     return df

            We can then pass either pandas or Polars to `func`:

            >>> func(df_pd)
               foo  bar ham
            0    1  6.0   a
            1    2  7.0   b
            2    3  8.0   c
            >>> func(df_pl)
               foo  bar ham
            0    1  6.0   a
            1    2  7.0   b
            2    3  8.0   c
        """
        return self._dataframe.to_pandas()

    def write_parquet(self, file: str | Path | BytesIO) -> Any:
        """
        Write dataframe to parquet file.

        Examples:
            Construct pandas and Polars DataFrames:

            >>> import pandas as pd
            >>> import polars as pl
            >>> import narwhals as nw
            >>> df = {"foo": [1, 2, 3], "bar": [6.0, 7.0, 8.0], "ham": ["a", "b", "c"]}
            >>> df_pd = pd.DataFrame(df)
            >>> df_pl = pl.DataFrame(df)

            We define a library agnostic function:

            >>> def func(df_any):
            ...     df = nw.from_native(df_any)
            ...     df.write_parquet("foo.parquet")

            We can then pass either pandas or Polars to `func`:

            >>> func(df_pd)  # doctest:+SKIP
            >>> func(df_pl)  # doctest:+SKIP
        """
        self._dataframe.write_parquet(file)

    def to_numpy(self) -> Any:
        """
        Convert this DataFrame to a NumPy ndarray.

        Examples:
            Construct pandas and polars DataFrames:

            >>> import pandas as pd
            >>> import polars as pl
            >>> import narwhals as nw
            >>> df = {"foo": [1, 2, 3], "bar": [6.5, 7.0, 8.5], "ham": ["a", "b", "c"]}
            >>> df_pd = pd.DataFrame(df)
            >>> df_pl = pl.DataFrame(df)

            We define a library agnostic function:

            >>> def func(df_any):
            ...     df = nw.from_native(df_any)
            ...     df = df.to_numpy()
            ...     return df

            We can then pass either pandas or Polars to `func`:

            >>> func(df_pd)
            array([[1, 6.5, 'a'],
                   [2, 7.0, 'b'],
                   [3, 8.5, 'c']], dtype=object)
            >>> func(df_pl)
            array([[1, 6.5, 'a'],
                   [2, 7.0, 'b'],
                   [3, 8.5, 'c']], dtype=object)
        """
        return self._dataframe.to_numpy()

    @property
    def shape(self) -> tuple[int, int]:
        """
        Get the shape of the DataFrame.

        Examples:
            Construct pandas and polars DataFrames:

            >>> import pandas as pd
            >>> import polars as pl
            >>> import narwhals as nw
            >>> df = {"foo": [1, 2, 3, 4, 5]}
            >>> df_pd = pd.DataFrame(df)
            >>> df_pl = pl.DataFrame(df)

            We define a library agnostic function:

            >>> def func(df_any):
            ...     df = nw.from_native(df_any)
            ...     return df.shape

            We can then pass either pandas or Polars to `func`:

            >>> func(df_pd)
            (5, 1)
            >>> func(df_pl)
            (5, 1)
        """
        return self._dataframe.shape  # type: ignore[no-any-return]

    @overload
    def __getitem__(self, item: Sequence[int]) -> Series: ...

    @overload
    def __getitem__(self, item: str) -> Series: ...

    @overload
    def __getitem__(self, item: slice) -> DataFrame: ...

    def __getitem__(self, item: str | slice | Sequence[int]) -> Series | DataFrame:
        if isinstance(item, str):
            from narwhals.series import Series

            return Series(self._dataframe[item])

        elif isinstance(item, (Sequence, slice)) or (
            (np := get_numpy()) is not None
            and isinstance(item, np.ndarray)
            and item.ndim == 1
        ):
            return self._from_dataframe(self._dataframe[item])

        else:
            msg = f"Expected str or slice, got: {type(item)}"
            raise TypeError(msg)

    def to_dict(self, *, as_series: bool = True) -> dict[str, Any]:
        """
        Convert DataFrame to a dictionary mapping column name to values.

        Arguments:
            as_series: If set to true ``True``, then the values are Narwhals Series,
                        otherwise the values are Any.

        Examples:
            >>> import pandas as pd
            >>> import polars as pl
            >>> import narwhals as nw
            >>> df = {
            ...     "A": [1, 2, 3, 4, 5],
            ...     "fruits": ["banana", "banana", "apple", "apple", "banana"],
            ...     "B": [5, 4, 3, 2, 1],
            ...     "cars": ["beetle", "audi", "beetle", "beetle", "beetle"],
            ...     "optional": [28, 300, None, 2, -30],
            ... }
            >>> df_pd = pd.DataFrame(df)
            >>> df_pl = pl.DataFrame(df)

            We define a library agnostic function:

            >>> def func(df_any):
            ...     df = nw.from_native(df_any)
            ...     df = df.to_dict(as_series=False)
            ...     return df

            We can then pass either pandas or Polars to `func`:

            >>> func(df_pd)
            {'A': [1, 2, 3, 4, 5], 'fruits': ['banana', 'banana', 'apple', 'apple', 'banana'], 'B': [5, 4, 3, 2, 1], 'cars': ['beetle', 'audi', 'beetle', 'beetle', 'beetle'], 'optional': [28.0, 300.0, nan, 2.0, -30.0]}
            >>> func(df_pl)
            {'A': [1, 2, 3, 4, 5], 'fruits': ['banana', 'banana', 'apple', 'apple', 'banana'], 'B': [5, 4, 3, 2, 1], 'cars': ['beetle', 'audi', 'beetle', 'beetle', 'beetle'], 'optional': [28, 300, None, 2, -30]}
        """
        from narwhals.series import Series

        if as_series:
            return {
                key: Series(value)
                for key, value in self._dataframe.to_dict(as_series=as_series).items()
            }
        # TODO: overload return type
        return self._dataframe.to_dict(as_series=as_series)  # type: ignore[no-any-return]

    # inherited
    def pipe(self, function: Callable[[Any], Self], *args: Any, **kwargs: Any) -> Self:
        """
        Pipe function call.

        Examples:
            >>> import polars as pl
            >>> import pandas as pd
            >>> import narwhals as nw
            >>> data = {"a": [1, 2, 3], "ba": [4, 5, 6]}
            >>> df_pd = pd.DataFrame(data)
            >>> df_pl = pl.DataFrame(data)

            Let's define a dataframe-agnostic function:

            >>> def func(df_any):
            ...     df = nw.from_native(df_any)
            ...     df = df.pipe(
            ...         lambda _df: _df.select([x for x in _df.columns if len(x) == 1])
            ...     )
            ...     return nw.to_native(df)

            We can then pass either pandas or Polars:

            >>> func(df_pd)
               a
            0  1
            1  2
            2  3
            >>> func(df_pl)
            shape: (3, 1)
            ┌─────┐
            │ a   │
            │ --- │
            │ i64 │
            ╞═════╡
            │ 1   │
            │ 2   │
            │ 3   │
            └─────┘
        """
        return super().pipe(function, *args, **kwargs)

    def drop_nulls(self) -> Self:
        """
        Drop null values.

        Notes:
            pandas and Polars handle null values differently. Polars distinguishes
            between NaN and Null, whereas pandas doesn't.

        Examples:
            >>> import polars as pl
            >>> import pandas as pd
            >>> import narwhals as nw
            >>> data = {"a": [1.0, 2.0, None], "ba": [1.0, None, 2.0]}
            >>> df_pd = pd.DataFrame(data)
            >>> df_pl = pl.DataFrame(data)

            Let's define a dataframe-agnostic function:

            >>> def func(df_any):
            ...     df = nw.from_native(df_any)
            ...     df = df.drop_nulls()
            ...     return nw.to_native(df)

            We can then pass either pandas or Polars:

            >>> func(df_pd)
                 a   ba
            0  1.0  1.0
            >>> func(df_pl)
            shape: (1, 2)
            ┌─────┬─────┐
            │ a   ┆ ba  │
            │ --- ┆ --- │
            │ f64 ┆ f64 │
            ╞═════╪═════╡
            │ 1.0 ┆ 1.0 │
            └─────┴─────┘
        """
        return super().drop_nulls()

    def with_row_index(self, name: str = "index") -> Self:
        """
        Insert column which enumerates rows.

        Examples:
            Construct pandas as polars DataFrames:

            >>> import polars as pl
            >>> import pandas as pd
            >>> import narwhals as nw
            >>> data = {"a": [1, 2, 3], "b": [4, 5, 6]}
            >>> df_pd = pd.DataFrame(data)
            >>> df_pl = pl.DataFrame(data)

            Let's define a dataframe-agnostic function:

            >>> def func(df_any):
            ...     df = nw.from_native(df_any)
            ...     df = df.with_row_index()
            ...     return nw.to_native(df)

            We can then pass either pandas or Polars:

            >>> func(df_pd)
               index  a  b
            0      0  1  4
            1      1  2  5
            2      2  3  6
            >>> func(df_pl)
            shape: (3, 3)
            ┌───────┬─────┬─────┐
            │ index ┆ a   ┆ b   │
            │ ---   ┆ --- ┆ --- │
            │ u32   ┆ i64 ┆ i64 │
            ╞═══════╪═════╪═════╡
            │ 0     ┆ 1   ┆ 4   │
            │ 1     ┆ 2   ┆ 5   │
            │ 2     ┆ 3   ┆ 6   │
            └───────┴─────┴─────┘
        """
        return super().with_row_index(name)

    @property
    def schema(self) -> dict[str, DType]:
        r"""
        Get a dict[column name, DataType].

        Examples:
            >>> import polars as pl
            >>> import pandas as pd
            >>> import narwhals as nw
            >>> data = {
            ...     "foo": [1, 2, 3],
            ...     "bar": [6.0, 7.0, 8.0],
            ...     "ham": ["a", "b", "c"],
            ... }
            >>> df_pd = pd.DataFrame(data)
            >>> df_pl = pl.DataFrame(data)

            We define a library agnostic function:

            >>> def func(df_any):
            ...     df = nw.from_native(df_any)
            ...     return df.schema

            You can pass either pandas or Polars to `func`:

            >>> df_pd_schema = func(df_pd)
            >>> df_pd_schema
            {'foo': Int64, 'bar': Float64, 'ham': String}

            >>> df_pl_schema = func(df_pl)
            >>> df_pl_schema
            {'foo': Int64, 'bar': Float64, 'ham': String}

        """
        return super().schema

    @property
    def columns(self) -> list[str]:
        """
        Get column names.

        Examples:
            >>> import pandas as pd
            >>> import polars as pl
            >>> import narwhals as nw
            >>> df = {"foo": [1, 2, 3], "bar": [6.0, 7.0, 8.0], "ham": ["a", "b", "c"]}
            >>> df_pd = pd.DataFrame(df)
            >>> df_pl = pl.DataFrame(df)

            We define a library agnostic function:

            >>> @nw.narwhalify
            ... def func(df):
            ...     return df.columns

            We can then pass either pandas or Polars to `func`:

            >>> func(df_pd)
            ['foo', 'bar', 'ham']
            >>> func(df_pl)
            ['foo', 'bar', 'ham']
        """
        return super().columns

    @overload
    def rows(
        self,
        *,
        named: Literal[False],
    ) -> list[tuple[Any, ...]]: ...

    @overload
    def rows(
        self,
        *,
        named: Literal[True],
    ) -> list[dict[str, Any]]: ...

    @overload
    def rows(
        self,
        *,
        named: bool,
    ) -> list[tuple[Any, ...]] | list[dict[str, Any]]: ...

    def rows(
        self,
        *,
        named: bool = False,
    ) -> list[tuple[Any, ...]] | list[dict[str, Any]]:
        """
        Returns all data in the DataFrame as a list of rows of python-native values.

        Arguments:
            named: By default, each row is returned as a tuple of values given
                in the same order as the frame columns. Setting named=True will
                return rows of dictionaries instead.

        Examples:
            >>> import pandas as pd
            >>> import polars as pl
            >>> import narwhals as nw
            >>> df = {"foo": [1, 2, 3], "bar": [6.0, 7.0, 8.0], "ham": ["a", "b", "c"]}
            >>> df_pd = pd.DataFrame(df)
            >>> df_pl = pl.DataFrame(df)

            We define a library agnostic function:

            >>> def func(df_any, *, named):
            ...     df = nw.from_native(df_any)
            ...     return df.rows(named=named)

            We can then pass either pandas or Polars to `func`:

            >>> func(df_pd, named=False)
            [(1, 6.0, 'a'), (2, 7.0, 'b'), (3, 8.0, 'c')]
            >>> func(df_pd, named=True)
            [{'foo': 1, 'bar': 6.0, 'ham': 'a'}, {'foo': 2, 'bar': 7.0, 'ham': 'b'}, {'foo': 3, 'bar': 8.0, 'ham': 'c'}]
            >>> func(df_pl, named=False)
            [(1, 6.0, 'a'), (2, 7.0, 'b'), (3, 8.0, 'c')]
            >>> func(df_pl, named=True)
            [{'foo': 1, 'bar': 6.0, 'ham': 'a'}, {'foo': 2, 'bar': 7.0, 'ham': 'b'}, {'foo': 3, 'bar': 8.0, 'ham': 'c'}]
        """
        return self._dataframe.rows(named=named)  # type: ignore[no-any-return]

    @overload
    def iter_rows(
        self, *, named: Literal[False], buffer_size: int = ...
    ) -> Iterator[tuple[Any, ...]]: ...

    @overload
    def iter_rows(
        self, *, named: Literal[True], buffer_size: int = ...
    ) -> Iterator[dict[str, Any]]: ...

    @overload
    def iter_rows(
        self, *, named: bool, buffer_size: int = ...
    ) -> Iterator[tuple[Any, ...]] | Iterator[dict[str, Any]]: ...

    def iter_rows(
        self, *, named: bool = False, buffer_size: int = 512
    ) -> Iterator[tuple[Any, ...]] | Iterator[dict[str, Any]]:
        """
        Returns an iterator over the DataFrame of rows of python-native values.

        Arguments:
            named: By default, each row is returned as a tuple of values given
                in the same order as the frame columns. Setting named=True will
                return rows of dictionaries instead.
            buffer_size: Determines the number of rows that are buffered
                internally while iterating over the data.
                See https://docs.pola.rs/api/python/stable/reference/dataframe/api/polars.DataFrame.iter_rows.html

        Examples:
            >>> import pandas as pd
            >>> import polars as pl
            >>> import narwhals as nw
            >>> df = {"foo": [1, 2, 3], "bar": [6.0, 7.0, 8.0], "ham": ["a", "b", "c"]}
            >>> df_pd = pd.DataFrame(df)
            >>> df_pl = pl.DataFrame(df)

            We define a library agnostic function:

            >>> def func(df_any, *, named):
            ...     df = nw.from_native(df_any)
            ...     return df.iter_rows(named=named)

            We can then pass either pandas or Polars to `func`:

            >>> [row for row in func(df_pd, named=False)]
            [(1, 6.0, 'a'), (2, 7.0, 'b'), (3, 8.0, 'c')]
            >>> [row for row in func(df_pd, named=True)]
            [{'foo': 1, 'bar': 6.0, 'ham': 'a'}, {'foo': 2, 'bar': 7.0, 'ham': 'b'}, {'foo': 3, 'bar': 8.0, 'ham': 'c'}]
            >>> [row for row in func(df_pl, named=False)]
            [(1, 6.0, 'a'), (2, 7.0, 'b'), (3, 8.0, 'c')]
            >>> [row for row in func(df_pl, named=True)]
            [{'foo': 1, 'bar': 6.0, 'ham': 'a'}, {'foo': 2, 'bar': 7.0, 'ham': 'b'}, {'foo': 3, 'bar': 8.0, 'ham': 'c'}]
        """
        return self._dataframe.iter_rows(named=named, buffer_size=buffer_size)  # type: ignore[no-any-return]

    def with_columns(
        self, *exprs: IntoExpr | Iterable[IntoExpr], **named_exprs: IntoExpr
    ) -> Self:
        r"""
        Add columns to this DataFrame.

        Added columns will replace existing columns with the same name.

        Arguments:
            *exprs: Column(s) to add, specified as positional arguments.
                     Accepts expression input. Strings are parsed as column names, other
                     non-expression inputs are parsed as literals.

            **named_exprs: Additional columns to add, specified as keyword arguments.
                            The columns will be renamed to the keyword used.

        Returns:
            DataFrame: A new DataFrame with the columns added.

        Note:
            Creating a new DataFrame using this method does not create a new copy of
            existing data.

        Examples:
            >>> import pandas as pd
            >>> import polars as pl
            >>> import narwhals as nw
            >>> df = {
            ...     "a": [1, 2, 3, 4],
            ...     "b": [0.5, 4, 10, 13],
            ...     "c": [True, True, False, True],
            ... }
            >>> df_pd = pd.DataFrame(df)
            >>> df_pl = pl.DataFrame(df)

            Let's define a dataframe-agnostic function in which we pass an expression
            to add it as a new column:

            >>> @nw.narwhalify
            ... def func(df):
            ...     return df.with_columns((nw.col("a") * 2).alias("a*2"))

            We can then pass either pandas or Polars to `func`:

            >>> func(df_pd)
               a     b      c  a*2
            0  1   0.5   True    2
            1  2   4.0   True    4
            2  3  10.0  False    6
            3  4  13.0   True    8
            >>> func(df_pl)
            shape: (4, 4)
            ┌─────┬──────┬───────┬─────┐
            │ a   ┆ b    ┆ c     ┆ a*2 │
            │ --- ┆ ---  ┆ ---   ┆ --- │
            │ i64 ┆ f64  ┆ bool  ┆ i64 │
            ╞═════╪══════╪═══════╪═════╡
            │ 1   ┆ 0.5  ┆ true  ┆ 2   │
            │ 2   ┆ 4.0  ┆ true  ┆ 4   │
            │ 3   ┆ 10.0 ┆ false ┆ 6   │
            │ 4   ┆ 13.0 ┆ true  ┆ 8   │
            └─────┴──────┴───────┴─────┘
        """
        return super().with_columns(*exprs, **named_exprs)

    def select(
        self,
        *exprs: IntoExpr | Iterable[IntoExpr],
        **named_exprs: IntoExpr,
    ) -> Self:
        r"""
        Select columns from this DataFrame.

        Arguments:
            *exprs: Column(s) to select, specified as positional arguments.
                     Accepts expression input. Strings are parsed as column names,
                     other non-expression inputs are parsed as literals.

            **named_exprs: Additional columns to select, specified as keyword arguments.
                            The columns will be renamed to the keyword used.

        Examples:
            >>> import pandas as pd
            >>> import polars as pl
            >>> import narwhals as nw
            >>> df = {
            ...     "foo": [1, 2, 3],
            ...     "bar": [6, 7, 8],
            ...     "ham": ["a", "b", "c"],
            ... }
            >>> df_pd = pd.DataFrame(df)
            >>> df_pl = pl.DataFrame(df)

            Let's define a dataframe-agnostic function in which we pass the name of a
            column to select that column.

            >>> @nw.narwhalify
            ... def func(df):
            ...     return df.select("foo")

            We can then pass either pandas or Polars to `func`:

            >>> func(df_pd)
               foo
            0    1
            1    2
            2    3
            >>> func(df_pl)
            shape: (3, 1)
            ┌─────┐
            │ foo │
            │ --- │
            │ i64 │
            ╞═════╡
            │ 1   │
            │ 2   │
            │ 3   │
            └─────┘

            Multiple columns can be selected by passing a list of column names.

            >>> @nw.narwhalify
            ... def func(df):
            ...     return df.select(["foo", "bar"])
            >>> func(df_pd)
               foo  bar
            0    1    6
            1    2    7
            2    3    8
            >>> func(df_pl)
            shape: (3, 2)
            ┌─────┬─────┐
            │ foo ┆ bar │
            │ --- ┆ --- │
            │ i64 ┆ i64 │
            ╞═════╪═════╡
            │ 1   ┆ 6   │
            │ 2   ┆ 7   │
            │ 3   ┆ 8   │
            └─────┴─────┘

            Multiple columns can also be selected using positional arguments instead of a
            list. Expressions are also accepted.

            >>> @nw.narwhalify
            ... def func(df):
            ...     return df.select(nw.col("foo"), nw.col("bar") + 1)
            >>> func(df_pd)
               foo  bar
            0    1    7
            1    2    8
            2    3    9
            >>> func(df_pl)
            shape: (3, 2)
            ┌─────┬─────┐
            │ foo ┆ bar │
            │ --- ┆ --- │
            │ i64 ┆ i64 │
            ╞═════╪═════╡
            │ 1   ┆ 7   │
            │ 2   ┆ 8   │
            │ 3   ┆ 9   │
            └─────┴─────┘

            Use keyword arguments to easily name your expression inputs.

            >>> @nw.narwhalify
            ... def func(df):
            ...     return df.select(threshold=nw.col("foo") * 2)
            >>> func(df_pd)
               threshold
            0          2
            1          4
            2          6
            >>> func(df_pl)
            shape: (3, 1)
            ┌───────────┐
            │ threshold │
            │ ---       │
            │ i64       │
            ╞═══════════╡
            │ 2         │
            │ 4         │
            │ 6         │
            └───────────┘
        """
        return super().select(*exprs, **named_exprs)

    def rename(self, mapping: dict[str, str]) -> Self:
        """
        Rename column names.

        Arguments:
            mapping: Key value pairs that map from old name to new name.

        Examples:
            >>> import pandas as pd
            >>> import polars as pl
            >>> import narwhals as nw
            >>> df = {"foo": [1, 2, 3], "bar": [6, 7, 8], "ham": ["a", "b", "c"]}
            >>> df_pd = pd.DataFrame(df)
            >>> df_pl = pl.DataFrame(df)

            We define a library agnostic function:

            >>> @nw.narwhalify
            ... def func(df):
            ...     return df.rename({"foo": "apple"})

            We can then pass either pandas or Polars to `func`:

            >>> func(df_pd)
               apple  bar ham
            0      1    6   a
            1      2    7   b
            2      3    8   c
            >>> func(df_pl)
            shape: (3, 3)
            ┌───────┬─────┬─────┐
            │ apple ┆ bar ┆ ham │
            │ ---   ┆ --- ┆ --- │
            │ i64   ┆ i64 ┆ str │
            ╞═══════╪═════╪═════╡
            │ 1     ┆ 6   ┆ a   │
            │ 2     ┆ 7   ┆ b   │
            │ 3     ┆ 8   ┆ c   │
            └───────┴─────┴─────┘
        """
        return super().rename(mapping)

    def head(self, n: int = 5) -> Self:
        """
        Get the first `n` rows.

        Arguments:
            n: Number of rows to return. If a negative value is passed, return all rows
                except the last `abs(n)`.

        Examples:
            >>> import pandas as pd
            >>> import polars as pl
            >>> import narwhals as nw
            >>> df = {
            ...     "foo": [1, 2, 3, 4, 5],
            ...     "bar": [6, 7, 8, 9, 10],
            ...     "ham": ["a", "b", "c", "d", "e"],
            ... }
            >>> df_pd = pd.DataFrame(df)
            >>> df_pl = pl.DataFrame(df)

            Let's define a dataframe-agnostic function that gets the first 3 rows.

            >>> @nw.narwhalify
            ... def func(df):
            ...     return df.head(3)

            We can then pass either pandas or Polars to `func`:

            >>> func(df_pd)
               foo  bar ham
            0    1    6   a
            1    2    7   b
            2    3    8   c
            >>> func(df_pl)
            shape: (3, 3)
            ┌─────┬─────┬─────┐
            │ foo ┆ bar ┆ ham │
            │ --- ┆ --- ┆ --- │
            │ i64 ┆ i64 ┆ str │
            ╞═════╪═════╪═════╡
            │ 1   ┆ 6   ┆ a   │
            │ 2   ┆ 7   ┆ b   │
            │ 3   ┆ 8   ┆ c   │
            └─────┴─────┴─────┘
        """

        return super().head(n)

    def tail(self, n: int = 5) -> Self:
        """
        Get the last `n` rows.

        Arguments:
            n: Number of rows to return. If a negative value is passed, return all rows
                except the first `abs(n)`.

        Examples:
            >>> import pandas as pd
            >>> import polars as pl
            >>> import narwhals as nw
            >>> df = {
            ...     "foo": [1, 2, 3, 4, 5],
            ...     "bar": [6, 7, 8, 9, 10],
            ...     "ham": ["a", "b", "c", "d", "e"],
            ... }
            >>> df_pd = pd.DataFrame(df)
            >>> df_pl = pl.DataFrame(df)

            Let's define a dataframe-agnostic function that gets the last 3 rows.

            >>> @nw.narwhalify
            ... def func(df):
            ...     return df.tail(3)

            We can then pass either pandas or Polars to `func`:

            >>> func(df_pd)
               foo  bar ham
            2    3    8   c
            3    4    9   d
            4    5   10   e
            >>> func(df_pl)
            shape: (3, 3)
            ┌─────┬─────┬─────┐
            │ foo ┆ bar ┆ ham │
            │ --- ┆ --- ┆ --- │
            │ i64 ┆ i64 ┆ str │
            ╞═════╪═════╪═════╡
            │ 3   ┆ 8   ┆ c   │
            │ 4   ┆ 9   ┆ d   │
            │ 5   ┆ 10  ┆ e   │
            └─────┴─────┴─────┘
        """
        return super().tail(n)

    def drop(self, *columns: str | Iterable[str]) -> Self:
        """
        Remove columns from the dataframe.

        Arguments:
            *columns: Names of the columns that should be removed from the dataframe.

        Examples:
            >>> import pandas as pd
            >>> import polars as pl
            >>> import narwhals as nw
            >>> data = {"foo": [1, 2, 3], "bar": [6.0, 7.0, 8.0], "ham": ["a", "b", "c"]}
            >>> df_pd = pd.DataFrame(data)
            >>> df_pl = pl.DataFrame(data)

            We define a library agnostic function:

            >>> @nw.narwhalify
<<<<<<< HEAD
            >>> def func(df):
=======
            ... def func(df):
>>>>>>> 7f8657d2
            ...     return df.drop("ham")

            We can then pass either pandas or Polars to `func`:

            >>> func(df_pd)
               foo  bar
            0    1  6.0
            1    2  7.0
            2    3  8.0
            >>> func(df_pl)
            shape: (3, 2)
            ┌─────┬─────┐
            │ foo ┆ bar │
            │ --- ┆ --- │
            │ i64 ┆ f64 │
            ╞═════╪═════╡
            │ 1   ┆ 6.0 │
            │ 2   ┆ 7.0 │
            │ 3   ┆ 8.0 │
            └─────┴─────┘

            Use positional arguments to drop multiple columns.

            >>> @nw.narwhalify
            ... def func(df):
            ...     return df.drop("foo", "ham")

            >>> func(df_pd)
               bar
            0  6.0
            1  7.0
            2  8.0
            >>> func(df_pl)
            shape: (3, 1)
            ┌─────┐
            │ bar │
            │ --- │
            │ f64 │
            ╞═════╡
            │ 6.0 │
            │ 7.0 │
            │ 8.0 │
            └─────┘
        """
        return super().drop(*columns)

    def unique(self, subset: str | list[str]) -> Self:
        """
        Drop duplicate rows from this dataframe.

        Arguments:
            subset: Column name(s) to consider when identifying duplicate rows.

        Examples:
            >>> import pandas as pd
            >>> import polars as pl
            >>> import narwhals as nw
            >>> data = {
            ...     "foo": [1, 2, 3, 1],
            ...     "bar": ["a", "a", "a", "a"],
            ...     "ham": ["b", "b", "b", "b"],
            ... }
            >>> df_pd = pd.DataFrame(data)
            >>> df_pl = pl.DataFrame(data)

            We define a library agnostic function:

            >>> @nw.narwhalify
            ... def func(df):
            ...     return df.unique(["bar", "ham"])

            We can then pass either pandas or Polars to `func`:

            >>> func(df_pd)
               foo bar ham
            0    1   a   b
            >>> func(df_pl)
            shape: (1, 3)
            ┌─────┬─────┬─────┐
            │ foo ┆ bar ┆ ham │
            │ --- ┆ --- ┆ --- │
            │ i64 ┆ str ┆ str │
            ╞═════╪═════╪═════╡
            │ 1   ┆ a   ┆ b   │
            └─────┴─────┴─────┘
        """
        return super().unique(subset)

    def filter(self, *predicates: IntoExpr | Iterable[IntoExpr]) -> Self:
        r"""
        Filter the rows in the DataFrame based on one or more predicate expressions.

        The original order of the remaining rows is preserved.

        Arguments:
            predicates: Expression(s) that evaluates to a boolean Series.

        Examples:
            >>> import pandas as pd
            >>> import polars as pl
            >>> import narwhals as nw
            >>> df = {
            ...     "foo": [1, 2, 3],
            ...     "bar": [6, 7, 8],
            ...     "ham": ["a", "b", "c"],
            ... }
            >>> df_pd = pd.DataFrame(df)
            >>> df_pl = pl.DataFrame(df)

            Let's define a dataframe-agnostic function in which we filter on
            one condition.

            >>> @nw.narwhalify
            ... def func(df):
            ...     return df.filter(nw.col("foo") > 1)

            We can then pass either pandas or Polars to `func`:

            >>> func(df_pd)
               foo  bar ham
            1    2    7   b
            2    3    8   c
            >>> func(df_pl)
            shape: (2, 3)
            ┌─────┬─────┬─────┐
            │ foo ┆ bar ┆ ham │
            │ --- ┆ --- ┆ --- │
            │ i64 ┆ i64 ┆ str │
            ╞═════╪═════╪═════╡
            │ 2   ┆ 7   ┆ b   │
            │ 3   ┆ 8   ┆ c   │
            └─────┴─────┴─────┘

            Filter on multiple conditions, combined with and/or operators:

            >>> @nw.narwhalify
            ... def func(df):
            ...     return df.filter((nw.col("foo") < 3) & (nw.col("ham") == "a"))
            >>> func(df_pd)
               foo  bar ham
            0    1    6   a
            >>> func(df_pl)
            shape: (1, 3)
            ┌─────┬─────┬─────┐
            │ foo ┆ bar ┆ ham │
            │ --- ┆ --- ┆ --- │
            │ i64 ┆ i64 ┆ str │
            ╞═════╪═════╪═════╡
            │ 1   ┆ 6   ┆ a   │
            └─────┴─────┴─────┘

            >>> @nw.narwhalify
            ... def func(df):
            ...     return df.filter((nw.col("foo") == 1) | (nw.col("ham") == "c"))
            >>> func(df_pd)
               foo  bar ham
            0    1    6   a
            2    3    8   c
            >>> func(df_pl)
            shape: (2, 3)
            ┌─────┬─────┬─────┐
            │ foo ┆ bar ┆ ham │
            │ --- ┆ --- ┆ --- │
            │ i64 ┆ i64 ┆ str │
            ╞═════╪═════╪═════╡
            │ 1   ┆ 6   ┆ a   │
            │ 3   ┆ 8   ┆ c   │
            └─────┴─────┴─────┘

            Provide multiple filters using `*args` syntax:

            >>> @nw.narwhalify
            ... def func(df):
            ...     dframe = df.filter(
            ...         nw.col("foo") <= 2,
            ...         ~nw.col("ham").is_in(["b", "c"]),
            ...     )
            ...     return dframe
            >>> func(df_pd)
               foo  bar ham
            0    1    6   a
            >>> func(df_pl)
            shape: (1, 3)
            ┌─────┬─────┬─────┐
            │ foo ┆ bar ┆ ham │
            │ --- ┆ --- ┆ --- │
            │ i64 ┆ i64 ┆ str │
            ╞═════╪═════╪═════╡
            │ 1   ┆ 6   ┆ a   │
            └─────┴─────┴─────┘
        """
        return super().filter(*predicates)

    def group_by(self, *keys: str | Iterable[str]) -> GroupBy:
        r"""
        Start a group by operation.

        Arguments:
            *keys: Column(s) to group by. Accepts multiple columns names as a list.

        Returns:
            GroupBy: Object which can be used to perform aggregations.

        Examples:
            >>> import pandas as pd
            >>> import polars as pl
            >>> import narwhals as nw
            >>> df = {
            ...     "a": ["a", "b", "a", "b", "c"],
            ...     "b": [1, 2, 1, 3, 3],
            ...     "c": [5, 4, 3, 2, 1],
            ... }
            >>> df_pd = pd.DataFrame(df)
            >>> df_pl = pl.DataFrame(df)

            Let's define a dataframe-agnostic function in which we group by one column
            and call `agg` to compute the grouped sum of another column.

            >>> @nw.narwhalify
            ... def func(df):
            ...     return df.group_by("a").agg(nw.col("b").sum()).sort("a")

            We can then pass either pandas or Polars to `func`:

            >>> func(df_pd)
               a  b
            0  a  2
            1  b  5
            2  c  3
            >>> func(df_pl)
            shape: (3, 2)
            ┌─────┬─────┐
            │ a   ┆ b   │
            │ --- ┆ --- │
            │ str ┆ i64 │
            ╞═════╪═════╡
            │ a   ┆ 2   │
            │ b   ┆ 5   │
            │ c   ┆ 3   │
            └─────┴─────┘

            Group by multiple columns by passing a list of column names.

            >>> @nw.narwhalify
            ... def func(df):
            ...     return df.group_by(["a", "b"]).agg(nw.max("c")).sort("a", "b")
            >>> func(df_pd)
               a  b  c
            0  a  1  5
            1  b  2  4
            2  b  3  2
            3  c  3  1
            >>> func(df_pl)
            shape: (4, 3)
            ┌─────┬─────┬─────┐
            │ a   ┆ b   ┆ c   │
            │ --- ┆ --- ┆ --- │
            │ str ┆ i64 ┆ i64 │
            ╞═════╪═════╪═════╡
            │ a   ┆ 1   ┆ 5   │
            │ b   ┆ 2   ┆ 4   │
            │ b   ┆ 3   ┆ 2   │
            │ c   ┆ 3   ┆ 1   │
            └─────┴─────┴─────┘
        """
        from narwhals.group_by import GroupBy

        return GroupBy(self, *keys)

    def sort(
        self,
        by: str | Iterable[str],
        *more_by: str,
        descending: bool | Sequence[bool] = False,
    ) -> Self:
        r"""
        Sort the dataframe by the given columns.

        Arguments:
            by: Column(s) names to sort by.

            *more_by: Additional columns to sort by, specified as positional
                       arguments.

            descending: Sort in descending order. When sorting by multiple
                         columns, can be specified per column by passing a
                         sequence of booleans.

        Examples:
            >>> import narwhals as nw
            >>> import pandas as pd
            >>> import polars as pl
            >>> data = {
            ...     "a": [1, 2, None],
            ...     "b": [6.0, 5.0, 4.0],
            ...     "c": ["a", "c", "b"],
            ... }
            >>> df_pd = pd.DataFrame(data)
            >>> df_pl = pl.DataFrame(data)

            Let's define a dataframe-agnostic function in which we sort by multiple
            columns in different orders

            >>> @nw.narwhalify
            ... def func(df):
            ...     return df.sort("c", "a", descending=[False, True])

            We can then pass either pandas or Polars to `func`:

            >>> func(df_pd)
                 a    b  c
            0  1.0  6.0  a
            2  NaN  4.0  b
            1  2.0  5.0  c
            >>> func(df_pl)
            shape: (3, 3)
            ┌──────┬─────┬─────┐
            │ a    ┆ b   ┆ c   │
            │ ---  ┆ --- ┆ --- │
            │ i64  ┆ f64 ┆ str │
            ╞══════╪═════╪═════╡
            │ 1    ┆ 6.0 ┆ a   │
            │ null ┆ 4.0 ┆ b   │
            │ 2    ┆ 5.0 ┆ c   │
            └──────┴─────┴─────┘
        """
        return super().sort(by, *more_by, descending=descending)

    def join(
        self,
        other: Self,
        *,
        how: Literal["inner", "cross", "anti"] = "inner",
        left_on: str | list[str] | None = None,
        right_on: str | list[str] | None = None,
    ) -> Self:
        r"""
        Join in SQL-like fashion.

        Arguments:
            other: DataFrame to join with.

            how: Join strategy.

                  * *inner*: Returns rows that have matching values in both tables
                  * *cross*: Returns the Cartesian product of rows from both tables
                  * *anti*: Filter rows that do not have a match in the right table.

            left_on: Name(s) of the left join column(s).

            right_on: Name(s) of the right join column(s).

        Returns:
            A new joined DataFrame

        Examples:
            >>> import narwhals as nw
            >>> import pandas as pd
            >>> import polars as pl
            >>> data = {
            ...     "foo": [1, 2, 3],
            ...     "bar": [6.0, 7.0, 8.0],
            ...     "ham": ["a", "b", "c"],
            ... }
            >>> data_other = {
            ...     "apple": ["x", "y", "z"],
            ...     "ham": ["a", "b", "d"],
            ... }

            >>> df_pd = pd.DataFrame(data)
            >>> other_pd = pd.DataFrame(data_other)

            >>> df_pl = pl.DataFrame(data)
            >>> other_pl = pl.DataFrame(data_other)

            Let's define a dataframe-agnostic function in which we join over "ham" column:

            >>> @nw.narwhalify
            ... def join_on_ham(df, other):
            ...     return df.join(other, left_on="ham", right_on="ham")

            We can now pass either pandas or Polars to the function:

            >>> join_on_ham(df_pd, other_pd)
               foo  bar ham apple
            0    1  6.0   a     x
            1    2  7.0   b     y

            >>> join_on_ham(df_pl, other_pl)
            shape: (2, 4)
            ┌─────┬─────┬─────┬───────┐
            │ foo ┆ bar ┆ ham ┆ apple │
            │ --- ┆ --- ┆ --- ┆ ---   │
            │ i64 ┆ f64 ┆ str ┆ str   │
            ╞═════╪═════╪═════╪═══════╡
            │ 1   ┆ 6.0 ┆ a   ┆ x     │
            │ 2   ┆ 7.0 ┆ b   ┆ y     │
            └─────┴─────┴─────┴───────┘
        """
        return super().join(other, how=how, left_on=left_on, right_on=right_on)

    # --- descriptive ---
    def is_duplicated(self: Self) -> Series:
        r"""
        Get a mask of all duplicated rows in this DataFrame.

        Examples:
            >>> import narwhals as nw
            >>> import pandas as pd
            >>> import polars as pl
            >>> df_pd = pd.DataFrame(
            ...     {
            ...         "a": [1, 2, 3, 1],
            ...         "b": ["x", "y", "z", "x"],
            ...     }
            ... )
            >>> df_pl = pl.DataFrame(
            ...     {
            ...         "a": [1, 2, 3, 1],
            ...         "b": ["x", "y", "z", "x"],
            ...     }
            ... )

            Let's define a dataframe-agnostic function:

            >>> def func(df_any):
            ...     df = nw.from_native(df_any)
            ...     duplicated = df.is_duplicated()
            ...     return nw.to_native(duplicated)

            We can then pass either pandas or Polars to `func`:

            >>> func(df_pd)  # doctest: +NORMALIZE_WHITESPACE
            0     True
            1    False
            2    False
            3     True
            dtype: bool

            >>> func(df_pl)  # doctest: +NORMALIZE_WHITESPACE
            shape: (4,)
            Series: '' [bool]
            [
                true
                false
                false
                true
            ]
        """
        from narwhals.series import Series

        return Series(self._dataframe.is_duplicated())

    def is_empty(self: Self) -> bool:
        r"""
        Check if the dataframe is empty.

        Examples:
            >>> import narwhals as nw
            >>> import pandas as pd
            >>> import polars as pl

            Let's define a dataframe-agnostic function that filters rows in which "foo"
            values are greater than 10, and then checks if the result is empty or not:

            >>> def func(df_any):
            ...     df = nw.from_native(df_any)
            ...     return df.filter(nw.col("foo") > 10).is_empty()

            We can then pass either pandas or Polars to `func`:

            >>> df_pd = pd.DataFrame({"foo": [1, 2, 3], "bar": [4, 5, 6]})
            >>> df_pl = pl.DataFrame({"foo": [1, 2, 3], "bar": [4, 5, 6]})
            >>> func(df_pd), func(df_pl)
            (True, True)

            >>> df_pd = pd.DataFrame({"foo": [100, 2, 3], "bar": [4, 5, 6]})
            >>> df_pl = pl.DataFrame({"foo": [100, 2, 3], "bar": [4, 5, 6]})
            >>> func(df_pd), func(df_pl)
            (False, False)
        """

        return self._dataframe.is_empty()  # type: ignore[no-any-return]

    def is_unique(self: Self) -> Series:
        r"""
        Get a mask of all unique rows in this DataFrame.

        Examples:
            >>> import narwhals as nw
            >>> import pandas as pd
            >>> import polars as pl
            >>> df_pd = pd.DataFrame(
            ...     {
            ...         "a": [1, 2, 3, 1],
            ...         "b": ["x", "y", "z", "x"],
            ...     }
            ... )
            >>> df_pl = pl.DataFrame(
            ...     {
            ...         "a": [1, 2, 3, 1],
            ...         "b": ["x", "y", "z", "x"],
            ...     }
            ... )

            Let's define a dataframe-agnostic function:

            >>> def func(df_any):
            ...     df = nw.from_native(df_any)
            ...     unique = df.is_unique()
            ...     return nw.to_native(unique)

            We can then pass either pandas or Polars to `func`:

            >>> func(df_pd)  # doctest: +NORMALIZE_WHITESPACE
            0    False
            1     True
            2     True
            3    False
            dtype: bool

            >>> func(df_pl)  # doctest: +NORMALIZE_WHITESPACE
            shape: (4,)
            Series: '' [bool]
            [
                false
                 true
                 true
                false
            ]
        """
        from narwhals.series import Series

        return Series(self._dataframe.is_unique())

    def null_count(self: Self) -> DataFrame:
        r"""
        Create a new DataFrame that shows the null counts per column.

        Notes:
            pandas and Polars handle null values differently. Polars distinguishes
            between NaN and Null, whereas pandas doesn't.

        Examples:
            >>> import narwhals as nw
            >>> import pandas as pd
            >>> import polars as pl
            >>> df_pd = pd.DataFrame(
            ...     {
            ...         "foo": [1, None, 3],
            ...         "bar": [6, 7, None],
            ...         "ham": ["a", "b", "c"],
            ...     }
            ... )
            >>> df_pl = pl.DataFrame(
            ...     {
            ...         "foo": [1, None, 3],
            ...         "bar": [6, 7, None],
            ...         "ham": ["a", "b", "c"],
            ...     }
            ... )

            Let's define a dataframe-agnostic function that returns the null count of
            each columns:

            >>> def func(df_any):
            ...     df = nw.from_native(df_any)
            ...     null_counts = df.null_count()
            ...     return nw.to_native(null_counts)

            We can then pass either pandas or Polars to `func`:

            >>> func(df_pd)
               foo  bar  ham
            0    1    1    0

            >>> func(df_pl)
            shape: (1, 3)
            ┌─────┬─────┬─────┐
            │ foo ┆ bar ┆ ham │
            │ --- ┆ --- ┆ --- │
            │ u32 ┆ u32 ┆ u32 │
            ╞═════╪═════╪═════╡
            │ 1   ┆ 1   ┆ 0   │
            └─────┴─────┴─────┘
        """

        return self._from_dataframe(self._dataframe.null_count())

    def item(self: Self, row: int | None = None, column: int | str | None = None) -> Any:
        r"""
        Return the DataFrame as a scalar, or return the element at the given row/column.

        Notes:
            If row/col not provided, this is equivalent to df[0,0], with a check that the shape is (1,1).
            With row/col, this is equivalent to df[row,col].

        Examples:
            >>> import narwhals as nw
            >>> import pandas as pd
            >>> import polars as pl
            >>> data = {"a": [1, 2, 3], "b": [4, 5, 6]}
            >>> df_pd = pd.DataFrame(data)
            >>> df_pl = pl.DataFrame(data)

            Let's define a dataframe-agnostic function that returns item at given row/column

            >>> def func(df_any, row, column):
            ...     df = nw.from_native(df_any)
            ...     return df.item(row, column)

            We can then pass either pandas or Polars to `func`:

            >>> func(df_pd, 1, 1), func(df_pd, 2, "b")  # doctest:+SKIP
            (5, 6)

            >>> func(df_pl, 1, 1), func(df_pl, 2, "b")
            (5, 6)
        """
        return self._dataframe.item(row=row, column=column)


class LazyFrame(BaseFrame):
    """
    Narwhals DataFrame, backed by a native dataframe.

    The native dataframe might be pandas.DataFrame, polars.LazyFrame, ...

    This class is not meant to be instantiated directly - instead, use
    `narwhals.from_native`.
    """

    def __init__(
        self,
        df: Any,
        *,
        is_polars: bool = False,
    ) -> None:
        self._is_polars = is_polars
        if hasattr(df, "__narwhals_lazyframe__"):
            self._dataframe: Any = df.__narwhals_lazyframe__()
        elif is_polars or (
            (pl := get_polars()) is not None and isinstance(df, pl.LazyFrame)
        ):
            self._dataframe = df
            self._is_polars = True
        else:
            msg = f"Expected Polars lazyframe or object that implements `__narwhals_lazyframe__`, got: {type(df)}"
            raise TypeError(msg)

    def __repr__(self) -> str:  # pragma: no cover
        header = " Narwhals LazyFrame                            "
        length = len(header)
        return (
            "┌"
            + "─" * length
            + "┐\n"
            + f"|{header}|\n"
            + "| Use `narwhals.to_native` to see native output |\n"
            + "└"
            + "─" * length
            + "┘"
        )

    def __getitem__(self, item: str | slice) -> Series | DataFrame:
        raise TypeError("Slicing is not supported on LazyFrame")

    def collect(self) -> DataFrame:
        r"""
        Materialize this LazyFrame into a DataFrame.

        Returns:
            DataFrame

        Examples:
            >>> import narwhals as nw
            >>> import polars as pl
            >>> lf_pl = pl.LazyFrame(
            ...     {
            ...         "a": ["a", "b", "a", "b", "b", "c"],
            ...         "b": [1, 2, 3, 4, 5, 6],
            ...         "c": [6, 5, 4, 3, 2, 1],
            ...     }
            ... )
            >>> lf = nw.from_native(lf_pl)
            >>> lf
            ┌───────────────────────────────────────────────┐
            | Narwhals LazyFrame                            |
            | Use `narwhals.to_native` to see native output |
            └───────────────────────────────────────────────┘
            >>> df = lf.group_by("a").agg(nw.all().sum()).collect()
            >>> nw.to_native(df).sort("a")
            shape: (3, 3)
            ┌─────┬─────┬─────┐
            │ a   ┆ b   ┆ c   │
            │ --- ┆ --- ┆ --- │
            │ str ┆ i64 ┆ i64 │
            ╞═════╪═════╪═════╡
            │ a   ┆ 4   ┆ 10  │
            │ b   ┆ 11  ┆ 10  │
            │ c   ┆ 6   ┆ 1   │
            └─────┴─────┴─────┘
        """
        return DataFrame(
            self._dataframe.collect(),
        )

    # inherited
    def pipe(self, function: Callable[[Any], Self], *args: Any, **kwargs: Any) -> Self:
        """
        Pipe function call.

        Examples:
            >>> import polars as pl
            >>> import pandas as pd
            >>> import narwhals as nw
            >>> data = {"a": [1, 2, 3], "ba": [4, 5, 6]}
            >>> df_pd = pd.DataFrame(data)
            >>> df_pl = pl.LazyFrame(data)

            Let's define a dataframe-agnostic function:

            >>> def func(df_any):
            ...     df = nw.from_native(df_any)
            ...     df = df.pipe(lambda _df: _df.select("a"))
            ...     return nw.to_native(df)

            We can then pass either pandas or Polars:

            >>> func(df_pd)
               a
            0  1
            1  2
            2  3
            >>> func(df_pl).collect()
            shape: (3, 1)
            ┌─────┐
            │ a   │
            │ --- │
            │ i64 │
            ╞═════╡
            │ 1   │
            │ 2   │
            │ 3   │
            └─────┘
        """
        return super().pipe(function, *args, **kwargs)

    def drop_nulls(self) -> Self:
        """
        Drop null values.

        Notes:
            pandas and Polars handle null values differently. Polars distinguishes
            between NaN and Null, whereas pandas doesn't.

        Examples:
            >>> import polars as pl
            >>> import pandas as pd
            >>> import narwhals as nw
            >>> data = {"a": [1.0, 2.0, None], "ba": [1.0, None, 2.0]}
            >>> df_pd = pd.DataFrame(data)
            >>> df_pl = pl.LazyFrame(data)

            Let's define a dataframe-agnostic function:

            >>> def func(df_any):
            ...     df = nw.from_native(df_any)
            ...     df = df.drop_nulls()
            ...     return nw.to_native(df)

            We can then pass either pandas or Polars:

            >>> func(df_pd)
                 a   ba
            0  1.0  1.0
            >>> func(df_pl).collect()
            shape: (1, 2)
            ┌─────┬─────┐
            │ a   ┆ ba  │
            │ --- ┆ --- │
            │ f64 ┆ f64 │
            ╞═════╪═════╡
            │ 1.0 ┆ 1.0 │
            └─────┴─────┘
        """
        return super().drop_nulls()

    def with_row_index(self, name: str = "index") -> Self:
        """
        Insert column which enumerates rows.

        Examples:
            >>> import polars as pl
            >>> import pandas as pd
            >>> import narwhals as nw
            >>> data = {"a": [1, 2, 3], "b": [4, 5, 6]}
            >>> df_pd = pd.DataFrame(data)
            >>> df_pl = pl.LazyFrame(data)

            Let's define a dataframe-agnostic function:

            >>> def func(df_any):
            ...     df = nw.from_native(df_any)
            ...     df = df.with_row_index()
            ...     return nw.to_native(df)

            We can then pass either pandas or Polars:

            >>> func(df_pd)
               index  a  b
            0      0  1  4
            1      1  2  5
            2      2  3  6
            >>> func(df_pl).collect()
            shape: (3, 3)
            ┌───────┬─────┬─────┐
            │ index ┆ a   ┆ b   │
            │ ---   ┆ --- ┆ --- │
            │ u32   ┆ i64 ┆ i64 │
            ╞═══════╪═════╪═════╡
            │ 0     ┆ 1   ┆ 4   │
            │ 1     ┆ 2   ┆ 5   │
            │ 2     ┆ 3   ┆ 6   │
            └───────┴─────┴─────┘
        """
        return super().with_row_index(name)

    @property
    def schema(self) -> dict[str, DType]:
        r"""
        Get a dict[column name, DType].

        Examples:
            >>> import polars as pl
            >>> import narwhals as nw
            >>> lf_pl = pl.LazyFrame(
            ...     {
            ...         "foo": [1, 2, 3],
            ...         "bar": [6.0, 7.0, 8.0],
            ...         "ham": ["a", "b", "c"],
            ...     }
            ... )
            >>> lf = nw.from_native(lf_pl)
            >>> lf.schema  # doctest: +SKIP
            OrderedDict({'foo': Int64, 'bar': Float64, 'ham': String})
        """
        return super().schema

    @property
    def columns(self) -> list[str]:
        r"""
        Get column names.

        Examples:
            >>> import pandas as pd
            >>> import polars as pl
            >>> import narwhals as nw
            >>> df = {"foo": [1, 2, 3], "bar": [6.0, 7.0, 8.0], "ham": ["a", "b", "c"]}
            >>> df_pd = pd.DataFrame(df)
            >>> df_lf = pl.LazyFrame(df)

            We define a library agnostic function:

            >>> @nw.narwhalify
            ... def func(df):
            ...     return df.columns

            We can then pass either pandas or Polars to `func`:

            >>> func(df_pd)
            ['foo', 'bar', 'ham']
            >>> func(df_lf)
            ['foo', 'bar', 'ham']
        """
        return super().columns

    def with_columns(
        self, *exprs: IntoExpr | Iterable[IntoExpr], **named_exprs: IntoExpr
    ) -> Self:
        r"""
        Add columns to this LazyFrame.

        Added columns will replace existing columns with the same name.

        Arguments:
            *exprs: Column(s) to add, specified as positional arguments.
                     Accepts expression input. Strings are parsed as column names, other
                     non-expression inputs are parsed as literals.

            **named_exprs: Additional columns to add, specified as keyword arguments.
                            The columns will be renamed to the keyword used.

        Returns:
            LazyFrame: A new LazyFrame with the columns added.

        Note:
            Creating a new LazyFrame using this method does not create a new copy of
            existing data.

        Examples:
            >>> import pandas as pd
            >>> import polars as pl
            >>> import narwhals as nw
            >>> df = {
            ...     "a": [1, 2, 3, 4],
            ...     "b": [0.5, 4, 10, 13],
            ...     "c": [True, True, False, True],
            ... }
            >>> df_pd = pd.DataFrame(df)
            >>> df_pl = pl.DataFrame(df)
            >>> lf_pl = pl.LazyFrame(df)

            Let's define a dataframe-agnostic function in which we pass an expression
            to add it as a new column:

            >>> @nw.narwhalify
            ... def func(df):
            ...     return df.with_columns((nw.col("a") * 2).alias("2a"))

            We can then pass either pandas or Polars to `func`:

            >>> func(df_pd)
               a     b      c  2a
            0  1   0.5   True   2
            1  2   4.0   True   4
            2  3  10.0  False   6
            3  4  13.0   True   8
            >>> func(df_pl)
            shape: (4, 4)
            ┌─────┬──────┬───────┬─────┐
            │ a   ┆ b    ┆ c     ┆ 2a  │
            │ --- ┆ ---  ┆ ---   ┆ --- │
            │ i64 ┆ f64  ┆ bool  ┆ i64 │
            ╞═════╪══════╪═══════╪═════╡
            │ 1   ┆ 0.5  ┆ true  ┆ 2   │
            │ 2   ┆ 4.0  ┆ true  ┆ 4   │
            │ 3   ┆ 10.0 ┆ false ┆ 6   │
            │ 4   ┆ 13.0 ┆ true  ┆ 8   │
            └─────┴──────┴───────┴─────┘
            >>> func(lf_pl).collect()
            shape: (4, 4)
            ┌─────┬──────┬───────┬─────┐
            │ a   ┆ b    ┆ c     ┆ 2a  │
            │ --- ┆ ---  ┆ ---   ┆ --- │
            │ i64 ┆ f64  ┆ bool  ┆ i64 │
            ╞═════╪══════╪═══════╪═════╡
            │ 1   ┆ 0.5  ┆ true  ┆ 2   │
            │ 2   ┆ 4.0  ┆ true  ┆ 4   │
            │ 3   ┆ 10.0 ┆ false ┆ 6   │
            │ 4   ┆ 13.0 ┆ true  ┆ 8   │
            └─────┴──────┴───────┴─────┘
        """
        return super().with_columns(*exprs, **named_exprs)

    def select(
        self,
        *exprs: IntoExpr | Iterable[IntoExpr],
        **named_exprs: IntoExpr,
    ) -> Self:
        r"""
        Select columns from this LazyFrame.

        Arguments:
            *exprs: Column(s) to select, specified as positional arguments.
                     Accepts expression input. Strings are parsed as column names,
                     other non-expression inputs are parsed as literals.

            **named_exprs: Additional columns to select, specified as keyword arguments.
                            The columns will be renamed to the keyword used.

        Examples:
            >>> import pandas as pd
            >>> import polars as pl
            >>> import narwhals as nw
            >>> df = {
            ...     "foo": [1, 2, 3],
            ...     "bar": [6, 7, 8],
            ...     "ham": ["a", "b", "c"],
            ... }
            >>> df_pd = pd.DataFrame(df)
            >>> df_pl = pl.DataFrame(df)
            >>> lf_pl = pl.LazyFrame(df)

            Let's define a dataframe-agnostic function in which we pass the name of a
            column to select that column.

            >>> @nw.narwhalify
            ... def func(df):
            ...     return df.select("foo")

            We can then pass either pandas or Polars to `func`:

            >>> func(df_pd)
               foo
            0    1
            1    2
            2    3
            >>> func(df_pl)
            shape: (3, 1)
            ┌─────┐
            │ foo │
            │ --- │
            │ i64 │
            ╞═════╡
            │ 1   │
            │ 2   │
            │ 3   │
            └─────┘
            >>> func(lf_pl).collect()
            shape: (3, 1)
            ┌─────┐
            │ foo │
            │ --- │
            │ i64 │
            ╞═════╡
            │ 1   │
            │ 2   │
            │ 3   │
            └─────┘

            Multiple columns can be selected by passing a list of column names.

            >>> @nw.narwhalify
            ... def func(df):
            ...     return df.select(["foo", "bar"])
            >>> func(df_pd)
               foo  bar
            0    1    6
            1    2    7
            2    3    8
            >>> func(df_pl)
            shape: (3, 2)
            ┌─────┬─────┐
            │ foo ┆ bar │
            │ --- ┆ --- │
            │ i64 ┆ i64 │
            ╞═════╪═════╡
            │ 1   ┆ 6   │
            │ 2   ┆ 7   │
            │ 3   ┆ 8   │
            └─────┴─────┘
            >>> func(lf_pl).collect()
            shape: (3, 2)
            ┌─────┬─────┐
            │ foo ┆ bar │
            │ --- ┆ --- │
            │ i64 ┆ i64 │
            ╞═════╪═════╡
            │ 1   ┆ 6   │
            │ 2   ┆ 7   │
            │ 3   ┆ 8   │
            └─────┴─────┘

            Multiple columns can also be selected using positional arguments instead of a
            list. Expressions are also accepted.

            >>> @nw.narwhalify
            ... def func(df):
            ...     return df.select(nw.col("foo"), nw.col("bar") + 1)
            >>> func(df_pd)
               foo  bar
            0    1    7
            1    2    8
            2    3    9
            >>> func(df_pl)
            shape: (3, 2)
            ┌─────┬─────┐
            │ foo ┆ bar │
            │ --- ┆ --- │
            │ i64 ┆ i64 │
            ╞═════╪═════╡
            │ 1   ┆ 7   │
            │ 2   ┆ 8   │
            │ 3   ┆ 9   │
            └─────┴─────┘
            >>> func(lf_pl).collect()
            shape: (3, 2)
            ┌─────┬─────┐
            │ foo ┆ bar │
            │ --- ┆ --- │
            │ i64 ┆ i64 │
            ╞═════╪═════╡
            │ 1   ┆ 7   │
            │ 2   ┆ 8   │
            │ 3   ┆ 9   │
            └─────┴─────┘

            Use keyword arguments to easily name your expression inputs.

            >>> @nw.narwhalify
            ... def func(df):
            ...     return df.select(threshold=nw.col("foo") * 2)
            >>> func(df_pd)
               threshold
            0          2
            1          4
            2          6
            >>> func(df_pl)
            shape: (3, 1)
            ┌───────────┐
            │ threshold │
            │ ---       │
            │ i64       │
            ╞═══════════╡
            │ 2         │
            │ 4         │
            │ 6         │
            └───────────┘
            >>> func(lf_pl).collect()
            shape: (3, 1)
            ┌───────────┐
            │ threshold │
            │ ---       │
            │ i64       │
            ╞═══════════╡
            │ 2         │
            │ 4         │
            │ 6         │
            └───────────┘
        """
        return super().select(*exprs, **named_exprs)

    def rename(self, mapping: dict[str, str]) -> Self:
        r"""
        Rename column names.

        Arguments:
            mapping: Key value pairs that map from old name to new name, or a
                      function that takes the old name as input and returns the
                      new name.

        Notes:
            If existing names are swapped (e.g. 'A' points to 'B' and 'B'
             points to 'A'), polars will block projection and predicate
             pushdowns at this node.

        Examples:
            >>> import pandas as pd
            >>> import polars as pl
            >>> import narwhals as nw
            >>> data = {"foo": [1, 2, 3], "bar": [6, 7, 8], "ham": ["a", "b", "c"]}
            >>> df_pd = pd.DataFrame(data)
            >>> lf_pl = pl.LazyFrame(data)

            We define a library agnostic function:

            >>> @nw.narwhalify
            ... def func(df):
            ...     return df.rename({"foo": "apple"})

            We can then pass either pandas or Polars to `func`:

            >>> func(df_pd)
               apple  bar ham
            0      1    6   a
            1      2    7   b
            2      3    8   c
            >>> func(lf_pl).collect()
            shape: (3, 3)
            ┌───────┬─────┬─────┐
            │ apple ┆ bar ┆ ham │
            │ ---   ┆ --- ┆ --- │
            │ i64   ┆ i64 ┆ str │
            ╞═══════╪═════╪═════╡
            │ 1     ┆ 6   ┆ a   │
            │ 2     ┆ 7   ┆ b   │
            │ 3     ┆ 8   ┆ c   │
            └───────┴─────┴─────┘
        """
        return super().rename(mapping)

    def head(self, n: int = 5) -> Self:
        r"""
        Get the first `n` rows.

        Arguments:
            n: Number of rows to return.

        Examples:
            >>> import narwhals as nw
            >>> import pandas as pd
            >>> import polars as pl
            >>> data = {
            ...     "a": [1, 2, 3, 4, 5, 6],
            ...     "b": [7, 8, 9, 10, 11, 12],
            ... }
            >>> df_pd = pd.DataFrame(data)
            >>> df_pl = pl.DataFrame(data)
            >>> lf_pl = pl.LazyFrame(data)

            Let's define a dataframe-agnostic function that gets the first 3 rows.

            >>> @nw.narwhalify
            ... def func(df):
            ...     return df.head(3)

            We can then pass either pandas or Polars to `func`:

            >>> func(df_pd)
               a  b
            0  1  7
            1  2  8
            2  3  9
            >>> func(df_pl)
            shape: (3, 2)
            ┌─────┬─────┐
            │ a   ┆ b   │
            │ --- ┆ --- │
            │ i64 ┆ i64 │
            ╞═════╪═════╡
            │ 1   ┆ 7   │
            │ 2   ┆ 8   │
            │ 3   ┆ 9   │
            └─────┴─────┘
            >>> func(lf_pl).collect()
            shape: (3, 2)
            ┌─────┬─────┐
            │ a   ┆ b   │
            │ --- ┆ --- │
            │ i64 ┆ i64 │
            ╞═════╪═════╡
            │ 1   ┆ 7   │
            │ 2   ┆ 8   │
            │ 3   ┆ 9   │
            └─────┴─────┘
        """
        return super().head(n)

    def tail(self, n: int = 5) -> Self:
        r"""
        Get the last `n` rows.

        Arguments:
            n: Number of rows to return.

        Examples:
            >>> import narwhals as nw
            >>> import pandas as pd
            >>> import polars as pl
            >>> data = {
            ...     "a": [1, 2, 3, 4, 5, 6],
            ...     "b": [7, 8, 9, 10, 11, 12],
            ... }
            >>> df_pd = pd.DataFrame(data)
            >>> df_pl = pl.DataFrame(data)
            >>> lf_pl = pl.LazyFrame(data)

            Let's define a dataframe-agnostic function that gets the last 3 rows.

            >>> @nw.narwhalify
            ... def func(df):
            ...     return df.tail(3)

            We can then pass either pandas or Polars to `func`:

            >>> func(df_pd)
               a   b
            3  4  10
            4  5  11
            5  6  12
            >>> func(df_pl)
            shape: (3, 2)
            ┌─────┬─────┐
            │ a   ┆ b   │
            │ --- ┆ --- │
            │ i64 ┆ i64 │
            ╞═════╪═════╡
            │ 4   ┆ 10  │
            │ 5   ┆ 11  │
            │ 6   ┆ 12  │
            └─────┴─────┘
            >>> func(lf_pl).collect()
            shape: (3, 2)
            ┌─────┬─────┐
            │ a   ┆ b   │
            │ --- ┆ --- │
            │ i64 ┆ i64 │
            ╞═════╪═════╡
            │ 4   ┆ 10  │
            │ 5   ┆ 11  │
            │ 6   ┆ 12  │
            └─────┴─────┘
        """
        return super().tail(n)

    def drop(self, *columns: str | Iterable[str]) -> Self:
        r"""
        Remove columns from the LazyFrame.

        Arguments:
            *columns: Names of the columns that should be removed from the
                      dataframe. Accepts column selector input.

        Examples:
            >>> import pandas as pd
            >>> import polars as pl
            >>> import narwhals as nw
            >>> data = {"foo": [1, 2, 3], "bar": [6.0, 7.0, 8.0], "ham": ["a", "b", "c"]}
            >>> df_pd = pd.DataFrame(data)
            >>> lf_pl = pl.LazyFrame(data)

            We define a library agnostic function:

            >>> @nw.narwhalify
            ... def func(df):
            ...     return df.drop("ham")

            We can then pass either pandas or Polars to `func`:

            >>> func(df_pd)
               foo  bar
            0    1  6.0
            1    2  7.0
            2    3  8.0
            >>> func(lf_pl).collect()
            shape: (3, 2)
            ┌─────┬─────┐
            │ foo ┆ bar │
            │ --- ┆ --- │
            │ i64 ┆ f64 │
            ╞═════╪═════╡
            │ 1   ┆ 6.0 │
            │ 2   ┆ 7.0 │
            │ 3   ┆ 8.0 │
            └─────┴─────┘

            Use positional arguments to drop multiple columns.

            >>> @nw.narwhalify
            ... def func(df):
            ...     return df.drop("foo", "ham")

            >>> func(df_pd)
               bar
            0  6.0
            1  7.0
            2  8.0
            >>> func(lf_pl).collect()
            shape: (3, 1)
            ┌─────┐
            │ bar │
            │ --- │
            │ f64 │
            ╞═════╡
            │ 6.0 │
            │ 7.0 │
            │ 8.0 │
            └─────┘
        """
        return super().drop(*columns)

    def unique(self, subset: str | list[str]) -> Self:
        """
        Drop duplicate rows from this LazyFrame.

        Arguments:
            subset: Column name(s) to consider when identifying duplicate rows.
                     If set to `None`, use all columns.

        Returns:
            LazyFrame: LazyFrame with unique rows.

        Examples:
            >>> import pandas as pd
            >>> import polars as pl
            >>> import narwhals as nw
            >>> data = {
            ...     "foo": [1, 2, 3, 1],
            ...     "bar": ["a", "a", "a", "a"],
            ...     "ham": ["b", "b", "b", "b"],
            ... }
            >>> df_pd = pd.DataFrame(data)
            >>> lf_pl = pl.LazyFrame(data)

            We define a library agnostic function:

            >>> @nw.narwhalify
            ... def func(df):
            ...     return df.unique(["bar", "ham"])

            We can then pass either pandas or Polars to `func`:

            >>> func(df_pd)
               foo bar ham
            0    1   a   b
            >>> func(lf_pl).collect()
            shape: (1, 3)
            ┌─────┬─────┬─────┐
            │ foo ┆ bar ┆ ham │
            │ --- ┆ --- ┆ --- │
            │ i64 ┆ str ┆ str │
            ╞═════╪═════╪═════╡
            │ 1   ┆ a   ┆ b   │
            └─────┴─────┴─────┘
        """
        return super().unique(subset)

    def filter(self, *predicates: IntoExpr | Iterable[IntoExpr]) -> Self:
        r"""
        Filter the rows in the LazyFrame based on a predicate expression.

        The original order of the remaining rows is preserved.

        Arguments:
            *predicates: Expression that evaluates to a boolean Series.

        Examples:
            >>> import pandas as pd
            >>> import polars as pl
            >>> import narwhals as nw
            >>> df = {
            ...     "foo": [1, 2, 3],
            ...     "bar": [6, 7, 8],
            ...     "ham": ["a", "b", "c"],
            ... }
            >>> df_pd = pd.DataFrame(df)
            >>> df_pl = pl.DataFrame(df)
            >>> lf_pl = pl.LazyFrame(df)

            Let's define a dataframe-agnostic function in which we filter on
            one condition.

            >>> @nw.narwhalify
            ... def func(df):
            ...     return df.filter(nw.col("foo") > 1)

            We can then pass either pandas or Polars to `func`:

            >>> func(df_pd)
               foo  bar ham
            1    2    7   b
            2    3    8   c
            >>> func(df_pl)
            shape: (2, 3)
            ┌─────┬─────┬─────┐
            │ foo ┆ bar ┆ ham │
            │ --- ┆ --- ┆ --- │
            │ i64 ┆ i64 ┆ str │
            ╞═════╪═════╪═════╡
            │ 2   ┆ 7   ┆ b   │
            │ 3   ┆ 8   ┆ c   │
            └─────┴─────┴─────┘
            >>> func(lf_pl).collect()
            shape: (2, 3)
            ┌─────┬─────┬─────┐
            │ foo ┆ bar ┆ ham │
            │ --- ┆ --- ┆ --- │
            │ i64 ┆ i64 ┆ str │
            ╞═════╪═════╪═════╡
            │ 2   ┆ 7   ┆ b   │
            │ 3   ┆ 8   ┆ c   │
            └─────┴─────┴─────┘

            Filter on multiple conditions:

            >>> @nw.narwhalify
            ... def func(df):
            ...     return df.filter((nw.col("foo") < 3) & (nw.col("ham") == "a"))
            >>> func(df_pd)
               foo  bar ham
            0    1    6   a
            >>> func(df_pl)
            shape: (1, 3)
            ┌─────┬─────┬─────┐
            │ foo ┆ bar ┆ ham │
            │ --- ┆ --- ┆ --- │
            │ i64 ┆ i64 ┆ str │
            ╞═════╪═════╪═════╡
            │ 1   ┆ 6   ┆ a   │
            └─────┴─────┴─────┘
            >>> func(lf_pl).collect()
            shape: (1, 3)
            ┌─────┬─────┬─────┐
            │ foo ┆ bar ┆ ham │
            │ --- ┆ --- ┆ --- │
            │ i64 ┆ i64 ┆ str │
            ╞═════╪═════╪═════╡
            │ 1   ┆ 6   ┆ a   │
            └─────┴─────┴─────┘

            Provide multiple filters using `*args` syntax:

            >>> @nw.narwhalify
            ... def func(df):
            ...     dframe = df.filter(
            ...         nw.col("foo") == 1,
            ...         nw.col("ham") == "a",
            ...     )
            ...     return dframe
            >>> func(df_pd)
               foo  bar ham
            0    1    6   a
            >>> func(df_pl)
            shape: (1, 3)
            ┌─────┬─────┬─────┐
            │ foo ┆ bar ┆ ham │
            │ --- ┆ --- ┆ --- │
            │ i64 ┆ i64 ┆ str │
            ╞═════╪═════╪═════╡
            │ 1   ┆ 6   ┆ a   │
            └─────┴─────┴─────┘
            >>> func(lf_pl).collect()
            shape: (1, 3)
            ┌─────┬─────┬─────┐
            │ foo ┆ bar ┆ ham │
            │ --- ┆ --- ┆ --- │
            │ i64 ┆ i64 ┆ str │
            ╞═════╪═════╪═════╡
            │ 1   ┆ 6   ┆ a   │
            └─────┴─────┴─────┘

            Filter on an OR condition:

            >>> @nw.narwhalify
            ... def func(df):
            ...     return df.filter((nw.col("foo") == 1) | (nw.col("ham") == "c"))
            >>> func(df_pd)
               foo  bar ham
            0    1    6   a
            2    3    8   c
            >>> func(df_pl)
            shape: (2, 3)
            ┌─────┬─────┬─────┐
            │ foo ┆ bar ┆ ham │
            │ --- ┆ --- ┆ --- │
            │ i64 ┆ i64 ┆ str │
            ╞═════╪═════╪═════╡
            │ 1   ┆ 6   ┆ a   │
            │ 3   ┆ 8   ┆ c   │
            └─────┴─────┴─────┘
            >>> func(lf_pl).collect()
            shape: (2, 3)
            ┌─────┬─────┬─────┐
            │ foo ┆ bar ┆ ham │
            │ --- ┆ --- ┆ --- │
            │ i64 ┆ i64 ┆ str │
            ╞═════╪═════╪═════╡
            │ 1   ┆ 6   ┆ a   │
            │ 3   ┆ 8   ┆ c   │
            └─────┴─────┴─────┘
        """
        return super().filter(*predicates)

    def group_by(self, *keys: str | Iterable[str]) -> LazyGroupBy:
        r"""
        Start a group by operation.

        Arguments:
            *keys:
                Column(s) to group by. Accepts expression input. Strings are
                parsed as column names.

        Examples:
            Group by one column and call `agg` to compute the grouped sum of
            another column.

            >>> import pandas as pd
            >>> import polars as pl
            >>> import narwhals as nw
            >>> df = {
            ...     "a": ["a", "b", "a", "b", "c"],
            ...     "b": [1, 2, 1, 3, 3],
            ...     "c": [5, 4, 3, 2, 1],
            ... }
            >>> df_pd = pd.DataFrame(df)
            >>> df_pl = pl.DataFrame(df)
            >>> lf_pl = pl.LazyFrame(df)

            Let's define a dataframe-agnostic function in which we group by one column
            and call `agg` to compute the grouped sum of another column.

            >>> @nw.narwhalify
            ... def func(df):
            ...     return df.group_by("a").agg(nw.col("b").sum()).sort("a")

            We can then pass either pandas or Polars to `func`:

            >>> func(df_pd)
               a  b
            0  a  2
            1  b  5
            2  c  3
            >>> func(df_pl)
            shape: (3, 2)
            ┌─────┬─────┐
            │ a   ┆ b   │
            │ --- ┆ --- │
            │ str ┆ i64 │
            ╞═════╪═════╡
            │ a   ┆ 2   │
            │ b   ┆ 5   │
            │ c   ┆ 3   │
            └─────┴─────┘
            >>> func(lf_pl).collect()
            shape: (3, 2)
            ┌─────┬─────┐
            │ a   ┆ b   │
            │ --- ┆ --- │
            │ str ┆ i64 │
            ╞═════╪═════╡
            │ a   ┆ 2   │
            │ b   ┆ 5   │
            │ c   ┆ 3   │
            └─────┴─────┘

            Group by multiple columns by passing a list of column names.

            >>> @nw.narwhalify
            ... def func(df):
            ...     return df.group_by(["a", "b"]).agg(nw.max("c")).sort(["a", "b"])
            >>> func(df_pd)
               a  b  c
            0  a  1  5
            1  b  2  4
            2  b  3  2
            3  c  3  1
            >>> func(df_pl)
            shape: (4, 3)
            ┌─────┬─────┬─────┐
            │ a   ┆ b   ┆ c   │
            │ --- ┆ --- ┆ --- │
            │ str ┆ i64 ┆ i64 │
            ╞═════╪═════╪═════╡
            │ a   ┆ 1   ┆ 5   │
            │ b   ┆ 2   ┆ 4   │
            │ b   ┆ 3   ┆ 2   │
            │ c   ┆ 3   ┆ 1   │
            └─────┴─────┴─────┘
            >>> func(lf_pl).collect()
            shape: (4, 3)
            ┌─────┬─────┬─────┐
            │ a   ┆ b   ┆ c   │
            │ --- ┆ --- ┆ --- │
            │ str ┆ i64 ┆ i64 │
            ╞═════╪═════╪═════╡
            │ a   ┆ 1   ┆ 5   │
            │ b   ┆ 2   ┆ 4   │
            │ b   ┆ 3   ┆ 2   │
            │ c   ┆ 3   ┆ 1   │
            └─────┴─────┴─────┘
        """
        from narwhals.group_by import LazyGroupBy

        return LazyGroupBy(self, *keys)

    def sort(
        self,
        by: str | Iterable[str],
        *more_by: str,
        descending: bool | Sequence[bool] = False,
    ) -> Self:
        r"""
        Sort the LazyFrame by the given columns.

        Arguments:
            by: Column(s) to sort by. Accepts expression input. Strings are
                 parsed as column names.

            *more_by: Additional columns to sort by, specified as positional
                       arguments.

            descending: Sort in descending order. When sorting by multiple
                         columns, can be specified per column by passing a
                         sequence of booleans.

        Examples:
            >>> import narwhals as nw
            >>> import pandas as pd
            >>> import polars as pl
            >>> data = {
            ...     "a": [1, 2, None],
            ...     "b": [6.0, 5.0, 4.0],
            ...     "c": ["a", "c", "b"],
            ... }
            >>> df_pd = pd.DataFrame(data)
            >>> df_lf = pl.LazyFrame(data)

            Let's define a dataframe-agnostic function in which we sort by multiple
            columns in different orders

            >>> @nw.narwhalify
            ... def func(df):
            ...     return df.sort("c", "a", descending=[False, True])

            We can then pass either pandas or Polars to `func`:

            >>> func(df_pd)
                 a    b  c
            0  1.0  6.0  a
            2  NaN  4.0  b
            1  2.0  5.0  c
            >>> func(df_lf).collect()
            shape: (3, 3)
            ┌──────┬─────┬─────┐
            │ a    ┆ b   ┆ c   │
            │ ---  ┆ --- ┆ --- │
            │ i64  ┆ f64 ┆ str │
            ╞══════╪═════╪═════╡
            │ 1    ┆ 6.0 ┆ a   │
            │ null ┆ 4.0 ┆ b   │
            │ 2    ┆ 5.0 ┆ c   │
            └──────┴─────┴─────┘
        """
        return super().sort(by, *more_by, descending=descending)

    def join(
        self,
        other: Self,
        *,
        how: Literal["inner", "cross", "anti"] = "inner",
        left_on: str | list[str] | None = None,
        right_on: str | list[str] | None = None,
    ) -> Self:
        r"""
        Add a join operation to the Logical Plan.

        Arguments:
            other: Lazy DataFrame to join with.

            how: Join strategy.

                  * *inner*: Returns rows that have matching values in both tables
                  * *cross*: Returns the Cartesian product of rows from both tables
                  * *anti*: Filter rows that do not have a match in the right table.

            left_on: Join column of the left DataFrame.

            right_on: Join column of the right DataFrame.

        Returns:
            A new joined LazyFrame

        Examples:
            >>> import narwhals as nw
            >>> import pandas as pd
            >>> import polars as pl
            >>> data = {
            ...     "foo": [1, 2, 3],
            ...     "bar": [6.0, 7.0, 8.0],
            ...     "ham": ["a", "b", "c"],
            ... }
            >>> data_other = {
            ...     "apple": ["x", "y", "z"],
            ...     "ham": ["a", "b", "d"],
            ... }

            >>> df_pd = pd.DataFrame(data)
            >>> other_pd = pd.DataFrame(data_other)

            >>> df_pl = pl.LazyFrame(data)
            >>> other_pl = pl.LazyFrame(data_other)

            Let's define a dataframe-agnostic function in which we join over "ham" column:

            >>> @nw.narwhalify
            ... def join_on_ham(df, other):
            ...     return df.join(other, left_on="ham", right_on="ham")

            We can now pass either pandas or Polars to the function:

            >>> join_on_ham(df_pd, other_pd)
               foo  bar ham apple
            0    1  6.0   a     x
            1    2  7.0   b     y

            >>> join_on_ham(df_pl, other_pl).collect()
            shape: (2, 4)
            ┌─────┬─────┬─────┬───────┐
            │ foo ┆ bar ┆ ham ┆ apple │
            │ --- ┆ --- ┆ --- ┆ ---   │
            │ i64 ┆ f64 ┆ str ┆ str   │
            ╞═════╪═════╪═════╪═══════╡
            │ 1   ┆ 6.0 ┆ a   ┆ x     │
            │ 2   ┆ 7.0 ┆ b   ┆ y     │
            └─────┴─────┴─────┴───────┘
        """
        return super().join(other, how=how, left_on=left_on, right_on=right_on)<|MERGE_RESOLUTION|>--- conflicted
+++ resolved
@@ -1110,11 +1110,7 @@
             We define a library agnostic function:
 
             >>> @nw.narwhalify
-<<<<<<< HEAD
-            >>> def func(df):
-=======
-            ... def func(df):
->>>>>>> 7f8657d2
+            ... def func(df):
             ...     return df.drop("ham")
 
             We can then pass either pandas or Polars to `func`:
