from __future__ import annotations

from abc import abstractmethod
from itertools import chain
from typing import TYPE_CHECKING
from typing import Any
from typing import Callable
from typing import Generic
from typing import Iterable
from typing import Iterator
from typing import Literal
from typing import NoReturn
from typing import Sequence
from typing import TypeVar
from typing import overload
from warnings import warn

from narwhals._expression_parsing import ExprKind
from narwhals._expression_parsing import all_exprs_are_aggs_or_literals
from narwhals._expression_parsing import check_expressions_transform
from narwhals._expression_parsing import infer_kind
from narwhals.dependencies import get_polars
from narwhals.dependencies import is_numpy_array
from narwhals.dependencies import is_numpy_array_1d
from narwhals.exceptions import ColumnNotFoundError
from narwhals.exceptions import InvalidIntoExprError
from narwhals.exceptions import LengthChangingExprError
from narwhals.exceptions import OrderDependentExprError
from narwhals.schema import Schema
from narwhals.translate import to_native
from narwhals.utils import Implementation
from narwhals.utils import find_stacklevel
from narwhals.utils import flatten
from narwhals.utils import generate_repr
from narwhals.utils import is_sequence_but_not_str
from narwhals.utils import parse_version

if TYPE_CHECKING:
    from io import BytesIO
    from pathlib import Path
    from types import ModuleType

    import pandas as pd
    import polars as pl
    import pyarrow as pa
    from typing_extensions import Concatenate
    from typing_extensions import ParamSpec
    from typing_extensions import Self

    from narwhals.group_by import GroupBy
    from narwhals.group_by import LazyGroupBy
    from narwhals.series import Series
    from narwhals.typing import IntoCompliantExpr
    from narwhals.typing import IntoDataFrame
    from narwhals.typing import IntoExpr
    from narwhals.typing import IntoFrame
    from narwhals.typing import SizeUnit
    from narwhals.typing import _1DArray
    from narwhals.typing import _2DArray

    PS = ParamSpec("PS")

_FrameT = TypeVar("_FrameT", bound="IntoFrame")
FrameT = TypeVar("FrameT", bound="IntoFrame")
DataFrameT = TypeVar("DataFrameT", bound="IntoDataFrame")
R = TypeVar("R")


class BaseFrame(Generic[_FrameT]):
    _compliant_frame: Any
    _level: Literal["full", "lazy", "interchange"]

    def __native_namespace__(self: Self) -> ModuleType:
        return self._compliant_frame.__native_namespace__()  # type: ignore[no-any-return]

    def __narwhals_namespace__(self: Self) -> Any:
        return self._compliant_frame.__narwhals_namespace__()

    def _from_compliant_dataframe(self: Self, df: Any) -> Self:
        # construct, preserving properties
        return self.__class__(df, level=self._level)  # type: ignore[call-arg]

    def _flatten_and_extract(
        self, *exprs: IntoExpr | Iterable[IntoExpr], **named_exprs: IntoExpr
    ) -> tuple[list[IntoCompliantExpr[Any, Any]], list[ExprKind]]:
        """Process `args` and `kwargs`, extracting underlying objects as we go, interpreting strings as column names."""
        out_exprs = []
        out_kinds = []
        for expr in flatten(exprs):
            compliant_expr = self._extract_compliant(expr)
            out_exprs.append(compliant_expr)
            out_kinds.append(infer_kind(expr, str_as_lit=False))
        for alias, expr in named_exprs.items():
            compliant_expr = self._extract_compliant(expr).alias(alias)
            out_exprs.append(compliant_expr)
            out_kinds.append(infer_kind(expr, str_as_lit=False))
        return out_exprs, out_kinds

    @abstractmethod
    def _extract_compliant(self: Self, arg: Any) -> Any:
        raise NotImplementedError

    @property
    def schema(self: Self) -> Schema:
        return Schema(self._compliant_frame.schema.items())

    def collect_schema(self: Self) -> Schema:
        native_schema = dict(self._compliant_frame.collect_schema())

        return Schema(native_schema)

    def pipe(
        self: Self,
        function: Callable[Concatenate[Self, PS], R],
        *args: PS.args,
        **kwargs: PS.kwargs,
    ) -> R:
        return function(self, *args, **kwargs)

    def with_row_index(self: Self, name: str = "index") -> Self:
        return self._from_compliant_dataframe(
            self._compliant_frame.with_row_index(name),
        )

    def drop_nulls(self: Self, subset: str | list[str] | None) -> Self:
        subset = [subset] if isinstance(subset, str) else subset
        return self._from_compliant_dataframe(
            self._compliant_frame.drop_nulls(subset=subset),
        )

    @property
    def columns(self: Self) -> list[str]:
        return self._compliant_frame.columns  # type: ignore[no-any-return]

    def with_columns(
        self: Self, *exprs: IntoExpr | Iterable[IntoExpr], **named_exprs: IntoExpr
    ) -> Self:
        compliant_exprs, kinds = self._flatten_and_extract(*exprs, **named_exprs)
        compliant_exprs = [
            compliant_expr.broadcast(kind)
            if (kind is ExprKind.LITERAL or kind is ExprKind.AGGREGATION)
            else compliant_expr
            for compliant_expr, kind in zip(compliant_exprs, kinds)
        ]
        return self._from_compliant_dataframe(
            self._compliant_frame.with_columns(*compliant_exprs),
        )

    def select(
        self: Self,
        *exprs: IntoExpr | Iterable[IntoExpr],
        **named_exprs: IntoExpr,
    ) -> Self:
        flat_exprs = tuple(flatten(exprs))
        if flat_exprs and all(isinstance(x, str) for x in flat_exprs) and not named_exprs:
            # fast path!
            try:
                return self._from_compliant_dataframe(
                    self._compliant_frame.simple_select(*flat_exprs),
                )
            except Exception as e:
                # Column not found is the only thing that can realistically be raised here.
                available_columns = self.columns
                missing_columns = [x for x in flat_exprs if x not in available_columns]
                raise ColumnNotFoundError.from_missing_and_available_column_names(
                    missing_columns, available_columns
                ) from e
        compliant_exprs, kinds = self._flatten_and_extract(*flat_exprs, **named_exprs)
        if compliant_exprs and all_exprs_are_aggs_or_literals(*flat_exprs, **named_exprs):
            return self._from_compliant_dataframe(
                self._compliant_frame.aggregate(*compliant_exprs),
            )
        compliant_exprs = [
            compliant_expr.broadcast(kind)
            if (kind is ExprKind.LITERAL or kind is ExprKind.AGGREGATION)
            else compliant_expr
            for compliant_expr, kind in zip(compliant_exprs, kinds)
        ]
        return self._from_compliant_dataframe(
            self._compliant_frame.select(*compliant_exprs),
        )

    def rename(self: Self, mapping: dict[str, str]) -> Self:
        return self._from_compliant_dataframe(self._compliant_frame.rename(mapping))

    def head(self: Self, n: int) -> Self:
        return self._from_compliant_dataframe(self._compliant_frame.head(n))

    def tail(self: Self, n: int) -> Self:
        return self._from_compliant_dataframe(self._compliant_frame.tail(n))

    def drop(self: Self, *columns: Iterable[str], strict: bool) -> Self:
        return self._from_compliant_dataframe(
            self._compliant_frame.drop(columns, strict=strict)
        )

    def filter(
        self: Self,
        *predicates: IntoExpr | Iterable[IntoExpr] | list[bool],
        **constraints: Any,
    ) -> Self:
        if not (
            len(predicates) == 1
            and isinstance(predicates[0], list)
            and all(isinstance(x, bool) for x in predicates[0])
        ):
            flat_predicates = flatten(predicates)
            check_expressions_transform(*flat_predicates, function_name="filter")
            compliant_predicates, _kinds = self._flatten_and_extract(*flat_predicates)
            plx = self.__narwhals_namespace__()
            predicate = plx.all_horizontal(
                *chain(
                    compliant_predicates,
                    (plx.col(name) == v for name, v in constraints.items()),
                )
            )
        else:
            predicate = predicates[0]
        return self._from_compliant_dataframe(
            self._compliant_frame.filter(predicate),
        )

    def sort(
        self: Self,
        by: str | Iterable[str],
        *more_by: str,
        descending: bool | Sequence[bool] = False,
        nulls_last: bool = False,
    ) -> Self:
        by = flatten([*flatten([by]), *more_by])
        return self._from_compliant_dataframe(
            self._compliant_frame.sort(*by, descending=descending, nulls_last=nulls_last)
        )

    def join(
        self: Self,
        other: Self,
        on: str | list[str] | None = None,
        how: Literal["inner", "left", "cross", "semi", "anti"] = "inner",
        *,
        left_on: str | list[str] | None = None,
        right_on: str | list[str] | None = None,
        suffix: str = "_right",
    ) -> Self:
        on = [on] if isinstance(on, str) else on
        left_on = [left_on] if isinstance(left_on, str) else left_on
        right_on = [right_on] if isinstance(right_on, str) else right_on

        if how not in (_supported_joins := ("inner", "left", "cross", "anti", "semi")):
            msg = f"Only the following join strategies are supported: {_supported_joins}; found '{how}'."
            raise NotImplementedError(msg)

        if how == "cross" and (
            left_on is not None or right_on is not None or on is not None
        ):
            msg = "Can not pass `left_on`, `right_on` or `on` keys for cross join"
            raise ValueError(msg)

        if how != "cross" and (on is None and (left_on is None or right_on is None)):
            msg = f"Either (`left_on` and `right_on`) or `on` keys should be specified for {how}."
            raise ValueError(msg)

        if how != "cross" and (
            on is not None and (left_on is not None or right_on is not None)
        ):
            msg = f"If `on` is specified, `left_on` and `right_on` should be None for {how}."
            raise ValueError(msg)

        if on is not None:
            left_on = right_on = on

        return self._from_compliant_dataframe(
            self._compliant_frame.join(
                self._extract_compliant(other),
                how=how,
                left_on=left_on,
                right_on=right_on,
                suffix=suffix,
            )
        )

    def clone(self: Self) -> Self:
        return self._from_compliant_dataframe(self._compliant_frame.clone())

    def gather_every(self: Self, n: int, offset: int = 0) -> Self:
        return self._from_compliant_dataframe(
            self._compliant_frame.gather_every(n=n, offset=offset)
        )

    def join_asof(
        self: Self,
        other: Self,
        *,
        left_on: str | None = None,
        right_on: str | None = None,
        on: str | None = None,
        by_left: str | list[str] | None = None,
        by_right: str | list[str] | None = None,
        by: str | list[str] | None = None,
        strategy: Literal["backward", "forward", "nearest"] = "backward",
        suffix: str = "_right",
    ) -> Self:
        _supported_strategies = ("backward", "forward", "nearest")

        if strategy not in _supported_strategies:
            msg = f"Only the following strategies are supported: {_supported_strategies}; found '{strategy}'."
            raise NotImplementedError(msg)

        if (on is None) and (left_on is None or right_on is None):
            msg = "Either (`left_on` and `right_on`) or `on` keys should be specified."
            raise ValueError(msg)
        if (on is not None) and (left_on is not None or right_on is not None):
            msg = "If `on` is specified, `left_on` and `right_on` should be None."
            raise ValueError(msg)
        if (by is None) and (
            (by_left is None and by_right is not None)
            or (by_left is not None and by_right is None)
        ):
            msg = (
                "Can not specify only `by_left` or `by_right`, you need to specify both."
            )
            raise ValueError(msg)
        if (by is not None) and (by_left is not None or by_right is not None):
            msg = "If `by` is specified, `by_left` and `by_right` should be None."
            raise ValueError(msg)
        if on is not None:
            left_on = right_on = on
        if by is not None:
            by_left = by_right = by
        if isinstance(by_left, str):
            by_left = [by_left]
        if isinstance(by_right, str):
            by_right = [by_right]
        return self._from_compliant_dataframe(
            self._compliant_frame.join_asof(
                self._extract_compliant(other),
                left_on=left_on,
                right_on=right_on,
                by_left=by_left,
                by_right=by_right,
                strategy=strategy,
                suffix=suffix,
            )
        )

    def unpivot(
        self: Self,
        on: str | list[str] | None,
        *,
        index: str | list[str] | None,
        variable_name: str,
        value_name: str,
    ) -> Self:
        on = [on] if isinstance(on, str) else on
        index = [index] if isinstance(index, str) else index

        return self._from_compliant_dataframe(
            self._compliant_frame.unpivot(
                on=on,
                index=index,
                variable_name=variable_name,
                value_name=value_name,
            )
        )

    def __neq__(self: Self, other: object) -> NoReturn:
        msg = (
            "DataFrame.__neq__ and LazyFrame.__neq__ are not implemented, please "
            "use expressions instead.\n\n"
            "Hint: instead of\n"
            "    df != 0\n"
            "you may want to use\n"
            "    df.select(nw.all() != 0)"
        )
        raise NotImplementedError(msg)

    def __eq__(self: Self, other: object) -> NoReturn:
        msg = (
            "DataFrame.__eq__ and LazyFrame.__eq__ are not implemented, please "
            "use expressions instead.\n\n"
            "Hint: instead of\n"
            "    df == 0\n"
            "you may want to use\n"
            "    df.select(nw.all() == 0)"
        )
        raise NotImplementedError(msg)

    def explode(self: Self, columns: str | Sequence[str], *more_columns: str) -> Self:
        to_explode = (
            [columns, *more_columns]
            if isinstance(columns, str)
            else [*columns, *more_columns]
        )

        return self._from_compliant_dataframe(
            self._compliant_frame.explode(columns=to_explode)
        )


class DataFrame(BaseFrame[DataFrameT]):
    """Narwhals DataFrame, backed by a native eager dataframe.

    !!! warning
        This class is not meant to be instantiated directly - instead:

        - If the native object is a eager dataframe from one of the supported
            backend (e.g. pandas.DataFrame, polars.DataFrame, pyarrow.Table),
            you can use [`narwhals.from_native`][]:
            ```py
            narwhals.from_native(native_dataframe)
            narwhals.from_native(native_dataframe, eager_only=True)
            ```

        - If the object is a dictionary of column names and generic sequences mapping
            (e.g. `dict[str, list]`), you can create a DataFrame via
            [`narwhals.from_dict`][]:
            ```py
            narwhals.from_dict(
                data={"a": [1, 2, 3]},
                native_namespace=narwhals.get_native_namespace(another_object),
            )
            ```
    """

    def _extract_compliant(self: Self, arg: Any) -> Any:
        from narwhals.expr import Expr
        from narwhals.series import Series

        plx = self.__narwhals_namespace__()
        if isinstance(arg, BaseFrame):
            return arg._compliant_frame
        if isinstance(arg, Series):
            return plx._create_expr_from_series(arg._compliant_series)
        if isinstance(arg, Expr):
            return arg._to_compliant_expr(self.__narwhals_namespace__())
        if isinstance(arg, str):
            return plx.col(arg)
        if get_polars() is not None and "polars" in str(type(arg)):  # pragma: no cover
            msg = (
                f"Expected Narwhals object, got: {type(arg)}.\n\n"
                "Perhaps you:\n"
                "- Forgot a `nw.from_native` somewhere?\n"
                "- Used `pl.col` instead of `nw.col`?"
            )
            raise TypeError(msg)
        if is_numpy_array(arg):
            return plx._create_expr_from_series(plx._create_compliant_series(arg))
        raise InvalidIntoExprError.from_invalid_type(type(arg))

    @property
    def _series(self: Self) -> type[Series[Any]]:
        from narwhals.series import Series

        return Series

    @property
    def _lazyframe(self: Self) -> type[LazyFrame[Any]]:
        return LazyFrame

    def __init__(
        self: Self,
        df: Any,
        *,
        level: Literal["full", "lazy", "interchange"],
    ) -> None:
        self._level: Literal["full", "lazy", "interchange"] = level
        if hasattr(df, "__narwhals_dataframe__"):
            self._compliant_frame: Any = df.__narwhals_dataframe__()
        else:  # pragma: no cover
            msg = f"Expected an object which implements `__narwhals_dataframe__`, got: {type(df)}"
            raise AssertionError(msg)

    @property
    def implementation(self: Self) -> Implementation:
        """Return implementation of native frame.

        This can be useful when you need to use special-casing for features outside of
        Narwhals' scope - for example, when dealing with pandas' Period Dtype.

        Returns:
            Implementation.

        Examples:
            >>> import narwhals as nw
            >>> import pandas as pd
            >>> df_native = pd.DataFrame({"a": [1, 2, 3]})
            >>> df = nw.from_native(df_native)
            >>> df.implementation
            <Implementation.PANDAS: 1>
            >>> df.implementation.is_pandas()
            True
            >>> df.implementation.is_pandas_like()
            True
            >>> df.implementation.is_polars()
            False
        """
        return self._compliant_frame._implementation  # type: ignore[no-any-return]

    def __len__(self: Self) -> int:
        return self._compliant_frame.__len__()  # type: ignore[no-any-return]

    def __array__(self: Self, dtype: Any = None, copy: bool | None = None) -> _2DArray:
        return self._compliant_frame.__array__(dtype, copy=copy)

    def __repr__(self: Self) -> str:  # pragma: no cover
        return generate_repr("Narwhals DataFrame", self.to_native().__repr__())

    def __arrow_c_stream__(self: Self, requested_schema: object | None = None) -> object:
        """Export a DataFrame via the Arrow PyCapsule Interface.

        - if the underlying dataframe implements the interface, it'll return that
        - else, it'll call `to_arrow` and then defer to PyArrow's implementation

        See [PyCapsule Interface](https://arrow.apache.org/docs/dev/format/CDataInterface/PyCapsuleInterface.html)
        for more.
        """
        native_frame = self._compliant_frame._native_frame
        if hasattr(native_frame, "__arrow_c_stream__"):
            return native_frame.__arrow_c_stream__(requested_schema=requested_schema)
        try:
            import pyarrow as pa  # ignore-banned-import
        except ModuleNotFoundError as exc:  # pragma: no cover
            msg = f"PyArrow>=14.0.0 is required for `DataFrame.__arrow_c_stream__` for object of type {type(native_frame)}"
            raise ModuleNotFoundError(msg) from exc
        if parse_version(pa) < (14, 0):  # pragma: no cover
            msg = f"PyArrow>=14.0.0 is required for `DataFrame.__arrow_c_stream__` for object of type {type(native_frame)}"
            raise ModuleNotFoundError(msg) from None
        pa_table = self.to_arrow()
        return pa_table.__arrow_c_stream__(requested_schema=requested_schema)

    def lazy(
        self: Self,
        backend: ModuleType | Implementation | str | None = None,
    ) -> LazyFrame[Any]:
        """Restrict available API methods to lazy-only ones.

        If `backend` is specified, then a conversion between different backends
        might be triggered.

        If a library does not support lazy execution and `backend` is not specified,
        then this is will only restrict the API to lazy-only operations. This is useful
        if you want to ensure that you write dataframe-agnostic code which all has
        the possibility of running entirely lazily.

        Arguments:
            backend: Which lazy backend collect to. This will be the underlying
                backend for the resulting Narwhals LazyFrame. If not specified, and the
                given library does not support lazy execution, then this will restrict
                the API to lazy-only operations.

                `backend` can be specified in various ways:

                - As `Implementation.<BACKEND>` with `BACKEND` being `DASK`, `DUCKDB`
                    or `POLARS`.
                - As a string: `"dask"`, `"duckdb"` or `"polars"`
                - Directly as a module `dask.dataframe`, `duckdb` or `polars`.

        Returns:
            A new LazyFrame.

        Examples:
            >>> import polars as pl
            >>> import pyarrow as pa
            >>> import narwhals as nw
            >>> df_native = pl.DataFrame({"a": [1, 2], "b": [4, 6]})
            >>> df = nw.from_native(df_native)

            If we call `df.lazy`, we get a `narwhals.LazyFrame` backed by a Polars
            LazyFrame.

            >>> df.lazy()  # doctest: +SKIP
            ┌─────────────────────────────┐
            |     Narwhals LazyFrame      |
            |-----------------------------|
            |<LazyFrame at 0x7F52B9937230>|
            └─────────────────────────────┘

            We can also pass DuckDB as the backend, and then we'll get a
            `narwhals.LazyFrame` backed by a `duckdb.DuckDBPyRelation`.

            >>> df.lazy(backend=nw.Implementation.DUCKDB)
            ┌──────────────────┐
            |Narwhals LazyFrame|
            |------------------|
            |┌───────┬───────┐ |
            |│   a   │   b   │ |
            |│ int64 │ int64 │ |
            |├───────┼───────┤ |
            |│     1 │     4 │ |
            |│     2 │     6 │ |
            |└───────┴───────┘ |
            └──────────────────┘
        """
        lazy_backend = None if backend is None else Implementation.from_backend(backend)
        supported_lazy_backends = (
            Implementation.DASK,
            Implementation.DUCKDB,
            Implementation.POLARS,
        )
        if lazy_backend is not None and lazy_backend not in supported_lazy_backends:
            msg = (
                "Not-supported backend."
                f"\n\nExpected one of {supported_lazy_backends} or `None`, got {lazy_backend}"
            )
            raise ValueError(msg)
        return self._lazyframe(
            self._compliant_frame.lazy(backend=lazy_backend),
            level="lazy",
        )

    def to_native(self: Self) -> DataFrameT:
        """Convert Narwhals DataFrame to native one.

        Returns:
            Object of class that user started with.

        Examples:
            >>> import pandas as pd
            >>> import polars as pl
            >>> import pyarrow as pa
            >>> import narwhals as nw
            >>> data = {"foo": [1, 2, 3], "bar": [6.0, 7.0, 8.0], "ham": ["a", "b", "c"]}
            >>> df_pd = pd.DataFrame(data)
            >>> df_pl = pl.DataFrame(data)
            >>> df_pa = pa.table(data)

            Calling `to_native` on a Narwhals DataFrame returns the native object:

            >>> nw.from_native(df_pd).to_native()
               foo  bar ham
            0    1  6.0   a
            1    2  7.0   b
            2    3  8.0   c
            >>> nw.from_native(df_pl).to_native()
            shape: (3, 3)
            ┌─────┬─────┬─────┐
            │ foo ┆ bar ┆ ham │
            │ --- ┆ --- ┆ --- │
            │ i64 ┆ f64 ┆ str │
            ╞═════╪═════╪═════╡
            │ 1   ┆ 6.0 ┆ a   │
            │ 2   ┆ 7.0 ┆ b   │
            │ 3   ┆ 8.0 ┆ c   │
            └─────┴─────┴─────┘
            >>> nw.from_native(df_pa).to_native()
            pyarrow.Table
            foo: int64
            bar: double
            ham: string
            ----
            foo: [[1,2,3]]
            bar: [[6,7,8]]
            ham: [["a","b","c"]]
        """
        return self._compliant_frame._native_frame  # type: ignore[no-any-return]

    def to_pandas(self: Self) -> pd.DataFrame:
        """Convert this DataFrame to a pandas DataFrame.

        Returns:
            A pandas DataFrame.

        Examples:
            Construct pandas, Polars (eager) and PyArrow DataFrames:

            >>> import pandas as pd
            >>> import polars as pl
            >>> import pyarrow as pa
            >>> import narwhals as nw
            >>> from narwhals.typing import IntoDataFrame
            >>> data = {"foo": [1, 2, 3], "bar": [6.0, 7.0, 8.0], "ham": ["a", "b", "c"]}
            >>> df_pd = pd.DataFrame(data)
            >>> df_pl = pl.DataFrame(data)
            >>> df_pa = pa.table(data)

            We define a library agnostic function:

            >>> def agnostic_to_pandas(df_native: IntoDataFrame) -> pd.DataFrame:
            ...     df = nw.from_native(df_native)
            ...     return df.to_pandas()

            We can then pass any supported library such as pandas, Polars (eager), or
            PyArrow to `agnostic_to_pandas`:

            >>> agnostic_to_pandas(df_pd)
               foo  bar ham
            0    1  6.0   a
            1    2  7.0   b
            2    3  8.0   c
            >>> agnostic_to_pandas(df_pl)
               foo  bar ham
            0    1  6.0   a
            1    2  7.0   b
            2    3  8.0   c
            >>> agnostic_to_pandas(df_pa)
               foo  bar ham
            0    1  6.0   a
            1    2  7.0   b
            2    3  8.0   c
        """
        return self._compliant_frame.to_pandas()

    def to_polars(self: Self) -> pl.DataFrame:
        """Convert this DataFrame to a polars DataFrame.

        Returns:
            A polars DataFrame.

        Examples:
            >>> import pyarrow as pa
            >>> import narwhals as nw
            >>> df_native = pa.table({"foo": [1, 2], "bar": [6.0, 7.0]})
            >>> df = nw.from_native(df_native)
            >>> df.to_polars()
            shape: (2, 2)
            ┌─────┬─────┐
            │ foo ┆ bar │
            │ --- ┆ --- │
            │ i64 ┆ f64 │
            ╞═════╪═════╡
            │ 1   ┆ 6.0 │
            │ 2   ┆ 7.0 │
            └─────┴─────┘
        """
        return self._compliant_frame.to_polars()  # type: ignore[no-any-return]

    @overload
    def write_csv(self: Self, file: None = None) -> str: ...

    @overload
    def write_csv(self: Self, file: str | Path | BytesIO) -> None: ...

    def write_csv(self: Self, file: str | Path | BytesIO | None = None) -> str | None:
        r"""Write dataframe to comma-separated values (CSV) file.

        Arguments:
            file: String, path object or file-like object to which the dataframe will be
                written. If None, the resulting csv format is returned as a string.

        Returns:
            String or None.

        Examples:
            Construct pandas, Polars (eager) and PyArrow DataFrames:

            >>> import pandas as pd
            >>> import polars as pl
            >>> import pyarrow as pa
            >>> import narwhals as nw
            >>> from narwhals.typing import IntoDataFrame
            >>> data = {"foo": [1, 2, 3], "bar": [6.0, 7.0, 8.0], "ham": ["a", "b", "c"]}
            >>> df_pd = pd.DataFrame(data)
            >>> df_pl = pl.DataFrame(data)
            >>> df_pa = pa.table(data)

            We define a library agnostic function:

            >>> def agnostic_write_csv(df_native: IntoDataFrame) -> str:
            ...     df = nw.from_native(df_native)
            ...     return df.write_csv()

            We can pass any supported library such as pandas, Polars or PyArrow to `agnostic_write_csv`:

            >>> agnostic_write_csv(df_pd)
            'foo,bar,ham\n1,6.0,a\n2,7.0,b\n3,8.0,c\n'
            >>> agnostic_write_csv(df_pl)
            'foo,bar,ham\n1,6.0,a\n2,7.0,b\n3,8.0,c\n'
            >>> agnostic_write_csv(df_pa)
            '"foo","bar","ham"\n1,6,"a"\n2,7,"b"\n3,8,"c"\n'

            If we had passed a file name to `write_csv`, it would have been
            written to that file.
        """
        return self._compliant_frame.write_csv(file)  # type: ignore[no-any-return]

    def write_parquet(self: Self, file: str | Path | BytesIO) -> None:
        """Write dataframe to parquet file.

        Arguments:
            file: String, path object or file-like object to which the dataframe will be
                written.

        Returns:
            None.

        Examples:
            >>> import pyarrow as pa
            >>> import narwhals as nw
            >>> df_native = pa.table({"foo": [1, 2], "bar": [6.0, 7.0]})
            >>> df = nw.from_native(df_native)
            >>> df.write_parquet("out.parquet")  # doctest:+SKIP
        """
        self._compliant_frame.write_parquet(file)

    def to_numpy(self: Self) -> _2DArray:
        """Convert this DataFrame to a NumPy ndarray.

        Returns:
            A NumPy ndarray array.

        Examples:
            >>> import pandas as pd
            >>> import narwhals as nw
            >>> df_native = pd.DataFrame({"foo": [1, 2], "bar": [6.5, 7.0]})
            >>> df = nw.from_native(df_native)
            >>> df.to_numpy()
            array([[1. , 6.5],
                   [2. , 7. ]])
        """
        return self._compliant_frame.to_numpy()

    @property
    def shape(self: Self) -> tuple[int, int]:
        """Get the shape of the DataFrame.

        Returns:
            The shape of the dataframe as a tuple.

        Examples:
            >>> import pandas as pd
            >>> import narwhals as nw
            >>> df_native = pd.DataFrame({"foo": [1, 2]})
            >>> df = nw.from_native(df_native)
            >>> df.shape
            (2, 1)
        """
        return self._compliant_frame.shape  # type: ignore[no-any-return]

    def get_column(self: Self, name: str) -> Series[Any]:
        """Get a single column by name.

        Arguments:
            name: The column name as a string.

        Returns:
            A Narwhals Series, backed by a native series.

        Notes:
            Although `name` is typed as `str`, pandas does allow non-string column
            names, and they will work when passed to this function if the
            `narwhals.DataFrame` is backed by a pandas dataframe with non-string
            columns. This function can only be used to extract a column by name, so
            there is no risk of ambiguity.

        Examples:
            >>> import pandas as pd
            >>> import narwhals as nw
            >>> df_native = pd.DataFrame({"a": [1, 2]})
            >>> df = nw.from_native(df_native)
            >>> df.get_column("a").to_native()
            0    1
            1    2
            Name: a, dtype: int64
        """
        return self._series(
            self._compliant_frame.get_column(name),
            level=self._level,
        )

    def estimated_size(self: Self, unit: SizeUnit = "b") -> int | float:
        """Return an estimation of the total (heap) allocated size of the `DataFrame`.

        Estimated size is given in the specified unit (bytes by default).

        Arguments:
            unit: 'b', 'kb', 'mb', 'gb', 'tb', 'bytes', 'kilobytes', 'megabytes',
                'gigabytes', or 'terabytes'.

        Returns:
            Integer or Float.

        Examples:
            >>> import pyarrow as pa
            >>> import narwhals as nw
            >>> df_native = pa.table({"foo": [1, 2], "bar": [6.0, 7.0]})
            >>> df = nw.from_native(df_native)
            >>> df.estimated_size()
            32
        """
        return self._compliant_frame.estimated_size(unit=unit)  # type: ignore[no-any-return]

    @overload
    def __getitem__(  # type: ignore[overload-overlap]
        self: Self,
        item: str | tuple[slice | Sequence[int] | _1DArray, int | str],
    ) -> Series[Any]: ...

    @overload
    def __getitem__(
        self: Self,
        item: (
            int
            | slice
            | Sequence[int]
            | Sequence[str]
            | _1DArray
            | tuple[
                slice | Sequence[int] | _1DArray, slice | Sequence[int] | Sequence[str]
            ]
        ),
    ) -> Self: ...
    def __getitem__(
        self: Self,
        item: (
            str
            | int
            | slice
            | Sequence[int]
            | Sequence[str]
            | _1DArray
            | tuple[slice | Sequence[int] | _1DArray, int | str]
            | tuple[
                slice | Sequence[int] | _1DArray, slice | Sequence[int] | Sequence[str]
            ]
        ),
    ) -> Series[Any] | Self:
        """Extract column or slice of DataFrame.

        Arguments:
            item: How to slice dataframe. What happens depends on what is passed. It's easiest
                to explain by example. Suppose we have a Dataframe `df`:

                - `df['a']` extracts column `'a'` and returns a `Series`.
                - `df[0:2]` extracts the first two rows and returns a `DataFrame`.
                - `df[0:2, 'a']` extracts the first two rows from column `'a'` and returns
                    a `Series`.
                - `df[0:2, 0]` extracts the first two rows from the first column and returns
                    a `Series`.
                - `df[[0, 1], [0, 1, 2]]` extracts the first two rows and the first three columns
                    and returns a `DataFrame`
                - `df[:, [0, 1, 2]]` extracts all rows from the first three columns and returns a
                  `DataFrame`.
                - `df[:, ['a', 'c']]` extracts all rows and columns `'a'` and `'c'` and returns a
                  `DataFrame`.
                - `df[['a', 'c']]` extracts all rows and columns `'a'` and `'c'` and returns a
                  `DataFrame`.
                - `df[0: 2, ['a', 'c']]` extracts the first two rows and columns `'a'` and `'c'` and
                    returns a `DataFrame`
                - `df[:, 0: 2]` extracts all rows from the first two columns and returns a `DataFrame`
                - `df[:, 'a': 'c']` extracts all rows and all columns positioned between `'a'` and `'c'`
                    _inclusive_ and returns a `DataFrame`. For example, if the columns are
                    `'a', 'd', 'c', 'b'`, then that would extract columns `'a'`, `'d'`, and `'c'`.

        Returns:
            A Narwhals Series, backed by a native series.

        Notes:
            - Integers are always interpreted as positions
            - Strings are always interpreted as column names.

            In contrast with Polars, pandas allows non-string column names.
            If you don't know whether the column name you're trying to extract
            is definitely a string (e.g. `df[df.columns[0]]`) then you should
            use `DataFrame.get_column` instead.

        Examples:
            >>> import pandas as pd
            >>> import narwhals as nw
            >>> df_native = pd.DataFrame({"a": [1, 2]})
            >>> df = nw.from_native(df_native)
            >>> df["a"].to_native()
            0    1
            1    2
            Name: a, dtype: int64
        """
        if isinstance(item, int):
            item = [item]
        if (
            isinstance(item, tuple)
            and len(item) == 2
            and (isinstance(item[0], (str, int)))
        ):
            msg = (
                f"Expected str or slice, got: {type(item)}.\n\n"
                "Hint: if you were trying to get a single element out of a "
                "dataframe, use `DataFrame.item`."
            )
            raise TypeError(msg)
        if (
            isinstance(item, tuple)
            and len(item) == 2
            and (is_sequence_but_not_str(item[1]) or isinstance(item[1], slice))
        ):
            if item[1] == slice(None) and item[0] == slice(None):
                return self
            return self._from_compliant_dataframe(self._compliant_frame[item])
        if isinstance(item, str) or (isinstance(item, tuple) and len(item) == 2):
            return self._series(
                self._compliant_frame[item],
                level=self._level,
            )

        elif (
            is_sequence_but_not_str(item)
            or isinstance(item, slice)
            or (is_numpy_array_1d(item))
        ):
            return self._from_compliant_dataframe(self._compliant_frame[item])

        else:
            msg = f"Expected str or slice, got: {type(item)}"
            raise TypeError(msg)

    def __contains__(self: Self, key: str) -> bool:
        return key in self.columns

    @overload
    def to_dict(
        self: Self, *, as_series: Literal[True] = ...
    ) -> dict[str, Series[Any]]: ...
    @overload
    def to_dict(self: Self, *, as_series: Literal[False]) -> dict[str, list[Any]]: ...
    @overload
    def to_dict(
        self: Self, *, as_series: bool
    ) -> dict[str, Series[Any]] | dict[str, list[Any]]: ...
    def to_dict(
        self: Self, *, as_series: bool = True
    ) -> dict[str, Series[Any]] | dict[str, list[Any]]:
        """Convert DataFrame to a dictionary mapping column name to values.

        Arguments:
            as_series: If set to true ``True``, then the values are Narwhals Series,
                    otherwise the values are Any.

        Returns:
            A mapping from column name to values / Series.

        Examples:
            >>> import pyarrow as pa
            >>> import narwhals as nw
            >>> df_native = pa.table({"A": [1, 2], "fruits": ["banana", "apple"]})
            >>> df = nw.from_native(df_native)
            >>> df.to_dict(as_series=False)
            {'A': [1, 2], 'fruits': ['banana', 'apple']}
        """
        if as_series:
            return {
                key: self._series(
                    value,
                    level=self._level,
                )
                for key, value in self._compliant_frame.to_dict(
                    as_series=as_series
                ).items()
            }
        return self._compliant_frame.to_dict(as_series=as_series)  # type: ignore[no-any-return]

    def row(self: Self, index: int) -> tuple[Any, ...]:
        """Get values at given row.

        !!! warning
            You should NEVER use this method to iterate over a DataFrame;
            if you require row-iteration you should strongly prefer use of iter_rows()
            instead.

        Arguments:
            index: Row number.

        Returns:
            A tuple of the values in the selected row.

        Notes:
            cuDF doesn't support this method.

        Examples:
            >>> import pyarrow as pa
            >>> import narwhals as nw
            >>> df_native = pa.table({"a": [1, 2], "b": [4, 5]})
            >>> nw.from_native(df_native).row(1)
            (<pyarrow.Int64Scalar: 2>, <pyarrow.Int64Scalar: 5>)
        """
        return self._compliant_frame.row(index)  # type: ignore[no-any-return]

    # inherited
    def pipe(
        self: Self,
        function: Callable[Concatenate[Self, PS], R],
        *args: PS.args,
        **kwargs: PS.kwargs,
    ) -> R:
        """Pipe function call.

        Arguments:
            function: Function to apply.
            args: Positional arguments to pass to function.
            kwargs: Keyword arguments to pass to function.

        Returns:
            The original object with the function applied.

        Examples:
            >>> import pandas as pd
            >>> import narwhals as nw
            >>> df_native = pd.DataFrame({"a": [1, 2], "ba": [4, 5]})
            >>> nw.from_native(df_native).pipe(
            ...     lambda _df: _df.select(
            ...         [x for x in _df.columns if len(x) == 1]
            ...     ).to_native()
            ... )
               a
            0  1
            1  2
        """
        return super().pipe(function, *args, **kwargs)

    def drop_nulls(self: Self, subset: str | list[str] | None = None) -> Self:
        """Drop rows that contain null values.

        Arguments:
            subset: Column name(s) for which null values are considered. If set to None
                (default), use all columns.

        Returns:
            The original object with the rows removed that contained the null values.

        Notes:
            pandas handles null values differently from Polars and PyArrow.
            See [null_handling](../pandas_like_concepts/null_handling.md)
            for reference.

        Examples:
            >>> import pyarrow as pa
            >>> import narwhals as nw
            >>> df_native = pa.table({"a": [1.0, None], "ba": [1.0, 2.0]})
            >>> nw.from_native(df_native).drop_nulls().to_native()
            pyarrow.Table
            a: double
            ba: double
            ----
            a: [[1]]
            ba: [[1]]
        """
        return super().drop_nulls(subset=subset)

    def with_row_index(self: Self, name: str = "index") -> Self:
        """Insert column which enumerates rows.

        Arguments:
            name: The name of the column as a string. The default is "index".

        Returns:
            The original object with the column added.

        Examples:
            >>> import pyarrow as pa
            >>> import narwhals as nw
            >>> df_native = pa.table({"a": [1, 2], "b": [4, 5]})
            >>> nw.from_native(df_native).with_row_index().to_native()
            pyarrow.Table
            index: int64
            a: int64
            b: int64
            ----
            index: [[0,1]]
            a: [[1,2]]
            b: [[4,5]]
        """
        return super().with_row_index(name)

    @property
    def schema(self: Self) -> Schema:
        r"""Get an ordered mapping of column names to their data type.

        Returns:
            A Narwhals Schema object that displays the mapping of column names.

        Examples:
            >>> import pyarrow as pa
            >>> import narwhals as nw
            >>> df_native = pa.table({"foo": [1, 2], "bar": [6.0, 7.0]})
            >>> nw.from_native(df_native).schema
            Schema({'foo': Int64, 'bar': Float64})
        """
        return super().schema

    def collect_schema(self: Self) -> Schema:
        r"""Get an ordered mapping of column names to their data type.

        Returns:
            A Narwhals Schema object that displays the mapping of column names.

        Examples:
            >>> import pyarrow as pa
            >>> import narwhals as nw
            >>> df_native = pa.table({"foo": [1, 2], "bar": [6.0, 7.0]})
            >>> nw.from_native(df_native).collect_schema()
            Schema({'foo': Int64, 'bar': Float64})
        """
        return super().collect_schema()

    @property
    def columns(self: Self) -> list[str]:
        """Get column names.

        Returns:
            The column names stored in a list.

        Examples:
            >>> import pyarrow as pa
            >>> import narwhals as nw
            >>> df_native = pa.table({"foo": [1, 2], "bar": [6.0, 7.0]})
            >>> nw.from_native(df_native).columns
            ['foo', 'bar']
        """
        return super().columns

    @overload
    def rows(self: Self, *, named: Literal[False] = False) -> list[tuple[Any, ...]]: ...

    @overload
    def rows(self: Self, *, named: Literal[True]) -> list[dict[str, Any]]: ...

    @overload
    def rows(
        self: Self, *, named: bool
    ) -> list[tuple[Any, ...]] | list[dict[str, Any]]: ...

    def rows(
        self: Self, *, named: bool = False
    ) -> list[tuple[Any, ...]] | list[dict[str, Any]]:
        """Returns all data in the DataFrame as a list of rows of python-native values.

        Arguments:
            named: By default, each row is returned as a tuple of values given
                in the same order as the frame columns. Setting named=True will
                return rows of dictionaries instead.

        Returns:
            The data as a list of rows.

        Examples:
            >>> import pyarrow as pa
            >>> import narwhals as nw
            >>> df_native = pa.table({"foo": [1, 2], "bar": [6.0, 7.0]})
            >>> nw.from_native(df_native).rows()
            [(1, 6.0), (2, 7.0)]
        """
        return self._compliant_frame.rows(named=named)  # type: ignore[no-any-return]

    @overload
    def iter_rows(
        self: Self, *, named: Literal[False], buffer_size: int = ...
    ) -> Iterator[tuple[Any, ...]]: ...

    @overload
    def iter_rows(
        self: Self, *, named: Literal[True], buffer_size: int = ...
    ) -> Iterator[dict[str, Any]]: ...

    @overload
    def iter_rows(
        self: Self, *, named: bool, buffer_size: int = ...
    ) -> Iterator[tuple[Any, ...]] | Iterator[dict[str, Any]]: ...

    def iter_rows(
        self: Self, *, named: bool = False, buffer_size: int = 512
    ) -> Iterator[tuple[Any, ...]] | Iterator[dict[str, Any]]:
        """Returns an iterator over the DataFrame of rows of python-native values.

        Arguments:
            named: By default, each row is returned as a tuple of values given
                in the same order as the frame columns. Setting named=True will
                return rows of dictionaries instead.
            buffer_size: Determines the number of rows that are buffered
                internally while iterating over the data.
                See https://docs.pola.rs/api/python/stable/reference/dataframe/api/polars.DataFrame.iter_rows.html

        Returns:
            An iterator over the DataFrame of rows.

        Notes:
            cuDF doesn't support this method.

        Examples:
            >>> import pyarrow as pa
            >>> import narwhals as nw
            >>> df_native = pa.table({"foo": [1, 2], "bar": [6.0, 7.0]})
            >>> iter_rows = nw.from_native(df_native).iter_rows()
            >>> next(iter_rows)
            (1, 6.0)
            >>> next(iter_rows)
            (2, 7.0)
        """
        return self._compliant_frame.iter_rows(named=named, buffer_size=buffer_size)  # type: ignore[no-any-return]

    def with_columns(
        self: Self, *exprs: IntoExpr | Iterable[IntoExpr], **named_exprs: IntoExpr
    ) -> Self:
        r"""Add columns to this DataFrame.

        Added columns will replace existing columns with the same name.

        Arguments:
            *exprs: Column(s) to add, specified as positional arguments.
                     Accepts expression input. Strings are parsed as column names, other
                     non-expression inputs are parsed as literals.

            **named_exprs: Additional columns to add, specified as keyword arguments.
                            The columns will be renamed to the keyword used.

        Returns:
            DataFrame: A new DataFrame with the columns added.

        Note:
            Creating a new DataFrame using this method does not create a new copy of
            existing data.

        Examples:
            >>> import pandas as pd
            >>> import narwhals as nw
            >>> df_native = pd.DataFrame({"a": [1, 2], "b": [0.5, 4.0]})
            >>> (
            ...     nw.from_native(df_native)
            ...     .with_columns((nw.col("a") * 2).alias("a*2"))
            ...     .to_native()
            ... )
               a    b  a*2
            0  1  0.5    2
            1  2  4.0    4
        """
        return super().with_columns(*exprs, **named_exprs)

    def select(
        self: Self,
        *exprs: IntoExpr | Iterable[IntoExpr],
        **named_exprs: IntoExpr,
    ) -> Self:
        r"""Select columns from this DataFrame.

        Arguments:
            *exprs: Column(s) to select, specified as positional arguments.
                     Accepts expression input. Strings are parsed as column names,
                     other non-expression inputs are parsed as literals.

            **named_exprs: Additional columns to select, specified as keyword arguments.
                            The columns will be renamed to the keyword used.

        Returns:
            The dataframe containing only the selected columns.

        Examples:
            >>> import pyarrow as pa
            >>> import narwhals as nw
            >>> df_native = pa.table({"a": [1, 2], "b": [3, 4]})
            >>> nw.from_native(df_native).select("a", a_plus_1=nw.col("a") + 1)
            ┌──────────────────┐
            |Narwhals DataFrame|
            |------------------|
            |pyarrow.Table     |
            |a: int64          |
            |a_plus_1: int64   |
            |----              |
            |a: [[1,2]]        |
            |a_plus_1: [[2,3]] |
            └──────────────────┘
        """
        return super().select(*exprs, **named_exprs)

    def rename(self: Self, mapping: dict[str, str]) -> Self:
        """Rename column names.

        Arguments:
            mapping: Key value pairs that map from old name to new name.

        Returns:
            The dataframe with the specified columns renamed.

        Examples:
            >>> import pyarrow as pa
            >>> import narwhals as nw
            >>> df_native = pa.table({"foo": [1, 2], "bar": [6, 7]})
            >>> nw.from_native(df_native).rename({"foo": "apple"}).to_native()
            pyarrow.Table
            apple: int64
            bar: int64
            ----
            apple: [[1,2]]
            bar: [[6,7]]
        """
        return super().rename(mapping)

    def head(self: Self, n: int = 5) -> Self:
        """Get the first `n` rows.

        Arguments:
            n: Number of rows to return. If a negative value is passed, return all rows
                except the last `abs(n)`.

        Returns:
            A subset of the dataframe of shape (n, n_columns).

        Examples:
            >>> import pandas as pd
            >>> import narwhals as nw
            >>> df_native = pd.DataFrame({"a": [1, 2], "b": [0.5, 4.0]})
            >>> nw.from_native(df_native).head(1).to_native()
               a    b
            0  1  0.5
        """
        return super().head(n)

    def tail(self: Self, n: int = 5) -> Self:
        """Get the last `n` rows.

        Arguments:
            n: Number of rows to return. If a negative value is passed, return all rows
                except the first `abs(n)`.

        Returns:
            A subset of the dataframe of shape (n, n_columns).

        Examples:
            >>> import pandas as pd
            >>> import narwhals as nw
            >>> df_native = pd.DataFrame({"a": [1, 2], "b": [0.5, 4.0]})
            >>> nw.from_native(df_native).tail(1)
            ┌──────────────────┐
            |Narwhals DataFrame|
            |------------------|
            |       a    b     |
            |    1  2  4.0     |
            └──────────────────┘
        """
        return super().tail(n)

    def drop(self: Self, *columns: str | Iterable[str], strict: bool = True) -> Self:
        """Remove columns from the dataframe.

        Returns:
            The dataframe with the specified columns removed.

        Arguments:
            *columns: Names of the columns that should be removed from the dataframe.
            strict: Validate that all column names exist in the schema and throw an
                exception if a column name does not exist in the schema.

        Examples:
            >>> import pandas as pd
            >>> import narwhals as nw
            >>> df_native = pd.DataFrame(
            ...     {"foo": [1, 2], "bar": [6.0, 7.0], "ham": ["a", "b"]}
            ... )
            >>> nw.from_native(df_native).drop("ham").to_native()
               foo  bar
            0    1  6.0
            1    2  7.0
        """
        return super().drop(*flatten(columns), strict=strict)

    def unique(
        self: Self,
        subset: str | list[str] | None = None,
        *,
        keep: Literal["any", "first", "last", "none"] = "any",
        maintain_order: bool = False,
    ) -> Self:
        """Drop duplicate rows from this dataframe.

        Arguments:
            subset: Column name(s) to consider when identifying duplicate rows.
            keep: {'first', 'last', 'any', 'none'}
                Which of the duplicate rows to keep.

                * 'any': Does not give any guarantee of which row is kept.
                        This allows more optimizations.
                * 'none': Don't keep duplicate rows.
                * 'first': Keep first unique row.
                * 'last': Keep last unique row.
            maintain_order: Keep the same order as the original DataFrame. This may be more
                expensive to compute.

        Returns:
            The dataframe with the duplicate rows removed.

        Examples:
            >>> import pandas as pd
            >>> import narwhals as nw
            >>> df_native = pd.DataFrame(
            ...     {"foo": [1, 2], "bar": ["a", "a"], "ham": ["b", "b"]}
            ... )
            >>> nw.from_native(df_native).unique(["bar", "ham"]).to_native()
               foo bar ham
            0    1   a   b
        """
        if keep not in {"any", "none", "first", "last"}:
            msg = f"Expected {'any', 'none', 'first', 'last'}, got: {keep}"
            raise ValueError(msg)
        if isinstance(subset, str):
            subset = [subset]
        return self._from_compliant_dataframe(
            self._compliant_frame.unique(
                subset=subset, keep=keep, maintain_order=maintain_order
            )
        )

    def filter(
        self: Self,
        *predicates: IntoExpr | Iterable[IntoExpr] | list[bool],
        **constraints: Any,
    ) -> Self:
        r"""Filter the rows in the DataFrame based on one or more predicate expressions.

        The original order of the remaining rows is preserved.

        Arguments:
            *predicates: Expression(s) that evaluates to a boolean Series. Can
                also be a (single!) boolean list.
            **constraints: Column filters; use `name = value` to filter columns by the supplied value.
                Each constraint will behave the same as `nw.col(name).eq(value)`, and will be implicitly
                joined with the other filter conditions using &.

        Returns:
            The filtered dataframe.

        Examples:
            >>> import pandas as pd
            >>> import narwhals as nw
            >>> df_native = pd.DataFrame(
            ...     {"foo": [1, 2, 3], "bar": [6, 7, 8], "ham": ["a", "b", "c"]}
            ... )

            Filter on one condition

            >>> nw.from_native(df_native).filter(nw.col("foo") > 1).to_native()
               foo  bar ham
            1    2    7   b
            2    3    8   c

            Filter on multiple conditions with implicit `&`

            >>> nw.from_native(df_native).filter(
            ...     nw.col("foo") < 3, nw.col("ham") == "a"
            ... ).to_native()
               foo  bar ham
            0    1    6   a

            Filter on multiple conditions with `|`

            >>> nw.from_native(df_native).filter(
            ...     (nw.col("foo") == 1) | (nw.col("ham") == "c")
            ... ).to_native()
               foo  bar ham
            0    1    6   a
            2    3    8   c

            Filter using `**kwargs` syntax

            >>> nw.from_native(df_native).filter(foo=2, ham="b").to_native()
               foo  bar ham
            1    2    7   b
        """
        return super().filter(*predicates, **constraints)

    def group_by(
        self: Self, *keys: str | Iterable[str], drop_null_keys: bool = False
    ) -> GroupBy[Self]:
        r"""Start a group by operation.

        Arguments:
            *keys: Column(s) to group by. Accepts multiple columns names as a list.
            drop_null_keys: if True, then groups where any key is null won't be included
                in the result.

        Returns:
            GroupBy: Object which can be used to perform aggregations.

        Examples:
            >>> import pandas as pd
            >>> import narwhals as nw
            >>> df_native = pd.DataFrame(
            ...     {
            ...         "a": ["a", "b", "a", "b", "c"],
            ...         "b": [1, 2, 1, 3, 3],
            ...         "c": [5, 4, 3, 2, 1],
            ...     }
            ... )

            Group by one column and compute the sum of another column

            >>> nw.from_native(df_native, eager_only=True).group_by("a").agg(
            ...     nw.col("b").sum()
            ... ).sort("a").to_native()
               a  b
            0  a  2
            1  b  5
            2  c  3

            Group by multiple columns and compute the max of another column

            >>> (
            ...     nw.from_native(df_native, eager_only=True)
            ...     .group_by(["a", "b"])
            ...     .agg(nw.max("c"))
            ...     .sort("a", "b")
            ...     .to_native()
            ... )
               a  b  c
            0  a  1  5
            1  b  2  4
            2  b  3  2
            3  c  3  1
        """
        from narwhals.expr import Expr
        from narwhals.group_by import GroupBy
        from narwhals.series import Series

        flat_keys = flatten(keys)
        if any(isinstance(x, (Expr, Series)) for x in flat_keys):
            msg = (
                "`group_by` with expression or Series keys is not (yet?) supported.\n\n"
                "Hint: instead of `df.group_by(nw.col('a'))`, use `df.group_by('a')`."
            )
            raise NotImplementedError(msg)
        return GroupBy(self, *flat_keys, drop_null_keys=drop_null_keys)

    def sort(
        self: Self,
        by: str | Iterable[str],
        *more_by: str,
        descending: bool | Sequence[bool] = False,
        nulls_last: bool = False,
    ) -> Self:
        r"""Sort the dataframe by the given columns.

        Arguments:
            by: Column(s) names to sort by.
            *more_by: Additional columns to sort by, specified as positional arguments.
            descending: Sort in descending order. When sorting by multiple columns, can be
                specified per column by passing a sequence of booleans.
            nulls_last: Place null values last.

        Returns:
            The sorted dataframe.

        Note:
            Unlike Polars, it is not possible to specify a sequence of booleans for
            `nulls_last` in order to control per-column behaviour. Instead a single
            boolean is applied for all `by` columns.

        Examples:
            >>> import pandas as pd
            >>> import narwhals as nw
            >>> df_native = pd.DataFrame(
            ...     {"foo": [2, 1], "bar": [6.0, 7.0], "ham": ["a", "b"]}
            ... )
            >>> nw.from_native(df_native).sort("foo")
            ┌──────────────────┐
            |Narwhals DataFrame|
            |------------------|
            |    foo  bar ham  |
            | 1    1  7.0   b  |
            | 0    2  6.0   a  |
            └──────────────────┘
        """
        return super().sort(by, *more_by, descending=descending, nulls_last=nulls_last)

    def join(
        self: Self,
        other: Self,
        on: str | list[str] | None = None,
        how: Literal["inner", "left", "cross", "semi", "anti"] = "inner",
        *,
        left_on: str | list[str] | None = None,
        right_on: str | list[str] | None = None,
        suffix: str = "_right",
    ) -> Self:
        r"""Join in SQL-like fashion.

        Arguments:
            other: DataFrame to join with.
            on: Name(s) of the join columns in both DataFrames. If set, `left_on` and
                `right_on` should be None.
            how: Join strategy.

                  * *inner*: Returns rows that have matching values in both tables.
                  * *left*: Returns all rows from the left table, and the matched rows from the right table.
                  * *cross*: Returns the Cartesian product of rows from both tables.
                  * *semi*: Filter rows that have a match in the right table.
                  * *anti*: Filter rows that do not have a match in the right table.
            left_on: Join column of the left DataFrame.
            right_on: Join column of the right DataFrame.
            suffix: Suffix to append to columns with a duplicate name.

        Returns:
            A new joined DataFrame

        Examples:
            >>> import pandas as pd
            >>> import narwhals as nw
            >>> df_1_native = pd.DataFrame({"id": ["a", "b"], "price": [6.0, 7.0]})
            >>> df_2_native = pd.DataFrame({"id": ["a", "b", "c"], "qty": [1, 2, 3]})
            >>> nw.from_native(df_1_native).join(nw.from_native(df_2_native), on="id")
            ┌──────────────────┐
            |Narwhals DataFrame|
            |------------------|
            |   id  price  qty |
            | 0  a    6.0    1 |
            | 1  b    7.0    2 |
            └──────────────────┘
        """
        return super().join(
            other, how=how, left_on=left_on, right_on=right_on, on=on, suffix=suffix
        )

    def join_asof(
        self: Self,
        other: Self,
        *,
        left_on: str | None = None,
        right_on: str | None = None,
        on: str | None = None,
        by_left: str | list[str] | None = None,
        by_right: str | list[str] | None = None,
        by: str | list[str] | None = None,
        strategy: Literal["backward", "forward", "nearest"] = "backward",
        suffix: str = "_right",
    ) -> Self:
        """Perform an asof join.

        This is similar to a left-join except that we match on nearest key rather than equal keys.

        Both DataFrames must be sorted by the asof_join key.

        Arguments:
            other: DataFrame to join with.
            left_on: Name(s) of the left join column(s).
            right_on: Name(s) of the right join column(s).
            on: Join column of both DataFrames. If set, left_on and right_on should be None.
            by_left: join on these columns before doing asof join.
            by_right: join on these columns before doing asof join.
            by: join on these columns before doing asof join.
            strategy: Join strategy. The default is "backward".
            suffix: Suffix to append to columns with a duplicate name.

                  * *backward*: selects the last row in the right DataFrame whose "on" key is less than or equal to the left's key.
                  * *forward*: selects the first row in the right DataFrame whose "on" key is greater than or equal to the left's key.
                  * *nearest*: search selects the last row in the right DataFrame whose value is nearest to the left's key.

        Returns:
            A new joined DataFrame

        Examples:
            >>> from datetime import datetime
            >>> import pandas as pd
            >>> import narwhals as nw
            >>> data_gdp = {
            ...     "datetime": [
            ...         datetime(2016, 1, 1),
            ...         datetime(2017, 1, 1),
            ...         datetime(2018, 1, 1),
            ...         datetime(2019, 1, 1),
            ...         datetime(2020, 1, 1),
            ...     ],
            ...     "gdp": [4164, 4411, 4566, 4696, 4827],
            ... }
            >>> data_population = {
            ...     "datetime": [
            ...         datetime(2016, 3, 1),
            ...         datetime(2018, 8, 1),
            ...         datetime(2019, 1, 1),
            ...     ],
            ...     "population": [82.19, 82.66, 83.12],
            ... }
            >>> gdp_native = pd.DataFrame(data_gdp)
            >>> population_native = pd.DataFrame(data_population)
            >>> gdp = nw.from_native(gdp_native)
            >>> population = nw.from_native(population_native)
            >>> population.join_asof(gdp, on="datetime", strategy="backward")
            ┌──────────────────────────────┐
            |      Narwhals DataFrame      |
            |------------------------------|
            |    datetime  population   gdp|
            |0 2016-03-01       82.19  4164|
            |1 2018-08-01       82.66  4566|
            |2 2019-01-01       83.12  4696|
            └──────────────────────────────┘
        """
        return super().join_asof(
            other,
            left_on=left_on,
            right_on=right_on,
            on=on,
            by_left=by_left,
            by_right=by_right,
            by=by,
            strategy=strategy,
            suffix=suffix,
        )

    # --- descriptive ---
    def is_duplicated(self: Self) -> Series[Any]:
        r"""Get a mask of all duplicated rows in this DataFrame.

        Returns:
            A new Series.

        Examples:
            >>> import pandas as pd
            >>> import narwhals as nw
            >>> df_native = pd.DataFrame({"foo": [2, 2, 2], "bar": [6.0, 6.0, 7.0]})
            >>> nw.from_native(df_native).is_duplicated()
            ┌───────────────┐
            |Narwhals Series|
            |---------------|
            |  0     True   |
            |  1     True   |
            |  2    False   |
            |  dtype: bool  |
            └───────────────┘
        """
        return ~self.is_unique()

    def is_empty(self: Self) -> bool:
        r"""Check if the dataframe is empty.

        Returns:
            A boolean indicating whether the dataframe is empty (True) or not (False).

        Examples:
            >>> import pandas as pd
            >>> import narwhals as nw
            >>> df_native = pd.DataFrame({"foo": [2, 2, 2], "bar": [6.0, 6.0, 7.0]})
            >>> nw.from_native(df_native).is_empty()
            False
        """
        return len(self) == 0

    def is_unique(self: Self) -> Series[Any]:
        r"""Get a mask of all unique rows in this DataFrame.

        Returns:
            A new Series.

        Examples:
            >>> import pandas as pd
            >>> import narwhals as nw
            >>> df_native = pd.DataFrame({"foo": [2, 2, 2], "bar": [6.0, 6.0, 7.0]})
            >>> nw.from_native(df_native).is_unique()
            ┌───────────────┐
            |Narwhals Series|
            |---------------|
            |  0    False   |
            |  1    False   |
            |  2     True   |
            |  dtype: bool  |
            └───────────────┘
        """
        return self._series(
            self._compliant_frame.is_unique(),
            level=self._level,
        )

    def null_count(self: Self) -> Self:
        r"""Create a new DataFrame that shows the null counts per column.

        Returns:
            A dataframe of shape (1, n_columns).

        Notes:
            pandas handles null values differently from Polars and PyArrow.
            See [null_handling](../pandas_like_concepts/null_handling.md/)
            for reference.

        Examples:
            >>> import pyarrow as pa
            >>> import narwhals as nw
            >>> df_native = pa.table({"foo": [1, None], "bar": [2, 3]})
            >>> nw.from_native(df_native).null_count()
            ┌──────────────────┐
            |Narwhals DataFrame|
            |------------------|
            |  pyarrow.Table   |
            |  foo: int64      |
            |  bar: int64      |
            |  ----            |
            |  foo: [[1]]      |
            |  bar: [[0]]      |
            └──────────────────┘
        """
        plx = self._compliant_frame.__narwhals_namespace__()
        result = self._compliant_frame.select(plx.all().null_count())
        return self._from_compliant_dataframe(result)

    def item(self: Self, row: int | None = None, column: int | str | None = None) -> Any:
        r"""Return the DataFrame as a scalar, or return the element at the given row/column.

        Arguments:
            row: The *n*-th row.
            column: The column selected via an integer or a string (column name).

        Returns:
            A scalar or the specified element in the dataframe.

        Notes:
            If row/col not provided, this is equivalent to df[0,0], with a check that the shape is (1,1).
            With row/col, this is equivalent to df[row,col].

        Examples:
            >>> import pyarrow as pa
            >>> import narwhals as nw
            >>> df_native = pa.table({"foo": [1, None], "bar": [2, 3]})
            >>> nw.from_native(df_native).item(0, 1)
            2
        """
        return self._compliant_frame.item(row=row, column=column)

    def clone(self: Self) -> Self:
        r"""Create a copy of this DataFrame.

        Returns:
            An identical copy of the original dataframe.
        """
        return super().clone()

    def gather_every(self: Self, n: int, offset: int = 0) -> Self:
        r"""Take every nth row in the DataFrame and return as a new DataFrame.

        Arguments:
            n: Gather every *n*-th row.
            offset: Starting index.

        Returns:
            The dataframe containing only the selected rows.

        Examples:
            >>> import pyarrow as pa
            >>> import narwhals as nw
            >>> df_native = pa.table({"foo": [1, None, 2, 3]})
            >>> nw.from_native(df_native).gather_every(2)
            ┌──────────────────┐
            |Narwhals DataFrame|
            |------------------|
            |  pyarrow.Table   |
            |  foo: int64      |
            |  ----            |
            |  foo: [[1,2]]    |
            └──────────────────┘
        """
        return super().gather_every(n=n, offset=offset)

    def pivot(
        self: Self,
        on: str | list[str],
        *,
        index: str | list[str] | None = None,
        values: str | list[str] | None = None,
        aggregate_function: Literal[
            "min", "max", "first", "last", "sum", "mean", "median", "len"
        ]
        | None = None,
        maintain_order: bool | None = None,
        sort_columns: bool = False,
        separator: str = "_",
    ) -> Self:
        r"""Create a spreadsheet-style pivot table as a DataFrame.

        Arguments:
            on: Name of the column(s) whose values will be used as the header of the
                output DataFrame.
            index: One or multiple keys to group by. If None, all remaining columns not
                specified on `on` and `values` will be used. At least one of `index` and
                `values` must be specified.
            values: One or multiple keys to group by. If None, all remaining columns not
                specified on `on` and `index` will be used. At least one of `index` and
                `values` must be specified.
            aggregate_function: Choose from:

                - None: no aggregation takes place, will raise error if multiple values
                    are in group.
                - A predefined aggregate function string, one of
                    {'min', 'max', 'first', 'last', 'sum', 'mean', 'median', 'len'}
            maintain_order: Has no effect and is kept around only for backwards-compatibility.
            sort_columns: Sort the transposed columns by name. Default is by order of
                discovery.
            separator: Used as separator/delimiter in generated column names in case of
                multiple `values` columns.

        Returns:
            A new dataframe.

        Examples:
            >>> import pandas as pd
            >>> import narwhals as nw
            >>> data = {
            ...     "ix": [1, 1, 2, 2, 1, 2],
            ...     "col": ["a", "a", "a", "a", "b", "b"],
            ...     "foo": [0, 1, 2, 2, 7, 1],
            ...     "bar": [0, 2, 0, 0, 9, 4],
            ... }
            >>> df_native = pd.DataFrame(data)
            >>> nw.from_native(df_native).pivot(
            ...     "col", index="ix", aggregate_function="sum"
            ... )
            ┌─────────────────────────────────┐
            |       Narwhals DataFrame        |
            |---------------------------------|
            |   ix  foo_a  foo_b  bar_a  bar_b|
            |0   1      1      7      2      9|
            |1   2      4      1      0      4|
            └─────────────────────────────────┘
        """
        if values is None and index is None:
            msg = "At least one of `values` and `index` must be passed"
            raise ValueError(msg)
        if maintain_order is not None:
            msg = (
                "`maintain_order` has no effect and is only kept around for backwards-compatibility. "
                "You can safely remove this argument."
            )
            warn(message=msg, category=UserWarning, stacklevel=find_stacklevel())
        on = [on] if isinstance(on, str) else on
        values = [values] if isinstance(values, str) else values
        index = [index] if isinstance(index, str) else index

        return self._from_compliant_dataframe(
            self._compliant_frame.pivot(
                on=on,
                index=index,
                values=values,
                aggregate_function=aggregate_function,
                sort_columns=sort_columns,
                separator=separator,
            )
        )

    def to_arrow(self: Self) -> pa.Table:
        r"""Convert to arrow table.

        Returns:
            A new PyArrow table.

        Examples:
            >>> import pandas as pd
            >>> import narwhals as nw
            >>> df_native = pd.DataFrame({"foo": [1, None], "bar": [2, 3]})
            >>> nw.from_native(df_native).to_arrow()
            pyarrow.Table
            foo: double
            bar: int64
            ----
            foo: [[1,null]]
            bar: [[2,3]]
        """
        return self._compliant_frame.to_arrow()

    def sample(
        self: Self,
        n: int | None = None,
        *,
        fraction: float | None = None,
        with_replacement: bool = False,
        seed: int | None = None,
    ) -> Self:
        r"""Sample from this DataFrame.

        Arguments:
            n: Number of items to return. Cannot be used with fraction.
            fraction: Fraction of items to return. Cannot be used with n.
            with_replacement: Allow values to be sampled more than once.
            seed: Seed for the random number generator. If set to None (default), a random
                seed is generated for each sample operation.

        Returns:
            A new dataframe.

        Notes:
            The results may not be consistent across libraries.

        Examples:
            >>> import pandas as pd
            >>> import narwhals as nw
            >>> df_native = pd.DataFrame({"foo": [1, 2, 3], "bar": [19, 32, 4]})
            >>> nw.from_native(df_native).sample(n=2)  # doctest:+SKIP
            ┌──────────────────┐
            |Narwhals DataFrame|
            |------------------|
            |      foo  bar    |
            |   2    3    4    |
            |   1    2   32    |
            └──────────────────┘
        """
        return self._from_compliant_dataframe(
            self._compliant_frame.sample(
                n=n, fraction=fraction, with_replacement=with_replacement, seed=seed
            )
        )

    def unpivot(
        self: Self,
        on: str | list[str] | None = None,
        *,
        index: str | list[str] | None = None,
        variable_name: str = "variable",
        value_name: str = "value",
    ) -> Self:
        r"""Unpivot a DataFrame from wide to long format.

        Optionally leaves identifiers set.

        This function is useful to massage a DataFrame into a format where one or more
        columns are identifier variables (index) while all other columns, considered
        measured variables (on), are "unpivoted" to the row axis leaving just
        two non-identifier columns, 'variable' and 'value'.

        Arguments:
            on: Column(s) to use as values variables; if `on` is empty all columns that
                are not in `index` will be used.
            index: Column(s) to use as identifier variables.
            variable_name: Name to give to the `variable` column. Defaults to "variable".
            value_name: Name to give to the `value` column. Defaults to "value".

        Returns:
            The unpivoted dataframe.

        Notes:
            If you're coming from pandas, this is similar to `pandas.DataFrame.melt`,
            but with `index` replacing `id_vars` and `on` replacing `value_vars`.
            In other frameworks, you might know this operation as `pivot_longer`.

        Examples:
            >>> import pandas as pd
            >>> import narwhals as nw
            >>> data = {
            ...     "a": ["x", "y", "z"],
            ...     "b": [1, 3, 5],
            ...     "c": [2, 4, 6],
            ... }
            >>> df_native = pd.DataFrame(data)
            >>> nw.from_native(df_native).unpivot(["b", "c"], index="a")
            ┌────────────────────┐
            | Narwhals DataFrame |
            |--------------------|
            |   a variable  value|
            |0  x        b      1|
            |1  y        b      3|
            |2  z        b      5|
            |3  x        c      2|
            |4  y        c      4|
            |5  z        c      6|
            └────────────────────┘
        """
        return super().unpivot(
            on=on, index=index, variable_name=variable_name, value_name=value_name
        )

    def explode(self: Self, columns: str | Sequence[str], *more_columns: str) -> Self:
        """Explode the dataframe to long format by exploding the given columns.

        Notes:
            It is possible to explode multiple columns only if these columns must have
            matching element counts.

        Arguments:
            columns: Column names. The underlying columns being exploded must be of the `List` data type.
            *more_columns: Additional names of columns to explode, specified as positional arguments.

        Returns:
            New DataFrame

        Examples:
            >>> import polars as pl
            >>> import narwhals as nw
            >>> data = {"a": ["x", "y"], "b": [[1, 2], [3]]}
            >>> df_native = pl.DataFrame(data)
            >>> nw.from_native(df_native).explode("b").to_native()
            shape: (3, 2)
            ┌─────┬─────┐
            │ a   ┆ b   │
            │ --- ┆ --- │
            │ str ┆ i64 │
            ╞═════╪═════╡
            │ x   ┆ 1   │
            │ x   ┆ 2   │
            │ y   ┆ 3   │
            └─────┴─────┘
        """
        return super().explode(columns, *more_columns)


class LazyFrame(BaseFrame[FrameT]):
    """Narwhals LazyFrame, backed by a native lazyframe.

    !!! warning
        This class is not meant to be instantiated directly - instead use
        [`narwhals.from_native`][] with a native
        object that is a lazy dataframe from one of the supported
        backend (e.g. polars.LazyFrame, dask_expr._collection.DataFrame):
        ```py
        narwhals.from_native(native_lazyframe)
        ```
    """

    def _extract_compliant(self: Self, arg: Any) -> Any:
        from narwhals.expr import Expr
        from narwhals.series import Series

        if isinstance(arg, BaseFrame):
            return arg._compliant_frame
        if isinstance(arg, Series):  # pragma: no cover
            msg = "Binary operations between Series and LazyFrame are not supported."
            raise TypeError(msg)
        if isinstance(arg, str):  # pragma: no cover
            plx = self.__narwhals_namespace__()
            return plx.col(arg)
        if isinstance(arg, Expr):
<<<<<<< HEAD
            if arg._metadata["n_open_windows"] > 0:
=======
            if arg._metadata.is_order_dependent():
>>>>>>> d00b962e
                msg = (
                    "Order-dependent expressions are not supported for use in LazyFrame.\n\n"
                    "Hints:\n"
                    "- Instead of `lf.select(nw.col('a').sort())`, use `lf.select('a').sort()\n"
                    "- Instead of `lf.select(nw.col('a').head())`, use `lf.select('a').head()\n"
                    "- `Expr.cum_sum`, and other such expressions, are not currently supported.\n"
                    "  In a future version of Narwhals, a `order_by` argument will be added to\n"
                    "  `over` and they will be supported."
                )
                raise OrderDependentExprError(msg)
            if arg._metadata.is_changes_length():
                msg = (
                    "Length-changing expressions are not supported for use in LazyFrame, unless\n"
                    "followed by an aggregation.\n\n"
                    "Hints:\n"
                    "- Instead of `lf.select(nw.col('a').head())`, use `lf.select('a').head()\n"
                    "- Instead of `lf.select(nw.col('a').drop_nulls()).select(nw.sum('a'))`,\n"
                    "  use `lf.select(nw.col('a').drop_nulls().sum())\n"
                )
                raise LengthChangingExprError(msg)
            return arg._to_compliant_expr(self.__narwhals_namespace__())
        if get_polars() is not None and "polars" in str(type(arg)):  # pragma: no cover
            msg = (
                f"Expected Narwhals object, got: {type(arg)}.\n\n"
                "Perhaps you:\n"
                "- Forgot a `nw.from_native` somewhere?\n"
                "- Used `pl.col` instead of `nw.col`?"
            )
            raise TypeError(msg)
        raise InvalidIntoExprError.from_invalid_type(type(arg))  # pragma: no cover

    @property
    def _dataframe(self: Self) -> type[DataFrame[Any]]:
        return DataFrame

    def __init__(
        self: Self,
        df: Any,
        *,
        level: Literal["full", "lazy", "interchange"],
    ) -> None:
        self._level = level
        if hasattr(df, "__narwhals_lazyframe__"):
            self._compliant_frame: Any = df.__narwhals_lazyframe__()
        else:  # pragma: no cover
            msg = f"Expected Polars LazyFrame or an object that implements `__narwhals_lazyframe__`, got: {type(df)}"
            raise AssertionError(msg)

    def __repr__(self: Self) -> str:  # pragma: no cover
        return generate_repr("Narwhals LazyFrame", self.to_native().__repr__())

    @property
    def implementation(self: Self) -> Implementation:
        """Return implementation of native frame.

        This can be useful when you need to use special-casing for features outside of
        Narwhals' scope - for example, when dealing with pandas' Period Dtype.

        Returns:
            Implementation.

        Examples:
            >>> import narwhals as nw
            >>> import dask.dataframe as dd
            >>> lf_native = dd.from_dict({"a": [1, 2]}, npartitions=1)
            >>> nw.from_native(lf_native).implementation
            <Implementation.DASK: 7>
        """
        return self._compliant_frame._implementation  # type: ignore[no-any-return]

    def __getitem__(self: Self, item: str | slice) -> NoReturn:
        msg = "Slicing is not supported on LazyFrame"
        raise TypeError(msg)

    def collect(
        self: Self,
        backend: ModuleType | Implementation | str | None = None,
        **kwargs: Any,
    ) -> DataFrame[Any]:
        r"""Materialize this LazyFrame into a DataFrame.

        As each underlying lazyframe has different arguments to set when materializing
        the lazyframe into a dataframe, we allow to pass them as kwargs (see examples
        below for how to generalize the specification).

        Arguments:
            backend: specifies which eager backend collect to. This will be the underlying
                backend for the resulting Narwhals DataFrame. If None, then the following
                default conversions will be applied:

                - `polars.LazyFrame` -> `polars.DataFrame`
                - `dask.DataFrame` -> `pandas.DataFrame`
                - `duckdb.PyRelation` -> `pyarrow.Table`
                - `pyspark.DataFrame` -> `pyarrow.Table`

                `backend` can be specified in various ways:

                - As `Implementation.<BACKEND>` with `BACKEND` being `PANDAS`, `PYARROW`
                    or `POLARS`.
                - As a string: `"pandas"`, `"pyarrow"` or `"polars"`
                - Directly as a module `pandas`, `pyarrow` or `polars`.
            kwargs: backend specific kwargs to pass along. To know more please check the
                backend specific documentation:

                - [polars.LazyFrame.collect](https://docs.pola.rs/api/python/dev/reference/lazyframe/api/polars.LazyFrame.collect.html)
                - [dask.dataframe.DataFrame.compute](https://docs.dask.org/en/stable/generated/dask.dataframe.DataFrame.compute.html)

        Returns:
            DataFrame

        Examples:
            >>> import duckdb
            >>> import narwhals as nw
            >>> lf_native = duckdb.sql("SELECT * FROM VALUES (1, 2), (3, 4) df(a, b)")
            >>> lf = nw.from_native(lf_native)
            >>> lf
            ┌──────────────────┐
            |Narwhals LazyFrame|
            |------------------|
            |┌───────┬───────┐ |
            |│   a   │   b   │ |
            |│ int32 │ int32 │ |
            |├───────┼───────┤ |
            |│     1 │     2 │ |
            |│     3 │     4 │ |
            |└───────┴───────┘ |
            └──────────────────┘
            >>> lf.collect()
            ┌──────────────────┐
            |Narwhals DataFrame|
            |------------------|
            |  pyarrow.Table   |
            |  a: int32        |
            |  b: int32        |
            |  ----            |
            |  a: [[1,3]]      |
            |  b: [[2,4]]      |
            └──────────────────┘
        """
        eager_backend = None if backend is None else Implementation.from_backend(backend)
        supported_eager_backends = (
            Implementation.POLARS,
            Implementation.PANDAS,
            Implementation.PYARROW,
        )
        if eager_backend is not None and eager_backend not in supported_eager_backends:
            msg = f"Unsupported `backend` value.\nExpected one of {supported_eager_backends} or None, got: {eager_backend}."
            raise ValueError(msg)
        return self._dataframe(
            self._compliant_frame.collect(backend=eager_backend, **kwargs),
            level="full",
        )

    def to_native(self: Self) -> FrameT:
        """Convert Narwhals LazyFrame to native one.

        Returns:
            Object of class that user started with.

        Examples:
            >>> import duckdb
            >>> import narwhals as nw
            >>> lf_native = duckdb.sql("SELECT * FROM VALUES (1, 2), (3, 4) df(a, b)")
            >>> nw.from_native(lf_native).to_native()
            ┌───────┬───────┐
            │   a   │   b   │
            │ int32 │ int32 │
            ├───────┼───────┤
            │     1 │     2 │
            │     3 │     4 │
            └───────┴───────┘
            <BLANKLINE>
        """
        return to_native(narwhals_object=self, pass_through=False)

    # inherited
    def pipe(
        self: Self,
        function: Callable[Concatenate[Self, PS], R],
        *args: PS.args,
        **kwargs: PS.kwargs,
    ) -> R:
        """Pipe function call.

        Arguments:
            function: Function to apply.
            args: Positional arguments to pass to function.
            kwargs: Keyword arguments to pass to function.

        Returns:
            The original object with the function applied.

        Examples:
            >>> import duckdb
            >>> import narwhals as nw
            >>> lf_native = duckdb.sql("SELECT * FROM VALUES (1, 2), (3, 4) df(a, b)")
            >>> nw.from_native(lf_native).pipe(lambda x: x.select("a")).to_native()
            ┌───────┐
            │   a   │
            │ int32 │
            ├───────┤
            │     1 │
            │     3 │
            └───────┘
            <BLANKLINE>
        """
        return super().pipe(function, *args, **kwargs)

    def drop_nulls(self: Self, subset: str | list[str] | None = None) -> Self:
        """Drop rows that contain null values.

        Arguments:
            subset: Column name(s) for which null values are considered. If set to None
                (default), use all columns.

        Returns:
            The original object with the rows removed that contained the null values.

        Notes:
            pandas handles null values differently from Polars and PyArrow.
            See [null_handling](../pandas_like_concepts/null_handling.md/)
            for reference.

        Examples:
            >>> import duckdb
            >>> import narwhals as nw
            >>> lf_native = duckdb.sql("SELECT * FROM VALUES (1, NULL), (3, 4) df(a, b)")
            >>> nw.from_native(lf_native).drop_nulls()
            ┌──────────────────┐
            |Narwhals LazyFrame|
            |------------------|
            |┌───────┬───────┐ |
            |│   a   │   b   │ |
            |│ int32 │ int32 │ |
            |├───────┼───────┤ |
            |│     3 │     4 │ |
            |└───────┴───────┘ |
            └──────────────────┘
        """
        return super().drop_nulls(subset=subset)

    def with_row_index(self: Self, name: str = "index") -> Self:
        """Insert column which enumerates rows.

        Arguments:
            name: The name of the column as a string. The default is "index".

        Returns:
            The original object with the column added.

        Examples:
            >>> import dask.dataframe as dd
            >>> import narwhals as nw
            >>> lf_native = dd.from_dict({"a": [1, 2], "b": [4, 5]}, npartitions=1)
            >>> nw.from_native(lf_native).with_row_index().collect()
            ┌──────────────────┐
            |Narwhals DataFrame|
            |------------------|
            |     index  a  b  |
            |  0      0  1  4  |
            |  1      1  2  5  |
            └──────────────────┘
        """
        return super().with_row_index(name)

    @property
    def schema(self: Self) -> Schema:
        r"""Get an ordered mapping of column names to their data type.

        Returns:
            A Narwhals Schema object that displays the mapping of column names.

        Examples:
            >>> import duckdb
            >>> import narwhals as nw
            >>> lf_native = duckdb.sql("SELECT * FROM VALUES (1, 4.5), (3, 2.) df(a, b)")
            >>> nw.from_native(lf_native).schema
            Schema({'a': Int32, 'b': Decimal})
        """
        return super().schema

    def collect_schema(self: Self) -> Schema:
        r"""Get an ordered mapping of column names to their data type.

        Returns:
            A Narwhals Schema object that displays the mapping of column names.

        Examples:
            >>> import duckdb
            >>> import narwhals as nw
            >>> lf_native = duckdb.sql("SELECT * FROM VALUES (1, 4.5), (3, 2.) df(a, b)")
            >>> nw.from_native(lf_native).collect_schema()
            Schema({'a': Int32, 'b': Decimal})
        """
        return super().collect_schema()

    @property
    def columns(self: Self) -> list[str]:
        r"""Get column names.

        Returns:
            The column names stored in a list.

        Examples:
            >>> import duckdb
            >>> import narwhals as nw
            >>> lf_native = duckdb.sql("SELECT * FROM VALUES (1, 4.5), (3, 2.) df(a, b)")
            >>> nw.from_native(lf_native).columns
            ['a', 'b']
        """
        return super().columns

    def with_columns(
        self: Self, *exprs: IntoExpr | Iterable[IntoExpr], **named_exprs: IntoExpr
    ) -> Self:
        r"""Add columns to this LazyFrame.

        Added columns will replace existing columns with the same name.

        Arguments:
            *exprs: Column(s) to add, specified as positional arguments.
                     Accepts expression input. Strings are parsed as column names, other
                     non-expression inputs are parsed as literals.

            **named_exprs: Additional columns to add, specified as keyword arguments.
                            The columns will be renamed to the keyword used.

        Returns:
            LazyFrame: A new LazyFrame with the columns added.

        Note:
            Creating a new LazyFrame using this method does not create a new copy of
            existing data.

        Examples:
            >>> import duckdb
            >>> import narwhals as nw
            >>> lf_native = duckdb.sql("SELECT * FROM VALUES (1, 4.5), (3, 2.) df(a, b)")
            >>> nw.from_native(lf_native).with_columns(c=nw.col("a") + 1)
            ┌────────────────────────────────┐
            |       Narwhals LazyFrame       |
            |--------------------------------|
            |┌───────┬──────────────┬───────┐|
            |│   a   │      b       │   c   │|
            |│ int32 │ decimal(2,1) │ int32 │|
            |├───────┼──────────────┼───────┤|
            |│     1 │          4.5 │     2 │|
            |│     3 │          2.0 │     4 │|
            |└───────┴──────────────┴───────┘|
            └────────────────────────────────┘
        """
        return super().with_columns(*exprs, **named_exprs)

    def select(
        self: Self,
        *exprs: IntoExpr | Iterable[IntoExpr],
        **named_exprs: IntoExpr,
    ) -> Self:
        r"""Select columns from this LazyFrame.

        Arguments:
            *exprs: Column(s) to select, specified as positional arguments.
                Accepts expression input. Strings are parsed as column names.
            **named_exprs: Additional columns to select, specified as keyword arguments.
                The columns will be renamed to the keyword used.

        Returns:
            The LazyFrame containing only the selected columns.

        Notes:
            If you'd like to select a column whose name isn't a string (for example,
            if you're working with pandas) then you should explicitly use `nw.col` instead
            of just passing the column name. For example, to select a column named
            `0` use `df.select(nw.col(0))`, not `df.select(0)`.

        Examples:
            >>> import duckdb
            >>> import narwhals as nw
            >>> lf_native = duckdb.sql("SELECT * FROM VALUES (1, 4.5), (3, 2.) df(a, b)")
            >>> nw.from_native(lf_native).select("a", a_plus_1=nw.col("a") + 1)
            ┌────────────────────┐
            | Narwhals LazyFrame |
            |--------------------|
            |┌───────┬──────────┐|
            |│   a   │ a_plus_1 │|
            |│ int32 │  int32   │|
            |├───────┼──────────┤|
            |│     1 │        2 │|
            |│     3 │        4 │|
            |└───────┴──────────┘|
            └────────────────────┘
        """
        return super().select(*exprs, **named_exprs)

    def rename(self: Self, mapping: dict[str, str]) -> Self:
        r"""Rename column names.

        Arguments:
            mapping: Key value pairs that map from old name to new name, or a
                      function that takes the old name as input and returns the
                      new name.

        Returns:
            The LazyFrame with the specified columns renamed.

        Examples:
            >>> import duckdb
            >>> import narwhals as nw
            >>> lf_native = duckdb.sql("SELECT * FROM VALUES (1, 4.5), (3, 2.) df(a, b)")
            >>> nw.from_native(lf_native).rename({"a": "c"})
            ┌────────────────────────┐
            |   Narwhals LazyFrame   |
            |------------------------|
            |┌───────┬──────────────┐|
            |│   c   │      b       │|
            |│ int32 │ decimal(2,1) │|
            |├───────┼──────────────┤|
            |│     1 │          4.5 │|
            |│     3 │          2.0 │|
            |└───────┴──────────────┘|
            └────────────────────────┘
        """
        return super().rename(mapping)

    def head(self: Self, n: int = 5) -> Self:
        r"""Get `n` rows.

        Arguments:
            n: Number of rows to return.

        Returns:
            A subset of the LazyFrame of shape (n, n_columns).

        Examples:
            >>> import dask.dataframe as dd
            >>> import narwhals as nw
            >>> lf_native = dd.from_dict({"a": [1, 2, 3], "b": [4, 5, 6]}, npartitions=1)
            >>> nw.from_native(lf_native).head(2).collect()
            ┌──────────────────┐
            |Narwhals DataFrame|
            |------------------|
            |        a  b      |
            |     0  1  4      |
            |     1  2  5      |
            └──────────────────┘
        """
        return super().head(n)

    def tail(self, n: int = 5) -> Self:  # pragma: no cover
        r"""Get the last `n` rows.

        !!! warning
            `LazyFrame.tail` is deprecated and will be removed in a future version.
            Note: this will remain available in `narwhals.stable.v1`.
            See [stable api](../backcompat.md/) for more information.

        Arguments:
            n: Number of rows to return.

        Returns:
            A subset of the LazyFrame of shape (n, n_columns).
        """
        return super().tail(n)

    def drop(self: Self, *columns: str | Iterable[str], strict: bool = True) -> Self:
        r"""Remove columns from the LazyFrame.

        Arguments:
            *columns: Names of the columns that should be removed from the dataframe.
            strict: Validate that all column names exist in the schema and throw an
                exception if a column name does not exist in the schema.

        Returns:
            The LazyFrame with the specified columns removed.

        Warning:
            `strict` argument is ignored for `polars<1.0.0`.

            Please consider upgrading to a newer version or pass to eager mode.

        Examples:
            >>> import duckdb
            >>> import narwhals as nw
            >>> lf_native = duckdb.sql("SELECT * FROM VALUES (1, 2), (3, 4) df(a, b)")
            >>> nw.from_native(lf_native).drop("a").to_native()
            ┌───────┐
            │   b   │
            │ int32 │
            ├───────┤
            │     2 │
            │     4 │
            └───────┘
            <BLANKLINE>
        """
        return super().drop(*flatten(columns), strict=strict)

    def unique(
        self: Self,
        subset: str | list[str] | None = None,
        *,
        keep: Literal["any", "none"] = "any",
        maintain_order: bool | None = None,
    ) -> Self:
        """Drop duplicate rows from this LazyFrame.

        Arguments:
            subset: Column name(s) to consider when identifying duplicate rows.
                     If set to `None`, use all columns.
            keep: {'first', 'none'}
                Which of the duplicate rows to keep.

                * 'any': Does not give any guarantee of which row is kept.
                        This allows more optimizations.
                * 'none': Don't keep duplicate rows.
            maintain_order: Has no effect and is kept around only for backwards-compatibility.

        Returns:
            The LazyFrame with unique rows.

        Examples:
            >>> import duckdb
            >>> import narwhals as nw
            >>> lf_native = duckdb.sql("SELECT * FROM VALUES (1, 1), (3, 4) df(a, b)")
            >>> nw.from_native(lf_native).unique("a").sort("a", descending=True)
            ┌──────────────────┐
            |Narwhals LazyFrame|
            |------------------|
            |┌───────┬───────┐ |
            |│   a   │   b   │ |
            |│ int32 │ int32 │ |
            |├───────┼───────┤ |
            |│     3 │     4 │ |
            |│     1 │     1 │ |
            |└───────┴───────┘ |
            └──────────────────┘
        """
        if keep not in {"any", "none"}:
            msg = (
                "narwhals.LazyFrame makes no assumptions about row order, so only "
                f"'any' and 'none' are supported for `keep` in `unique`. Got: {keep}."
            )
            raise ValueError(msg)
        if maintain_order:
            msg = "`maintain_order=True` is not supported for LazyFrame.unique."
            raise ValueError(msg)
        if maintain_order is not None:
            msg = (
                "`maintain_order` has no effect and is only kept around for backwards-compatibility. "
                "You can safely remove this argument."
            )
            warn(message=msg, category=UserWarning, stacklevel=find_stacklevel())
        if isinstance(subset, str):
            subset = [subset]
        return self._from_compliant_dataframe(
            self._compliant_frame.unique(subset=subset, keep=keep)
        )

    def filter(
        self: Self,
        *predicates: IntoExpr | Iterable[IntoExpr] | list[bool],
        **constraints: Any,
    ) -> Self:
        r"""Filter the rows in the LazyFrame based on a predicate expression.

        The original order of the remaining rows is preserved.

        Arguments:
            *predicates: Expression that evaluates to a boolean Series. Can
                also be a (single!) boolean list.
            **constraints: Column filters; use `name = value` to filter columns by the supplied value.
                Each constraint will behave the same as `nw.col(name).eq(value)`, and will be implicitly
                joined with the other filter conditions using &.

        Returns:
            The filtered LazyFrame.

        Examples:
            >>> import duckdb
            >>> import narwhals as nw
            >>> df_native = duckdb.sql('''
            ...     SELECT * FROM VALUES
            ...         (1, 6, 'a'),
            ...         (2, 7, 'b'),
            ...         (3, 8, 'c')
            ...     df(foo, bar, ham)
            ... ''')

            Filter on one condition

            >>> nw.from_native(df_native).filter(nw.col("foo") > 1).to_native()
            ┌───────┬───────┬─────────┐
            │  foo  │  bar  │   ham   │
            │ int32 │ int32 │ varchar │
            ├───────┼───────┼─────────┤
            │     2 │     7 │ b       │
            │     3 │     8 │ c       │
            └───────┴───────┴─────────┘
            <BLANKLINE>

            Filter on multiple conditions with implicit `&`

            >>> nw.from_native(df_native).filter(
            ...     nw.col("foo") < 3, nw.col("ham") == "a"
            ... ).to_native()
            ┌───────┬───────┬─────────┐
            │  foo  │  bar  │   ham   │
            │ int32 │ int32 │ varchar │
            ├───────┼───────┼─────────┤
            │     1 │     6 │ a       │
            └───────┴───────┴─────────┘
            <BLANKLINE>

            Filter on multiple conditions with `|`

            >>> nw.from_native(df_native).filter(
            ...     (nw.col("foo") == 1) | (nw.col("ham") == "c")
            ... ).to_native()
            ┌───────┬───────┬─────────┐
            │  foo  │  bar  │   ham   │
            │ int32 │ int32 │ varchar │
            ├───────┼───────┼─────────┤
            │     1 │     6 │ a       │
            │     3 │     8 │ c       │
            └───────┴───────┴─────────┘
            <BLANKLINE>

            Filter using `**kwargs` syntax

            >>> nw.from_native(df_native).filter(foo=2, ham="b").to_native()
            ┌───────┬───────┬─────────┐
            │  foo  │  bar  │   ham   │
            │ int32 │ int32 │ varchar │
            ├───────┼───────┼─────────┤
            │     2 │     7 │ b       │
            └───────┴───────┴─────────┘
            <BLANKLINE>
        """
        if (
            len(predicates) == 1
            and isinstance(predicates[0], list)
            and all(isinstance(x, bool) for x in predicates[0])
            and not constraints
        ):  # pragma: no cover
            msg = "`LazyFrame.filter` is not supported with Python boolean masks - use expressions instead."
            raise TypeError(msg)

        return super().filter(*predicates, **constraints)

    def group_by(
        self: Self, *keys: str | Iterable[str], drop_null_keys: bool = False
    ) -> LazyGroupBy[Self]:
        r"""Start a group by operation.

        Arguments:
            *keys:
                Column(s) to group by. Accepts expression input. Strings are
                parsed as column names.
            drop_null_keys: if True, then groups where any key is null won't be
                included in the result.

        Returns:
            Object which can be used to perform aggregations.

        Examples:
            >>> import duckdb
            >>> import narwhals as nw
            >>> df_native = duckdb.sql(
            ...     "SELECT * FROM VALUES (1, 'a'), (2, 'b'), (3, 'a') df(a, b)"
            ... )
            >>> df = nw.from_native(df_native)
            >>> df.group_by("b").agg(nw.col("a").sum()).sort("b").to_native()
            ┌─────────┬────────┐
            │    b    │   a    │
            │ varchar │ int128 │
            ├─────────┼────────┤
            │ a       │      4 │
            │ b       │      2 │
            └─────────┴────────┘
            <BLANKLINE>
        """
        from narwhals.expr import Expr
        from narwhals.group_by import LazyGroupBy
        from narwhals.series import Series

        flat_keys = flatten(keys)
        if any(isinstance(x, (Expr, Series)) for x in flat_keys):
            msg = (
                "`group_by` with expression or Series keys is not (yet?) supported.\n\n"
                "Hint: instead of `df.group_by(nw.col('a'))`, use `df.group_by('a')`."
            )
            raise NotImplementedError(msg)
        return LazyGroupBy(self, *flat_keys, drop_null_keys=drop_null_keys)

    def sort(
        self: Self,
        by: str | Iterable[str],
        *more_by: str,
        descending: bool | Sequence[bool] = False,
        nulls_last: bool = False,
    ) -> Self:
        r"""Sort the LazyFrame by the given columns.

        Arguments:
            by: Column(s) names to sort by.
            *more_by: Additional columns to sort by, specified as positional arguments.
            descending: Sort in descending order. When sorting by multiple columns, can be
                specified per column by passing a sequence of booleans.
            nulls_last: Place null values last; can specify a single boolean applying to
                all columns or a sequence of booleans for per-column control.

        Returns:
            The sorted LazyFrame.

        Warning:
            Unlike Polars, it is not possible to specify a sequence of booleans for
            `nulls_last` in order to control per-column behaviour. Instead a single
            boolean is applied for all `by` columns.

        Examples:
            >>> import duckdb
            >>> import narwhals as nw
            >>> df_native = duckdb.sql(
            ...     "SELECT * FROM VALUES (1, 6.0, 'a'), (2, 5.0, 'c'), (NULL, 4.0, 'b') df(a, b, c)"
            ... )
            >>> df = nw.from_native(df_native)
            >>> df.sort("a")
            ┌──────────────────────────────────┐
            |        Narwhals LazyFrame        |
            |----------------------------------|
            |┌───────┬──────────────┬─────────┐|
            |│   a   │      b       │    c    │|
            |│ int32 │ decimal(2,1) │ varchar │|
            |├───────┼──────────────┼─────────┤|
            |│  NULL │          4.0 │ b       │|
            |│     1 │          6.0 │ a       │|
            |│     2 │          5.0 │ c       │|
            |└───────┴──────────────┴─────────┘|
            └──────────────────────────────────┘
        """
        return super().sort(by, *more_by, descending=descending, nulls_last=nulls_last)

    def join(
        self: Self,
        other: Self,
        on: str | list[str] | None = None,
        how: Literal["inner", "left", "cross", "semi", "anti"] = "inner",
        *,
        left_on: str | list[str] | None = None,
        right_on: str | list[str] | None = None,
        suffix: str = "_right",
    ) -> Self:
        r"""Add a join operation to the Logical Plan.

        Arguments:
            other: Lazy DataFrame to join with.
            on: Name(s) of the join columns in both DataFrames. If set, `left_on` and
                `right_on` should be None.
            how: Join strategy.

                  * *inner*: Returns rows that have matching values in both tables.
                  * *left*: Returns all rows from the left table, and the matched rows from the right table.
                  * *cross*: Returns the Cartesian product of rows from both tables.
                  * *semi*: Filter rows that have a match in the right table.
                  * *anti*: Filter rows that do not have a match in the right table.
            left_on: Join column of the left DataFrame.
            right_on: Join column of the right DataFrame.
            suffix: Suffix to append to columns with a duplicate name.

        Returns:
            A new joined LazyFrame.

        Examples:
            >>> import duckdb
            >>> import narwhals as nw
            >>> df_native1 = duckdb.sql(
            ...     "SELECT * FROM VALUES (1, 'a'), (2, 'b') df(a, b)"
            ... )
            >>> df_native2 = duckdb.sql(
            ...     "SELECT * FROM VALUES (1, 'x'), (3, 'y') df(a, c)"
            ... )
            >>> df1 = nw.from_native(df_native1)
            >>> df2 = nw.from_native(df_native2)
            >>> df1.join(df2, on="a")
            ┌─────────────────────────────┐
            |     Narwhals LazyFrame      |
            |-----------------------------|
            |┌───────┬─────────┬─────────┐|
            |│   a   │    b    │    c    │|
            |│ int32 │ varchar │ varchar │|
            |├───────┼─────────┼─────────┤|
            |│     1 │ a       │ x       │|
            |└───────┴─────────┴─────────┘|
            └─────────────────────────────┘
        """
        return super().join(
            other, how=how, left_on=left_on, right_on=right_on, on=on, suffix=suffix
        )

    def join_asof(
        self: Self,
        other: Self,
        *,
        left_on: str | None = None,
        right_on: str | None = None,
        on: str | None = None,
        by_left: str | list[str] | None = None,
        by_right: str | list[str] | None = None,
        by: str | list[str] | None = None,
        strategy: Literal["backward", "forward", "nearest"] = "backward",
        suffix: str = "_right",
    ) -> Self:
        """Perform an asof join.

        This is similar to a left-join except that we match on nearest key rather than equal keys.

        Both DataFrames must be sorted by the asof_join key.

        Arguments:
            other: DataFrame to join with.
            left_on: Name(s) of the left join column(s).
            right_on: Name(s) of the right join column(s).
            on: Join column of both DataFrames. If set, left_on and right_on should be None.
            by_left: join on these columns before doing asof join
            by_right: join on these columns before doing asof join
            by: join on these columns before doing asof join
            strategy: Join strategy. The default is "backward".

                  * *backward*: selects the last row in the right DataFrame whose "on" key is less than or equal to the left's key.
                  * *forward*: selects the first row in the right DataFrame whose "on" key is greater than or equal to the left's key.
                  * *nearest*: search selects the last row in the right DataFrame whose value is nearest to the left's key.

            suffix: Suffix to append to columns with a duplicate name.

        Returns:
            A new joined LazyFrame.

        Examples:
            >>> from datetime import datetime
            >>> import polars as pl
            >>> import narwhals as nw
            >>> data_gdp = {
            ...     "datetime": [
            ...         datetime(2016, 1, 1),
            ...         datetime(2017, 1, 1),
            ...         datetime(2018, 1, 1),
            ...         datetime(2019, 1, 1),
            ...         datetime(2020, 1, 1),
            ...     ],
            ...     "gdp": [4164, 4411, 4566, 4696, 4827],
            ... }
            >>> data_population = {
            ...     "datetime": [
            ...         datetime(2016, 3, 1),
            ...         datetime(2018, 8, 1),
            ...         datetime(2019, 1, 1),
            ...     ],
            ...     "population": [82.19, 82.66, 83.12],
            ... }
            >>> gdp_native = pl.DataFrame(data_gdp)
            >>> population_native = pl.DataFrame(data_population)
            >>> gdp = nw.from_native(gdp_native)
            >>> population = nw.from_native(population_native)
            >>> population.join_asof(gdp, on="datetime", strategy="backward").to_native()
            shape: (3, 3)
            ┌─────────────────────┬────────────┬──────┐
            │ datetime            ┆ population ┆ gdp  │
            │ ---                 ┆ ---        ┆ ---  │
            │ datetime[μs]        ┆ f64        ┆ i64  │
            ╞═════════════════════╪════════════╪══════╡
            │ 2016-03-01 00:00:00 ┆ 82.19      ┆ 4164 │
            │ 2018-08-01 00:00:00 ┆ 82.66      ┆ 4566 │
            │ 2019-01-01 00:00:00 ┆ 83.12      ┆ 4696 │
            └─────────────────────┴────────────┴──────┘
        """
        return super().join_asof(
            other,
            left_on=left_on,
            right_on=right_on,
            on=on,
            by_left=by_left,
            by_right=by_right,
            by=by,
            strategy=strategy,
            suffix=suffix,
        )

    def clone(self: Self) -> Self:
        r"""Create a copy of this DataFrame.

        Returns:
            An identical copy of the original LazyFrame.
        """
        return super().clone()

    def lazy(self: Self) -> Self:
        """Restrict available API methods to lazy-only ones.

        This is a no-op, and exists only for compatibility with `DataFrame.lazy`.

        Returns:
            A LazyFrame.
        """
        return self

    def gather_every(self: Self, n: int, offset: int = 0) -> Self:
        r"""Take every nth row in the DataFrame and return as a new DataFrame.

        Arguments:
            n: Gather every *n*-th row.
            offset: Starting index.

        Returns:
            The LazyFrame containing only the selected rows.
        """
        return super().gather_every(n=n, offset=offset)

    def unpivot(
        self: Self,
        on: str | list[str] | None = None,
        *,
        index: str | list[str] | None = None,
        variable_name: str = "variable",
        value_name: str = "value",
    ) -> Self:
        r"""Unpivot a DataFrame from wide to long format.

        Optionally leaves identifiers set.

        This function is useful to massage a DataFrame into a format where one or more
        columns are identifier variables (index) while all other columns, considered
        measured variables (on), are "unpivoted" to the row axis leaving just
        two non-identifier columns, 'variable' and 'value'.

        Arguments:
            on: Column(s) to use as values variables; if `on` is empty all columns that
                are not in `index` will be used.
            index: Column(s) to use as identifier variables.
            variable_name: Name to give to the `variable` column. Defaults to "variable".
            value_name: Name to give to the `value` column. Defaults to "value".

        Returns:
            The unpivoted LazyFrame.

        Notes:
            If you're coming from pandas, this is similar to `pandas.DataFrame.melt`,
            but with `index` replacing `id_vars` and `on` replacing `value_vars`.
            In other frameworks, you might know this operation as `pivot_longer`.

        Examples:
            >>> import duckdb
            >>> import narwhals as nw
            >>> df_native = duckdb.sql(
            ...     "SELECT * FROM VALUES ('x', 1, 2), ('y', 3, 4), ('z', 5, 6) df(a, b, c)"
            ... )
            >>> df = nw.from_native(df_native)
            >>> df.unpivot(on=["b", "c"], index="a").sort("a", "variable").to_native()
            ┌─────────┬──────────┬───────┐
            │    a    │ variable │ value │
            │ varchar │ varchar  │ int32 │
            ├─────────┼──────────┼───────┤
            │ x       │ b        │     1 │
            │ x       │ c        │     2 │
            │ y       │ b        │     3 │
            │ y       │ c        │     4 │
            │ z       │ b        │     5 │
            │ z       │ c        │     6 │
            └─────────┴──────────┴───────┘
            <BLANKLINE>
        """
        return super().unpivot(
            on=on, index=index, variable_name=variable_name, value_name=value_name
        )

    def explode(self: Self, columns: str | Sequence[str], *more_columns: str) -> Self:
        """Explode the dataframe to long format by exploding the given columns.

        Notes:
            It is possible to explode multiple columns only if these columns have
            matching element counts.

        Arguments:
            columns: Column names. The underlying columns being exploded must be of the `List` data type.
            *more_columns: Additional names of columns to explode, specified as positional arguments.

        Returns:
            New LazyFrame

        Examples:
            >>> import duckdb
            >>> import narwhals as nw
            >>> df_native = duckdb.sql(
            ...     "SELECT * FROM VALUES ('x', [1, 2]), ('y', [3, 4]), ('z', [5, 6]) df(a, b)"
            ... )
            >>> df = nw.from_native(df_native)
            >>> df.explode("b").to_native()
            ┌─────────┬───────┐
            │    a    │   b   │
            │ varchar │ int32 │
            ├─────────┼───────┤
            │ x       │     1 │
            │ x       │     2 │
            │ y       │     3 │
            │ y       │     4 │
            │ z       │     5 │
            │ z       │     6 │
            └─────────┴───────┘
            <BLANKLINE>
        """
        return super().explode(columns, *more_columns)<|MERGE_RESOLUTION|>--- conflicted
+++ resolved
@@ -2204,11 +2204,7 @@
             plx = self.__narwhals_namespace__()
             return plx.col(arg)
         if isinstance(arg, Expr):
-<<<<<<< HEAD
-            if arg._metadata["n_open_windows"] > 0:
-=======
-            if arg._metadata.is_order_dependent():
->>>>>>> d00b962e
+            if arg._metadata.n_open_windows > 0:
                 msg = (
                     "Order-dependent expressions are not supported for use in LazyFrame.\n\n"
                     "Hints:\n"
