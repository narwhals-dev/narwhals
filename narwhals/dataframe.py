--- conflicted
+++ resolved
@@ -17,17 +17,6 @@
 )
 from warnings import warn
 
-<<<<<<< HEAD
-from narwhals._expression_parsing import ExprKind
-from narwhals._expression_parsing import all_exprs_are_scalar_like
-from narwhals._expression_parsing import check_expressions_preserve_length
-from narwhals._expression_parsing import is_scalar_like
-from narwhals.dependencies import get_polars
-from narwhals.dependencies import is_numpy_array
-from narwhals.exceptions import InvalidIntoExprError
-from narwhals.exceptions import LengthChangingExprError
-from narwhals.exceptions import OrderDependentExprError
-=======
 from narwhals._expression_parsing import (
     ExprKind,
     all_exprs_are_scalar_like,
@@ -36,12 +25,10 @@
 )
 from narwhals.dependencies import get_polars, is_numpy_array
 from narwhals.exceptions import (
-    ColumnNotFoundError,
     InvalidIntoExprError,
     LengthChangingExprError,
     OrderDependentExprError,
 )
->>>>>>> b5f72dd3
 from narwhals.schema import Schema
 from narwhals.translate import to_native
 from narwhals.utils import (
