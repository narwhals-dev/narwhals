from __future__ import annotations

from typing import TYPE_CHECKING
from typing import Any
from typing import Callable
from typing import Generic
from typing import Iterable
from typing import Iterator
from typing import Literal
from typing import Sequence
from typing import TypeVar
from typing import overload

<<<<<<< HEAD
from narwhals._arrow.dataframe import ArrowDataFrame
from narwhals._pandas_like.dataframe import PandasDataFrame
from narwhals.dependencies import get_cudf
from narwhals.dependencies import get_dask
from narwhals.dependencies import get_modin
=======
>>>>>>> c6afe4cb
from narwhals.dependencies import get_numpy
from narwhals.dependencies import get_polars
from narwhals.dtypes import to_narwhals_dtype
from narwhals.utils import flatten
from narwhals.utils import validate_same_library

if TYPE_CHECKING:
    from io import BytesIO
    from pathlib import Path

    import numpy as np
    from typing_extensions import Self

    from narwhals.dtypes import DType
    from narwhals.group_by import GroupBy
    from narwhals.group_by import LazyGroupBy
    from narwhals.series import Series
    from narwhals.typing import IntoDataFrame
    from narwhals.typing import IntoExpr

FrameT = TypeVar("FrameT", bound="IntoDataFrame")


class BaseFrame(Generic[FrameT]):
    _compliant_frame: Any
    _is_polars: bool
    _backend_version: tuple[int, ...]

    def __len__(self) -> Any:
        return self._compliant_frame.__len__()

    def __native_namespace__(self) -> Any:
        if self._is_polars:
            return get_polars()
        return self._compliant_frame.__native_namespace__()

    def __narwhals_namespace__(self) -> Any:
        if self._is_polars:
            return get_polars()
        return self._compliant_frame.__narwhals_namespace__()

    def _from_compliant_dataframe(self, df: Any) -> Self:
        # construct, preserving properties
        return self.__class__(  # type: ignore[call-arg]
            df,
            is_polars=self._is_polars,
            backend_version=self._backend_version,
        )

    def _flatten_and_extract(self, *args: Any, **kwargs: Any) -> Any:
        """Process `args` and `kwargs`, extracting underlying objects as we go."""
        args = [self._extract_compliant(v) for v in flatten(args)]  # type: ignore[assignment]
        kwargs = {k: self._extract_compliant(v) for k, v in kwargs.items()}
        return args, kwargs

    def _extract_compliant(self, arg: Any) -> Any:
        from narwhals.expression import Expr
        from narwhals.series import Series

        if isinstance(arg, BaseFrame):
            return arg._compliant_frame
        if isinstance(arg, Series):
            return arg._compliant_series
        if isinstance(arg, Expr):
            return arg._call(self.__narwhals_namespace__())
        if get_polars() is not None and "polars" in str(type(arg)):
            msg = (
                f"Expected Narwhals object, got: {type(arg)}.\n\n"
                "Perhaps you:\n"
                "- Forgot a `nw.from_native` somewhere?\n"
                "- Used `pl.col` instead of `nw.col`?"
            )
            raise TypeError(msg)
        return arg

    @property
    def schema(self) -> dict[str, DType]:
        return {
            k: to_narwhals_dtype(v, is_polars=self._is_polars)
            for k, v in self._compliant_frame.schema.items()
        }

    def pipe(self, function: Callable[[Any], Self], *args: Any, **kwargs: Any) -> Self:
        return function(self, *args, **kwargs)

    def with_row_index(self, name: str = "index") -> Self:
        if self._is_polars and self._backend_version < (0, 20, 4):  # pragma: no cover
            return self._from_compliant_dataframe(
                self._compliant_frame.with_row_count(name),
            )
        return self._from_compliant_dataframe(
            self._compliant_frame.with_row_index(name),
        )

    def drop_nulls(self) -> Self:
        return self._from_compliant_dataframe(
            self._compliant_frame.drop_nulls(),
        )

    @property
    def columns(self) -> list[str]:
        return self._compliant_frame.columns  # type: ignore[no-any-return]

    def lazy(self) -> LazyFrame[Any]:
        return LazyFrame(
            self._compliant_frame.lazy(),
            is_polars=self._is_polars,
            backend_version=self._backend_version,
        )

    def with_columns(
        self, *exprs: IntoExpr | Iterable[IntoExpr], **named_exprs: IntoExpr
    ) -> Self:
        exprs, named_exprs = self._flatten_and_extract(*exprs, **named_exprs)
        return self._from_compliant_dataframe(
            self._compliant_frame.with_columns(*exprs, **named_exprs),
        )

    def select(
        self,
        *exprs: IntoExpr | Iterable[IntoExpr],
        **named_exprs: IntoExpr,
    ) -> Self:
        exprs, named_exprs = self._flatten_and_extract(*exprs, **named_exprs)
        return self._from_compliant_dataframe(
            self._compliant_frame.select(*exprs, **named_exprs),
        )

    def rename(self, mapping: dict[str, str]) -> Self:
        return self._from_compliant_dataframe(self._compliant_frame.rename(mapping))

    def head(self, n: int) -> Self:
        return self._from_compliant_dataframe(self._compliant_frame.head(n))

    def tail(self, n: int) -> Self:
        return self._from_compliant_dataframe(self._compliant_frame.tail(n))

    def drop(self, *columns: str | Iterable[str]) -> Self:
        return self._from_compliant_dataframe(self._compliant_frame.drop(*columns))

    def unique(self, subset: str | list[str]) -> Self:
        return self._from_compliant_dataframe(self._compliant_frame.unique(subset=subset))

    def filter(self, *predicates: IntoExpr | Iterable[IntoExpr]) -> Self:
        predicates, _ = self._flatten_and_extract(*predicates)
        return self._from_compliant_dataframe(
            self._compliant_frame.filter(*predicates),
        )

    def sort(
        self,
        by: str | Iterable[str],
        *more_by: str,
        descending: bool | Sequence[bool] = False,
    ) -> Self:
        return self._from_compliant_dataframe(
            self._compliant_frame.sort(by, *more_by, descending=descending)
        )

    def join(
        self,
        other: Self,
        *,
        how: Literal["inner", "left", "cross", "semi", "anti"] = "inner",
        left_on: str | list[str] | None = None,
        right_on: str | list[str] | None = None,
    ) -> Self:
        _supported_joins = ("inner", "left", "cross", "anti", "semi")

        if how not in _supported_joins:
            msg = f"Only the following join stragies are supported: {_supported_joins}; found '{how}'."
            raise NotImplementedError(msg)

        if how == "cross" and (left_on or right_on):
            msg = "Can not pass left_on, right_on for cross join"
            raise ValueError(msg)

        validate_same_library([self, other])
        return self._from_compliant_dataframe(
            self._compliant_frame.join(
                self._extract_compliant(other),
                how=how,
                left_on=left_on,
                right_on=right_on,
            )
        )

    def clone(self) -> Self:
        return self._from_compliant_dataframe(self._compliant_frame.clone())


class DataFrame(BaseFrame[FrameT]):
    """
    Narwhals DataFrame, backed by a native dataframe.

    The native dataframe might be pandas.DataFrame, polars.DataFrame, ...

    This class is not meant to be instantiated directly - instead, use
    `narwhals.from_native`.
    """

    def __init__(
        self,
        df: Any,
        *,
        backend_version: tuple[int, ...],
        is_polars: bool,
    ) -> None:
        self._is_polars = is_polars
        self._backend_version = backend_version
        if hasattr(df, "__narwhals_dataframe__"):
<<<<<<< HEAD
            self._dataframe: Any = df.__narwhals_dataframe__()
        elif is_polars or (
            (pl := get_polars()) is not None and isinstance(df, pl.DataFrame)
        ):
            self._dataframe = df
            self._is_polars = True
        elif (pl := get_polars()) is not None and isinstance(df, pl.LazyFrame):
            raise TypeError(
                "Can't instantiate DataFrame from Polars LazyFrame. Call `collect()` first, or use `narwhals.LazyFrame` if you don't specifically require eager execution."
            )
        elif (pd := get_pandas()) is not None and isinstance(df, pd.DataFrame):
            self._dataframe = PandasDataFrame(df, implementation="pandas")
        elif (mpd := get_modin()) is not None and isinstance(
            df, mpd.DataFrame
        ):  # pragma: no cover
            self._dataframe = PandasDataFrame(df, implementation="modin")
        elif (cudf := get_cudf()) is not None and isinstance(
            df, cudf.DataFrame
        ):  # pragma: no cover
            self._dataframe = PandasDataFrame(df, implementation="cudf")
        elif (pa := get_pyarrow()) is not None and isinstance(
            df, pa.Table
        ):  # pragma: no cover
            self._dataframe = ArrowDataFrame(df)
        elif (dd := get_dask()) is not None and isinstance(
            df, dd.DataFrame
        ):  # pragma: no cover
            self._dataframe = PandasDataFrame(df, implementation="dask")
=======
            self._compliant_frame: Any = df.__narwhals_dataframe__()
        elif is_polars and isinstance(df, get_polars().DataFrame):
            self._compliant_frame = df
>>>>>>> c6afe4cb
        else:
            msg = f"Expected polars DataFrame or object which implements `__narwhals_dataframe__`, got: {type(df)}"
            raise TypeError(msg)

    def __array__(self) -> np.ndarray:
        return self._compliant_frame.to_numpy()

    def __repr__(self) -> str:  # pragma: no cover
        header = " Narwhals DataFrame                            "
        length = len(header)
        return (
            "┌"
            + "─" * length
            + "┐\n"
            + f"|{header}|\n"
            + "| Use `narwhals.to_native` to see native output |\n"
            + "└"
            + "─" * length
            + "┘"
        )

    def lazy(self) -> LazyFrame[Any]:
        """
        Lazify the DataFrame (if possible).

        If a library does not support lazy execution, then this is a no-op.

        Examples:
            Construct pandas and Polars DataFrames:

            >>> import pandas as pd
            >>> import polars as pl
            >>> import narwhals as nw
            >>> df = {"foo": [1, 2, 3], "bar": [6.0, 7.0, 8.0], "ham": ["a", "b", "c"]}
            >>> df_pd = pd.DataFrame(df)
            >>> df_pl = pl.DataFrame(df)

            We define a library agnostic function:

            >>> @nw.narwhalify
            ... def func(df_any):
            ...     return df_any.lazy()

            Note that then, pandas dataframe stay eager, but Polars DataFrame becomes a Polars LazyFrame:

            >>> func(df_pd)
               foo  bar ham
            0    1  6.0   a
            1    2  7.0   b
            2    3  8.0   c
            >>> func(df_pl)
            <LazyFrame ...>
        """
        return super().lazy()

    def to_pandas(self) -> Any:
        """
        Convert this DataFrame to a pandas DataFrame.

        Examples:
            Construct pandas and Polars DataFrames:

            >>> import pandas as pd
            >>> import polars as pl
            >>> import narwhals as nw
            >>> df = {"foo": [1, 2, 3], "bar": [6.0, 7.0, 8.0], "ham": ["a", "b", "c"]}
            >>> df_pd = pd.DataFrame(df)
            >>> df_pl = pl.DataFrame(df)

            We define a library agnostic function:

            >>> def func(df_any):
            ...     df = nw.from_native(df_any)
            ...     df = df.to_pandas()
            ...     return df

            We can then pass either pandas or Polars to `func`:

            >>> func(df_pd)
               foo  bar ham
            0    1  6.0   a
            1    2  7.0   b
            2    3  8.0   c
            >>> func(df_pl)
               foo  bar ham
            0    1  6.0   a
            1    2  7.0   b
            2    3  8.0   c
        """
        return self._compliant_frame.to_pandas()

    def write_parquet(self, file: str | Path | BytesIO) -> Any:
        """
        Write dataframe to parquet file.

        Examples:
            Construct pandas and Polars DataFrames:

            >>> import pandas as pd
            >>> import polars as pl
            >>> import narwhals as nw
            >>> df = {"foo": [1, 2, 3], "bar": [6.0, 7.0, 8.0], "ham": ["a", "b", "c"]}
            >>> df_pd = pd.DataFrame(df)
            >>> df_pl = pl.DataFrame(df)

            We define a library agnostic function:

            >>> def func(df_any):
            ...     df = nw.from_native(df_any)
            ...     df.write_parquet("foo.parquet")

            We can then pass either pandas or Polars to `func`:

            >>> func(df_pd)  # doctest:+SKIP
            >>> func(df_pl)  # doctest:+SKIP
        """
        self._compliant_frame.write_parquet(file)

    def to_numpy(self) -> Any:
        """
        Convert this DataFrame to a NumPy ndarray.

        Examples:
            Construct pandas and polars DataFrames:

            >>> import pandas as pd
            >>> import polars as pl
            >>> import narwhals as nw
            >>> df = {"foo": [1, 2, 3], "bar": [6.5, 7.0, 8.5], "ham": ["a", "b", "c"]}
            >>> df_pd = pd.DataFrame(df)
            >>> df_pl = pl.DataFrame(df)

            We define a library agnostic function:

            >>> def func(df_any):
            ...     df = nw.from_native(df_any)
            ...     df = df.to_numpy()
            ...     return df

            We can then pass either pandas or Polars to `func`:

            >>> func(df_pd)
            array([[1, 6.5, 'a'],
                   [2, 7.0, 'b'],
                   [3, 8.5, 'c']], dtype=object)
            >>> func(df_pl)
            array([[1, 6.5, 'a'],
                   [2, 7.0, 'b'],
                   [3, 8.5, 'c']], dtype=object)
        """
        return self._compliant_frame.to_numpy()

    @property
    def shape(self) -> tuple[int, int]:
        """
        Get the shape of the DataFrame.

        Examples:
            Construct pandas and polars DataFrames:

            >>> import pandas as pd
            >>> import polars as pl
            >>> import narwhals as nw
            >>> df = {"foo": [1, 2, 3, 4, 5]}
            >>> df_pd = pd.DataFrame(df)
            >>> df_pl = pl.DataFrame(df)

            We define a library agnostic function:

            >>> def func(df_any):
            ...     df = nw.from_native(df_any)
            ...     return df.shape

            We can then pass either pandas or Polars to `func`:

            >>> func(df_pd)
            (5, 1)
            >>> func(df_pl)
            (5, 1)
        """
        return self._compliant_frame.shape  # type: ignore[no-any-return]

    def get_column(self, name: str) -> Series:
        """
        Get a single column by name.

        Notes:
            Although `name` is typed as `str`, pandas does allow non-string column
            names, and they will work when passed to this function if the
            `narwhals.DataFrame` is backed by a pandas dataframe with non-string
            columns. This function can only be used to extract a column by name, so
            there is no risk of ambiguity.

        Examples:
            >>> import pandas as pd
            >>> import polars as pl
            >>> import narwhals as nw
            >>> data = {"a": [1, 2], "b": [3, 4]}
            >>> df_pd = pd.DataFrame(data)
            >>> df_pl = pl.DataFrame(data)

            We define a library agnostic function:

            >>> @nw.narwhalify(eager_only=True)
            ... def func(df):
            ...     name = df.columns[0]
            ...     return df.get_column(name)

            We can then pass either pandas or Polars to `func`:

            >>> func(df_pd)
            0    1
            1    2
            Name: a, dtype: int64
            >>> func(df_pl)  # doctest:+NORMALIZE_WHITESPACE
            shape: (2,)
            Series: 'a' [i64]
            [
                1
                2
            ]
        """
        from narwhals.series import Series

        return Series(
            self._compliant_frame.get_column(name),
            backend_version=self._backend_version,
            is_polars=self._is_polars,
        )

    @overload
    def __getitem__(self, item: tuple[Sequence[int], str | int]) -> Series: ...  # type: ignore[overload-overlap]

    @overload
    def __getitem__(self, item: Sequence[int]) -> Self: ...

    @overload
    def __getitem__(self, item: str) -> Series: ...

    @overload
    def __getitem__(self, item: slice) -> Self: ...

    def __getitem__(
        self, item: str | slice | Sequence[int] | tuple[Sequence[int], str | int]
    ) -> Series | Self:
        """
        Extract column or slice of DataFrame.

        Arguments:
            item: how to slice dataframe:

                - str: extract column
                - slice or Sequence of integers: slice rows from dataframe.
                - tuple of Sequence of integers and str or int: slice rows and extract column at the same time.
                  If the second element of the tuple is an integer, it is interpreted as the column index. Otherwise,
                  it is interpreted as the column name.
        Notes:
            In contrast with Polars, pandas allows non-string column names.
            If you don't know whether the column name you're trying to extract
            is definitely a string (e.g. `df[df.columns[0]]`) then you should
            use `DataFrame.get_column` instead.

        Examples:
            >>> import pandas as pd
            >>> import polars as pl
            >>> import narwhals as nw
            >>> data = {"a": [1, 2], "b": [3, 4]}
            >>> df_pd = pd.DataFrame(data)
            >>> df_pl = pl.DataFrame(data)

            We define a library agnostic function:

            >>> @nw.narwhalify(eager_only=True)
            ... def func(df):
            ...     return df["a"]

            We can then pass either pandas or Polars to `func`:

            >>> func(df_pd)
            0    1
            1    2
            Name: a, dtype: int64
            >>> func(df_pl)  # doctest:+NORMALIZE_WHITESPACE
            shape: (2,)
            Series: 'a' [i64]
            [
                1
                2
            ]
        """
        if isinstance(item, str) or (isinstance(item, tuple) and len(item) == 2):
            from narwhals.series import Series

            return Series(
                self._compliant_frame[item],
                backend_version=self._backend_version,
                is_polars=self._is_polars,
            )

        elif isinstance(item, (Sequence, slice)) or (
            (np := get_numpy()) is not None
            and isinstance(item, np.ndarray)
            and item.ndim == 1
        ):
            return self._from_compliant_dataframe(self._compliant_frame[item])

        else:
            msg = f"Expected str or slice, got: {type(item)}"
            raise TypeError(msg)

    @overload
    def to_dict(self, *, as_series: Literal[True] = ...) -> dict[str, Series]: ...
    @overload
    def to_dict(self, *, as_series: Literal[False]) -> dict[str, list[Any]]: ...
    @overload
    def to_dict(self, *, as_series: bool) -> dict[str, Series] | dict[str, list[Any]]: ...
    def to_dict(
        self, *, as_series: bool = True
    ) -> dict[str, Series] | dict[str, list[Any]]:
        """
        Convert DataFrame to a dictionary mapping column name to values.

        Arguments:
            as_series: If set to true ``True``, then the values are Narwhals Series,
                        otherwise the values are Any.

        Examples:
            >>> import pandas as pd
            >>> import polars as pl
            >>> import narwhals as nw
            >>> df = {
            ...     "A": [1, 2, 3, 4, 5],
            ...     "fruits": ["banana", "banana", "apple", "apple", "banana"],
            ...     "B": [5, 4, 3, 2, 1],
            ...     "cars": ["beetle", "audi", "beetle", "beetle", "beetle"],
            ...     "optional": [28, 300, None, 2, -30],
            ... }
            >>> df_pd = pd.DataFrame(df)
            >>> df_pl = pl.DataFrame(df)

            We define a library agnostic function:

            >>> def func(df_any):
            ...     df = nw.from_native(df_any)
            ...     df = df.to_dict(as_series=False)
            ...     return df

            We can then pass either pandas or Polars to `func`:

            >>> func(df_pd)
            {'A': [1, 2, 3, 4, 5], 'fruits': ['banana', 'banana', 'apple', 'apple', 'banana'], 'B': [5, 4, 3, 2, 1], 'cars': ['beetle', 'audi', 'beetle', 'beetle', 'beetle'], 'optional': [28.0, 300.0, nan, 2.0, -30.0]}
            >>> func(df_pl)
            {'A': [1, 2, 3, 4, 5], 'fruits': ['banana', 'banana', 'apple', 'apple', 'banana'], 'B': [5, 4, 3, 2, 1], 'cars': ['beetle', 'audi', 'beetle', 'beetle', 'beetle'], 'optional': [28, 300, None, 2, -30]}
        """
        from narwhals.series import Series

        if as_series:
            return {
                key: Series(
                    value,
                    backend_version=self._backend_version,
                    is_polars=self._is_polars,
                )
                for key, value in self._compliant_frame.to_dict(
                    as_series=as_series
                ).items()
            }
        return self._compliant_frame.to_dict(as_series=as_series)  # type: ignore[no-any-return]

    # inherited
    def pipe(self, function: Callable[[Any], Self], *args: Any, **kwargs: Any) -> Self:
        """
        Pipe function call.

        Examples:
            >>> import polars as pl
            >>> import pandas as pd
            >>> import narwhals as nw
            >>> data = {"a": [1, 2, 3], "ba": [4, 5, 6]}
            >>> df_pd = pd.DataFrame(data)
            >>> df_pl = pl.DataFrame(data)

            Let's define a dataframe-agnostic function:

            >>> def func(df_any):
            ...     df = nw.from_native(df_any)
            ...     df = df.pipe(
            ...         lambda _df: _df.select([x for x in _df.columns if len(x) == 1])
            ...     )
            ...     return nw.to_native(df)

            We can then pass either pandas or Polars:

            >>> func(df_pd)
               a
            0  1
            1  2
            2  3
            >>> func(df_pl)
            shape: (3, 1)
            ┌─────┐
            │ a   │
            │ --- │
            │ i64 │
            ╞═════╡
            │ 1   │
            │ 2   │
            │ 3   │
            └─────┘
        """
        return super().pipe(function, *args, **kwargs)

    def drop_nulls(self) -> Self:
        """
        Drop null values.

        Notes:
            pandas and Polars handle null values differently. Polars distinguishes
            between NaN and Null, whereas pandas doesn't.

        Examples:
            >>> import polars as pl
            >>> import pandas as pd
            >>> import narwhals as nw
            >>> data = {"a": [1.0, 2.0, None], "ba": [1.0, None, 2.0]}
            >>> df_pd = pd.DataFrame(data)
            >>> df_pl = pl.DataFrame(data)

            Let's define a dataframe-agnostic function:

            >>> def func(df_any):
            ...     df = nw.from_native(df_any)
            ...     df = df.drop_nulls()
            ...     return nw.to_native(df)

            We can then pass either pandas or Polars:

            >>> func(df_pd)
                 a   ba
            0  1.0  1.0
            >>> func(df_pl)
            shape: (1, 2)
            ┌─────┬─────┐
            │ a   ┆ ba  │
            │ --- ┆ --- │
            │ f64 ┆ f64 │
            ╞═════╪═════╡
            │ 1.0 ┆ 1.0 │
            └─────┴─────┘
        """
        return super().drop_nulls()

    def with_row_index(self, name: str = "index") -> Self:
        """
        Insert column which enumerates rows.

        Examples:
            Construct pandas as polars DataFrames:

            >>> import polars as pl
            >>> import pandas as pd
            >>> import narwhals as nw
            >>> data = {"a": [1, 2, 3], "b": [4, 5, 6]}
            >>> df_pd = pd.DataFrame(data)
            >>> df_pl = pl.DataFrame(data)

            Let's define a dataframe-agnostic function:

            >>> def func(df_any):
            ...     df = nw.from_native(df_any)
            ...     df = df.with_row_index()
            ...     return nw.to_native(df)

            We can then pass either pandas or Polars:

            >>> func(df_pd)
               index  a  b
            0      0  1  4
            1      1  2  5
            2      2  3  6
            >>> func(df_pl)
            shape: (3, 3)
            ┌───────┬─────┬─────┐
            │ index ┆ a   ┆ b   │
            │ ---   ┆ --- ┆ --- │
            │ u32   ┆ i64 ┆ i64 │
            ╞═══════╪═════╪═════╡
            │ 0     ┆ 1   ┆ 4   │
            │ 1     ┆ 2   ┆ 5   │
            │ 2     ┆ 3   ┆ 6   │
            └───────┴─────┴─────┘
        """
        return super().with_row_index(name)

    @property
    def schema(self) -> dict[str, DType]:
        r"""
        Get a dict[column name, DataType].

        Examples:
            >>> import polars as pl
            >>> import pandas as pd
            >>> import narwhals as nw
            >>> data = {
            ...     "foo": [1, 2, 3],
            ...     "bar": [6.0, 7.0, 8.0],
            ...     "ham": ["a", "b", "c"],
            ... }
            >>> df_pd = pd.DataFrame(data)
            >>> df_pl = pl.DataFrame(data)

            We define a library agnostic function:

            >>> def func(df_any):
            ...     df = nw.from_native(df_any)
            ...     return df.schema

            You can pass either pandas or Polars to `func`:

            >>> df_pd_schema = func(df_pd)
            >>> df_pd_schema
            {'foo': Int64, 'bar': Float64, 'ham': String}

            >>> df_pl_schema = func(df_pl)
            >>> df_pl_schema
            {'foo': Int64, 'bar': Float64, 'ham': String}

        """
        return super().schema

    @property
    def columns(self) -> list[str]:
        """
        Get column names.

        Examples:
            >>> import pandas as pd
            >>> import polars as pl
            >>> import narwhals as nw
            >>> df = {"foo": [1, 2, 3], "bar": [6.0, 7.0, 8.0], "ham": ["a", "b", "c"]}
            >>> df_pd = pd.DataFrame(df)
            >>> df_pl = pl.DataFrame(df)

            We define a library agnostic function:

            >>> @nw.narwhalify
            ... def func(df):
            ...     return df.columns

            We can then pass either pandas or Polars to `func`:

            >>> func(df_pd)
            ['foo', 'bar', 'ham']
            >>> func(df_pl)
            ['foo', 'bar', 'ham']
        """
        return super().columns

    @overload
    def rows(
        self,
        *,
        named: Literal[False],
    ) -> list[tuple[Any, ...]]: ...

    @overload
    def rows(
        self,
        *,
        named: Literal[True],
    ) -> list[dict[str, Any]]: ...

    @overload
    def rows(
        self,
        *,
        named: bool,
    ) -> list[tuple[Any, ...]] | list[dict[str, Any]]: ...

    def rows(
        self,
        *,
        named: bool = False,
    ) -> list[tuple[Any, ...]] | list[dict[str, Any]]:
        """
        Returns all data in the DataFrame as a list of rows of python-native values.

        Arguments:
            named: By default, each row is returned as a tuple of values given
                in the same order as the frame columns. Setting named=True will
                return rows of dictionaries instead.

        Examples:
            >>> import pandas as pd
            >>> import polars as pl
            >>> import narwhals as nw
            >>> df = {"foo": [1, 2, 3], "bar": [6.0, 7.0, 8.0], "ham": ["a", "b", "c"]}
            >>> df_pd = pd.DataFrame(df)
            >>> df_pl = pl.DataFrame(df)

            We define a library agnostic function:

            >>> def func(df_any, *, named):
            ...     df = nw.from_native(df_any)
            ...     return df.rows(named=named)

            We can then pass either pandas or Polars to `func`:

            >>> func(df_pd, named=False)
            [(1, 6.0, 'a'), (2, 7.0, 'b'), (3, 8.0, 'c')]
            >>> func(df_pd, named=True)
            [{'foo': 1, 'bar': 6.0, 'ham': 'a'}, {'foo': 2, 'bar': 7.0, 'ham': 'b'}, {'foo': 3, 'bar': 8.0, 'ham': 'c'}]
            >>> func(df_pl, named=False)
            [(1, 6.0, 'a'), (2, 7.0, 'b'), (3, 8.0, 'c')]
            >>> func(df_pl, named=True)
            [{'foo': 1, 'bar': 6.0, 'ham': 'a'}, {'foo': 2, 'bar': 7.0, 'ham': 'b'}, {'foo': 3, 'bar': 8.0, 'ham': 'c'}]
        """
        return self._compliant_frame.rows(named=named)  # type: ignore[no-any-return]

    @overload
    def iter_rows(
        self, *, named: Literal[False], buffer_size: int = ...
    ) -> Iterator[tuple[Any, ...]]: ...

    @overload
    def iter_rows(
        self, *, named: Literal[True], buffer_size: int = ...
    ) -> Iterator[dict[str, Any]]: ...

    @overload
    def iter_rows(
        self, *, named: bool, buffer_size: int = ...
    ) -> Iterator[tuple[Any, ...]] | Iterator[dict[str, Any]]: ...

    def iter_rows(
        self, *, named: bool = False, buffer_size: int = 512
    ) -> Iterator[tuple[Any, ...]] | Iterator[dict[str, Any]]:
        """
        Returns an iterator over the DataFrame of rows of python-native values.

        Arguments:
            named: By default, each row is returned as a tuple of values given
                in the same order as the frame columns. Setting named=True will
                return rows of dictionaries instead.
            buffer_size: Determines the number of rows that are buffered
                internally while iterating over the data.
                See https://docs.pola.rs/api/python/stable/reference/dataframe/api/polars.DataFrame.iter_rows.html

        Examples:
            >>> import pandas as pd
            >>> import polars as pl
            >>> import narwhals as nw
            >>> df = {"foo": [1, 2, 3], "bar": [6.0, 7.0, 8.0], "ham": ["a", "b", "c"]}
            >>> df_pd = pd.DataFrame(df)
            >>> df_pl = pl.DataFrame(df)

            We define a library agnostic function:

            >>> def func(df_any, *, named):
            ...     df = nw.from_native(df_any)
            ...     return df.iter_rows(named=named)

            We can then pass either pandas or Polars to `func`:

            >>> [row for row in func(df_pd, named=False)]
            [(1, 6.0, 'a'), (2, 7.0, 'b'), (3, 8.0, 'c')]
            >>> [row for row in func(df_pd, named=True)]
            [{'foo': 1, 'bar': 6.0, 'ham': 'a'}, {'foo': 2, 'bar': 7.0, 'ham': 'b'}, {'foo': 3, 'bar': 8.0, 'ham': 'c'}]
            >>> [row for row in func(df_pl, named=False)]
            [(1, 6.0, 'a'), (2, 7.0, 'b'), (3, 8.0, 'c')]
            >>> [row for row in func(df_pl, named=True)]
            [{'foo': 1, 'bar': 6.0, 'ham': 'a'}, {'foo': 2, 'bar': 7.0, 'ham': 'b'}, {'foo': 3, 'bar': 8.0, 'ham': 'c'}]
        """
        return self._compliant_frame.iter_rows(named=named, buffer_size=buffer_size)  # type: ignore[no-any-return]

    def with_columns(
        self, *exprs: IntoExpr | Iterable[IntoExpr], **named_exprs: IntoExpr
    ) -> Self:
        r"""
        Add columns to this DataFrame.

        Added columns will replace existing columns with the same name.

        Arguments:
            *exprs: Column(s) to add, specified as positional arguments.
                     Accepts expression input. Strings are parsed as column names, other
                     non-expression inputs are parsed as literals.

            **named_exprs: Additional columns to add, specified as keyword arguments.
                            The columns will be renamed to the keyword used.

        Returns:
            DataFrame: A new DataFrame with the columns added.

        Note:
            Creating a new DataFrame using this method does not create a new copy of
            existing data.

        Examples:
            >>> import pandas as pd
            >>> import polars as pl
            >>> import narwhals as nw
            >>> df = {
            ...     "a": [1, 2, 3, 4],
            ...     "b": [0.5, 4, 10, 13],
            ...     "c": [True, True, False, True],
            ... }
            >>> df_pd = pd.DataFrame(df)
            >>> df_pl = pl.DataFrame(df)

            Let's define a dataframe-agnostic function in which we pass an expression
            to add it as a new column:

            >>> @nw.narwhalify
            ... def func(df):
            ...     return df.with_columns((nw.col("a") * 2).alias("a*2"))

            We can then pass either pandas or Polars to `func`:

            >>> func(df_pd)
               a     b      c  a*2
            0  1   0.5   True    2
            1  2   4.0   True    4
            2  3  10.0  False    6
            3  4  13.0   True    8
            >>> func(df_pl)
            shape: (4, 4)
            ┌─────┬──────┬───────┬─────┐
            │ a   ┆ b    ┆ c     ┆ a*2 │
            │ --- ┆ ---  ┆ ---   ┆ --- │
            │ i64 ┆ f64  ┆ bool  ┆ i64 │
            ╞═════╪══════╪═══════╪═════╡
            │ 1   ┆ 0.5  ┆ true  ┆ 2   │
            │ 2   ┆ 4.0  ┆ true  ┆ 4   │
            │ 3   ┆ 10.0 ┆ false ┆ 6   │
            │ 4   ┆ 13.0 ┆ true  ┆ 8   │
            └─────┴──────┴───────┴─────┘
        """
        return super().with_columns(*exprs, **named_exprs)

    def select(
        self,
        *exprs: IntoExpr | Iterable[IntoExpr],
        **named_exprs: IntoExpr,
    ) -> Self:
        r"""
        Select columns from this DataFrame.

        Arguments:
            *exprs: Column(s) to select, specified as positional arguments.
                     Accepts expression input. Strings are parsed as column names,
                     other non-expression inputs are parsed as literals.

            **named_exprs: Additional columns to select, specified as keyword arguments.
                            The columns will be renamed to the keyword used.

        Examples:
            >>> import pandas as pd
            >>> import polars as pl
            >>> import narwhals as nw
            >>> df = {
            ...     "foo": [1, 2, 3],
            ...     "bar": [6, 7, 8],
            ...     "ham": ["a", "b", "c"],
            ... }
            >>> df_pd = pd.DataFrame(df)
            >>> df_pl = pl.DataFrame(df)

            Let's define a dataframe-agnostic function in which we pass the name of a
            column to select that column.

            >>> @nw.narwhalify
            ... def func(df):
            ...     return df.select("foo")

            We can then pass either pandas or Polars to `func`:

            >>> func(df_pd)
               foo
            0    1
            1    2
            2    3
            >>> func(df_pl)
            shape: (3, 1)
            ┌─────┐
            │ foo │
            │ --- │
            │ i64 │
            ╞═════╡
            │ 1   │
            │ 2   │
            │ 3   │
            └─────┘

            Multiple columns can be selected by passing a list of column names.

            >>> @nw.narwhalify
            ... def func(df):
            ...     return df.select(["foo", "bar"])
            >>> func(df_pd)
               foo  bar
            0    1    6
            1    2    7
            2    3    8
            >>> func(df_pl)
            shape: (3, 2)
            ┌─────┬─────┐
            │ foo ┆ bar │
            │ --- ┆ --- │
            │ i64 ┆ i64 │
            ╞═════╪═════╡
            │ 1   ┆ 6   │
            │ 2   ┆ 7   │
            │ 3   ┆ 8   │
            └─────┴─────┘

            Multiple columns can also be selected using positional arguments instead of a
            list. Expressions are also accepted.

            >>> @nw.narwhalify
            ... def func(df):
            ...     return df.select(nw.col("foo"), nw.col("bar") + 1)
            >>> func(df_pd)
               foo  bar
            0    1    7
            1    2    8
            2    3    9
            >>> func(df_pl)
            shape: (3, 2)
            ┌─────┬─────┐
            │ foo ┆ bar │
            │ --- ┆ --- │
            │ i64 ┆ i64 │
            ╞═════╪═════╡
            │ 1   ┆ 7   │
            │ 2   ┆ 8   │
            │ 3   ┆ 9   │
            └─────┴─────┘

            Use keyword arguments to easily name your expression inputs.

            >>> @nw.narwhalify
            ... def func(df):
            ...     return df.select(threshold=nw.col("foo") * 2)
            >>> func(df_pd)
               threshold
            0          2
            1          4
            2          6
            >>> func(df_pl)
            shape: (3, 1)
            ┌───────────┐
            │ threshold │
            │ ---       │
            │ i64       │
            ╞═══════════╡
            │ 2         │
            │ 4         │
            │ 6         │
            └───────────┘
        """
        return super().select(*exprs, **named_exprs)

    def rename(self, mapping: dict[str, str]) -> Self:
        """
        Rename column names.

        Arguments:
            mapping: Key value pairs that map from old name to new name.

        Examples:
            >>> import pandas as pd
            >>> import polars as pl
            >>> import narwhals as nw
            >>> df = {"foo": [1, 2, 3], "bar": [6, 7, 8], "ham": ["a", "b", "c"]}
            >>> df_pd = pd.DataFrame(df)
            >>> df_pl = pl.DataFrame(df)

            We define a library agnostic function:

            >>> @nw.narwhalify
            ... def func(df):
            ...     return df.rename({"foo": "apple"})

            We can then pass either pandas or Polars to `func`:

            >>> func(df_pd)
               apple  bar ham
            0      1    6   a
            1      2    7   b
            2      3    8   c
            >>> func(df_pl)
            shape: (3, 3)
            ┌───────┬─────┬─────┐
            │ apple ┆ bar ┆ ham │
            │ ---   ┆ --- ┆ --- │
            │ i64   ┆ i64 ┆ str │
            ╞═══════╪═════╪═════╡
            │ 1     ┆ 6   ┆ a   │
            │ 2     ┆ 7   ┆ b   │
            │ 3     ┆ 8   ┆ c   │
            └───────┴─────┴─────┘
        """
        return super().rename(mapping)

    def head(self, n: int = 5) -> Self:
        """
        Get the first `n` rows.

        Arguments:
            n: Number of rows to return. If a negative value is passed, return all rows
                except the last `abs(n)`.

        Examples:
            >>> import pandas as pd
            >>> import polars as pl
            >>> import narwhals as nw
            >>> df = {
            ...     "foo": [1, 2, 3, 4, 5],
            ...     "bar": [6, 7, 8, 9, 10],
            ...     "ham": ["a", "b", "c", "d", "e"],
            ... }
            >>> df_pd = pd.DataFrame(df)
            >>> df_pl = pl.DataFrame(df)

            Let's define a dataframe-agnostic function that gets the first 3 rows.

            >>> @nw.narwhalify
            ... def func(df):
            ...     return df.head(3)

            We can then pass either pandas or Polars to `func`:

            >>> func(df_pd)
               foo  bar ham
            0    1    6   a
            1    2    7   b
            2    3    8   c
            >>> func(df_pl)
            shape: (3, 3)
            ┌─────┬─────┬─────┐
            │ foo ┆ bar ┆ ham │
            │ --- ┆ --- ┆ --- │
            │ i64 ┆ i64 ┆ str │
            ╞═════╪═════╪═════╡
            │ 1   ┆ 6   ┆ a   │
            │ 2   ┆ 7   ┆ b   │
            │ 3   ┆ 8   ┆ c   │
            └─────┴─────┴─────┘
        """

        return super().head(n)

    def tail(self, n: int = 5) -> Self:
        """
        Get the last `n` rows.

        Arguments:
            n: Number of rows to return. If a negative value is passed, return all rows
                except the first `abs(n)`.

        Examples:
            >>> import pandas as pd
            >>> import polars as pl
            >>> import narwhals as nw
            >>> df = {
            ...     "foo": [1, 2, 3, 4, 5],
            ...     "bar": [6, 7, 8, 9, 10],
            ...     "ham": ["a", "b", "c", "d", "e"],
            ... }
            >>> df_pd = pd.DataFrame(df)
            >>> df_pl = pl.DataFrame(df)

            Let's define a dataframe-agnostic function that gets the last 3 rows.

            >>> @nw.narwhalify
            ... def func(df):
            ...     return df.tail(3)

            We can then pass either pandas or Polars to `func`:

            >>> func(df_pd)
               foo  bar ham
            2    3    8   c
            3    4    9   d
            4    5   10   e
            >>> func(df_pl)
            shape: (3, 3)
            ┌─────┬─────┬─────┐
            │ foo ┆ bar ┆ ham │
            │ --- ┆ --- ┆ --- │
            │ i64 ┆ i64 ┆ str │
            ╞═════╪═════╪═════╡
            │ 3   ┆ 8   ┆ c   │
            │ 4   ┆ 9   ┆ d   │
            │ 5   ┆ 10  ┆ e   │
            └─────┴─────┴─────┘
        """
        return super().tail(n)

    def drop(self, *columns: str | Iterable[str]) -> Self:
        """
        Remove columns from the dataframe.

        Arguments:
            *columns: Names of the columns that should be removed from the dataframe.

        Examples:
            >>> import pandas as pd
            >>> import polars as pl
            >>> import narwhals as nw
            >>> data = {"foo": [1, 2, 3], "bar": [6.0, 7.0, 8.0], "ham": ["a", "b", "c"]}
            >>> df_pd = pd.DataFrame(data)
            >>> df_pl = pl.DataFrame(data)

            We define a library agnostic function:

            >>> @nw.narwhalify
            ... def func(df):
            ...     return df.drop("ham")

            We can then pass either pandas or Polars to `func`:

            >>> func(df_pd)
               foo  bar
            0    1  6.0
            1    2  7.0
            2    3  8.0
            >>> func(df_pl)
            shape: (3, 2)
            ┌─────┬─────┐
            │ foo ┆ bar │
            │ --- ┆ --- │
            │ i64 ┆ f64 │
            ╞═════╪═════╡
            │ 1   ┆ 6.0 │
            │ 2   ┆ 7.0 │
            │ 3   ┆ 8.0 │
            └─────┴─────┘

            Use positional arguments to drop multiple columns.

            >>> @nw.narwhalify
            ... def func(df):
            ...     return df.drop("foo", "ham")

            >>> func(df_pd)
               bar
            0  6.0
            1  7.0
            2  8.0
            >>> func(df_pl)
            shape: (3, 1)
            ┌─────┐
            │ bar │
            │ --- │
            │ f64 │
            ╞═════╡
            │ 6.0 │
            │ 7.0 │
            │ 8.0 │
            └─────┘
        """
        return super().drop(*columns)

    def unique(self, subset: str | list[str]) -> Self:
        """
        Drop duplicate rows from this dataframe.

        Arguments:
            subset: Column name(s) to consider when identifying duplicate rows.

        Examples:
            >>> import pandas as pd
            >>> import polars as pl
            >>> import narwhals as nw
            >>> data = {
            ...     "foo": [1, 2, 3, 1],
            ...     "bar": ["a", "a", "a", "a"],
            ...     "ham": ["b", "b", "b", "b"],
            ... }
            >>> df_pd = pd.DataFrame(data)
            >>> df_pl = pl.DataFrame(data)

            We define a library agnostic function:

            >>> @nw.narwhalify
            ... def func(df):
            ...     return df.unique(["bar", "ham"])

            We can then pass either pandas or Polars to `func`:

            >>> func(df_pd)
               foo bar ham
            0    1   a   b
            >>> func(df_pl)
            shape: (1, 3)
            ┌─────┬─────┬─────┐
            │ foo ┆ bar ┆ ham │
            │ --- ┆ --- ┆ --- │
            │ i64 ┆ str ┆ str │
            ╞═════╪═════╪═════╡
            │ 1   ┆ a   ┆ b   │
            └─────┴─────┴─────┘
        """
        return super().unique(subset)

    def filter(self, *predicates: IntoExpr | Iterable[IntoExpr]) -> Self:
        r"""
        Filter the rows in the DataFrame based on one or more predicate expressions.

        The original order of the remaining rows is preserved.

        Arguments:
            predicates: Expression(s) that evaluates to a boolean Series.

        Examples:
            >>> import pandas as pd
            >>> import polars as pl
            >>> import narwhals as nw
            >>> df = {
            ...     "foo": [1, 2, 3],
            ...     "bar": [6, 7, 8],
            ...     "ham": ["a", "b", "c"],
            ... }
            >>> df_pd = pd.DataFrame(df)
            >>> df_pl = pl.DataFrame(df)

            Let's define a dataframe-agnostic function in which we filter on
            one condition.

            >>> @nw.narwhalify
            ... def func(df):
            ...     return df.filter(nw.col("foo") > 1)

            We can then pass either pandas or Polars to `func`:

            >>> func(df_pd)
               foo  bar ham
            1    2    7   b
            2    3    8   c
            >>> func(df_pl)
            shape: (2, 3)
            ┌─────┬─────┬─────┐
            │ foo ┆ bar ┆ ham │
            │ --- ┆ --- ┆ --- │
            │ i64 ┆ i64 ┆ str │
            ╞═════╪═════╪═════╡
            │ 2   ┆ 7   ┆ b   │
            │ 3   ┆ 8   ┆ c   │
            └─────┴─────┴─────┘

            Filter on multiple conditions, combined with and/or operators:

            >>> @nw.narwhalify
            ... def func(df):
            ...     return df.filter((nw.col("foo") < 3) & (nw.col("ham") == "a"))
            >>> func(df_pd)
               foo  bar ham
            0    1    6   a
            >>> func(df_pl)
            shape: (1, 3)
            ┌─────┬─────┬─────┐
            │ foo ┆ bar ┆ ham │
            │ --- ┆ --- ┆ --- │
            │ i64 ┆ i64 ┆ str │
            ╞═════╪═════╪═════╡
            │ 1   ┆ 6   ┆ a   │
            └─────┴─────┴─────┘

            >>> @nw.narwhalify
            ... def func(df):
            ...     return df.filter((nw.col("foo") == 1) | (nw.col("ham") == "c"))
            >>> func(df_pd)
               foo  bar ham
            0    1    6   a
            2    3    8   c
            >>> func(df_pl)
            shape: (2, 3)
            ┌─────┬─────┬─────┐
            │ foo ┆ bar ┆ ham │
            │ --- ┆ --- ┆ --- │
            │ i64 ┆ i64 ┆ str │
            ╞═════╪═════╪═════╡
            │ 1   ┆ 6   ┆ a   │
            │ 3   ┆ 8   ┆ c   │
            └─────┴─────┴─────┘

            Provide multiple filters using `*args` syntax:

            >>> @nw.narwhalify
            ... def func(df):
            ...     dframe = df.filter(
            ...         nw.col("foo") <= 2,
            ...         ~nw.col("ham").is_in(["b", "c"]),
            ...     )
            ...     return dframe
            >>> func(df_pd)
               foo  bar ham
            0    1    6   a
            >>> func(df_pl)
            shape: (1, 3)
            ┌─────┬─────┬─────┐
            │ foo ┆ bar ┆ ham │
            │ --- ┆ --- ┆ --- │
            │ i64 ┆ i64 ┆ str │
            ╞═════╪═════╪═════╡
            │ 1   ┆ 6   ┆ a   │
            └─────┴─────┴─────┘
        """
        return super().filter(*predicates)

    def group_by(self, *keys: str | Iterable[str]) -> GroupBy[Self]:
        r"""
        Start a group by operation.

        Arguments:
            *keys: Column(s) to group by. Accepts multiple columns names as a list.

        Returns:
            GroupBy: Object which can be used to perform aggregations.

        Examples:
            >>> import pandas as pd
            >>> import polars as pl
            >>> import narwhals as nw
            >>> df = {
            ...     "a": ["a", "b", "a", "b", "c"],
            ...     "b": [1, 2, 1, 3, 3],
            ...     "c": [5, 4, 3, 2, 1],
            ... }
            >>> df_pd = pd.DataFrame(df)
            >>> df_pl = pl.DataFrame(df)

            Let's define a dataframe-agnostic function in which we group by one column
            and call `agg` to compute the grouped sum of another column.

            >>> @nw.narwhalify
            ... def func(df):
            ...     return df.group_by("a").agg(nw.col("b").sum()).sort("a")

            We can then pass either pandas or Polars to `func`:

            >>> func(df_pd)
               a  b
            0  a  2
            1  b  5
            2  c  3
            >>> func(df_pl)
            shape: (3, 2)
            ┌─────┬─────┐
            │ a   ┆ b   │
            │ --- ┆ --- │
            │ str ┆ i64 │
            ╞═════╪═════╡
            │ a   ┆ 2   │
            │ b   ┆ 5   │
            │ c   ┆ 3   │
            └─────┴─────┘

            Group by multiple columns by passing a list of column names.

            >>> @nw.narwhalify
            ... def func(df):
            ...     return df.group_by(["a", "b"]).agg(nw.max("c")).sort("a", "b")
            >>> func(df_pd)
               a  b  c
            0  a  1  5
            1  b  2  4
            2  b  3  2
            3  c  3  1
            >>> func(df_pl)
            shape: (4, 3)
            ┌─────┬─────┬─────┐
            │ a   ┆ b   ┆ c   │
            │ --- ┆ --- ┆ --- │
            │ str ┆ i64 ┆ i64 │
            ╞═════╪═════╪═════╡
            │ a   ┆ 1   ┆ 5   │
            │ b   ┆ 2   ┆ 4   │
            │ b   ┆ 3   ┆ 2   │
            │ c   ┆ 3   ┆ 1   │
            └─────┴─────┴─────┘
        """
        from narwhals.group_by import GroupBy

        return GroupBy(self, *keys)

    def sort(
        self,
        by: str | Iterable[str],
        *more_by: str,
        descending: bool | Sequence[bool] = False,
    ) -> Self:
        r"""
        Sort the dataframe by the given columns.

        Arguments:
            by: Column(s) names to sort by.

            *more_by: Additional columns to sort by, specified as positional
                       arguments.

            descending: Sort in descending order. When sorting by multiple
                         columns, can be specified per column by passing a
                         sequence of booleans.

        Examples:
            >>> import narwhals as nw
            >>> import pandas as pd
            >>> import polars as pl
            >>> data = {
            ...     "a": [1, 2, None],
            ...     "b": [6.0, 5.0, 4.0],
            ...     "c": ["a", "c", "b"],
            ... }
            >>> df_pd = pd.DataFrame(data)
            >>> df_pl = pl.DataFrame(data)

            Let's define a dataframe-agnostic function in which we sort by multiple
            columns in different orders

            >>> @nw.narwhalify
            ... def func(df):
            ...     return df.sort("c", "a", descending=[False, True])

            We can then pass either pandas or Polars to `func`:

            >>> func(df_pd)
                 a    b  c
            0  1.0  6.0  a
            2  NaN  4.0  b
            1  2.0  5.0  c
            >>> func(df_pl)
            shape: (3, 3)
            ┌──────┬─────┬─────┐
            │ a    ┆ b   ┆ c   │
            │ ---  ┆ --- ┆ --- │
            │ i64  ┆ f64 ┆ str │
            ╞══════╪═════╪═════╡
            │ 1    ┆ 6.0 ┆ a   │
            │ null ┆ 4.0 ┆ b   │
            │ 2    ┆ 5.0 ┆ c   │
            └──────┴─────┴─────┘
        """
        return super().sort(by, *more_by, descending=descending)

    def join(
        self,
        other: Self,
        *,
        how: Literal["inner", "left", "cross", "semi", "anti"] = "inner",
        left_on: str | list[str] | None = None,
        right_on: str | list[str] | None = None,
    ) -> Self:
        r"""
        Join in SQL-like fashion.

        Arguments:
            other: DataFrame to join with.

            how: Join strategy.

                  * *inner*: Returns rows that have matching values in both tables.
                  * *cross*: Returns the Cartesian product of rows from both tables.
                  * *semi*: Filter rows that have a match in the right table.
                  * *anti*: Filter rows that do not have a match in the right table.

            left_on: Name(s) of the left join column(s).

            right_on: Name(s) of the right join column(s).

        Returns:
            A new joined DataFrame

        Examples:
            >>> import narwhals as nw
            >>> import pandas as pd
            >>> import polars as pl
            >>> data = {
            ...     "foo": [1, 2, 3],
            ...     "bar": [6.0, 7.0, 8.0],
            ...     "ham": ["a", "b", "c"],
            ... }
            >>> data_other = {
            ...     "apple": ["x", "y", "z"],
            ...     "ham": ["a", "b", "d"],
            ... }

            >>> df_pd = pd.DataFrame(data)
            >>> other_pd = pd.DataFrame(data_other)

            >>> df_pl = pl.DataFrame(data)
            >>> other_pl = pl.DataFrame(data_other)

            Let's define a dataframe-agnostic function in which we join over "ham" column:

            >>> @nw.narwhalify
            ... def join_on_ham(df, other):
            ...     return df.join(other, left_on="ham", right_on="ham")

            We can now pass either pandas or Polars to the function:

            >>> join_on_ham(df_pd, other_pd)
               foo  bar ham apple
            0    1  6.0   a     x
            1    2  7.0   b     y

            >>> join_on_ham(df_pl, other_pl)
            shape: (2, 4)
            ┌─────┬─────┬─────┬───────┐
            │ foo ┆ bar ┆ ham ┆ apple │
            │ --- ┆ --- ┆ --- ┆ ---   │
            │ i64 ┆ f64 ┆ str ┆ str   │
            ╞═════╪═════╪═════╪═══════╡
            │ 1   ┆ 6.0 ┆ a   ┆ x     │
            │ 2   ┆ 7.0 ┆ b   ┆ y     │
            └─────┴─────┴─────┴───────┘
        """
        return super().join(other, how=how, left_on=left_on, right_on=right_on)

    # --- descriptive ---
    def is_duplicated(self: Self) -> Series:
        r"""
        Get a mask of all duplicated rows in this DataFrame.

        Examples:
            >>> import narwhals as nw
            >>> import pandas as pd
            >>> import polars as pl
            >>> df_pd = pd.DataFrame(
            ...     {
            ...         "a": [1, 2, 3, 1],
            ...         "b": ["x", "y", "z", "x"],
            ...     }
            ... )
            >>> df_pl = pl.DataFrame(
            ...     {
            ...         "a": [1, 2, 3, 1],
            ...         "b": ["x", "y", "z", "x"],
            ...     }
            ... )

            Let's define a dataframe-agnostic function:

            >>> def func(df_any):
            ...     df = nw.from_native(df_any)
            ...     duplicated = df.is_duplicated()
            ...     return nw.to_native(duplicated)

            We can then pass either pandas or Polars to `func`:

            >>> func(df_pd)  # doctest: +NORMALIZE_WHITESPACE
            0     True
            1    False
            2    False
            3     True
            dtype: bool

            >>> func(df_pl)  # doctest: +NORMALIZE_WHITESPACE
            shape: (4,)
            Series: '' [bool]
            [
                true
                false
                false
                true
            ]
        """
        from narwhals.series import Series

        return Series(
            self._compliant_frame.is_duplicated(),
            backend_version=self._backend_version,
            is_polars=self._is_polars,
        )

    def is_empty(self: Self) -> bool:
        r"""
        Check if the dataframe is empty.

        Examples:
            >>> import narwhals as nw
            >>> import pandas as pd
            >>> import polars as pl

            Let's define a dataframe-agnostic function that filters rows in which "foo"
            values are greater than 10, and then checks if the result is empty or not:

            >>> def func(df_any):
            ...     df = nw.from_native(df_any)
            ...     return df.filter(nw.col("foo") > 10).is_empty()

            We can then pass either pandas or Polars to `func`:

            >>> df_pd = pd.DataFrame({"foo": [1, 2, 3], "bar": [4, 5, 6]})
            >>> df_pl = pl.DataFrame({"foo": [1, 2, 3], "bar": [4, 5, 6]})
            >>> func(df_pd), func(df_pl)
            (True, True)

            >>> df_pd = pd.DataFrame({"foo": [100, 2, 3], "bar": [4, 5, 6]})
            >>> df_pl = pl.DataFrame({"foo": [100, 2, 3], "bar": [4, 5, 6]})
            >>> func(df_pd), func(df_pl)
            (False, False)
        """

        return self._compliant_frame.is_empty()  # type: ignore[no-any-return]

    def is_unique(self: Self) -> Series:
        r"""
        Get a mask of all unique rows in this DataFrame.

        Examples:
            >>> import narwhals as nw
            >>> import pandas as pd
            >>> import polars as pl
            >>> df_pd = pd.DataFrame(
            ...     {
            ...         "a": [1, 2, 3, 1],
            ...         "b": ["x", "y", "z", "x"],
            ...     }
            ... )
            >>> df_pl = pl.DataFrame(
            ...     {
            ...         "a": [1, 2, 3, 1],
            ...         "b": ["x", "y", "z", "x"],
            ...     }
            ... )

            Let's define a dataframe-agnostic function:

            >>> def func(df_any):
            ...     df = nw.from_native(df_any)
            ...     unique = df.is_unique()
            ...     return nw.to_native(unique)

            We can then pass either pandas or Polars to `func`:

            >>> func(df_pd)  # doctest: +NORMALIZE_WHITESPACE
            0    False
            1     True
            2     True
            3    False
            dtype: bool

            >>> func(df_pl)  # doctest: +NORMALIZE_WHITESPACE
            shape: (4,)
            Series: '' [bool]
            [
                false
                 true
                 true
                false
            ]
        """
        from narwhals.series import Series

        return Series(
            self._compliant_frame.is_unique(),
            backend_version=self._backend_version,
            is_polars=self._is_polars,
        )

    def null_count(self: Self) -> Self:
        r"""
        Create a new DataFrame that shows the null counts per column.

        Notes:
            pandas and Polars handle null values differently. Polars distinguishes
            between NaN and Null, whereas pandas doesn't.

        Examples:
            >>> import narwhals as nw
            >>> import pandas as pd
            >>> import polars as pl
            >>> df_pd = pd.DataFrame(
            ...     {
            ...         "foo": [1, None, 3],
            ...         "bar": [6, 7, None],
            ...         "ham": ["a", "b", "c"],
            ...     }
            ... )
            >>> df_pl = pl.DataFrame(
            ...     {
            ...         "foo": [1, None, 3],
            ...         "bar": [6, 7, None],
            ...         "ham": ["a", "b", "c"],
            ...     }
            ... )

            Let's define a dataframe-agnostic function that returns the null count of
            each columns:

            >>> def func(df_any):
            ...     df = nw.from_native(df_any)
            ...     null_counts = df.null_count()
            ...     return nw.to_native(null_counts)

            We can then pass either pandas or Polars to `func`:

            >>> func(df_pd)
               foo  bar  ham
            0    1    1    0

            >>> func(df_pl)
            shape: (1, 3)
            ┌─────┬─────┬─────┐
            │ foo ┆ bar ┆ ham │
            │ --- ┆ --- ┆ --- │
            │ u32 ┆ u32 ┆ u32 │
            ╞═════╪═════╪═════╡
            │ 1   ┆ 1   ┆ 0   │
            └─────┴─────┴─────┘
        """

        return self._from_compliant_dataframe(self._compliant_frame.null_count())

    def item(self: Self, row: int | None = None, column: int | str | None = None) -> Any:
        r"""
        Return the DataFrame as a scalar, or return the element at the given row/column.

        Notes:
            If row/col not provided, this is equivalent to df[0,0], with a check that the shape is (1,1).
            With row/col, this is equivalent to df[row,col].

        Examples:
            >>> import narwhals as nw
            >>> import pandas as pd
            >>> import polars as pl
            >>> data = {"a": [1, 2, 3], "b": [4, 5, 6]}
            >>> df_pd = pd.DataFrame(data)
            >>> df_pl = pl.DataFrame(data)

            Let's define a dataframe-agnostic function that returns item at given row/column

            >>> def func(df_any, row, column):
            ...     df = nw.from_native(df_any)
            ...     return df.item(row, column)

            We can then pass either pandas or Polars to `func`:

            >>> func(df_pd, 1, 1), func(df_pd, 2, "b")  # doctest:+SKIP
            (5, 6)

            >>> func(df_pl, 1, 1), func(df_pl, 2, "b")
            (5, 6)
        """
        return self._compliant_frame.item(row=row, column=column)

    def clone(self) -> Self:
        r"""
        Create a copy of this DataFrame.

        Examples:
            >>> import narwhals as nw
            >>> import pandas as pd
            >>> import polars as pl
            >>> data = {"a": [1, 2], "b": [3, 4]}
            >>> df_pd = pd.DataFrame(data)
            >>> df_pl = pl.DataFrame(data)

            Let's define a dataframe-agnostic function in which we clone the DataFrame:

            >>> @nw.narwhalify
            ... def func(df):
            ...     return df.clone()

            >>> func(df_pd)
               a  b
            0  1  3
            1  2  4

            >>> func(df_pl)
            shape: (2, 2)
            ┌─────┬─────┐
            │ a   ┆ b   │
            │ --- ┆ --- │
            │ i64 ┆ i64 │
            ╞═════╪═════╡
            │ 1   ┆ 3   │
            │ 2   ┆ 4   │
            └─────┴─────┘
        """
        return super().clone()


class LazyFrame(BaseFrame[FrameT]):
    """
    Narwhals DataFrame, backed by a native dataframe.

    The native dataframe might be pandas.DataFrame, polars.LazyFrame, ...

    This class is not meant to be instantiated directly - instead, use
    `narwhals.from_native`.
    """

    def __init__(
        self,
        df: Any,
        *,
        is_polars: bool,
        backend_version: tuple[int, ...],
    ) -> None:
        self._is_polars = is_polars
        self._backend_version = backend_version
        if hasattr(df, "__narwhals_lazyframe__"):
            self._compliant_frame: Any = df.__narwhals_lazyframe__()
        elif is_polars and (
            (pl := get_polars()) is not None and isinstance(df, pl.LazyFrame)
        ):
            self._compliant_frame = df
        else:
            msg = f"Expected Polars LazyFrame or object that implements `__narwhals_lazyframe__`, got: {type(df)}"
            raise TypeError(msg)

    def __repr__(self) -> str:  # pragma: no cover
        header = " Narwhals LazyFrame                            "
        length = len(header)
        return (
            "┌"
            + "─" * length
            + "┐\n"
            + f"|{header}|\n"
            + "| Use `narwhals.to_native` to see native output |\n"
            + "└"
            + "─" * length
            + "┘"
        )

    def __getitem__(self, item: str | slice) -> Series | Self:
        msg = "Slicing is not supported on LazyFrame"
        raise TypeError(msg)

    def collect(self) -> DataFrame[Any]:
        r"""
        Materialize this LazyFrame into a DataFrame.

        Returns:
            DataFrame

        Examples:
            >>> import narwhals as nw
            >>> import polars as pl
            >>> lf_pl = pl.LazyFrame(
            ...     {
            ...         "a": ["a", "b", "a", "b", "b", "c"],
            ...         "b": [1, 2, 3, 4, 5, 6],
            ...         "c": [6, 5, 4, 3, 2, 1],
            ...     }
            ... )
            >>> lf = nw.from_native(lf_pl)
            >>> lf
            ┌───────────────────────────────────────────────┐
            | Narwhals LazyFrame                            |
            | Use `narwhals.to_native` to see native output |
            └───────────────────────────────────────────────┘
            >>> df = lf.group_by("a").agg(nw.all().sum()).collect()
            >>> nw.to_native(df).sort("a")
            shape: (3, 3)
            ┌─────┬─────┬─────┐
            │ a   ┆ b   ┆ c   │
            │ --- ┆ --- ┆ --- │
            │ str ┆ i64 ┆ i64 │
            ╞═════╪═════╪═════╡
            │ a   ┆ 4   ┆ 10  │
            │ b   ┆ 11  ┆ 10  │
            │ c   ┆ 6   ┆ 1   │
            └─────┴─────┴─────┘
        """
        return DataFrame(
            self._compliant_frame.collect(),
            is_polars=self._is_polars,
            backend_version=self._backend_version,
        )

    # inherited
    def pipe(self, function: Callable[[Any], Self], *args: Any, **kwargs: Any) -> Self:
        """
        Pipe function call.

        Examples:
            >>> import polars as pl
            >>> import pandas as pd
            >>> import narwhals as nw
            >>> data = {"a": [1, 2, 3], "ba": [4, 5, 6]}
            >>> df_pd = pd.DataFrame(data)
            >>> df_pl = pl.LazyFrame(data)

            Let's define a dataframe-agnostic function:

            >>> def func(df_any):
            ...     df = nw.from_native(df_any)
            ...     df = df.pipe(lambda _df: _df.select("a"))
            ...     return nw.to_native(df)

            We can then pass either pandas or Polars:

            >>> func(df_pd)
               a
            0  1
            1  2
            2  3
            >>> func(df_pl).collect()
            shape: (3, 1)
            ┌─────┐
            │ a   │
            │ --- │
            │ i64 │
            ╞═════╡
            │ 1   │
            │ 2   │
            │ 3   │
            └─────┘
        """
        return super().pipe(function, *args, **kwargs)

    def drop_nulls(self) -> Self:
        """
        Drop null values.

        Notes:
            pandas and Polars handle null values differently. Polars distinguishes
            between NaN and Null, whereas pandas doesn't.

        Examples:
            >>> import polars as pl
            >>> import pandas as pd
            >>> import narwhals as nw
            >>> data = {"a": [1.0, 2.0, None], "ba": [1.0, None, 2.0]}
            >>> df_pd = pd.DataFrame(data)
            >>> df_pl = pl.LazyFrame(data)

            Let's define a dataframe-agnostic function:

            >>> def func(df_any):
            ...     df = nw.from_native(df_any)
            ...     df = df.drop_nulls()
            ...     return nw.to_native(df)

            We can then pass either pandas or Polars:

            >>> func(df_pd)
                 a   ba
            0  1.0  1.0
            >>> func(df_pl).collect()
            shape: (1, 2)
            ┌─────┬─────┐
            │ a   ┆ ba  │
            │ --- ┆ --- │
            │ f64 ┆ f64 │
            ╞═════╪═════╡
            │ 1.0 ┆ 1.0 │
            └─────┴─────┘
        """
        return super().drop_nulls()

    def with_row_index(self, name: str = "index") -> Self:
        """
        Insert column which enumerates rows.

        Examples:
            >>> import polars as pl
            >>> import pandas as pd
            >>> import narwhals as nw
            >>> data = {"a": [1, 2, 3], "b": [4, 5, 6]}
            >>> df_pd = pd.DataFrame(data)
            >>> df_pl = pl.LazyFrame(data)

            Let's define a dataframe-agnostic function:

            >>> def func(df_any):
            ...     df = nw.from_native(df_any)
            ...     df = df.with_row_index()
            ...     return nw.to_native(df)

            We can then pass either pandas or Polars:

            >>> func(df_pd)
               index  a  b
            0      0  1  4
            1      1  2  5
            2      2  3  6
            >>> func(df_pl).collect()
            shape: (3, 3)
            ┌───────┬─────┬─────┐
            │ index ┆ a   ┆ b   │
            │ ---   ┆ --- ┆ --- │
            │ u32   ┆ i64 ┆ i64 │
            ╞═══════╪═════╪═════╡
            │ 0     ┆ 1   ┆ 4   │
            │ 1     ┆ 2   ┆ 5   │
            │ 2     ┆ 3   ┆ 6   │
            └───────┴─────┴─────┘
        """
        return super().with_row_index(name)

    @property
    def schema(self) -> dict[str, DType]:
        r"""
        Get a dict[column name, DType].

        Examples:
            >>> import polars as pl
            >>> import narwhals as nw
            >>> lf_pl = pl.LazyFrame(
            ...     {
            ...         "foo": [1, 2, 3],
            ...         "bar": [6.0, 7.0, 8.0],
            ...         "ham": ["a", "b", "c"],
            ...     }
            ... )
            >>> lf = nw.from_native(lf_pl)
            >>> lf.schema  # doctest: +SKIP
            OrderedDict({'foo': Int64, 'bar': Float64, 'ham': String})
        """
        return super().schema

    @property
    def columns(self) -> list[str]:
        r"""
        Get column names.

        Examples:
            >>> import pandas as pd
            >>> import polars as pl
            >>> import narwhals as nw
            >>> df = {"foo": [1, 2, 3], "bar": [6.0, 7.0, 8.0], "ham": ["a", "b", "c"]}
            >>> df_pd = pd.DataFrame(df)
            >>> lf_pl = pl.LazyFrame(df)

            We define a library agnostic function:

            >>> @nw.narwhalify
            ... def func(df):
            ...     return df.columns

            We can then pass either pandas or Polars to `func`:

            >>> func(df_pd)
            ['foo', 'bar', 'ham']
            >>> func(lf_pl)  # doctest: +SKIP
            ['foo', 'bar', 'ham']
        """
        return super().columns

    def with_columns(
        self, *exprs: IntoExpr | Iterable[IntoExpr], **named_exprs: IntoExpr
    ) -> Self:
        r"""
        Add columns to this LazyFrame.

        Added columns will replace existing columns with the same name.

        Arguments:
            *exprs: Column(s) to add, specified as positional arguments.
                     Accepts expression input. Strings are parsed as column names, other
                     non-expression inputs are parsed as literals.

            **named_exprs: Additional columns to add, specified as keyword arguments.
                            The columns will be renamed to the keyword used.

        Returns:
            LazyFrame: A new LazyFrame with the columns added.

        Note:
            Creating a new LazyFrame using this method does not create a new copy of
            existing data.

        Examples:
            >>> import pandas as pd
            >>> import polars as pl
            >>> import narwhals as nw
            >>> df = {
            ...     "a": [1, 2, 3, 4],
            ...     "b": [0.5, 4, 10, 13],
            ...     "c": [True, True, False, True],
            ... }
            >>> df_pd = pd.DataFrame(df)
            >>> df_pl = pl.DataFrame(df)
            >>> lf_pl = pl.LazyFrame(df)

            Let's define a dataframe-agnostic function in which we pass an expression
            to add it as a new column:

            >>> @nw.narwhalify
            ... def func(df):
            ...     return df.with_columns((nw.col("a") * 2).alias("2a"))

            We can then pass either pandas or Polars to `func`:

            >>> func(df_pd)
               a     b      c  2a
            0  1   0.5   True   2
            1  2   4.0   True   4
            2  3  10.0  False   6
            3  4  13.0   True   8
            >>> func(df_pl)
            shape: (4, 4)
            ┌─────┬──────┬───────┬─────┐
            │ a   ┆ b    ┆ c     ┆ 2a  │
            │ --- ┆ ---  ┆ ---   ┆ --- │
            │ i64 ┆ f64  ┆ bool  ┆ i64 │
            ╞═════╪══════╪═══════╪═════╡
            │ 1   ┆ 0.5  ┆ true  ┆ 2   │
            │ 2   ┆ 4.0  ┆ true  ┆ 4   │
            │ 3   ┆ 10.0 ┆ false ┆ 6   │
            │ 4   ┆ 13.0 ┆ true  ┆ 8   │
            └─────┴──────┴───────┴─────┘
            >>> func(lf_pl).collect()
            shape: (4, 4)
            ┌─────┬──────┬───────┬─────┐
            │ a   ┆ b    ┆ c     ┆ 2a  │
            │ --- ┆ ---  ┆ ---   ┆ --- │
            │ i64 ┆ f64  ┆ bool  ┆ i64 │
            ╞═════╪══════╪═══════╪═════╡
            │ 1   ┆ 0.5  ┆ true  ┆ 2   │
            │ 2   ┆ 4.0  ┆ true  ┆ 4   │
            │ 3   ┆ 10.0 ┆ false ┆ 6   │
            │ 4   ┆ 13.0 ┆ true  ┆ 8   │
            └─────┴──────┴───────┴─────┘
        """
        return super().with_columns(*exprs, **named_exprs)

    def select(
        self,
        *exprs: IntoExpr | Iterable[IntoExpr],
        **named_exprs: IntoExpr,
    ) -> Self:
        r"""
        Select columns from this LazyFrame.

        Arguments:
            *exprs: Column(s) to select, specified as positional arguments.
                     Accepts expression input. Strings are parsed as column names,
                     other non-expression inputs are parsed as literals.

            **named_exprs: Additional columns to select, specified as keyword arguments.
                            The columns will be renamed to the keyword used.

        Examples:
            >>> import pandas as pd
            >>> import polars as pl
            >>> import narwhals as nw
            >>> df = {
            ...     "foo": [1, 2, 3],
            ...     "bar": [6, 7, 8],
            ...     "ham": ["a", "b", "c"],
            ... }
            >>> df_pd = pd.DataFrame(df)
            >>> df_pl = pl.DataFrame(df)
            >>> lf_pl = pl.LazyFrame(df)

            Let's define a dataframe-agnostic function in which we pass the name of a
            column to select that column.

            >>> @nw.narwhalify
            ... def func(df):
            ...     return df.select("foo")

            We can then pass either pandas or Polars to `func`:

            >>> func(df_pd)
               foo
            0    1
            1    2
            2    3
            >>> func(df_pl)
            shape: (3, 1)
            ┌─────┐
            │ foo │
            │ --- │
            │ i64 │
            ╞═════╡
            │ 1   │
            │ 2   │
            │ 3   │
            └─────┘
            >>> func(lf_pl).collect()
            shape: (3, 1)
            ┌─────┐
            │ foo │
            │ --- │
            │ i64 │
            ╞═════╡
            │ 1   │
            │ 2   │
            │ 3   │
            └─────┘

            Multiple columns can be selected by passing a list of column names.

            >>> @nw.narwhalify
            ... def func(df):
            ...     return df.select(["foo", "bar"])
            >>> func(df_pd)
               foo  bar
            0    1    6
            1    2    7
            2    3    8
            >>> func(df_pl)
            shape: (3, 2)
            ┌─────┬─────┐
            │ foo ┆ bar │
            │ --- ┆ --- │
            │ i64 ┆ i64 │
            ╞═════╪═════╡
            │ 1   ┆ 6   │
            │ 2   ┆ 7   │
            │ 3   ┆ 8   │
            └─────┴─────┘
            >>> func(lf_pl).collect()
            shape: (3, 2)
            ┌─────┬─────┐
            │ foo ┆ bar │
            │ --- ┆ --- │
            │ i64 ┆ i64 │
            ╞═════╪═════╡
            │ 1   ┆ 6   │
            │ 2   ┆ 7   │
            │ 3   ┆ 8   │
            └─────┴─────┘

            Multiple columns can also be selected using positional arguments instead of a
            list. Expressions are also accepted.

            >>> @nw.narwhalify
            ... def func(df):
            ...     return df.select(nw.col("foo"), nw.col("bar") + 1)
            >>> func(df_pd)
               foo  bar
            0    1    7
            1    2    8
            2    3    9
            >>> func(df_pl)
            shape: (3, 2)
            ┌─────┬─────┐
            │ foo ┆ bar │
            │ --- ┆ --- │
            │ i64 ┆ i64 │
            ╞═════╪═════╡
            │ 1   ┆ 7   │
            │ 2   ┆ 8   │
            │ 3   ┆ 9   │
            └─────┴─────┘
            >>> func(lf_pl).collect()
            shape: (3, 2)
            ┌─────┬─────┐
            │ foo ┆ bar │
            │ --- ┆ --- │
            │ i64 ┆ i64 │
            ╞═════╪═════╡
            │ 1   ┆ 7   │
            │ 2   ┆ 8   │
            │ 3   ┆ 9   │
            └─────┴─────┘

            Use keyword arguments to easily name your expression inputs.

            >>> @nw.narwhalify
            ... def func(df):
            ...     return df.select(threshold=nw.col("foo") * 2)
            >>> func(df_pd)
               threshold
            0          2
            1          4
            2          6
            >>> func(df_pl)
            shape: (3, 1)
            ┌───────────┐
            │ threshold │
            │ ---       │
            │ i64       │
            ╞═══════════╡
            │ 2         │
            │ 4         │
            │ 6         │
            └───────────┘
            >>> func(lf_pl).collect()
            shape: (3, 1)
            ┌───────────┐
            │ threshold │
            │ ---       │
            │ i64       │
            ╞═══════════╡
            │ 2         │
            │ 4         │
            │ 6         │
            └───────────┘
        """
        return super().select(*exprs, **named_exprs)

    def rename(self, mapping: dict[str, str]) -> Self:
        r"""
        Rename column names.

        Arguments:
            mapping: Key value pairs that map from old name to new name, or a
                      function that takes the old name as input and returns the
                      new name.

        Notes:
            If existing names are swapped (e.g. 'A' points to 'B' and 'B'
             points to 'A'), polars will block projection and predicate
             pushdowns at this node.

        Examples:
            >>> import pandas as pd
            >>> import polars as pl
            >>> import narwhals as nw
            >>> data = {"foo": [1, 2, 3], "bar": [6, 7, 8], "ham": ["a", "b", "c"]}
            >>> df_pd = pd.DataFrame(data)
            >>> lf_pl = pl.LazyFrame(data)

            We define a library agnostic function:

            >>> @nw.narwhalify
            ... def func(df):
            ...     return df.rename({"foo": "apple"})

            We can then pass either pandas or Polars to `func`:

            >>> func(df_pd)
               apple  bar ham
            0      1    6   a
            1      2    7   b
            2      3    8   c
            >>> func(lf_pl).collect()
            shape: (3, 3)
            ┌───────┬─────┬─────┐
            │ apple ┆ bar ┆ ham │
            │ ---   ┆ --- ┆ --- │
            │ i64   ┆ i64 ┆ str │
            ╞═══════╪═════╪═════╡
            │ 1     ┆ 6   ┆ a   │
            │ 2     ┆ 7   ┆ b   │
            │ 3     ┆ 8   ┆ c   │
            └───────┴─────┴─────┘
        """
        return super().rename(mapping)

    def head(self, n: int = 5) -> Self:
        r"""
        Get the first `n` rows.

        Arguments:
            n: Number of rows to return.

        Examples:
            >>> import narwhals as nw
            >>> import pandas as pd
            >>> import polars as pl
            >>> data = {
            ...     "a": [1, 2, 3, 4, 5, 6],
            ...     "b": [7, 8, 9, 10, 11, 12],
            ... }
            >>> df_pd = pd.DataFrame(data)
            >>> df_pl = pl.DataFrame(data)
            >>> lf_pl = pl.LazyFrame(data)

            Let's define a dataframe-agnostic function that gets the first 3 rows.

            >>> @nw.narwhalify
            ... def func(df):
            ...     return df.head(3)

            We can then pass either pandas or Polars to `func`:

            >>> func(df_pd)
               a  b
            0  1  7
            1  2  8
            2  3  9
            >>> func(df_pl)
            shape: (3, 2)
            ┌─────┬─────┐
            │ a   ┆ b   │
            │ --- ┆ --- │
            │ i64 ┆ i64 │
            ╞═════╪═════╡
            │ 1   ┆ 7   │
            │ 2   ┆ 8   │
            │ 3   ┆ 9   │
            └─────┴─────┘
            >>> func(lf_pl).collect()
            shape: (3, 2)
            ┌─────┬─────┐
            │ a   ┆ b   │
            │ --- ┆ --- │
            │ i64 ┆ i64 │
            ╞═════╪═════╡
            │ 1   ┆ 7   │
            │ 2   ┆ 8   │
            │ 3   ┆ 9   │
            └─────┴─────┘
        """
        return super().head(n)

    def tail(self, n: int = 5) -> Self:
        r"""
        Get the last `n` rows.

        Arguments:
            n: Number of rows to return.

        Examples:
            >>> import narwhals as nw
            >>> import pandas as pd
            >>> import polars as pl
            >>> data = {
            ...     "a": [1, 2, 3, 4, 5, 6],
            ...     "b": [7, 8, 9, 10, 11, 12],
            ... }
            >>> df_pd = pd.DataFrame(data)
            >>> df_pl = pl.DataFrame(data)
            >>> lf_pl = pl.LazyFrame(data)

            Let's define a dataframe-agnostic function that gets the last 3 rows.

            >>> @nw.narwhalify
            ... def func(df):
            ...     return df.tail(3)

            We can then pass either pandas or Polars to `func`:

            >>> func(df_pd)
               a   b
            3  4  10
            4  5  11
            5  6  12
            >>> func(df_pl)
            shape: (3, 2)
            ┌─────┬─────┐
            │ a   ┆ b   │
            │ --- ┆ --- │
            │ i64 ┆ i64 │
            ╞═════╪═════╡
            │ 4   ┆ 10  │
            │ 5   ┆ 11  │
            │ 6   ┆ 12  │
            └─────┴─────┘
            >>> func(lf_pl).collect()
            shape: (3, 2)
            ┌─────┬─────┐
            │ a   ┆ b   │
            │ --- ┆ --- │
            │ i64 ┆ i64 │
            ╞═════╪═════╡
            │ 4   ┆ 10  │
            │ 5   ┆ 11  │
            │ 6   ┆ 12  │
            └─────┴─────┘
        """
        return super().tail(n)

    def drop(self, *columns: str | Iterable[str]) -> Self:
        r"""
        Remove columns from the LazyFrame.

        Arguments:
            *columns: Names of the columns that should be removed from the
                      dataframe. Accepts column selector input.

        Examples:
            >>> import pandas as pd
            >>> import polars as pl
            >>> import narwhals as nw
            >>> data = {"foo": [1, 2, 3], "bar": [6.0, 7.0, 8.0], "ham": ["a", "b", "c"]}
            >>> df_pd = pd.DataFrame(data)
            >>> lf_pl = pl.LazyFrame(data)

            We define a library agnostic function:

            >>> @nw.narwhalify
            ... def func(df):
            ...     return df.drop("ham")

            We can then pass either pandas or Polars to `func`:

            >>> func(df_pd)
               foo  bar
            0    1  6.0
            1    2  7.0
            2    3  8.0
            >>> func(lf_pl).collect()
            shape: (3, 2)
            ┌─────┬─────┐
            │ foo ┆ bar │
            │ --- ┆ --- │
            │ i64 ┆ f64 │
            ╞═════╪═════╡
            │ 1   ┆ 6.0 │
            │ 2   ┆ 7.0 │
            │ 3   ┆ 8.0 │
            └─────┴─────┘

            Use positional arguments to drop multiple columns.

            >>> @nw.narwhalify
            ... def func(df):
            ...     return df.drop("foo", "ham")

            >>> func(df_pd)
               bar
            0  6.0
            1  7.0
            2  8.0
            >>> func(lf_pl).collect()
            shape: (3, 1)
            ┌─────┐
            │ bar │
            │ --- │
            │ f64 │
            ╞═════╡
            │ 6.0 │
            │ 7.0 │
            │ 8.0 │
            └─────┘
        """
        return super().drop(*columns)

    def unique(self, subset: str | list[str]) -> Self:
        """
        Drop duplicate rows from this LazyFrame.

        Arguments:
            subset: Column name(s) to consider when identifying duplicate rows.
                     If set to `None`, use all columns.

        Returns:
            LazyFrame: LazyFrame with unique rows.

        Examples:
            >>> import pandas as pd
            >>> import polars as pl
            >>> import narwhals as nw
            >>> data = {
            ...     "foo": [1, 2, 3, 1],
            ...     "bar": ["a", "a", "a", "a"],
            ...     "ham": ["b", "b", "b", "b"],
            ... }
            >>> df_pd = pd.DataFrame(data)
            >>> lf_pl = pl.LazyFrame(data)

            We define a library agnostic function:

            >>> @nw.narwhalify
            ... def func(df):
            ...     return df.unique(["bar", "ham"])

            We can then pass either pandas or Polars to `func`:

            >>> func(df_pd)
               foo bar ham
            0    1   a   b
            >>> func(lf_pl).collect()
            shape: (1, 3)
            ┌─────┬─────┬─────┐
            │ foo ┆ bar ┆ ham │
            │ --- ┆ --- ┆ --- │
            │ i64 ┆ str ┆ str │
            ╞═════╪═════╪═════╡
            │ 1   ┆ a   ┆ b   │
            └─────┴─────┴─────┘
        """
        return super().unique(subset)

    def filter(self, *predicates: IntoExpr | Iterable[IntoExpr]) -> Self:
        r"""
        Filter the rows in the LazyFrame based on a predicate expression.

        The original order of the remaining rows is preserved.

        Arguments:
            *predicates: Expression that evaluates to a boolean Series.

        Examples:
            >>> import pandas as pd
            >>> import polars as pl
            >>> import narwhals as nw
            >>> df = {
            ...     "foo": [1, 2, 3],
            ...     "bar": [6, 7, 8],
            ...     "ham": ["a", "b", "c"],
            ... }
            >>> df_pd = pd.DataFrame(df)
            >>> df_pl = pl.DataFrame(df)
            >>> lf_pl = pl.LazyFrame(df)

            Let's define a dataframe-agnostic function in which we filter on
            one condition.

            >>> @nw.narwhalify
            ... def func(df):
            ...     return df.filter(nw.col("foo") > 1)

            We can then pass either pandas or Polars to `func`:

            >>> func(df_pd)
               foo  bar ham
            1    2    7   b
            2    3    8   c
            >>> func(df_pl)
            shape: (2, 3)
            ┌─────┬─────┬─────┐
            │ foo ┆ bar ┆ ham │
            │ --- ┆ --- ┆ --- │
            │ i64 ┆ i64 ┆ str │
            ╞═════╪═════╪═════╡
            │ 2   ┆ 7   ┆ b   │
            │ 3   ┆ 8   ┆ c   │
            └─────┴─────┴─────┘
            >>> func(lf_pl).collect()
            shape: (2, 3)
            ┌─────┬─────┬─────┐
            │ foo ┆ bar ┆ ham │
            │ --- ┆ --- ┆ --- │
            │ i64 ┆ i64 ┆ str │
            ╞═════╪═════╪═════╡
            │ 2   ┆ 7   ┆ b   │
            │ 3   ┆ 8   ┆ c   │
            └─────┴─────┴─────┘

            Filter on multiple conditions:

            >>> @nw.narwhalify
            ... def func(df):
            ...     return df.filter((nw.col("foo") < 3) & (nw.col("ham") == "a"))
            >>> func(df_pd)
               foo  bar ham
            0    1    6   a
            >>> func(df_pl)
            shape: (1, 3)
            ┌─────┬─────┬─────┐
            │ foo ┆ bar ┆ ham │
            │ --- ┆ --- ┆ --- │
            │ i64 ┆ i64 ┆ str │
            ╞═════╪═════╪═════╡
            │ 1   ┆ 6   ┆ a   │
            └─────┴─────┴─────┘
            >>> func(lf_pl).collect()
            shape: (1, 3)
            ┌─────┬─────┬─────┐
            │ foo ┆ bar ┆ ham │
            │ --- ┆ --- ┆ --- │
            │ i64 ┆ i64 ┆ str │
            ╞═════╪═════╪═════╡
            │ 1   ┆ 6   ┆ a   │
            └─────┴─────┴─────┘

            Provide multiple filters using `*args` syntax:

            >>> @nw.narwhalify
            ... def func(df):
            ...     dframe = df.filter(
            ...         nw.col("foo") == 1,
            ...         nw.col("ham") == "a",
            ...     )
            ...     return dframe
            >>> func(df_pd)
               foo  bar ham
            0    1    6   a
            >>> func(df_pl)
            shape: (1, 3)
            ┌─────┬─────┬─────┐
            │ foo ┆ bar ┆ ham │
            │ --- ┆ --- ┆ --- │
            │ i64 ┆ i64 ┆ str │
            ╞═════╪═════╪═════╡
            │ 1   ┆ 6   ┆ a   │
            └─────┴─────┴─────┘
            >>> func(lf_pl).collect()
            shape: (1, 3)
            ┌─────┬─────┬─────┐
            │ foo ┆ bar ┆ ham │
            │ --- ┆ --- ┆ --- │
            │ i64 ┆ i64 ┆ str │
            ╞═════╪═════╪═════╡
            │ 1   ┆ 6   ┆ a   │
            └─────┴─────┴─────┘

            Filter on an OR condition:

            >>> @nw.narwhalify
            ... def func(df):
            ...     return df.filter((nw.col("foo") == 1) | (nw.col("ham") == "c"))
            >>> func(df_pd)
               foo  bar ham
            0    1    6   a
            2    3    8   c
            >>> func(df_pl)
            shape: (2, 3)
            ┌─────┬─────┬─────┐
            │ foo ┆ bar ┆ ham │
            │ --- ┆ --- ┆ --- │
            │ i64 ┆ i64 ┆ str │
            ╞═════╪═════╪═════╡
            │ 1   ┆ 6   ┆ a   │
            │ 3   ┆ 8   ┆ c   │
            └─────┴─────┴─────┘
            >>> func(lf_pl).collect()
            shape: (2, 3)
            ┌─────┬─────┬─────┐
            │ foo ┆ bar ┆ ham │
            │ --- ┆ --- ┆ --- │
            │ i64 ┆ i64 ┆ str │
            ╞═════╪═════╪═════╡
            │ 1   ┆ 6   ┆ a   │
            │ 3   ┆ 8   ┆ c   │
            └─────┴─────┴─────┘
        """
        return super().filter(*predicates)

    def group_by(self, *keys: str | Iterable[str]) -> LazyGroupBy[Self]:
        r"""
        Start a group by operation.

        Arguments:
            *keys:
                Column(s) to group by. Accepts expression input. Strings are
                parsed as column names.

        Examples:
            Group by one column and call `agg` to compute the grouped sum of
            another column.

            >>> import pandas as pd
            >>> import polars as pl
            >>> import narwhals as nw
            >>> df = {
            ...     "a": ["a", "b", "a", "b", "c"],
            ...     "b": [1, 2, 1, 3, 3],
            ...     "c": [5, 4, 3, 2, 1],
            ... }
            >>> df_pd = pd.DataFrame(df)
            >>> df_pl = pl.DataFrame(df)
            >>> lf_pl = pl.LazyFrame(df)

            Let's define a dataframe-agnostic function in which we group by one column
            and call `agg` to compute the grouped sum of another column.

            >>> @nw.narwhalify
            ... def func(df):
            ...     return df.group_by("a").agg(nw.col("b").sum()).sort("a")

            We can then pass either pandas or Polars to `func`:

            >>> func(df_pd)
               a  b
            0  a  2
            1  b  5
            2  c  3
            >>> func(df_pl)
            shape: (3, 2)
            ┌─────┬─────┐
            │ a   ┆ b   │
            │ --- ┆ --- │
            │ str ┆ i64 │
            ╞═════╪═════╡
            │ a   ┆ 2   │
            │ b   ┆ 5   │
            │ c   ┆ 3   │
            └─────┴─────┘
            >>> func(lf_pl).collect()
            shape: (3, 2)
            ┌─────┬─────┐
            │ a   ┆ b   │
            │ --- ┆ --- │
            │ str ┆ i64 │
            ╞═════╪═════╡
            │ a   ┆ 2   │
            │ b   ┆ 5   │
            │ c   ┆ 3   │
            └─────┴─────┘

            Group by multiple columns by passing a list of column names.

            >>> @nw.narwhalify
            ... def func(df):
            ...     return df.group_by(["a", "b"]).agg(nw.max("c")).sort(["a", "b"])
            >>> func(df_pd)
               a  b  c
            0  a  1  5
            1  b  2  4
            2  b  3  2
            3  c  3  1
            >>> func(df_pl)
            shape: (4, 3)
            ┌─────┬─────┬─────┐
            │ a   ┆ b   ┆ c   │
            │ --- ┆ --- ┆ --- │
            │ str ┆ i64 ┆ i64 │
            ╞═════╪═════╪═════╡
            │ a   ┆ 1   ┆ 5   │
            │ b   ┆ 2   ┆ 4   │
            │ b   ┆ 3   ┆ 2   │
            │ c   ┆ 3   ┆ 1   │
            └─────┴─────┴─────┘
            >>> func(lf_pl).collect()
            shape: (4, 3)
            ┌─────┬─────┬─────┐
            │ a   ┆ b   ┆ c   │
            │ --- ┆ --- ┆ --- │
            │ str ┆ i64 ┆ i64 │
            ╞═════╪═════╪═════╡
            │ a   ┆ 1   ┆ 5   │
            │ b   ┆ 2   ┆ 4   │
            │ b   ┆ 3   ┆ 2   │
            │ c   ┆ 3   ┆ 1   │
            └─────┴─────┴─────┘
        """
        from narwhals.group_by import LazyGroupBy

        return LazyGroupBy(self, *keys)

    def sort(
        self,
        by: str | Iterable[str],
        *more_by: str,
        descending: bool | Sequence[bool] = False,
    ) -> Self:
        r"""
        Sort the LazyFrame by the given columns.

        Arguments:
            by: Column(s) to sort by. Accepts expression input. Strings are
                 parsed as column names.

            *more_by: Additional columns to sort by, specified as positional
                       arguments.

            descending: Sort in descending order. When sorting by multiple
                         columns, can be specified per column by passing a
                         sequence of booleans.

        Examples:
            >>> import narwhals as nw
            >>> import pandas as pd
            >>> import polars as pl
            >>> data = {
            ...     "a": [1, 2, None],
            ...     "b": [6.0, 5.0, 4.0],
            ...     "c": ["a", "c", "b"],
            ... }
            >>> df_pd = pd.DataFrame(data)
            >>> df_lf = pl.LazyFrame(data)

            Let's define a dataframe-agnostic function in which we sort by multiple
            columns in different orders

            >>> @nw.narwhalify
            ... def func(df):
            ...     return df.sort("c", "a", descending=[False, True])

            We can then pass either pandas or Polars to `func`:

            >>> func(df_pd)
                 a    b  c
            0  1.0  6.0  a
            2  NaN  4.0  b
            1  2.0  5.0  c
            >>> func(df_lf).collect()
            shape: (3, 3)
            ┌──────┬─────┬─────┐
            │ a    ┆ b   ┆ c   │
            │ ---  ┆ --- ┆ --- │
            │ i64  ┆ f64 ┆ str │
            ╞══════╪═════╪═════╡
            │ 1    ┆ 6.0 ┆ a   │
            │ null ┆ 4.0 ┆ b   │
            │ 2    ┆ 5.0 ┆ c   │
            └──────┴─────┴─────┘
        """
        return super().sort(by, *more_by, descending=descending)

    def join(
        self,
        other: Self,
        *,
        how: Literal["inner", "left", "cross", "semi", "anti"] = "inner",
        left_on: str | list[str] | None = None,
        right_on: str | list[str] | None = None,
    ) -> Self:
        r"""
        Add a join operation to the Logical Plan.

        Arguments:
            other: Lazy DataFrame to join with.

            how: Join strategy.

                  * *inner*: Returns rows that have matching values in both tables.
                  * *cross*: Returns the Cartesian product of rows from both tables.
                  * *semi*: Filter rows that have a match in the right table.
                  * *anti*: Filter rows that do not have a match in the right table.

            left_on: Join column of the left DataFrame.

            right_on: Join column of the right DataFrame.

        Returns:
            A new joined LazyFrame

        Examples:
            >>> import narwhals as nw
            >>> import pandas as pd
            >>> import polars as pl
            >>> data = {
            ...     "foo": [1, 2, 3],
            ...     "bar": [6.0, 7.0, 8.0],
            ...     "ham": ["a", "b", "c"],
            ... }
            >>> data_other = {
            ...     "apple": ["x", "y", "z"],
            ...     "ham": ["a", "b", "d"],
            ... }

            >>> df_pd = pd.DataFrame(data)
            >>> other_pd = pd.DataFrame(data_other)

            >>> df_pl = pl.LazyFrame(data)
            >>> other_pl = pl.LazyFrame(data_other)

            Let's define a dataframe-agnostic function in which we join over "ham" column:

            >>> @nw.narwhalify
            ... def join_on_ham(df, other):
            ...     return df.join(other, left_on="ham", right_on="ham")

            We can now pass either pandas or Polars to the function:

            >>> join_on_ham(df_pd, other_pd)
               foo  bar ham apple
            0    1  6.0   a     x
            1    2  7.0   b     y

            >>> join_on_ham(df_pl, other_pl).collect()
            shape: (2, 4)
            ┌─────┬─────┬─────┬───────┐
            │ foo ┆ bar ┆ ham ┆ apple │
            │ --- ┆ --- ┆ --- ┆ ---   │
            │ i64 ┆ f64 ┆ str ┆ str   │
            ╞═════╪═════╪═════╪═══════╡
            │ 1   ┆ 6.0 ┆ a   ┆ x     │
            │ 2   ┆ 7.0 ┆ b   ┆ y     │
            └─────┴─────┴─────┴───────┘
        """
        return super().join(other, how=how, left_on=left_on, right_on=right_on)

    def clone(self) -> Self:
        r"""
        Create a copy of this DataFrame.

        >>> import narwhals as nw
        >>> import pandas as pd
        >>> import polars as pl
        >>> data = {"a": [1, 2], "b": [3, 4]}
        >>> df_pd = pd.DataFrame(data)
        >>> df_pl = pl.LazyFrame(data)

        Let's define a dataframe-agnostic function in which we copy the DataFrame:

        >>> @nw.narwhalify
        ... def func(df):
        ...     return df.clone()

        >>> func(df_pd)
           a  b
        0  1  3
        1  2  4

        >>> func(df_pl).collect()
        shape: (2, 2)
        ┌─────┬─────┐
        │ a   ┆ b   │
        │ --- ┆ --- │
        │ i64 ┆ i64 │
        ╞═════╪═════╡
        │ 1   ┆ 3   │
        │ 2   ┆ 4   │
        └─────┴─────┘
        """
        return super().clone()

    def lazy(self) -> Self:
        """
        Lazify the DataFrame (if possible).

        If a library does not support lazy execution, then this is a no-op.

        Examples:
            Construct pandas and Polars objects:

            >>> import pandas as pd
            >>> import polars as pl
            >>> import narwhals as nw
            >>> df = {"foo": [1, 2, 3], "bar": [6.0, 7.0, 8.0], "ham": ["a", "b", "c"]}
            >>> df_pd = pd.DataFrame(df)
            >>> df_pl = pl.LazyFrame(df)

            We define a library agnostic function:

            >>> @nw.narwhalify
            ... def func(df_any):
            ...     return df_any.lazy()

            Note that then, pandas dataframe stay eager, and the Polars LazyFrame stays lazy:

            >>> func(df_pd)
               foo  bar ham
            0    1  6.0   a
            1    2  7.0   b
            2    3  8.0   c
            >>> func(df_pl)
            <LazyFrame ...>
        """
        return super().lazy()  # type: ignore[return-value]<|MERGE_RESOLUTION|>--- conflicted
+++ resolved
@@ -11,14 +11,11 @@
 from typing import TypeVar
 from typing import overload
 
-<<<<<<< HEAD
 from narwhals._arrow.dataframe import ArrowDataFrame
 from narwhals._pandas_like.dataframe import PandasDataFrame
 from narwhals.dependencies import get_cudf
 from narwhals.dependencies import get_dask
 from narwhals.dependencies import get_modin
-=======
->>>>>>> c6afe4cb
 from narwhals.dependencies import get_numpy
 from narwhals.dependencies import get_polars
 from narwhals.dtypes import to_narwhals_dtype
@@ -230,40 +227,9 @@
         self._is_polars = is_polars
         self._backend_version = backend_version
         if hasattr(df, "__narwhals_dataframe__"):
-<<<<<<< HEAD
-            self._dataframe: Any = df.__narwhals_dataframe__()
-        elif is_polars or (
-            (pl := get_polars()) is not None and isinstance(df, pl.DataFrame)
-        ):
-            self._dataframe = df
-            self._is_polars = True
-        elif (pl := get_polars()) is not None and isinstance(df, pl.LazyFrame):
-            raise TypeError(
-                "Can't instantiate DataFrame from Polars LazyFrame. Call `collect()` first, or use `narwhals.LazyFrame` if you don't specifically require eager execution."
-            )
-        elif (pd := get_pandas()) is not None and isinstance(df, pd.DataFrame):
-            self._dataframe = PandasDataFrame(df, implementation="pandas")
-        elif (mpd := get_modin()) is not None and isinstance(
-            df, mpd.DataFrame
-        ):  # pragma: no cover
-            self._dataframe = PandasDataFrame(df, implementation="modin")
-        elif (cudf := get_cudf()) is not None and isinstance(
-            df, cudf.DataFrame
-        ):  # pragma: no cover
-            self._dataframe = PandasDataFrame(df, implementation="cudf")
-        elif (pa := get_pyarrow()) is not None and isinstance(
-            df, pa.Table
-        ):  # pragma: no cover
-            self._dataframe = ArrowDataFrame(df)
-        elif (dd := get_dask()) is not None and isinstance(
-            df, dd.DataFrame
-        ):  # pragma: no cover
-            self._dataframe = PandasDataFrame(df, implementation="dask")
-=======
             self._compliant_frame: Any = df.__narwhals_dataframe__()
         elif is_polars and isinstance(df, get_polars().DataFrame):
             self._compliant_frame = df
->>>>>>> c6afe4cb
         else:
             msg = f"Expected polars DataFrame or object which implements `__narwhals_dataframe__`, got: {type(df)}"
             raise TypeError(msg)
