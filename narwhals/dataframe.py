--- conflicted
+++ resolved
@@ -136,20 +136,10 @@
     def _extract_compliant(self, arg: Any) -> Any:
         raise NotImplementedError
 
-<<<<<<< HEAD
-    def _extract_compliant_frame(self, other: Any, /) -> Any:
-        if isinstance(other, type(self)):
-            return other._compliant_frame
-        msg = (
-            f"Expected `other` to be a {qualified_type_name(self)!r}, "
-            f"got: {qualified_type_name(other)!r}"
-        )
-=======
     def _extract_compliant_frame(self, other: Self | Any, /) -> Any:
         if isinstance(other, type(self)):
             return other._compliant_frame
         msg = f"Expected `other` to be a {qualified_type_name(self)!r}, got: {qualified_type_name(other)!r}"
->>>>>>> 60706deb
         raise TypeError(msg)
 
     def _check_columns_exist(self, subset: Sequence[str]) -> ColumnNotFoundError | None:
@@ -457,34 +447,10 @@
     _version: ClassVar[Version] = Version.MAIN
 
     def _extract_compliant(self, arg: Any) -> Any:
-<<<<<<< HEAD
         if is_into_expr_eager(arg):
             plx: EagerNamespaceAny = self.__narwhals_namespace__()
             return plx.parse_into_expr(arg, str_as_lit=False)
         raise invalid_into_expr_error(arg)
-=======
-        from narwhals.expr import Expr
-        from narwhals.series import Series
-
-        plx: EagerNamespaceAny = self.__narwhals_namespace__()
-        if isinstance(arg, Series):
-            return arg._compliant_series._to_expr()
-        if isinstance(arg, Expr):
-            return arg._to_compliant_expr(self.__narwhals_namespace__())
-        if isinstance(arg, str):
-            return plx.col(arg)
-        if get_polars() is not None and "polars" in str(type(arg)):  # pragma: no cover
-            msg = (
-                f"Expected Narwhals object, got: {type(arg)}.\n\n"
-                "Perhaps you:\n"
-                "- Forgot a `nw.from_native` somewhere?\n"
-                "- Used `pl.col` instead of `nw.col`?"
-            )
-            raise TypeError(msg)
-        if is_numpy_array(arg):
-            return plx._series.from_numpy(arg, context=plx)._to_expr()
-        raise InvalidIntoExprError.from_invalid_type(type(arg))
->>>>>>> 60706deb
 
     @property
     def _series(self) -> type[Series[Any]]:
