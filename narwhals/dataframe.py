from __future__ import annotations

from abc import abstractmethod
from functools import partial
from itertools import chain
from typing import (
    TYPE_CHECKING,
    Any,
    Callable,
    ClassVar,
    Generic,
    Literal,
    NoReturn,
    TypeVar,
    get_args,
    overload,
)

from narwhals._exceptions import issue_warning
from narwhals._expression_parsing import (
    _parse_into_expr,
    check_expressions_preserve_length,
    is_elementwise,
    is_scalar_like,
)
from narwhals._typing import Arrow, Pandas, _LazyAllowedImpl, _LazyFrameCollectImpl
from narwhals._utils import (
    Implementation,
    Version,
    _Implementation,
    can_lazyframe_collect,
    check_columns_exist,
    flatten,
    generate_repr,
    is_compliant_dataframe,
    is_compliant_lazyframe,
    is_eager_allowed,
    is_index_selector,
    is_lazy_allowed,
    is_list_of,
    is_sequence_like,
    is_slice_none,
    qualified_type_name,
    supports_arrow_c_stream,
    zip_strict,
)
from narwhals.dependencies import is_numpy_array_2d, is_pyarrow_table
from narwhals.exceptions import (
    ColumnNotFoundError,
    InvalidOperationError,
    PerformanceWarning,
)
from narwhals.functions import _from_dict_no_backend, _is_into_schema
from narwhals.schema import Schema
from narwhals.series import Series
from narwhals.translate import to_native

if TYPE_CHECKING:
    from collections.abc import Iterable, Iterator, Mapping, Sequence
    from io import BytesIO
    from pathlib import Path
    from types import ModuleType

    import pandas as pd
    import polars as pl
    import pyarrow as pa
    from typing_extensions import Concatenate, ParamSpec, Self, TypeAlias

    from narwhals._compliant import CompliantDataFrame, CompliantLazyFrame
    from narwhals._compliant.typing import CompliantExprAny
    from narwhals._expression_parsing import ExprMetadata
    from narwhals._translate import IntoArrowTable
    from narwhals._typing import EagerAllowed, IntoBackend, LazyAllowed, Polars
    from narwhals.group_by import GroupBy, LazyGroupBy
    from narwhals.typing import (
        AsofJoinStrategy,
        IntoDataFrame,
        IntoExpr,
        IntoFrame,
        IntoLazyFrame,
        IntoSchema,
        JoinStrategy,
        MultiColSelector as _MultiColSelector,
        MultiIndexSelector as _MultiIndexSelector,
        PivotAgg,
        SingleColSelector,
        SingleIndexSelector,
        SizeUnit,
        UniqueKeepStrategy,
        _2DArray,
    )

    PS = ParamSpec("PS")
    Incomplete: TypeAlias = Any

_FrameT = TypeVar("_FrameT", bound="IntoFrame")
LazyFrameT = TypeVar("LazyFrameT", bound="IntoLazyFrame")
DataFrameT = TypeVar("DataFrameT", bound="IntoDataFrame")
R = TypeVar("R")

MultiColSelector: TypeAlias = "_MultiColSelector[Series[Any]]"
MultiIndexSelector: TypeAlias = "_MultiIndexSelector[Series[Any]]"


class BaseFrame(Generic[_FrameT]):
    _compliant_frame: Any
    _level: Literal["full", "lazy", "interchange"]

    implementation: _Implementation = _Implementation()
    """Return [`narwhals.Implementation`][] of native frame.

    This can be useful when you need to use special-casing for features outside of
    Narwhals' scope - for example, when dealing with pandas' Period Dtype.

    Examples:
        >>> import narwhals as nw
        >>> import pandas as pd
        >>> df_native = pd.DataFrame({"a": [1, 2, 3]})
        >>> df = nw.from_native(df_native)
        >>> df.implementation
        <Implementation.PANDAS: 'pandas'>
        >>> df.implementation.is_pandas()
        True
        >>> df.implementation.is_pandas_like()
        True
        >>> df.implementation.is_polars()
        False
    """

    @property
    @abstractmethod
    def _compliant(self) -> Any: ...

    def __native_namespace__(self) -> ModuleType:
        return self._compliant_frame.__native_namespace__()  # type: ignore[no-any-return]

    def __narwhals_namespace__(self) -> Any:
        return self._compliant_frame.__narwhals_namespace__()

    def _with_compliant(self, df: Any) -> Self:
        # construct, preserving properties
        return self.__class__(df, level=self._level)  # type: ignore[call-arg]

    def _flatten_and_extract(
        self, *exprs: IntoExpr | Iterable[IntoExpr], **named_exprs: IntoExpr
    ) -> list[CompliantExprAny]:
        # Process `args` and `kwargs`, extracting underlying objects as we go.
        # NOTE: Strings are interpreted as column names.
        out_exprs = []
        ns = self.__narwhals_namespace__()
        parse = partial(
            _parse_into_expr, backend=self._compliant._implementation, allow_literal=False
        )
        all_exprs = chain(
            (parse(x) for x in flatten(exprs)),
            (parse(expr).alias(alias) for alias, expr in named_exprs.items()),
        )
        for expr in all_exprs:
            ce = expr(ns)
            out_exprs.append(ce)
            self._validate_metadata(ce._metadata)
        return out_exprs

    def _extract_compliant_frame(self, other: Self | Any, /) -> Any:
        if isinstance(other, type(self)):
            return other._compliant_frame
        msg = f"Expected `other` to be a {qualified_type_name(self)!r}, got: {qualified_type_name(other)!r}"
        raise TypeError(msg)

    def _check_columns_exist(self, subset: Sequence[str]) -> ColumnNotFoundError | None:
        return check_columns_exist(subset, available=self.columns)

    @abstractmethod
    def _validate_metadata(self, metadata: ExprMetadata) -> None:  # pragma: no cover
        pass

    @property
    def schema(self) -> Schema:
        return Schema(self._compliant_frame.schema.items())

    def collect_schema(self) -> Schema:
        native_schema = dict(self._compliant_frame.collect_schema())

        return Schema(native_schema)

    def pipe(
        self,
        function: Callable[Concatenate[Self, PS], R],
        *args: PS.args,
        **kwargs: PS.kwargs,
    ) -> R:
        return function(self, *args, **kwargs)

    def drop_nulls(self, subset: str | list[str] | None) -> Self:
        subset = [subset] if isinstance(subset, str) else subset
        return self._with_compliant(self._compliant_frame.drop_nulls(subset=subset))

    @property
    def columns(self) -> list[str]:
        return self._compliant_frame.columns  # type: ignore[no-any-return]

    def with_columns(
        self, *exprs: IntoExpr | Iterable[IntoExpr], **named_exprs: IntoExpr
    ) -> Self:
        compliant_exprs = self._flatten_and_extract(*exprs, **named_exprs)
        compliant_exprs = [
            compliant_expr.broadcast()
            if is_scalar_like(compliant_expr)
            else compliant_expr
            for compliant_expr in compliant_exprs
        ]
        return self._with_compliant(self._compliant_frame.with_columns(*compliant_exprs))

    def select(
        self, *exprs: IntoExpr | Iterable[IntoExpr], **named_exprs: IntoExpr
    ) -> Self:
        flat_exprs = tuple(flatten(exprs))
        if flat_exprs and all(isinstance(x, str) for x in flat_exprs) and not named_exprs:
            # fast path!
            try:
                return self._with_compliant(
                    self._compliant_frame.simple_select(*flat_exprs)
                )
            except Exception as e:
                # Column not found is the only thing that can realistically be raised here.
                if error := self._check_columns_exist(flat_exprs):
                    raise error from e
                raise
        compliant_exprs = self._flatten_and_extract(*flat_exprs, **named_exprs)
        if compliant_exprs and all(is_scalar_like(x) for x in compliant_exprs):
            return self._with_compliant(self._compliant_frame.aggregate(*compliant_exprs))
        compliant_exprs = [
            compliant_expr.broadcast()
            if is_scalar_like(compliant_expr)
            else compliant_expr
            for compliant_expr in compliant_exprs
        ]
        return self._with_compliant(self._compliant_frame.select(*compliant_exprs))

    def rename(self, mapping: dict[str, str]) -> Self:
        return self._with_compliant(self._compliant_frame.rename(mapping))

    def head(self, n: int) -> Self:
        return self._with_compliant(self._compliant_frame.head(n))

    def tail(self, n: int) -> Self:
        return self._with_compliant(self._compliant_frame.tail(n))

    def drop(self, *columns: Iterable[str], strict: bool) -> Self:
        return self._with_compliant(self._compliant_frame.drop(columns, strict=strict))

    def filter(
        self, *predicates: IntoExpr | Iterable[IntoExpr] | list[bool], **constraints: Any
    ) -> Self:
        if len(predicates) == 1 and is_list_of(predicates[0], bool):
            predicate = predicates[0]
        else:
            from narwhals.functions import col

            flat_predicates = flatten(predicates)
            plx = self.__narwhals_namespace__()
            compliant_predicates = self._flatten_and_extract(*flat_predicates)
            check_expressions_preserve_length(
                *compliant_predicates, function_name="filter"
            )
            compliant_constraints = self._flatten_and_extract(
                *[col(name) == v for name, v in constraints.items()]
            )
            predicate = plx.all_horizontal(
                *chain(compliant_predicates, compliant_constraints), ignore_nulls=False
            )
        return self._with_compliant(self._compliant_frame.filter(predicate))

    def sort(
        self,
        by: str | Iterable[str],
        *more_by: str,
        descending: bool | Sequence[bool] = False,
        nulls_last: bool = False,
    ) -> Self:
        by = flatten([*flatten([by]), *more_by])
        return self._with_compliant(
            self._compliant_frame.sort(*by, descending=descending, nulls_last=nulls_last)
        )

    def top_k(
        self, k: int, *, by: str | Iterable[str], reverse: bool | Sequence[bool] = False
    ) -> Self:
        flatten_by = flatten([by])
        return self._with_compliant(
            self._compliant_frame.top_k(k, by=flatten_by, reverse=reverse)
        )

    def join(
        self,
        other: Incomplete,
        on: str | list[str] | None,
        how: JoinStrategy,
        *,
        left_on: str | list[str] | None,
        right_on: str | list[str] | None,
        suffix: str,
    ) -> Self:
        _supported_joins = ("inner", "left", "full", "cross", "anti", "semi")
        on = [on] if isinstance(on, str) else on
        left_on = [left_on] if isinstance(left_on, str) else left_on
        right_on = [right_on] if isinstance(right_on, str) else right_on
        compliant = self._compliant_frame
        other = self._extract_compliant_frame(other)

        if how not in _supported_joins:
            msg = f"Only the following join strategies are supported: {_supported_joins}; found '{how}'."
            raise NotImplementedError(msg)
        if how == "cross":
            if left_on is not None or right_on is not None or on is not None:
                msg = "Can not pass `left_on`, `right_on` or `on` keys for cross join"
                raise ValueError(msg)
            result = compliant.join(
                other, how=how, left_on=None, right_on=None, suffix=suffix
            )
        elif on is None:
            if left_on is None or right_on is None:
                msg = f"Either (`left_on` and `right_on`) or `on` keys should be specified for {how}."
                raise ValueError(msg)
            if len(left_on) != len(right_on):
                msg = "`left_on` and `right_on` must have the same length."
                raise ValueError(msg)
            result = compliant.join(
                other, how=how, left_on=left_on, right_on=right_on, suffix=suffix
            )
        else:
            if left_on is not None or right_on is not None:
                msg = f"If `on` is specified, `left_on` and `right_on` should be None for {how}."
                raise ValueError(msg)
            result = compliant.join(
                other, how=how, left_on=on, right_on=on, suffix=suffix
            )
        return self._with_compliant(result)

    def gather_every(self, n: int, offset: int = 0) -> Self:
        return self._with_compliant(
            self._compliant_frame.gather_every(n=n, offset=offset)
        )

    def join_asof(
        self,
        other: Incomplete,
        *,
        left_on: str | None,
        right_on: str | None,
        on: str | None,
        by_left: str | list[str] | None,
        by_right: str | list[str] | None,
        by: str | list[str] | None,
        strategy: AsofJoinStrategy,
        suffix: str,
    ) -> Self:
        _supported_strategies = ("backward", "forward", "nearest")

        if strategy not in _supported_strategies:
            msg = f"Only the following strategies are supported: {_supported_strategies}; found '{strategy}'."
            raise NotImplementedError(msg)

        if (on is None) and (left_on is None or right_on is None):
            msg = "Either (`left_on` and `right_on`) or `on` keys should be specified."
            raise ValueError(msg)
        if (on is not None) and (left_on is not None or right_on is not None):
            msg = "If `on` is specified, `left_on` and `right_on` should be None."
            raise ValueError(msg)
        if (by is None) and (
            (by_left is None and by_right is not None)
            or (by_left is not None and by_right is None)
        ):
            msg = (
                "Can not specify only `by_left` or `by_right`, you need to specify both."
            )
            raise ValueError(msg)
        if (by is not None) and (by_left is not None or by_right is not None):
            msg = "If `by` is specified, `by_left` and `by_right` should be None."
            raise ValueError(msg)
        if on is not None:
            left_on = right_on = on
        if by is not None:
            by_left = by_right = by

        by_left = [by_left] if isinstance(by_left, str) else by_left
        by_right = [by_right] if isinstance(by_right, str) else by_right

        if (isinstance(by_left, list) and isinstance(by_right, list)) and (
            len(by_left) != len(by_right)
        ):
            msg = "`by_left` and `by_right` must have the same length."
            raise ValueError(msg)

        return self._with_compliant(
            self._compliant_frame.join_asof(
                self._extract_compliant_frame(other),
                left_on=left_on,
                right_on=right_on,
                by_left=by_left,
                by_right=by_right,
                strategy=strategy,
                suffix=suffix,
            )
        )

    def unpivot(
        self,
        on: str | list[str] | None,
        *,
        index: str | list[str] | None,
        variable_name: str,
        value_name: str,
    ) -> Self:
        on = [on] if isinstance(on, str) else on
        index = [index] if isinstance(index, str) else index

        return self._with_compliant(
            self._compliant_frame.unpivot(
                on=on, index=index, variable_name=variable_name, value_name=value_name
            )
        )

    def __neq__(self, other: object) -> NoReturn:
        msg = (
            "DataFrame.__neq__ and LazyFrame.__neq__ are not implemented, please "
            "use expressions instead.\n\n"
            "Hint: instead of\n"
            "    df != 0\n"
            "you may want to use\n"
            "    df.select(nw.all() != 0)"
        )
        raise NotImplementedError(msg)

    def __eq__(self, other: object) -> NoReturn:
        msg = (
            "DataFrame.__eq__ and LazyFrame.__eq__ are not implemented, please "
            "use expressions instead.\n\n"
            "Hint: instead of\n"
            "    df == 0\n"
            "you may want to use\n"
            "    df.select(nw.all() == 0)"
        )
        raise NotImplementedError(msg)

    def explode(self, columns: str | Sequence[str], *more_columns: str) -> Self:
        to_explode = (
            [columns, *more_columns]
            if isinstance(columns, str)
            else [*columns, *more_columns]
        )

        return self._with_compliant(self._compliant_frame.explode(columns=to_explode))


class DataFrame(BaseFrame[DataFrameT]):
    """Narwhals DataFrame, backed by a native eager dataframe.

    Warning:
        This class is not meant to be instantiated directly - instead:

        - If the native object is a eager dataframe from one of the supported
            backend (e.g. pandas.DataFrame, polars.DataFrame, pyarrow.Table),
            you can use [`narwhals.from_native`][]:
            ```py
            narwhals.from_native(native_dataframe)
            narwhals.from_native(native_dataframe, eager_only=True)
            ```

        - If the object is a dictionary of column names and generic sequences mapping
            (e.g. `dict[str, list]`), you can create a DataFrame via
            [`narwhals.from_dict`][]:
            ```py
            narwhals.from_dict(
                data={"a": [1, 2, 3]},
                backend=narwhals.get_native_namespace(another_object),
            )
            ```
    """

    _version: ClassVar[Version] = Version.MAIN

    @property
    def _compliant(self) -> CompliantDataFrame[Any, Any, DataFrameT, Self]:
        return self._compliant_frame

    @property
    def _series(self) -> type[Series[Any]]:
        return Series

    @property
    def _lazyframe(self) -> type[LazyFrame[Any]]:
        return LazyFrame

    def _validate_metadata(self, metadata: ExprMetadata) -> None:
        # all is valid in eager case.
        pass

    def __init__(self, df: Any, *, level: Literal["full", "lazy", "interchange"]) -> None:
        self._level: Literal["full", "lazy", "interchange"] = level
        self._compliant_frame: CompliantDataFrame[Any, Any, DataFrameT, Self]
        if is_compliant_dataframe(df):
            self._compliant_frame = df.__narwhals_dataframe__()
        else:  # pragma: no cover
            msg = f"Expected an object which implements `__narwhals_dataframe__`, got: {type(df)}"
            raise AssertionError(msg)

    @classmethod
    def from_arrow(
        cls, native_frame: IntoArrowTable, *, backend: IntoBackend[EagerAllowed]
    ) -> DataFrame[Any]:
        """Construct a DataFrame from an object which supports the PyCapsule Interface.

        Arguments:
            native_frame: Object which implements `__arrow_c_stream__`.
            backend: specifies which eager backend instantiate to.

                `backend` can be specified in various ways

                - As `Implementation.<BACKEND>` with `BACKEND` being `PANDAS`, `PYARROW`,
                    `POLARS`, `MODIN` or `CUDF`.
                - As a string: `"pandas"`, `"pyarrow"`, `"polars"`, `"modin"` or `"cudf"`.
                - Directly as a module `pandas`, `pyarrow`, `polars`, `modin` or `cudf`.

        Examples:
            >>> import pandas as pd
            >>> import polars as pl
            >>> import narwhals as nw
            >>>
            >>> df_native = pd.DataFrame({"a": [1, 2], "b": [4.2, 5.1]})
            >>> nw.DataFrame.from_arrow(df_native, backend="polars")
            ┌──────────────────┐
            |Narwhals DataFrame|
            |------------------|
            |  shape: (2, 2)   |
            |  ┌─────┬─────┐   |
            |  │ a   ┆ b   │   |
            |  │ --- ┆ --- │   |
            |  │ i64 ┆ f64 │   |
            |  ╞═════╪═════╡   |
            |  │ 1   ┆ 4.2 │   |
            |  │ 2   ┆ 5.1 │   |
            |  └─────┴─────┘   |
            └──────────────────┘
        """
        if not (supports_arrow_c_stream(native_frame) or is_pyarrow_table(native_frame)):
            msg = f"Given object of type {type(native_frame)} does not support PyCapsule interface"
            raise TypeError(msg)
        implementation = Implementation.from_backend(backend)
        if is_eager_allowed(implementation):
            ns = cls._version.namespace.from_backend(implementation).compliant
            compliant = ns._dataframe.from_arrow(native_frame, context=ns)
            return cls(compliant, level="full")
        msg = (
            f"{implementation} support in Narwhals is lazy-only, but `DataFrame.from_arrow` is an eager-only function.\n\n"
            "Hint: you may want to use an eager backend and then call `.lazy`, e.g.:\n\n"
            f"    nw.DataFrame.from_arrow(df, backend='pyarrow').lazy('{implementation}')"
        )
        raise ValueError(msg)

    @classmethod
    def from_dict(
        cls,
        data: Mapping[str, Any],
        schema: IntoSchema | None = None,
        *,
        backend: IntoBackend[EagerAllowed] | None = None,
    ) -> DataFrame[Any]:
        """Instantiate DataFrame from dictionary.

        Indexes (if present, for pandas-like backends) are aligned following
        the [left-hand-rule](../concepts/pandas_index.md/).

        Notes:
            For pandas-like dataframes, conversion to schema is applied after dataframe
            creation.

        Arguments:
            data: Dictionary to create DataFrame from.
            schema: The DataFrame schema as Schema or dict of {name: type}. If not
                specified, the schema will be inferred by the native library.
            backend: specifies which eager backend instantiate to. Only
                necessary if inputs are not Narwhals Series.

                `backend` can be specified in various ways

                - As `Implementation.<BACKEND>` with `BACKEND` being `PANDAS`, `PYARROW`,
                    `POLARS`, `MODIN` or `CUDF`.
                - As a string: `"pandas"`, `"pyarrow"`, `"polars"`, `"modin"` or `"cudf"`.
                - Directly as a module `pandas`, `pyarrow`, `polars`, `modin` or `cudf`.

        Examples:
            >>> import pandas as pd
            >>> import narwhals as nw
            >>> data = {"c": [5, 2], "d": [1, 4]}
            >>> nw.DataFrame.from_dict(data, backend="pandas")
            ┌──────────────────┐
            |Narwhals DataFrame|
            |------------------|
            |        c  d      |
            |     0  5  1      |
            |     1  2  4      |
            └──────────────────┘
        """
        if backend is None:
            data, backend = _from_dict_no_backend(data)
        implementation = Implementation.from_backend(backend)
        if is_eager_allowed(implementation):
            ns = cls._version.namespace.from_backend(implementation).compliant
            compliant = ns._dataframe.from_dict(data, schema=schema, context=ns)
            return cls(compliant, level="full")
        # NOTE: (#2786) needs resolving for extensions
        msg = (
            f"{implementation} support in Narwhals is lazy-only, but `DataFrame.from_dict` is an eager-only function.\n\n"
            "Hint: you may want to use an eager backend and then call `.lazy`, e.g.:\n\n"
            f"    nw.DataFrame.from_dict({{'a': [1, 2]}}, backend='pyarrow').lazy('{implementation}')"
        )
        raise ValueError(msg)

    @classmethod
    def from_numpy(
        cls,
        data: _2DArray,
        schema: IntoSchema | Sequence[str] | None = None,
        *,
        backend: IntoBackend[EagerAllowed],
    ) -> DataFrame[Any]:
        """Construct a DataFrame from a NumPy ndarray.

        Notes:
            Only row orientation is currently supported.

            For pandas-like dataframes, conversion to schema is applied after dataframe
            creation.

        Arguments:
            data: Two-dimensional data represented as a NumPy ndarray.
            schema: The DataFrame schema as Schema, dict of {name: type}, or a sequence of str.
            backend: specifies which eager backend instantiate to.

                `backend` can be specified in various ways

                - As `Implementation.<BACKEND>` with `BACKEND` being `PANDAS`, `PYARROW`,
                    `POLARS`, `MODIN` or `CUDF`.
                - As a string: `"pandas"`, `"pyarrow"`, `"polars"`, `"modin"` or `"cudf"`.
                - Directly as a module `pandas`, `pyarrow`, `polars`, `modin` or `cudf`.

        Examples:
            >>> import numpy as np
            >>> import polars as pl
            >>> import narwhals as nw
            >>>
            >>> arr = np.array([[5, 2, 1], [1, 4, 3]])
            >>> schema = {"c": nw.Int16(), "d": nw.Float32(), "e": nw.Int8()}
            >>> nw.DataFrame.from_numpy(arr, schema=schema, backend="polars")
            ┌───────────────────┐
            |Narwhals DataFrame |
            |-------------------|
            |shape: (2, 3)      |
            |┌─────┬─────┬─────┐|
            |│ c   ┆ d   ┆ e   │|
            |│ --- ┆ --- ┆ --- │|
            |│ i16 ┆ f32 ┆ i8  │|
            |╞═════╪═════╪═════╡|
            |│ 5   ┆ 2.0 ┆ 1   │|
            |│ 1   ┆ 4.0 ┆ 3   │|
            |└─────┴─────┴─────┘|
            └───────────────────┘
        """
        if not is_numpy_array_2d(data):
            msg = "`from_numpy` only accepts 2D numpy arrays"
            raise ValueError(msg)
        if not _is_into_schema(schema):
            msg = (
                "`schema` is expected to be one of the following types: "
                "Mapping[str, DType] | Schema | Sequence[str]. "
                f"Got {type(schema)}."
            )
            raise TypeError(msg)
        implementation = Implementation.from_backend(backend)
        if is_eager_allowed(implementation):
            ns = cls._version.namespace.from_backend(implementation).compliant
            return cls(ns.from_numpy(data, schema), level="full")
        msg = (
            f"{implementation} support in Narwhals is lazy-only, but `DataFrame.from_numpy` is an eager-only function.\n\n"
            "Hint: you may want to use an eager backend and then call `.lazy`, e.g.:\n\n"
            f"    nw.DataFrame.from_numpy(arr, backend='pyarrow').lazy('{implementation}')"
        )
        raise ValueError(msg)

    def __len__(self) -> int:
        return self._compliant_frame.__len__()

    def __array__(self, dtype: Any = None, copy: bool | None = None) -> _2DArray:  # noqa: FBT001
        return self._compliant_frame.__array__(dtype, copy=copy)

    def __repr__(self) -> str:  # pragma: no cover
        return generate_repr("Narwhals DataFrame", self.to_native().__repr__())

    def __arrow_c_stream__(self, requested_schema: object | None = None) -> object:
        """Export a DataFrame via the Arrow PyCapsule Interface.

        - if the underlying dataframe implements the interface, it'll return that
        - else, it'll call `to_arrow` and then defer to PyArrow's implementation

        See [PyCapsule Interface](https://arrow.apache.org/docs/dev/format/CDataInterface/PyCapsuleInterface.html)
        for more.
        """
        native_frame = self._compliant_frame._native_frame
        if supports_arrow_c_stream(native_frame):
            return native_frame.__arrow_c_stream__(requested_schema=requested_schema)
        try:
            pa_version = Implementation.PYARROW._backend_version()
        except ModuleNotFoundError as exc:  # pragma: no cover
            msg = f"'pyarrow>=14.0.0' is required for `DataFrame.__arrow_c_stream__` for object of type {type(native_frame)}"
            raise ModuleNotFoundError(msg) from exc
        if pa_version < (14, 0):  # pragma: no cover
            msg = f"'pyarrow>=14.0.0' is required for `DataFrame.__arrow_c_stream__` for object of type {type(native_frame)}"
            raise ModuleNotFoundError(msg) from None
        pa_table = self.to_arrow()
        return pa_table.__arrow_c_stream__(requested_schema=requested_schema)  # type: ignore[no-untyped-call]

    def lazy(
        self,
        backend: IntoBackend[LazyAllowed] | None = None,
        *,
        session: Any | None = None,
    ) -> LazyFrame[Any]:
        """Restrict available API methods to lazy-only ones.

        If `backend` is specified, then a conversion between different backends
        might be triggered.

        If a library does not support lazy execution and `backend` is not specified,
        then this is will only restrict the API to lazy-only operations. This is useful
        if you want to ensure that you write dataframe-agnostic code which all has
        the possibility of running entirely lazily.

        Note:
            If `backend` is spark-like, then a valid `session` is required.

            For instance:

            ```py
            import narwhals as nw
            from sqlframe.duckdb import DuckDBSession

            df.lazy(backend=nw.Implementation.SQLFRAME, session=DuckDBSession())
            ```

        Arguments:
            backend: Which lazy backend collect to. This will be the underlying
                backend for the resulting Narwhals LazyFrame. If not specified, and the
                given library does not support lazy execution, then this will restrict
                the API to lazy-only operations.

                `backend` can be specified in various ways

                - As `Implementation.<BACKEND>` with `BACKEND` being `DASK`, `DUCKDB`,
                    `IBIS` or `POLARS`.
                - As a string: `"dask"`, `"duckdb"`, `"ibis"` or `"polars"`
                - Directly as a module `dask.dataframe`, `duckdb`, `ibis` or `polars`.
            session: Session to be used if backend is spark-like.

        Examples:
            >>> import polars as pl
            >>> import narwhals as nw
            >>> df_native = pl.DataFrame({"a": [1, 2], "b": [4, 6]})
            >>> df = nw.from_native(df_native)

            If we call `df.lazy`, we get a `narwhals.LazyFrame` backed by a Polars
            LazyFrame.

            >>> df.lazy()  # doctest: +SKIP
            ┌─────────────────────────────┐
            |     Narwhals LazyFrame      |
            |-----------------------------|
            |<LazyFrame at 0x7F52B9937230>|
            └─────────────────────────────┘

            We can also pass DuckDB as the backend, and then we'll get a
            `narwhals.LazyFrame` backed by a `duckdb.DuckDBPyRelation`.

            >>> df.lazy(backend=nw.Implementation.DUCKDB)
            ┌──────────────────┐
            |Narwhals LazyFrame|
            |------------------|
            |┌───────┬───────┐ |
            |│   a   │   b   │ |
            |│ int64 │ int64 │ |
            |├───────┼───────┤ |
            |│     1 │     4 │ |
            |│     2 │     6 │ |
            |└───────┴───────┘ |
            └──────────────────┘
        """
        lazy = self._compliant_frame.lazy
        if backend is None:
            return self._lazyframe(lazy(None, session=session), level="lazy")
        lazy_backend = Implementation.from_backend(backend)
        if is_lazy_allowed(lazy_backend):
            return self._lazyframe(lazy(lazy_backend, session=session), level="lazy")
        msg = f"Not-supported backend.\n\nExpected one of {get_args(_LazyAllowedImpl)} or `None`, got {lazy_backend}"
        raise ValueError(msg)

    def to_native(self) -> DataFrameT:
        """Convert Narwhals DataFrame to native one.

        Examples:
            >>> import pandas as pd
            >>> import narwhals as nw
            >>> df_native = pd.DataFrame(
            ...     {"foo": [1, 2, 3], "bar": [6.0, 7.0, 8.0], "ham": ["a", "b", "c"]}
            ... )

            Calling `to_native` on a Narwhals DataFrame returns the native object:

            >>> nw.from_native(df_native).to_native()
               foo  bar ham
            0    1  6.0   a
            1    2  7.0   b
            2    3  8.0   c
        """
        return self._compliant_frame._native_frame

    def to_pandas(self) -> pd.DataFrame:
        """Convert this DataFrame to a pandas DataFrame.

        Examples:
            >>> import polars as pl
            >>> import narwhals as nw
            >>> df_native = pl.DataFrame(
            ...     {"foo": [1, 2, 3], "bar": [6.0, 7.0, 8.0], "ham": ["a", "b", "c"]}
            ... )
            >>> df = nw.from_native(df_native)
            >>> df.to_pandas()
               foo  bar ham
            0    1  6.0   a
            1    2  7.0   b
            2    3  8.0   c
        """
        return self._compliant_frame.to_pandas()

    def to_polars(self) -> pl.DataFrame:
        """Convert this DataFrame to a polars DataFrame.

        Examples:
            >>> import pyarrow as pa
            >>> import narwhals as nw
            >>> df_native = pa.table({"foo": [1, 2], "bar": [6.0, 7.0]})
            >>> df = nw.from_native(df_native)
            >>> df.to_polars()
            shape: (2, 2)
            ┌─────┬─────┐
            │ foo ┆ bar │
            │ --- ┆ --- │
            │ i64 ┆ f64 │
            ╞═════╪═════╡
            │ 1   ┆ 6.0 │
            │ 2   ┆ 7.0 │
            └─────┴─────┘
        """
        return self._compliant_frame.to_polars()

    @overload
    def write_csv(self, file: None = None) -> str: ...

    @overload
    def write_csv(self, file: str | Path | BytesIO) -> None: ...

    def write_csv(self, file: str | Path | BytesIO | None = None) -> str | None:
        r"""Write dataframe to comma-separated values (CSV) file.

        Arguments:
            file: String, path object or file-like object to which the dataframe will be
                written. If None, the resulting csv format is returned as a string.

        Examples:
            >>> import pandas as pd
            >>> import narwhals as nw
            >>> df_native = pd.DataFrame(
            ...     {"foo": [1, 2, 3], "bar": [6.0, 7.0, 8.0], "ham": ["a", "b", "c"]}
            ... )
            >>> df = nw.from_native(df_native)
            >>> df.write_csv()  # doctest: +SKIP
            'foo,bar,ham\n1,6.0,a\n2,7.0,b\n3,8.0,c\n'

            If we had passed a file name to `write_csv`, it would have been
            written to that file.
        """
        return self._compliant_frame.write_csv(file)

    def write_parquet(self, file: str | Path | BytesIO) -> None:
        """Write dataframe to parquet file.

        Arguments:
            file: String, path object or file-like object to which the dataframe will be
                written.

        Examples:
            >>> import pyarrow as pa
            >>> import narwhals as nw
            >>> df_native = pa.table({"foo": [1, 2], "bar": [6.0, 7.0]})
            >>> df = nw.from_native(df_native)
            >>> df.write_parquet("out.parquet")  # doctest:+SKIP
        """
        self._compliant_frame.write_parquet(file)

    def to_numpy(self) -> _2DArray:
        """Convert this DataFrame to a NumPy ndarray.

        Examples:
            >>> import pandas as pd
            >>> import narwhals as nw
            >>> df_native = pd.DataFrame({"foo": [1, 2], "bar": [6.5, 7.0]})
            >>> df = nw.from_native(df_native)
            >>> df.to_numpy()
            array([[1. , 6.5],
                   [2. , 7. ]])
        """
        return self._compliant_frame.to_numpy(None, copy=None)

    @property
    def shape(self) -> tuple[int, int]:
        """Get the shape of the DataFrame.

        Examples:
            >>> import pandas as pd
            >>> import narwhals as nw
            >>> df_native = pd.DataFrame({"foo": [1, 2]})
            >>> df = nw.from_native(df_native)
            >>> df.shape
            (2, 1)
        """
        return self._compliant_frame.shape

    def get_column(self, name: str) -> Series[Any]:
        """Get a single column by name.

        Arguments:
            name: The column name as a string.

        Notes:
            Although `name` is typed as `str`, pandas does allow non-string column
            names, and they will work when passed to this function if the
            `narwhals.DataFrame` is backed by a pandas dataframe with non-string
            columns. This function can only be used to extract a column by name, so
            there is no risk of ambiguity.

        Examples:
            >>> import pandas as pd
            >>> import narwhals as nw
            >>> df_native = pd.DataFrame({"a": [1, 2]})
            >>> df = nw.from_native(df_native)
            >>> df.get_column("a").to_native()
            0    1
            1    2
            Name: a, dtype: int64
        """
        return self._series(self._compliant_frame.get_column(name), level=self._level)

    def estimated_size(self, unit: SizeUnit = "b") -> int | float:
        """Return an estimation of the total (heap) allocated size of the `DataFrame`.

        Estimated size is given in the specified unit (bytes by default).

        Arguments:
            unit: 'b', 'kb', 'mb', 'gb', 'tb', 'bytes', 'kilobytes', 'megabytes',
                'gigabytes', or 'terabytes'.

        Examples:
            >>> import pyarrow as pa
            >>> import narwhals as nw
            >>> df_native = pa.table({"foo": [1, 2], "bar": [6.0, 7.0]})
            >>> df = nw.from_native(df_native)
            >>> df.estimated_size()
            32
        """
        return self._compliant_frame.estimated_size(unit=unit)

    # `str` overlaps with `Sequence[str]`
    # We can ignore this but we must keep this overload ordering
    @overload
    def __getitem__(self, item: tuple[SingleIndexSelector, SingleColSelector]) -> Any: ...

    @overload
    def __getitem__(  # type: ignore[overload-overlap]
        self, item: str | tuple[MultiIndexSelector, SingleColSelector]
    ) -> Series[Any]: ...

    @overload
    def __getitem__(
        self,
        item: (
            SingleIndexSelector
            | MultiIndexSelector
            | MultiColSelector
            | tuple[SingleIndexSelector, MultiColSelector]
            | tuple[MultiIndexSelector, MultiColSelector]
        ),
    ) -> Self: ...
    def __getitem__(  # noqa: C901, PLR0912
        self,
        item: (
            SingleIndexSelector
            | SingleColSelector
            | MultiColSelector
            | MultiIndexSelector
            | tuple[SingleIndexSelector, SingleColSelector]
            | tuple[SingleIndexSelector, MultiColSelector]
            | tuple[MultiIndexSelector, SingleColSelector]
            | tuple[MultiIndexSelector, MultiColSelector]
        ),
    ) -> Series[Any] | Self | Any:
        """Extract column or slice of DataFrame.

        Arguments:
            item: How to slice dataframe. What happens depends on what is passed. It's easiest
                to explain by example. Suppose we have a Dataframe `df`

                - `df['a']` extracts column `'a'` and returns a `Series`.
                - `df[0:2]` extracts the first two rows and returns a `DataFrame`.
                - `df[0:2, 'a']` extracts the first two rows from column `'a'` and returns
                    a `Series`.
                - `df[0:2, 0]` extracts the first two rows from the first column and returns
                    a `Series`.
                - `df[[0, 1], [0, 1, 2]]` extracts the first two rows and the first three columns
                    and returns a `DataFrame`
                - `df[:, [0, 1, 2]]` extracts all rows from the first three columns and returns a
                  `DataFrame`.
                - `df[:, ['a', 'c']]` extracts all rows and columns `'a'` and `'c'` and returns a
                  `DataFrame`.
                - `df[['a', 'c']]` extracts all rows and columns `'a'` and `'c'` and returns a
                  `DataFrame`.
                - `df[0: 2, ['a', 'c']]` extracts the first two rows and columns `'a'` and `'c'` and
                    returns a `DataFrame`
                - `df[:, 0: 2]` extracts all rows from the first two columns and returns a `DataFrame`
                - `df[:, 'a': 'c']` extracts all rows and all columns positioned between `'a'` and `'c'`
                    _inclusive_ and returns a `DataFrame`. For example, if the columns are
                    `'a', 'd', 'c', 'b'`, then that would extract columns `'a'`, `'d'`, and `'c'`.

        Notes:
            - Integers are always interpreted as positions
            - Strings are always interpreted as column names.

            In contrast with Polars, pandas allows non-string column names.
            If you don't know whether the column name you're trying to extract
            is definitely a string (e.g. `df[df.columns[0]]`) then you should
            use `DataFrame.get_column` instead.

        Examples:
            >>> import pandas as pd
            >>> import narwhals as nw
            >>> df_native = pd.DataFrame({"a": [1, 2]})
            >>> df = nw.from_native(df_native)
            >>> df["a"].to_native()
            0    1
            1    2
            Name: a, dtype: int64
        """
        from narwhals.series import Series

        msg = (
            f"Unexpected type for `DataFrame.__getitem__`, got: {type(item)}.\n\n"
            "Hints:\n"
            "- use `df.item` to select a single item.\n"
            "- Use `df[indices, :]` to select rows positionally.\n"
            "- Use `df.filter(mask)` to filter rows based on a boolean mask."
        )

        if isinstance(item, tuple):
            if len(item) > 2:
                tuple_msg = (
                    "Tuples cannot be passed to DataFrame.__getitem__ directly.\n\n"
                    "Hint: instead of `df[indices]`, did you mean `df[indices, :]`?"
                )
                raise TypeError(tuple_msg)
            rows = None if not item or is_slice_none(item[0]) else item[0]
            columns = None if len(item) < 2 or is_slice_none(item[1]) else item[1]
            if rows is None and columns is None:
                return self
        elif is_index_selector(item):
            rows = item
            columns = None
        elif is_sequence_like(item) or isinstance(item, (slice, str)):
            rows = None
            columns = item
        else:
            raise TypeError(msg)

        if isinstance(rows, str):
            raise TypeError(msg)

        compliant = self._compliant_frame

        if isinstance(columns, (int, str)):
            if isinstance(rows, int):
                return self.item(rows, columns)
            col_name = columns if isinstance(columns, str) else self.columns[columns]
            series = self.get_column(col_name)
            return series[rows] if rows is not None else series
        if isinstance(rows, Series):
            rows = rows._compliant_series
        if isinstance(columns, Series):
            columns = columns._compliant_series
        if rows is None:
            return self._with_compliant(compliant[:, columns])
        if columns is None:
            return self._with_compliant(compliant[rows, :])
        return self._with_compliant(compliant[rows, columns])

    def __contains__(self, key: str) -> bool:
        return key in self.columns

    @overload
    def to_dict(self, *, as_series: Literal[True] = ...) -> dict[str, Series[Any]]: ...
    @overload
    def to_dict(self, *, as_series: Literal[False]) -> dict[str, list[Any]]: ...
    @overload
    def to_dict(
        self, *, as_series: bool = True
    ) -> dict[str, Series[Any]] | dict[str, list[Any]]: ...
    def to_dict(
        self, *, as_series: bool = True
    ) -> dict[str, Series[Any]] | dict[str, list[Any]]:
        """Convert DataFrame to a dictionary mapping column name to values.

        Arguments:
            as_series: If set to true ``True``, then the values are Narwhals Series,
                    otherwise the values are Any.

        Examples:
            >>> import pyarrow as pa
            >>> import narwhals as nw
            >>> df_native = pa.table({"A": [1, 2], "fruits": ["banana", "apple"]})
            >>> df = nw.from_native(df_native)
            >>> df.to_dict(as_series=False)
            {'A': [1, 2], 'fruits': ['banana', 'apple']}
        """
        if as_series:
            return {
                key: self._series(value, level=self._level)
                for key, value in self._compliant_frame.to_dict(
                    as_series=as_series
                ).items()
            }
        return self._compliant_frame.to_dict(as_series=as_series)

    def row(self, index: int) -> tuple[Any, ...]:
        """Get values at given row.

        Warning:
            You should NEVER use this method to iterate over a DataFrame;
            if you require row-iteration you should strongly prefer use of iter_rows()
            instead.

        Arguments:
            index: Row number.

        Notes:
            cuDF doesn't support this method.

        Examples:
            >>> import pyarrow as pa
            >>> import narwhals as nw
            >>> df_native = pa.table({"a": [1, 2], "b": [4, 5]})
            >>> nw.from_native(df_native).row(1)
            (<pyarrow.Int64Scalar: 2>, <pyarrow.Int64Scalar: 5>)
        """
        return self._compliant_frame.row(index)

    # inherited
    def pipe(
        self,
        function: Callable[Concatenate[Self, PS], R],
        *args: PS.args,
        **kwargs: PS.kwargs,
    ) -> R:
        """Pipe function call.

        Arguments:
            function: Function to apply.
            args: Positional arguments to pass to function.
            kwargs: Keyword arguments to pass to function.

        Examples:
            >>> import pandas as pd
            >>> import narwhals as nw
            >>> df_native = pd.DataFrame({"a": [1, 2], "ba": [4, 5]})
            >>> nw.from_native(df_native).pipe(
            ...     lambda _df: _df.select(
            ...         [x for x in _df.columns if len(x) == 1]
            ...     ).to_native()
            ... )
               a
            0  1
            1  2
        """
        return super().pipe(function, *args, **kwargs)

    def drop_nulls(self, subset: str | list[str] | None = None) -> Self:
        """Drop rows that contain null values.

        Arguments:
            subset: Column name(s) for which null values are considered. If set to None
                (default), use all columns.

        Notes:
            pandas handles null values differently from Polars and PyArrow.
            See [null_handling](../concepts/null_handling.md)
            for reference.

        Examples:
            >>> import pyarrow as pa
            >>> import narwhals as nw
            >>> df_native = pa.table({"a": [1.0, None], "ba": [1.0, 2.0]})
            >>> nw.from_native(df_native).drop_nulls().to_native()
            pyarrow.Table
            a: double
            ba: double
            ----
            a: [[1]]
            ba: [[1]]
        """
        return super().drop_nulls(subset=subset)

    def with_row_index(
        self, name: str = "index", *, order_by: str | Sequence[str] | None = None
    ) -> Self:
        """Insert column which enumerates rows.

        Arguments:
            name: The name of the column as a string. The default is "index".
            order_by: Column(s) to order by when computing the row index.

        Examples:
            >>> import pyarrow as pa
            >>> import narwhals as nw
            >>> df_native = pa.table({"a": [1, 2], "b": [4, 5]})
            >>> nw.from_native(df_native).with_row_index().to_native()
            pyarrow.Table
            index: int64
            a: int64
            b: int64
            ----
            index: [[0,1]]
            a: [[1,2]]
            b: [[4,5]]
        """
        order_by_ = [order_by] if isinstance(order_by, str) else order_by
        return self._with_compliant(
            self._compliant_frame.with_row_index(name, order_by=order_by_)
        )

    @property
    def schema(self) -> Schema:
        r"""Get an ordered mapping of column names to their data type.

        Examples:
            >>> import pyarrow as pa
            >>> import narwhals as nw
            >>> df_native = pa.table({"foo": [1, 2], "bar": [6.0, 7.0]})
            >>> nw.from_native(df_native).schema
            Schema({'foo': Int64, 'bar': Float64})
        """
        return super().schema

    def collect_schema(self) -> Schema:
        r"""Get an ordered mapping of column names to their data type.

        Examples:
            >>> import pyarrow as pa
            >>> import narwhals as nw
            >>> df_native = pa.table({"foo": [1, 2], "bar": [6.0, 7.0]})
            >>> nw.from_native(df_native).collect_schema()
            Schema({'foo': Int64, 'bar': Float64})
        """
        return super().collect_schema()

    @property
    def columns(self) -> list[str]:
        """Get column names.

        Examples:
            >>> import pyarrow as pa
            >>> import narwhals as nw
            >>> df_native = pa.table({"foo": [1, 2], "bar": [6.0, 7.0]})
            >>> nw.from_native(df_native).columns
            ['foo', 'bar']
        """
        return super().columns

    @overload
    def rows(self, *, named: Literal[False] = False) -> list[tuple[Any, ...]]: ...

    @overload
    def rows(self, *, named: Literal[True]) -> list[dict[str, Any]]: ...

    @overload
    def rows(self, *, named: bool) -> list[tuple[Any, ...]] | list[dict[str, Any]]: ...

    def rows(
        self, *, named: bool = False
    ) -> list[tuple[Any, ...]] | list[dict[str, Any]]:
        """Returns all data in the DataFrame as a list of rows of python-native values.

        Arguments:
            named: By default, each row is returned as a tuple of values given
                in the same order as the frame columns. Setting named=True will
                return rows of dictionaries instead.

        Examples:
            >>> import pyarrow as pa
            >>> import narwhals as nw
            >>> df_native = pa.table({"foo": [1, 2], "bar": [6.0, 7.0]})
            >>> nw.from_native(df_native).rows()
            [(1, 6.0), (2, 7.0)]
        """
        return self._compliant_frame.rows(named=named)  # type: ignore[return-value]

    def iter_columns(self) -> Iterator[Series[Any]]:
        """Returns an iterator over the columns of this DataFrame.

        Yields:
            A Narwhals Series, backed by a native series.

        Examples:
            >>> import pandas as pd
            >>> import narwhals as nw
            >>> df_native = pd.DataFrame({"foo": [1, 2], "bar": [6.0, 7.0]})
            >>> iter_columns = nw.from_native(df_native).iter_columns()
            >>> next(iter_columns)
            ┌───────────────────────┐
            |    Narwhals Series    |
            |-----------------------|
            |0    1                 |
            |1    2                 |
            |Name: foo, dtype: int64|
            └───────────────────────┘
            >>> next(iter_columns)
            ┌─────────────────────────┐
            |     Narwhals Series     |
            |-------------------------|
            |0    6.0                 |
            |1    7.0                 |
            |Name: bar, dtype: float64|
            └─────────────────────────┘
        """
        for series in self._compliant_frame.iter_columns():
            yield self._series(series, level=self._level)

    @overload
    def iter_rows(
        self, *, named: Literal[False] = ..., buffer_size: int = ...
    ) -> Iterator[tuple[Any, ...]]: ...

    @overload
    def iter_rows(
        self, *, named: Literal[True], buffer_size: int = ...
    ) -> Iterator[dict[str, Any]]: ...

    @overload
    def iter_rows(
        self, *, named: bool, buffer_size: int = ...
    ) -> Iterator[tuple[Any, ...]] | Iterator[dict[str, Any]]: ...

    def iter_rows(
        self, *, named: bool = False, buffer_size: int = 512
    ) -> Iterator[tuple[Any, ...]] | Iterator[dict[str, Any]]:
        """Returns an iterator over the DataFrame of rows of python-native values.

        Arguments:
            named: By default, each row is returned as a tuple of values given
                in the same order as the frame columns. Setting named=True will
                return rows of dictionaries instead.
            buffer_size: Determines the number of rows that are buffered
                internally while iterating over the data.
                See https://docs.pola.rs/api/python/stable/reference/dataframe/api/polars.DataFrame.iter_rows.html

        Notes:
            cuDF doesn't support this method.

        Examples:
            >>> import pyarrow as pa
            >>> import narwhals as nw
            >>> df_native = pa.table({"foo": [1, 2], "bar": [6.0, 7.0]})
            >>> iter_rows = nw.from_native(df_native).iter_rows()
            >>> next(iter_rows)
            (1, 6.0)
            >>> next(iter_rows)
            (2, 7.0)
        """
        return self._compliant_frame.iter_rows(named=named, buffer_size=buffer_size)  # type: ignore[return-value]

    def with_columns(
        self, *exprs: IntoExpr | Iterable[IntoExpr], **named_exprs: IntoExpr
    ) -> Self:
        r"""Add columns to this DataFrame.

        Added columns will replace existing columns with the same name.

        Arguments:
            *exprs: Column(s) to add, specified as positional arguments.
                     Accepts expression input. Strings are parsed as column names, other
                     non-expression inputs are parsed as literals.

            **named_exprs: Additional columns to add, specified as keyword arguments.
                            The columns will be renamed to the keyword used.

        Note:
            Creating a new DataFrame using this method does not create a new copy of
            existing data.

        Examples:
            >>> import pandas as pd
            >>> import narwhals as nw
            >>> df_native = pd.DataFrame({"a": [1, 2], "b": [0.5, 4.0]})
            >>> (
            ...     nw.from_native(df_native)
            ...     .with_columns((nw.col("a") * 2).alias("a*2"))
            ...     .to_native()
            ... )
               a    b  a*2
            0  1  0.5    2
            1  2  4.0    4
        """
        return super().with_columns(*exprs, **named_exprs)

    def select(
        self, *exprs: IntoExpr | Iterable[IntoExpr], **named_exprs: IntoExpr
    ) -> Self:
        r"""Select columns from this DataFrame.

        Arguments:
            *exprs: Column(s) to select, specified as positional arguments.
                     Accepts expression input. Strings are parsed as column names,
                     other non-expression inputs are parsed as literals.

            **named_exprs: Additional columns to select, specified as keyword arguments.
                            The columns will be renamed to the keyword used.

        Examples:
            >>> import pyarrow as pa
            >>> import narwhals as nw
            >>> df_native = pa.table({"a": [1, 2], "b": [3, 4]})
            >>> nw.from_native(df_native).select("a", a_plus_1=nw.col("a") + 1)
            ┌──────────────────┐
            |Narwhals DataFrame|
            |------------------|
            |pyarrow.Table     |
            |a: int64          |
            |a_plus_1: int64   |
            |----              |
            |a: [[1,2]]        |
            |a_plus_1: [[2,3]] |
            └──────────────────┘
        """
        return super().select(*exprs, **named_exprs)

    def rename(self, mapping: dict[str, str]) -> Self:
        """Rename column names.

        Arguments:
            mapping: Key value pairs that map from old name to new name.

        Examples:
            >>> import pyarrow as pa
            >>> import narwhals as nw
            >>> df_native = pa.table({"foo": [1, 2], "bar": [6, 7]})
            >>> nw.from_native(df_native).rename({"foo": "apple"}).to_native()
            pyarrow.Table
            apple: int64
            bar: int64
            ----
            apple: [[1,2]]
            bar: [[6,7]]
        """
        return super().rename(mapping)

    def head(self, n: int = 5) -> Self:
        """Get the first `n` rows.

        Arguments:
            n: Number of rows to return. If a negative value is passed, return all rows
                except the last `abs(n)`.

        Examples:
            >>> import pandas as pd
            >>> import narwhals as nw
            >>> df_native = pd.DataFrame({"a": [1, 2], "b": [0.5, 4.0]})
            >>> nw.from_native(df_native).head(1).to_native()
               a    b
            0  1  0.5
        """
        return super().head(n)

    def tail(self, n: int = 5) -> Self:
        """Get the last `n` rows.

        Arguments:
            n: Number of rows to return. If a negative value is passed, return all rows
                except the first `abs(n)`.

        Examples:
            >>> import pandas as pd
            >>> import narwhals as nw
            >>> df_native = pd.DataFrame({"a": [1, 2], "b": [0.5, 4.0]})
            >>> nw.from_native(df_native).tail(1)
            ┌──────────────────┐
            |Narwhals DataFrame|
            |------------------|
            |       a    b     |
            |    1  2  4.0     |
            └──────────────────┘
        """
        return super().tail(n)

    def drop(self, *columns: str | Iterable[str], strict: bool = True) -> Self:
        """Remove columns from the dataframe.

        Arguments:
            *columns: Names of the columns that should be removed from the dataframe.
            strict: Validate that all column names exist in the schema and throw an
                exception if a column name does not exist in the schema.

        Examples:
            >>> import pandas as pd
            >>> import narwhals as nw
            >>> df_native = pd.DataFrame(
            ...     {"foo": [1, 2], "bar": [6.0, 7.0], "ham": ["a", "b"]}
            ... )
            >>> nw.from_native(df_native).drop("ham").to_native()
               foo  bar
            0    1  6.0
            1    2  7.0
        """
        return super().drop(*flatten(columns), strict=strict)

    def unique(
        self,
        subset: str | list[str] | None = None,
        *,
        keep: UniqueKeepStrategy = "any",
        maintain_order: bool = False,
        order_by: str | Sequence[str] | None = None,
    ) -> Self:
        """Drop duplicate rows from this dataframe.

        Arguments:
            subset: Column name(s) to consider when identifying duplicate rows.
            keep: {'first', 'last', 'any', 'none'}
                Which of the duplicate rows to keep.

                * 'any': Does not give any guarantee of which row is kept.
                        This allows more optimizations.
                * 'none': Don't keep duplicate rows.
                * 'first': Keep first unique row.
                * 'last': Keep last unique row.
            maintain_order: Keep the same order as the original DataFrame. This may be more
                expensive to compute.
            order_by: Column(s) to order by when computing the row index.

        Examples:
            >>> import pandas as pd
            >>> import narwhals as nw
            >>> df_native = pd.DataFrame(
            ...     {"foo": [1, 2], "bar": ["a", "a"], "ham": ["b", "b"]}
            ... )
            >>> nw.from_native(df_native).unique(["bar", "ham"]).to_native()
               foo bar ham
            0    1   a   b
        """
        if keep not in {"any", "none", "first", "last"}:
            msg = f"Expected {'any', 'none', 'first', 'last'}, got: {keep}"
            raise ValueError(msg)
        if isinstance(subset, str):
            subset = [subset]
        return self._with_compliant(
            self._compliant_frame.unique(
                subset, keep=keep, maintain_order=maintain_order, order_by=order_by
            )
        )

    def filter(
        self, *predicates: IntoExpr | Iterable[IntoExpr] | list[bool], **constraints: Any
    ) -> Self:
        r"""Filter the rows in the DataFrame based on one or more predicate expressions.

        The original order of the remaining rows is preserved.

        Arguments:
            *predicates: Expression(s) that evaluates to a boolean Series. Can
                also be a (single!) boolean list.
            **constraints: Column filters; use `name = value` to filter columns by the supplied value.
                Each constraint will behave the same as `nw.col(name).eq(value)`, and will be implicitly
                joined with the other filter conditions using &.

        Examples:
            >>> import pandas as pd
            >>> import narwhals as nw
            >>> df_native = pd.DataFrame(
            ...     {"foo": [1, 2, 3], "bar": [6, 7, 8], "ham": ["a", "b", "c"]}
            ... )

            Filter on one condition

            >>> nw.from_native(df_native).filter(nw.col("foo") > 1).to_native()
               foo  bar ham
            1    2    7   b
            2    3    8   c

            Filter on multiple conditions with implicit `&`

            >>> nw.from_native(df_native).filter(
            ...     nw.col("foo") < 3, nw.col("ham") == "a"
            ... ).to_native()
               foo  bar ham
            0    1    6   a

            Filter on multiple conditions with `|`

            >>> nw.from_native(df_native).filter(
            ...     (nw.col("foo") == 1) | (nw.col("ham") == "c")
            ... ).to_native()
               foo  bar ham
            0    1    6   a
            2    3    8   c

            Filter using `**kwargs` syntax

            >>> nw.from_native(df_native).filter(foo=2, ham="b").to_native()
               foo  bar ham
            1    2    7   b
        """
        return super().filter(*predicates, **constraints)

    @overload
    def group_by(
        self, *keys: IntoExpr | Iterable[IntoExpr], drop_null_keys: Literal[False] = ...
    ) -> GroupBy[Self]: ...

    @overload
    def group_by(
        self, *keys: str | Iterable[str], drop_null_keys: Literal[True]
    ) -> GroupBy[Self]: ...

    def group_by(
        self, *keys: IntoExpr | Iterable[IntoExpr], drop_null_keys: bool = False
    ) -> GroupBy[Self]:
        r"""Start a group by operation.

        Arguments:
            *keys: Column(s) to group by. Accepts expression input. Strings are parsed as
                column names.
            drop_null_keys: if True, then groups where any key is null won't be included
                in the result.

        Examples:
            >>> import pandas as pd
            >>> import narwhals as nw
            >>> df_native = pd.DataFrame(
            ...     {
            ...         "a": ["a", "b", "a", "b", "c"],
            ...         "b": [1, 2, 1, 3, 3],
            ...         "c": [5, 4, 3, 2, 1],
            ...     }
            ... )

            Group by one column and compute the sum of another column

            >>> nw.from_native(df_native, eager_only=True).group_by("a").agg(
            ...     nw.col("b").sum()
            ... ).sort("a").to_native()
               a  b
            0  a  2
            1  b  5
            2  c  3

            Group by multiple columns and compute the max of another column

            >>> (
            ...     nw.from_native(df_native, eager_only=True)
            ...     .group_by(["a", "b"])
            ...     .agg(nw.max("c"))
            ...     .sort("a", "b")
            ...     .to_native()
            ... )
               a  b  c
            0  a  1  5
            1  b  2  4
            2  b  3  2
            3  c  3  1

            Expressions are also accepted.

            >>> nw.from_native(df_native, eager_only=True).group_by(
            ...     "a", nw.col("b") // 2
            ... ).agg(nw.col("c").mean()).to_native()
               a  b    c
            0  a  0  4.0
            1  b  1  3.0
            2  c  1  1.0
        """
        from narwhals.group_by import GroupBy

        flat_keys = flatten(keys)

        if all(isinstance(key, str) for key in flat_keys):
            return GroupBy(self, flat_keys, drop_null_keys=drop_null_keys)

        from narwhals import col
        from narwhals.expr import Expr
        from narwhals.series import Series

        key_is_expr_or_series = tuple(isinstance(k, (Expr, Series)) for k in flat_keys)

        if drop_null_keys and any(key_is_expr_or_series):
            msg = "drop_null_keys cannot be True when keys contains Expr or Series"
            raise NotImplementedError(msg)

        _keys = [
            k if is_expr else col(k)
            for k, is_expr in zip_strict(flat_keys, key_is_expr_or_series)
        ]
<<<<<<< HEAD
        expr_flat_keys = self._flatten_and_extract(*_keys)

        if not all(x._metadata.is_elementwise for x in expr_flat_keys):
            from narwhals.exceptions import ComputeError

            msg = (
                "Group by is not supported with keys that are not elementwise expressions"
            )
            raise ComputeError(msg)

=======
        expr_flat_keys, _kinds = self._flatten_and_extract(*_keys)
        check_expressions_preserve_length(*_keys, function_name="DataFrame.group_by")
>>>>>>> 780e6f94
        return GroupBy(self, expr_flat_keys, drop_null_keys=drop_null_keys)

    def sort(
        self,
        by: str | Iterable[str],
        *more_by: str,
        descending: bool | Sequence[bool] = False,
        nulls_last: bool = False,
    ) -> Self:
        r"""Sort the dataframe by the given columns.

        Arguments:
            by: Column(s) names to sort by.
            *more_by: Additional columns to sort by, specified as positional arguments.
            descending: Sort in descending order. When sorting by multiple columns, can be
                specified per column by passing a sequence of booleans.
            nulls_last: Place null values last.

        Note:
            Unlike Polars, it is not possible to specify a sequence of booleans for
            `nulls_last` in order to control per-column behaviour. Instead a single
            boolean is applied for all `by` columns.

        Examples:
            >>> import pandas as pd
            >>> import narwhals as nw
            >>> df_native = pd.DataFrame(
            ...     {"foo": [2, 1], "bar": [6.0, 7.0], "ham": ["a", "b"]}
            ... )
            >>> nw.from_native(df_native).sort("foo")
            ┌──────────────────┐
            |Narwhals DataFrame|
            |------------------|
            |    foo  bar ham  |
            | 1    1  7.0   b  |
            | 0    2  6.0   a  |
            └──────────────────┘
        """
        return super().sort(by, *more_by, descending=descending, nulls_last=nulls_last)

    def top_k(
        self, k: int, *, by: str | Iterable[str], reverse: bool | Sequence[bool] = False
    ) -> Self:
        r"""Return the `k` largest rows.

        Non-null elements are always preferred over null elements,
        regardless of the value of reverse. The output is not guaranteed
        to be in any particular order, sort the outputs afterwards if you wish the output to be sorted.

        Arguments:
            k: Number of rows to return.
            by: Column(s) used to determine the top rows. Accepts expression input. Strings are parsed as column names.
            reverse: Consider the k smallest elements of the by column(s) (instead of the k largest).
                This can be specified per column by passing a sequence of booleans.

        Returns:
            The dataframe with the `k` largest rows.

        Examples:
            >>> import pandas as pd
            >>> import narwhals as nw
            >>> df_native = pd.DataFrame(
            ...     {"a": ["a", "b", "a", "b", None, "c"], "b": [2, 1, 1, 3, 2, 1]}
            ... )
            >>> nw.from_native(df_native).top_k(4, by=["b", "a"])
            ┌──────────────────┐
            |Narwhals DataFrame|
            |------------------|
            |          a  b    |
            |    3     b  3    |
            |    0     a  2    |
            |    4  None  2    |
            |    5     c  1    |
            └──────────────────┘
        """
        return super().top_k(k, by=by, reverse=reverse)

    def join(
        self,
        other: Self,
        on: str | list[str] | None = None,
        how: JoinStrategy = "inner",
        *,
        left_on: str | list[str] | None = None,
        right_on: str | list[str] | None = None,
        suffix: str = "_right",
    ) -> Self:
        r"""Join in SQL-like fashion.

        Arguments:
            other: DataFrame to join with.
            on: Name(s) of the join columns in both DataFrames. If set, `left_on` and
                `right_on` should be None.
            how: Join strategy.

                  * *inner*: Returns rows that have matching values in both tables.
                  * *left*: Returns all rows from the left table, and the matched rows from the right table.
                  * *full*: Returns all rows in both dataframes, with the suffix appended to the right join keys.
                  * *cross*: Returns the Cartesian product of rows from both tables.
                  * *semi*: Filter rows that have a match in the right table.
                  * *anti*: Filter rows that do not have a match in the right table.
            left_on: Join column of the left DataFrame.
            right_on: Join column of the right DataFrame.
            suffix: Suffix to append to columns with a duplicate name.

        Examples:
            >>> import pandas as pd
            >>> import narwhals as nw
            >>> df_1_native = pd.DataFrame({"id": ["a", "b"], "price": [6.0, 7.0]})
            >>> df_2_native = pd.DataFrame({"id": ["a", "b", "c"], "qty": [1, 2, 3]})
            >>> nw.from_native(df_1_native).join(nw.from_native(df_2_native), on="id")
            ┌──────────────────┐
            |Narwhals DataFrame|
            |------------------|
            |   id  price  qty |
            | 0  a    6.0    1 |
            | 1  b    7.0    2 |
            └──────────────────┘
        """
        return super().join(
            other, how=how, left_on=left_on, right_on=right_on, on=on, suffix=suffix
        )

    def join_asof(
        self,
        other: Self,
        *,
        left_on: str | None = None,
        right_on: str | None = None,
        on: str | None = None,
        by_left: str | list[str] | None = None,
        by_right: str | list[str] | None = None,
        by: str | list[str] | None = None,
        strategy: AsofJoinStrategy = "backward",
        suffix: str = "_right",
    ) -> Self:
        """Perform an asof join.

        This is similar to a left-join except that we match on nearest key rather than equal keys.

        For Polars, both DataFrames must be sorted by the `on` key (within each `by` group
        if specified).

        Arguments:
            other: DataFrame to join with.
            left_on: Name(s) of the left join column(s).
            right_on: Name(s) of the right join column(s).
            on: Join column of both DataFrames. If set, left_on and right_on should be None.
            by_left: join on these columns before doing asof join.
            by_right: join on these columns before doing asof join.
            by: join on these columns before doing asof join.
            strategy: Join strategy. The default is "backward".
            suffix: Suffix to append to columns with a duplicate name.

                  * *backward*: selects the last row in the right DataFrame whose "on" key is less than or equal to the left's key.
                  * *forward*: selects the first row in the right DataFrame whose "on" key is greater than or equal to the left's key.
                  * *nearest*: search selects the last row in the right DataFrame whose value is nearest to the left's key.

        Examples:
            >>> from datetime import datetime
            >>> import pandas as pd
            >>> import narwhals as nw
            >>> data_gdp = {
            ...     "datetime": [
            ...         datetime(2016, 1, 1),
            ...         datetime(2017, 1, 1),
            ...         datetime(2018, 1, 1),
            ...         datetime(2019, 1, 1),
            ...         datetime(2020, 1, 1),
            ...     ],
            ...     "gdp": [4164, 4411, 4566, 4696, 4827],
            ... }
            >>> data_population = {
            ...     "datetime": [
            ...         datetime(2016, 3, 1),
            ...         datetime(2018, 8, 1),
            ...         datetime(2019, 1, 1),
            ...     ],
            ...     "population": [82.19, 82.66, 83.12],
            ... }
            >>> gdp_native = pd.DataFrame(data_gdp)
            >>> population_native = pd.DataFrame(data_population)
            >>> gdp = nw.from_native(gdp_native)
            >>> population = nw.from_native(population_native)
            >>> population.join_asof(gdp, on="datetime", strategy="backward")
            ┌──────────────────────────────┐
            |      Narwhals DataFrame      |
            |------------------------------|
            |    datetime  population   gdp|
            |0 2016-03-01       82.19  4164|
            |1 2018-08-01       82.66  4566|
            |2 2019-01-01       83.12  4696|
            └──────────────────────────────┘
        """
        return super().join_asof(
            other,
            left_on=left_on,
            right_on=right_on,
            on=on,
            by_left=by_left,
            by_right=by_right,
            by=by,
            strategy=strategy,
            suffix=suffix,
        )

    # --- descriptive ---
    def is_duplicated(self) -> Series[Any]:
        r"""Get a mask of all duplicated rows in this DataFrame.

        Examples:
            >>> import pandas as pd
            >>> import narwhals as nw
            >>> df_native = pd.DataFrame({"foo": [2, 2, 2], "bar": [6.0, 6.0, 7.0]})
            >>> nw.from_native(df_native).is_duplicated()
            ┌───────────────┐
            |Narwhals Series|
            |---------------|
            |  0     True   |
            |  1     True   |
            |  2    False   |
            |  dtype: bool  |
            └───────────────┘
        """
        return ~self.is_unique()

    def is_empty(self) -> bool:
        r"""Check if the dataframe is empty.

        Examples:
            >>> import pandas as pd
            >>> import narwhals as nw
            >>> df_native = pd.DataFrame({"foo": [2, 2, 2], "bar": [6.0, 6.0, 7.0]})
            >>> nw.from_native(df_native).is_empty()
            False
        """
        return len(self) == 0

    def is_unique(self) -> Series[Any]:
        r"""Get a mask of all unique rows in this DataFrame.

        Examples:
            >>> import pandas as pd
            >>> import narwhals as nw
            >>> df_native = pd.DataFrame({"foo": [2, 2, 2], "bar": [6.0, 6.0, 7.0]})
            >>> nw.from_native(df_native).is_unique()
            ┌───────────────┐
            |Narwhals Series|
            |---------------|
            |  0    False   |
            |  1    False   |
            |  2     True   |
            |  dtype: bool  |
            └───────────────┘
        """
        return self._series(self._compliant_frame.is_unique(), level=self._level)

    def null_count(self) -> Self:
        r"""Create a new DataFrame that shows the null counts per column.

        Notes:
            pandas handles null values differently from Polars and PyArrow.
            See [null_handling](../concepts/null_handling.md/) for reference.

        Examples:
            >>> import pyarrow as pa
            >>> import narwhals as nw
            >>> df_native = pa.table({"foo": [1, None], "bar": [2, 3]})
            >>> nw.from_native(df_native).null_count()
            ┌──────────────────┐
            |Narwhals DataFrame|
            |------------------|
            |  pyarrow.Table   |
            |  foo: int64      |
            |  bar: int64      |
            |  ----            |
            |  foo: [[1]]      |
            |  bar: [[0]]      |
            └──────────────────┘
        """
        plx = self._compliant_frame.__narwhals_namespace__()
        result = self._compliant_frame.select(plx.all().null_count())
        return self._with_compliant(result)

    def item(self, row: int | None = None, column: int | str | None = None) -> Any:
        r"""Return the DataFrame as a scalar, or return the element at the given row/column.

        Arguments:
            row: The *n*-th row.
            column: The column selected via an integer or a string (column name).

        Notes:
            If row/col not provided, this is equivalent to df[0,0], with a check that the shape is (1,1).
            With row/col, this is equivalent to df[row,col].

        Examples:
            >>> import pyarrow as pa
            >>> import narwhals as nw
            >>> df_native = pa.table({"foo": [1, None], "bar": [2, 3]})
            >>> nw.from_native(df_native).item(0, 1)
            2
        """
        return self._compliant_frame.item(row=row, column=column)

    def clone(self) -> Self:
        r"""Create a copy of this DataFrame."""
        return self._with_compliant(self._compliant_frame.clone())

    def gather_every(self, n: int, offset: int = 0) -> Self:
        r"""Take every nth row in the DataFrame and return as a new DataFrame.

        Arguments:
            n: Gather every *n*-th row.
            offset: Starting index.

        Examples:
            >>> import pyarrow as pa
            >>> import narwhals as nw
            >>> df_native = pa.table({"foo": [1, None, 2, 3]})
            >>> nw.from_native(df_native).gather_every(2)
            ┌──────────────────┐
            |Narwhals DataFrame|
            |------------------|
            |  pyarrow.Table   |
            |  foo: int64      |
            |  ----            |
            |  foo: [[1,2]]    |
            └──────────────────┘
        """
        return super().gather_every(n=n, offset=offset)

    def pivot(
        self,
        on: str | list[str],
        *,
        index: str | list[str] | None = None,
        values: str | list[str] | None = None,
        aggregate_function: PivotAgg | None = None,
        maintain_order: bool | None = None,
        sort_columns: bool = False,
        separator: str = "_",
    ) -> Self:
        r"""Create a spreadsheet-style pivot table as a DataFrame.

        Arguments:
            on: Name of the column(s) whose values will be used as the header of the
                output DataFrame.
            index: One or multiple keys to group by. If None, all remaining columns not
                specified on `on` and `values` will be used. At least one of `index` and
                `values` must be specified.
            values: One or multiple keys to group by. If None, all remaining columns not
                specified on `on` and `index` will be used. At least one of `index` and
                `values` must be specified.
            aggregate_function: Choose from

                - None: no aggregation takes place, will raise error if multiple values
                    are in group.
                - A predefined aggregate function string, one of
                    {'min', 'max', 'first', 'last', 'sum', 'mean', 'median', 'len'}
            maintain_order: Has no effect and is kept around only for backwards-compatibility.
            sort_columns: Sort the transposed columns by name. Default is by order of
                discovery.
            separator: Used as separator/delimiter in generated column names in case of
                multiple `values` columns.

        Examples:
            >>> import pandas as pd
            >>> import narwhals as nw
            >>> data = {
            ...     "ix": [1, 1, 2, 2, 1, 2],
            ...     "col": ["a", "a", "a", "a", "b", "b"],
            ...     "foo": [0, 1, 2, 2, 7, 1],
            ...     "bar": [0, 2, 0, 0, 9, 4],
            ... }
            >>> df_native = pd.DataFrame(data)
            >>> nw.from_native(df_native).pivot(
            ...     "col", index="ix", aggregate_function="sum"
            ... )
            ┌─────────────────────────────────┐
            |       Narwhals DataFrame        |
            |---------------------------------|
            |   ix  foo_a  foo_b  bar_a  bar_b|
            |0   1      1      7      2      9|
            |1   2      4      1      0      4|
            └─────────────────────────────────┘
        """
        if values is None and index is None:
            msg = "At least one of `values` and `index` must be passed"
            raise ValueError(msg)
        if maintain_order is not None:
            msg = (
                "`maintain_order` has no effect and is only kept around for backwards-compatibility. "
                "You can safely remove this argument."
            )
            issue_warning(msg, UserWarning)
        on = [on] if isinstance(on, str) else on
        values = [values] if isinstance(values, str) else values
        index = [index] if isinstance(index, str) else index

        return self._with_compliant(
            self._compliant_frame.pivot(
                on=on,
                index=index,
                values=values,
                aggregate_function=aggregate_function,
                sort_columns=sort_columns,
                separator=separator,
            )
        )

    def to_arrow(self) -> pa.Table:
        r"""Convert to arrow table.

        Examples:
            >>> import pandas as pd
            >>> import narwhals as nw
            >>> df_native = pd.DataFrame({"foo": [1, None], "bar": [2, 3]})
            >>> nw.from_native(df_native).to_arrow()
            pyarrow.Table
            foo: double
            bar: int64
            ----
            foo: [[1,null]]
            bar: [[2,3]]
        """
        return self._compliant_frame.to_arrow()

    def sample(
        self,
        n: int | None = None,
        *,
        fraction: float | None = None,
        with_replacement: bool = False,
        seed: int | None = None,
    ) -> Self:
        r"""Sample from this DataFrame.

        Arguments:
            n: Number of items to return. Cannot be used with fraction.
            fraction: Fraction of items to return. Cannot be used with n.
            with_replacement: Allow values to be sampled more than once.
            seed: Seed for the random number generator. If set to None (default), a random
                seed is generated for each sample operation.

        Notes:
            The results may not be consistent across libraries.

        Examples:
            >>> import pandas as pd
            >>> import narwhals as nw
            >>> df_native = pd.DataFrame({"foo": [1, 2, 3], "bar": [19, 32, 4]})
            >>> nw.from_native(df_native).sample(n=2)  # doctest:+SKIP
            ┌──────────────────┐
            |Narwhals DataFrame|
            |------------------|
            |      foo  bar    |
            |   2    3    4    |
            |   1    2   32    |
            └──────────────────┘
        """
        return self._with_compliant(
            self._compliant_frame.sample(
                n=n, fraction=fraction, with_replacement=with_replacement, seed=seed
            )
        )

    def unpivot(
        self,
        on: str | list[str] | None = None,
        *,
        index: str | list[str] | None = None,
        variable_name: str = "variable",
        value_name: str = "value",
    ) -> Self:
        r"""Unpivot a DataFrame from wide to long format.

        Optionally leaves identifiers set.

        This function is useful to massage a DataFrame into a format where one or more
        columns are identifier variables (index) while all other columns, considered
        measured variables (on), are "unpivoted" to the row axis leaving just
        two non-identifier columns, 'variable' and 'value'.

        Arguments:
            on: Column(s) to use as values variables; if `on` is empty all columns that
                are not in `index` will be used.
            index: Column(s) to use as identifier variables.
            variable_name: Name to give to the `variable` column. Defaults to "variable".
            value_name: Name to give to the `value` column. Defaults to "value".

        Notes:
            If you're coming from pandas, this is similar to `pandas.DataFrame.melt`,
            but with `index` replacing `id_vars` and `on` replacing `value_vars`.
            In other frameworks, you might know this operation as `pivot_longer`.

        Examples:
            >>> import pandas as pd
            >>> import narwhals as nw
            >>> data = {"a": ["x", "y", "z"], "b": [1, 3, 5], "c": [2, 4, 6]}
            >>> df_native = pd.DataFrame(data)
            >>> nw.from_native(df_native).unpivot(["b", "c"], index="a")
            ┌────────────────────┐
            | Narwhals DataFrame |
            |--------------------|
            |   a variable  value|
            |0  x        b      1|
            |1  y        b      3|
            |2  z        b      5|
            |3  x        c      2|
            |4  y        c      4|
            |5  z        c      6|
            └────────────────────┘
        """
        return super().unpivot(
            on=on, index=index, variable_name=variable_name, value_name=value_name
        )

    def explode(self, columns: str | Sequence[str], *more_columns: str) -> Self:
        """Explode the dataframe to long format by exploding the given columns.

        Notes:
            It is possible to explode multiple columns only if these columns must have
            matching element counts.

        Arguments:
            columns: Column names. The underlying columns being exploded must be of the `List` data type.
            *more_columns: Additional names of columns to explode, specified as positional arguments.

        Examples:
            >>> import polars as pl
            >>> import narwhals as nw
            >>> data = {"a": ["x", "y"], "b": [[1, 2], [3]]}
            >>> df_native = pl.DataFrame(data)
            >>> nw.from_native(df_native).explode("b").to_native()
            shape: (3, 2)
            ┌─────┬─────┐
            │ a   ┆ b   │
            │ --- ┆ --- │
            │ str ┆ i64 │
            ╞═════╪═════╡
            │ x   ┆ 1   │
            │ x   ┆ 2   │
            │ y   ┆ 3   │
            └─────┴─────┘
        """
        return super().explode(columns, *more_columns)


class LazyFrame(BaseFrame[LazyFrameT]):
    """Narwhals LazyFrame, backed by a native lazyframe.

    Warning:
        This class is not meant to be instantiated directly - instead use
        [`narwhals.from_native`][] with a native
        object that is a lazy dataframe from one of the supported
        backend (e.g. polars.LazyFrame, dask_expr._collection.DataFrame):
        ```py
        narwhals.from_native(native_lazyframe)
        ```
    """

    @property
    def _compliant(self) -> CompliantLazyFrame[Any, LazyFrameT, Self]:
        return self._compliant_frame

    @property
    def _dataframe(self) -> type[DataFrame[Any]]:
        return DataFrame

    def _validate_metadata(self, metadata: ExprMetadata) -> None:
        if metadata.n_orderable_ops > 0:
            msg = (
                "Order-dependent expressions are not supported for use in LazyFrame.\n\n"
                "Hint: To make the expression valid, use `.over` with `order_by` specified.\n\n"
                "For example, if you wrote `nw.col('price').cum_sum()` and you have a column\n"
                "`'date'` which orders your data, then replace:\n\n"
                "   nw.col('price').cum_sum()\n\n"
                " with:\n\n"
                "   nw.col('price').cum_sum().over(order_by='date')\n"
                "                            ^^^^^^^^^^^^^^^^^^^^^^\n\n"
                "See https://narwhals-dev.github.io/narwhals/concepts/order_dependence/."
            )
            raise InvalidOperationError(msg)
        if metadata.is_filtration:
            msg = (
                "Length-changing expressions are not supported for use in LazyFrame, unless\n"
                "followed by an aggregation.\n\n"
                "Hints:\n"
                "- Instead of `lf.select(nw.col('a').head())`, use `lf.select('a').head()\n"
                "- Instead of `lf.select(nw.col('a').drop_nulls()).select(nw.sum('a'))`,\n"
                "  use `lf.select(nw.col('a').drop_nulls().sum())\n"
            )
            raise InvalidOperationError(msg)

    def __init__(self, df: Any, *, level: Literal["full", "lazy", "interchange"]) -> None:
        self._level = level
        self._compliant_frame: CompliantLazyFrame[Any, LazyFrameT, Self]
        if is_compliant_lazyframe(df):
            self._compliant_frame = df.__narwhals_lazyframe__()
        else:  # pragma: no cover
            msg = f"Expected Polars LazyFrame or an object that implements `__narwhals_lazyframe__`, got: {type(df)}"
            raise AssertionError(msg)

    def __repr__(self) -> str:  # pragma: no cover
        return generate_repr("Narwhals LazyFrame", self.to_native().__repr__())

    def __getitem__(self, item: str | slice) -> NoReturn:
        msg = "Slicing is not supported on LazyFrame"
        raise TypeError(msg)

    def collect(
        self, backend: IntoBackend[Polars | Pandas | Arrow] | None = None, **kwargs: Any
    ) -> DataFrame[Any]:
        r"""Materialize this LazyFrame into a DataFrame.

        As each underlying lazyframe has different arguments to set when materializing
        the lazyframe into a dataframe, we allow to pass them as kwargs (see examples
        below for how to generalize the specification).

        Arguments:
            backend: specifies which eager backend collect to. This will be the underlying
                backend for the resulting Narwhals DataFrame. If None, then the following
                default conversions will be applied

                - `polars.LazyFrame` -> `polars.DataFrame`
                - `dask.DataFrame` -> `pandas.DataFrame`
                - `duckdb.PyRelation` -> `pyarrow.Table`
                - `pyspark.DataFrame` -> `pyarrow.Table`

                `backend` can be specified in various ways

                - As `Implementation.<BACKEND>` with `BACKEND` being `PANDAS`, `PYARROW`
                    or `POLARS`.
                - As a string: `"pandas"`, `"pyarrow"` or `"polars"`
                - Directly as a module `pandas`, `pyarrow` or `polars`.
            kwargs: backend specific kwargs to pass along. To know more please check the
                backend specific documentation

                - [polars.LazyFrame.collect](https://docs.pola.rs/api/python/dev/reference/lazyframe/api/polars.LazyFrame.collect.html)
                - [dask.dataframe.DataFrame.compute](https://docs.dask.org/en/stable/generated/dask.dataframe.DataFrame.compute.html)

        Examples:
            >>> import duckdb
            >>> import narwhals as nw
            >>> lf_native = duckdb.sql("SELECT * FROM VALUES (1, 2), (3, 4) df(a, b)")
            >>> lf = nw.from_native(lf_native)
            >>> lf
            ┌──────────────────┐
            |Narwhals LazyFrame|
            |------------------|
            |┌───────┬───────┐ |
            |│   a   │   b   │ |
            |│ int32 │ int32 │ |
            |├───────┼───────┤ |
            |│     1 │     2 │ |
            |│     3 │     4 │ |
            |└───────┴───────┘ |
            └──────────────────┘
            >>> lf.collect()
            ┌──────────────────┐
            |Narwhals DataFrame|
            |------------------|
            |  pyarrow.Table   |
            |  a: int32        |
            |  b: int32        |
            |  ----            |
            |  a: [[1,3]]      |
            |  b: [[2,4]]      |
            └──────────────────┘
        """
        collect = self._compliant_frame.collect
        if backend is None:
            return self._dataframe(collect(None, **kwargs), level="full")
        eager_backend = Implementation.from_backend(backend)
        if can_lazyframe_collect(eager_backend):
            return self._dataframe(collect(eager_backend, **kwargs), level="full")
        msg = f"Unsupported `backend` value.\nExpected one of {get_args(_LazyFrameCollectImpl)} or None, got: {eager_backend}."
        raise ValueError(msg)

    def to_native(self) -> LazyFrameT:
        """Convert Narwhals LazyFrame to native one.

        Examples:
            >>> import duckdb
            >>> import narwhals as nw
            >>> lf_native = duckdb.sql("SELECT * FROM VALUES (1, 2), (3, 4) df(a, b)")
            >>> nw.from_native(lf_native).to_native()
            ┌───────┬───────┐
            │   a   │   b   │
            │ int32 │ int32 │
            ├───────┼───────┤
            │     1 │     2 │
            │     3 │     4 │
            └───────┴───────┘
            <BLANKLINE>
        """
        return to_native(narwhals_object=self, pass_through=False)

    # inherited
    def pipe(
        self,
        function: Callable[Concatenate[Self, PS], R],
        *args: PS.args,
        **kwargs: PS.kwargs,
    ) -> R:
        """Pipe function call.

        Arguments:
            function: Function to apply.
            args: Positional arguments to pass to function.
            kwargs: Keyword arguments to pass to function.

        Examples:
            >>> import duckdb
            >>> import narwhals as nw
            >>> lf_native = duckdb.sql("SELECT * FROM VALUES (1, 2), (3, 4) df(a, b)")
            >>> nw.from_native(lf_native).pipe(lambda x: x.select("a")).to_native()
            ┌───────┐
            │   a   │
            │ int32 │
            ├───────┤
            │     1 │
            │     3 │
            └───────┘
            <BLANKLINE>
        """
        return super().pipe(function, *args, **kwargs)

    def drop_nulls(self, subset: str | list[str] | None = None) -> Self:
        """Drop rows that contain null values.

        Arguments:
            subset: Column name(s) for which null values are considered. If set to None
                (default), use all columns.

        Notes:
            pandas handles null values differently from Polars and PyArrow.
            See [null_handling](../concepts/null_handling.md/) for reference.

        Examples:
            >>> import duckdb
            >>> import narwhals as nw
            >>> lf_native = duckdb.sql("SELECT * FROM VALUES (1, NULL), (3, 4) df(a, b)")
            >>> nw.from_native(lf_native).drop_nulls()
            ┌──────────────────┐
            |Narwhals LazyFrame|
            |------------------|
            |┌───────┬───────┐ |
            |│   a   │   b   │ |
            |│ int32 │ int32 │ |
            |├───────┼───────┤ |
            |│     3 │     4 │ |
            |└───────┴───────┘ |
            └──────────────────┘
        """
        return super().drop_nulls(subset=subset)

    def with_row_index(
        self, name: str = "index", *, order_by: str | Sequence[str]
    ) -> Self:
        """Insert column which enumerates rows.

        Arguments:
            name: The name of the column as a string. The default is "index".
            order_by: Column(s) to order by when computing the row index.

        Examples:
            >>> import duckdb
            >>> import narwhals as nw
            >>> lf_native = duckdb.sql("SELECT * FROM VALUES (1, 5), (2, 4) df(a, b)")
            >>> nw.from_native(lf_native).with_row_index(order_by="a").sort("a").collect()
            ┌──────────────────┐
            |Narwhals DataFrame|
            |------------------|
            |  pyarrow.Table   |
            |  index: int64    |
            |  a: int32        |
            |  b: int32        |
            |  ----            |
            |  index: [[0,1]]  |
            |  a: [[1,2]]      |
            |  b: [[5,4]]      |
            └──────────────────┘
            >>> nw.from_native(lf_native).with_row_index(order_by="b").sort("a").collect()
            ┌──────────────────┐
            |Narwhals DataFrame|
            |------------------|
            |  pyarrow.Table   |
            |  index: int64    |
            |  a: int32        |
            |  b: int32        |
            |  ----            |
            |  index: [[1,0]]  |
            |  a: [[1,2]]      |
            |  b: [[5,4]]      |
            └──────────────────┘
        """
        order_by_ = [order_by] if isinstance(order_by, str) else order_by
        return self._with_compliant(
            self._compliant_frame.with_row_index(name, order_by=order_by_)
        )

    @property
    def schema(self) -> Schema:
        r"""Get an ordered mapping of column names to their data type.

        Examples:
            >>> import duckdb
            >>> import narwhals as nw
            >>> lf_native = duckdb.sql("SELECT * FROM VALUES (1, 4.5), (3, 2.) df(a, b)")
            >>> nw.from_native(lf_native).schema  # doctest:+SKIP
            Schema({'a': Int32, 'b': Decimal})
        """
        if self._compliant_frame._version is not Version.V1:
            msg = (
                "Resolving the schema of a LazyFrame is a potentially expensive operation. "
                "Use `LazyFrame.collect_schema()` to get the schema without this warning."
            )
            issue_warning(msg, PerformanceWarning)
        return super().schema

    def collect_schema(self) -> Schema:
        r"""Get an ordered mapping of column names to their data type.

        Examples:
            >>> import duckdb
            >>> import narwhals as nw
            >>> lf_native = duckdb.sql("SELECT * FROM VALUES (1, 4.5), (3, 2.) df(a, b)")
            >>> nw.from_native(lf_native).collect_schema()
            Schema({'a': Int32, 'b': Decimal})
        """
        return super().collect_schema()

    @property
    def columns(self) -> list[str]:
        r"""Get column names.

        Examples:
            >>> import duckdb
            >>> import narwhals as nw
            >>> lf_native = duckdb.sql("SELECT * FROM VALUES (1, 4.5), (3, 2.) df(a, b)")
            >>> nw.from_native(lf_native).columns
            ['a', 'b']
        """
        return super().columns

    def with_columns(
        self, *exprs: IntoExpr | Iterable[IntoExpr], **named_exprs: IntoExpr
    ) -> Self:
        r"""Add columns to this LazyFrame.

        Added columns will replace existing columns with the same name.

        Arguments:
            *exprs: Column(s) to add, specified as positional arguments.
                     Accepts expression input. Strings are parsed as column names, other
                     non-expression inputs are parsed as literals.

            **named_exprs: Additional columns to add, specified as keyword arguments.
                            The columns will be renamed to the keyword used.

        Note:
            Creating a new LazyFrame using this method does not create a new copy of
            existing data.

        Examples:
            >>> import duckdb
            >>> import narwhals as nw
            >>> lf_native = duckdb.sql("SELECT * FROM VALUES (1, 4.5), (3, 2.) df(a, b)")
            >>> nw.from_native(lf_native).with_columns(c=nw.col("a") + 1)
            ┌────────────────────────────────┐
            |       Narwhals LazyFrame       |
            |--------------------------------|
            |┌───────┬──────────────┬───────┐|
            |│   a   │      b       │   c   │|
            |│ int32 │ decimal(2,1) │ int32 │|
            |├───────┼──────────────┼───────┤|
            |│     1 │          4.5 │     2 │|
            |│     3 │          2.0 │     4 │|
            |└───────┴──────────────┴───────┘|
            └────────────────────────────────┘
        """
        if not exprs and not named_exprs:
            msg = "At least one expression must be passed to LazyFrame.with_columns"
            raise ValueError(msg)
        return super().with_columns(*exprs, **named_exprs)

    def select(
        self, *exprs: IntoExpr | Iterable[IntoExpr], **named_exprs: IntoExpr
    ) -> Self:
        r"""Select columns from this LazyFrame.

        Arguments:
            *exprs: Column(s) to select, specified as positional arguments.
                Accepts expression input. Strings are parsed as column names.
            **named_exprs: Additional columns to select, specified as keyword arguments.
                The columns will be renamed to the keyword used.

        Notes:
            If you'd like to select a column whose name isn't a string (for example,
            if you're working with pandas) then you should explicitly use `nw.col` instead
            of just passing the column name. For example, to select a column named
            `0` use `df.select(nw.col(0))`, not `df.select(0)`.

        Examples:
            >>> import duckdb
            >>> import narwhals as nw
            >>> lf_native = duckdb.sql("SELECT * FROM VALUES (1, 4.5), (3, 2.) df(a, b)")
            >>> nw.from_native(lf_native).select("a", a_plus_1=nw.col("a") + 1)
            ┌────────────────────┐
            | Narwhals LazyFrame |
            |--------------------|
            |┌───────┬──────────┐|
            |│   a   │ a_plus_1 │|
            |│ int32 │  int32   │|
            |├───────┼──────────┤|
            |│     1 │        2 │|
            |│     3 │        4 │|
            |└───────┴──────────┘|
            └────────────────────┘
        """
        if not exprs and not named_exprs:
            msg = "At least one expression must be passed to LazyFrame.select"
            raise ValueError(msg)
        return super().select(*exprs, **named_exprs)

    def rename(self, mapping: dict[str, str]) -> Self:
        r"""Rename column names.

        Arguments:
            mapping: Key value pairs that map from old name to new name, or a
                      function that takes the old name as input and returns the
                      new name.

        Examples:
            >>> import duckdb
            >>> import narwhals as nw
            >>> lf_native = duckdb.sql("SELECT * FROM VALUES (1, 4.5), (3, 2.) df(a, b)")
            >>> nw.from_native(lf_native).rename({"a": "c"})
            ┌────────────────────────┐
            |   Narwhals LazyFrame   |
            |------------------------|
            |┌───────┬──────────────┐|
            |│   c   │      b       │|
            |│ int32 │ decimal(2,1) │|
            |├───────┼──────────────┤|
            |│     1 │          4.5 │|
            |│     3 │          2.0 │|
            |└───────┴──────────────┘|
            └────────────────────────┘
        """
        return super().rename(mapping)

    def head(self, n: int = 5) -> Self:
        r"""Get `n` rows.

        Arguments:
            n: Number of rows to return.

        Examples:
            >>> import dask.dataframe as dd
            >>> import narwhals as nw
            >>> lf_native = dd.from_dict({"a": [1, 2, 3], "b": [4, 5, 6]}, npartitions=1)
            >>> nw.from_native(lf_native).head(2).collect()
            ┌──────────────────┐
            |Narwhals DataFrame|
            |------------------|
            |        a  b      |
            |     0  1  4      |
            |     1  2  5      |
            └──────────────────┘
        """
        return super().head(n)

    def drop(self, *columns: str | Iterable[str], strict: bool = True) -> Self:
        r"""Remove columns from the LazyFrame.

        Arguments:
            *columns: Names of the columns that should be removed from the dataframe.
            strict: Validate that all column names exist in the schema and throw an
                exception if a column name does not exist in the schema.

        Warning:
            `strict` argument is ignored for `polars<1.0.0`.

            Please consider upgrading to a newer version or pass to eager mode.

        Examples:
            >>> import duckdb
            >>> import narwhals as nw
            >>> lf_native = duckdb.sql("SELECT * FROM VALUES (1, 2), (3, 4) df(a, b)")
            >>> nw.from_native(lf_native).drop("a").to_native()
            ┌───────┐
            │   b   │
            │ int32 │
            ├───────┤
            │     2 │
            │     4 │
            └───────┘
            <BLANKLINE>
        """
        return super().drop(*flatten(columns), strict=strict)

    def unique(
        self,
        subset: str | list[str] | None = None,
        *,
        keep: UniqueKeepStrategy = "any",
        order_by: str | Sequence[str] | None = None,
    ) -> Self:
        """Drop duplicate rows from this LazyFrame.

        Arguments:
            subset: Column name(s) to consider when identifying duplicate rows.
                     If set to `None`, use all columns.
            keep: {'any', 'none', 'first', 'last}
                Which of the duplicate rows to keep.

                * 'any': Does not give any guarantee of which row is kept.
                * 'none': Don't keep duplicate rows.
                * 'first': Keep the first row. Requires `order_by` to be specified.
                * 'last': Keep the last row. Requires `order_by` to be specified.
            order_by: Column(s) to order by when computing the row index.

        Examples:
            >>> import duckdb
            >>> import narwhals as nw
            >>> lf_native = duckdb.sql("SELECT * FROM VALUES (1, 3), (1, 4) df(a, b)")
            >>> nw.from_native(lf_native).unique("a").sort("a", descending=True)
            ┌──────────────────┐
            |Narwhals LazyFrame|
            |------------------|
            |┌───────┬───────┐ |
            |│   a   │   b   │ |
            |│ int32 │ int32 │ |
            |├───────┼───────┤ |
            |│     1 │     3 │ |
            |└───────┴───────┘ |
            └──────────────────┘
        """
        if keep not in {"any", "none", "first", "last"}:
            msg = f"Expected {'any', 'none', 'first', 'last'}, got: {keep}"
            raise ValueError(msg)
        if keep in {"first", "last"} and not order_by:
            msg = (
                "narwhals.LazyFrame makes no assumptions about row order, so only "
                "'first' and 'last' are only supported if `order_by` is passed."
            )
            raise InvalidOperationError(msg)
        if isinstance(subset, str):
            subset = [subset]
        return self._with_compliant(
            self._compliant_frame.unique(subset=subset, keep=keep, order_by=order_by)
        )

    def filter(
        self, *predicates: IntoExpr | Iterable[IntoExpr] | list[bool], **constraints: Any
    ) -> Self:
        r"""Filter the rows in the LazyFrame based on a predicate expression.

        The original order of the remaining rows is preserved.

        Arguments:
            *predicates: Expression that evaluates to a boolean Series. Can
                also be a (single!) boolean list.
            **constraints: Column filters; use `name = value` to filter columns by the supplied value.
                Each constraint will behave the same as `nw.col(name).eq(value)`, and will be implicitly
                joined with the other filter conditions using &.

        Examples:
            >>> import duckdb
            >>> import narwhals as nw
            >>> df_native = duckdb.sql('''
            ...     SELECT * FROM VALUES
            ...         (1, 6, 'a'),
            ...         (2, 7, 'b'),
            ...         (3, 8, 'c')
            ...     df(foo, bar, ham)
            ... ''')

            Filter on one condition

            >>> nw.from_native(df_native).filter(nw.col("foo") > 1).to_native()
            ┌───────┬───────┬─────────┐
            │  foo  │  bar  │   ham   │
            │ int32 │ int32 │ varchar │
            ├───────┼───────┼─────────┤
            │     2 │     7 │ b       │
            │     3 │     8 │ c       │
            └───────┴───────┴─────────┘
            <BLANKLINE>

            Filter on multiple conditions with implicit `&`

            >>> nw.from_native(df_native).filter(
            ...     nw.col("foo") < 3, nw.col("ham") == "a"
            ... ).to_native()
            ┌───────┬───────┬─────────┐
            │  foo  │  bar  │   ham   │
            │ int32 │ int32 │ varchar │
            ├───────┼───────┼─────────┤
            │     1 │     6 │ a       │
            └───────┴───────┴─────────┘
            <BLANKLINE>

            Filter on multiple conditions with `|`

            >>> nw.from_native(df_native).filter(
            ...     (nw.col("foo") == 1) | (nw.col("ham") == "c")
            ... ).to_native()
            ┌───────┬───────┬─────────┐
            │  foo  │  bar  │   ham   │
            │ int32 │ int32 │ varchar │
            ├───────┼───────┼─────────┤
            │     1 │     6 │ a       │
            │     3 │     8 │ c       │
            └───────┴───────┴─────────┘
            <BLANKLINE>

            Filter using `**kwargs` syntax

            >>> nw.from_native(df_native).filter(foo=2, ham="b").to_native()
            ┌───────┬───────┬─────────┐
            │  foo  │  bar  │   ham   │
            │ int32 │ int32 │ varchar │
            ├───────┼───────┼─────────┤
            │     2 │     7 │ b       │
            └───────┴───────┴─────────┘
            <BLANKLINE>
        """
        if (
            len(predicates) == 1 and is_list_of(predicates[0], bool) and not constraints
        ):  # pragma: no cover
            msg = "`LazyFrame.filter` is not supported with Python boolean masks - use expressions instead."
            raise TypeError(msg)

        return super().filter(*predicates, **constraints)

    def sink_parquet(self, file: str | Path | BytesIO) -> None:
        """Write LazyFrame to Parquet file.

        This may allow larger-than-RAM datasets to be written to disk.

        Arguments:
            file: String, path object or file-like object to which the dataframe will be
                written.

        Examples:
            >>> import polars as pl
            >>> import narwhals as nw
            >>> df_native = pl.LazyFrame({"foo": [1, 2], "bar": [6.0, 7.0]})
            >>> df = nw.from_native(df_native)
            >>> df.sink_parquet("out.parquet")  # doctest:+SKIP
        """
        self._compliant_frame.sink_parquet(file)

    @overload
    def group_by(
        self, *keys: IntoExpr | Iterable[IntoExpr], drop_null_keys: Literal[False] = ...
    ) -> LazyGroupBy[Self]: ...

    @overload
    def group_by(
        self, *keys: str | Iterable[str], drop_null_keys: Literal[True]
    ) -> LazyGroupBy[Self]: ...

    def group_by(
        self, *keys: IntoExpr | Iterable[IntoExpr], drop_null_keys: bool = False
    ) -> LazyGroupBy[Self]:
        r"""Start a group by operation.

        Arguments:
            *keys: Column(s) to group by. Accepts expression input. Strings are parsed as
                column names.
            drop_null_keys: if True, then groups where any key is null won't be
                included in the result.

        Examples:
            >>> import duckdb
            >>> import narwhals as nw
            >>> df_native = duckdb.sql(
            ...     "SELECT * FROM VALUES (1, 'a'), (2, 'b'), (3, 'a') df(a, b)"
            ... )
            >>> df = nw.from_native(df_native)
            >>> df.group_by("b").agg(nw.col("a").sum()).sort("b").to_native()
            ┌─────────┬────────┐
            │    b    │   a    │
            │ varchar │ int128 │
            ├─────────┼────────┤
            │ a       │      4 │
            │ b       │      2 │
            └─────────┴────────┘
            <BLANKLINE>

            Expressions are also accepted.

            >>> df.group_by(nw.col("b").str.len_chars()).agg(
            ...     nw.col("a").sum()
            ... ).to_native()
            ┌───────┬────────┐
            │   b   │   a    │
            │ int64 │ int128 │
            ├───────┼────────┤
            │     1 │      6 │
            └───────┴────────┘
            <BLANKLINE>
        """
        from narwhals.group_by import LazyGroupBy

        flat_keys = flatten(keys)

        if all(isinstance(key, str) for key in flat_keys):
            return LazyGroupBy(self, flat_keys, drop_null_keys=drop_null_keys)

        from narwhals import col
        from narwhals.expr import Expr

        key_is_expr = tuple(isinstance(k, Expr) for k in flat_keys)

        if drop_null_keys and any(key_is_expr):
            msg = "drop_null_keys cannot be True when keys contains Expr"
            raise NotImplementedError(msg)

        _keys = [
            k if is_expr else col(k) for k, is_expr in zip_strict(flat_keys, key_is_expr)
        ]
<<<<<<< HEAD
        expr_flat_keys = self._flatten_and_extract(*_keys)
        if not all(is_elementwise(x) for x in expr_flat_keys):
            from narwhals.exceptions import ComputeError

            msg = (
                "Group by is not supported with keys that are not elementwise expressions"
            )
            raise ComputeError(msg)
=======
        expr_flat_keys, _kinds = self._flatten_and_extract(*_keys)
        check_expressions_preserve_length(*_keys, function_name="LazyFrame.group_by")
>>>>>>> 780e6f94

        return LazyGroupBy(self, expr_flat_keys, drop_null_keys=drop_null_keys)

    def sort(
        self,
        by: str | Iterable[str],
        *more_by: str,
        descending: bool | Sequence[bool] = False,
        nulls_last: bool = False,
    ) -> Self:
        r"""Sort the LazyFrame by the given columns.

        Arguments:
            by: Column(s) names to sort by.
            *more_by: Additional columns to sort by, specified as positional arguments.
            descending: Sort in descending order. When sorting by multiple columns, can be
                specified per column by passing a sequence of booleans.
            nulls_last: Place null values last; can specify a single boolean applying to
                all columns or a sequence of booleans for per-column control.

        Warning:
            Unlike Polars, it is not possible to specify a sequence of booleans for
            `nulls_last` in order to control per-column behaviour. Instead a single
            boolean is applied for all `by` columns.

        Examples:
            >>> import duckdb
            >>> import narwhals as nw
            >>> df_native = duckdb.sql(
            ...     "SELECT * FROM VALUES (1, 6.0, 'a'), (2, 5.0, 'c'), (NULL, 4.0, 'b') df(a, b, c)"
            ... )
            >>> df = nw.from_native(df_native)
            >>> df.sort("a")
            ┌──────────────────────────────────┐
            |        Narwhals LazyFrame        |
            |----------------------------------|
            |┌───────┬──────────────┬─────────┐|
            |│   a   │      b       │    c    │|
            |│ int32 │ decimal(2,1) │ varchar │|
            |├───────┼──────────────┼─────────┤|
            |│  NULL │          4.0 │ b       │|
            |│     1 │          6.0 │ a       │|
            |│     2 │          5.0 │ c       │|
            |└───────┴──────────────┴─────────┘|
            └──────────────────────────────────┘
        """
        return super().sort(by, *more_by, descending=descending, nulls_last=nulls_last)

    def top_k(
        self, k: int, *, by: str | Iterable[str], reverse: bool | Sequence[bool] = False
    ) -> Self:
        r"""Return the `k` largest rows.

        Non-null elements are always preferred over null elements,
        regardless of the value of reverse. The output is not guaranteed
        to be in any particular order, sort the outputs afterwards if you wish the output to be sorted.

        Arguments:
            k: Number of rows to return.
            by: Column(s) used to determine the top rows. Accepts expression input. Strings are parsed as column names.
            reverse: Consider the k smallest elements of the by column(s) (instead of the k largest).
                This can be specified per column by passing a sequence of booleans.

        Returns:
            The LazyFrame with the `k` largest rows.

        Examples:
            >>> import duckdb
            >>> import narwhals as nw
            >>> df_native = duckdb.sql(
            ...     "SELECT * FROM VALUES ('a', 2), ('b', 1), ('a', 1), ('b', 3), (NULL, 2), ('c', 1) df(a, b)"
            ... )
            >>> df = nw.from_native(df_native)
            >>> df.top_k(4, by=["b", "a"])
            ┌───────────────────┐
            |Narwhals LazyFrame |
            |-------------------|
            |┌─────────┬───────┐|
            |│    a    │   b   │|
            |│ varchar │ int32 │|
            |├─────────┼───────┤|
            |│ b       │     3 │|
            |│ a       │     2 │|
            |│ NULL    │     2 │|
            |│ c       │     1 │|
            |└─────────┴───────┘|
            └───────────────────┘
        """
        return super().top_k(k, by=by, reverse=reverse)

    def join(
        self,
        other: Self,
        on: str | list[str] | None = None,
        how: JoinStrategy = "inner",
        *,
        left_on: str | list[str] | None = None,
        right_on: str | list[str] | None = None,
        suffix: str = "_right",
    ) -> Self:
        r"""Add a join operation to the Logical Plan.

        Arguments:
            other: Lazy DataFrame to join with.
            on: Name(s) of the join columns in both DataFrames. If set, `left_on` and
                `right_on` should be None.
            how: Join strategy.

                  * *inner*: Returns rows that have matching values in both tables.
                  * *left*: Returns all rows from the left table, and the matched rows from the right table.
                  * *full*: Returns all rows in both dataframes, with the suffix appended to the right join keys.
                  * *cross*: Returns the Cartesian product of rows from both tables.
                  * *semi*: Filter rows that have a match in the right table.
                  * *anti*: Filter rows that do not have a match in the right table.
            left_on: Join column of the left DataFrame.
            right_on: Join column of the right DataFrame.
            suffix: Suffix to append to columns with a duplicate name.

        Examples:
            >>> import duckdb
            >>> import narwhals as nw
            >>> df_native1 = duckdb.sql(
            ...     "SELECT * FROM VALUES (1, 'a'), (2, 'b') df(a, b)"
            ... )
            >>> df_native2 = duckdb.sql(
            ...     "SELECT * FROM VALUES (1, 'x'), (3, 'y') df(a, c)"
            ... )
            >>> df1 = nw.from_native(df_native1)
            >>> df2 = nw.from_native(df_native2)
            >>> df1.join(df2, on="a")
            ┌─────────────────────────────┐
            |     Narwhals LazyFrame      |
            |-----------------------------|
            |┌───────┬─────────┬─────────┐|
            |│   a   │    b    │    c    │|
            |│ int32 │ varchar │ varchar │|
            |├───────┼─────────┼─────────┤|
            |│     1 │ a       │ x       │|
            |└───────┴─────────┴─────────┘|
            └─────────────────────────────┘
        """
        return super().join(
            other, how=how, left_on=left_on, right_on=right_on, on=on, suffix=suffix
        )

    def join_asof(
        self,
        other: Self,
        *,
        left_on: str | None = None,
        right_on: str | None = None,
        on: str | None = None,
        by_left: str | list[str] | None = None,
        by_right: str | list[str] | None = None,
        by: str | list[str] | None = None,
        strategy: AsofJoinStrategy = "backward",
        suffix: str = "_right",
    ) -> Self:
        """Perform an asof join.

        This is similar to a left-join except that we match on nearest key rather than equal keys.

        For Polars, both DataFrames must be sorted by the `on` key (within each `by` group
        if specified).

        Arguments:
            other: DataFrame to join with.
            left_on: Name(s) of the left join column(s).
            right_on: Name(s) of the right join column(s).
            on: Join column of both DataFrames. If set, left_on and right_on should be None.
            by_left: join on these columns before doing asof join
            by_right: join on these columns before doing asof join
            by: join on these columns before doing asof join
            strategy: Join strategy. The default is "backward".

                  * *backward*: selects the last row in the right DataFrame whose "on" key is less than or equal to the left's key.
                  * *forward*: selects the first row in the right DataFrame whose "on" key is greater than or equal to the left's key.
                  * *nearest*: search selects the last row in the right DataFrame whose value is nearest to the left's key.

            suffix: Suffix to append to columns with a duplicate name.

        Examples:
            >>> from datetime import datetime
            >>> import polars as pl
            >>> import narwhals as nw
            >>> data_gdp = {
            ...     "datetime": [
            ...         datetime(2016, 1, 1),
            ...         datetime(2017, 1, 1),
            ...         datetime(2018, 1, 1),
            ...         datetime(2019, 1, 1),
            ...         datetime(2020, 1, 1),
            ...     ],
            ...     "gdp": [4164, 4411, 4566, 4696, 4827],
            ... }
            >>> data_population = {
            ...     "datetime": [
            ...         datetime(2016, 3, 1),
            ...         datetime(2018, 8, 1),
            ...         datetime(2019, 1, 1),
            ...     ],
            ...     "population": [82.19, 82.66, 83.12],
            ... }
            >>> gdp_native = pl.DataFrame(data_gdp)
            >>> population_native = pl.DataFrame(data_population)
            >>> gdp = nw.from_native(gdp_native)
            >>> population = nw.from_native(population_native)
            >>> population.join_asof(gdp, on="datetime", strategy="backward").to_native()
            shape: (3, 3)
            ┌─────────────────────┬────────────┬──────┐
            │ datetime            ┆ population ┆ gdp  │
            │ ---                 ┆ ---        ┆ ---  │
            │ datetime[μs]        ┆ f64        ┆ i64  │
            ╞═════════════════════╪════════════╪══════╡
            │ 2016-03-01 00:00:00 ┆ 82.19      ┆ 4164 │
            │ 2018-08-01 00:00:00 ┆ 82.66      ┆ 4566 │
            │ 2019-01-01 00:00:00 ┆ 83.12      ┆ 4696 │
            └─────────────────────┴────────────┴──────┘
        """
        return super().join_asof(
            other,
            left_on=left_on,
            right_on=right_on,
            on=on,
            by_left=by_left,
            by_right=by_right,
            by=by,
            strategy=strategy,
            suffix=suffix,
        )

    def lazy(self) -> Self:
        """Restrict available API methods to lazy-only ones.

        This is a no-op, and exists only for compatibility with `DataFrame.lazy`.
        """
        return self

    def unpivot(
        self,
        on: str | list[str] | None = None,
        *,
        index: str | list[str] | None = None,
        variable_name: str = "variable",
        value_name: str = "value",
    ) -> Self:
        r"""Unpivot a DataFrame from wide to long format.

        Optionally leaves identifiers set.

        This function is useful to massage a DataFrame into a format where one or more
        columns are identifier variables (index) while all other columns, considered
        measured variables (on), are "unpivoted" to the row axis leaving just
        two non-identifier columns, 'variable' and 'value'.

        Arguments:
            on: Column(s) to use as values variables; if `on` is empty all columns that
                are not in `index` will be used.
            index: Column(s) to use as identifier variables.
            variable_name: Name to give to the `variable` column. Defaults to "variable".
            value_name: Name to give to the `value` column. Defaults to "value".

        Notes:
            If you're coming from pandas, this is similar to `pandas.DataFrame.melt`,
            but with `index` replacing `id_vars` and `on` replacing `value_vars`.
            In other frameworks, you might know this operation as `pivot_longer`.

        Examples:
            >>> import duckdb
            >>> import narwhals as nw
            >>> df_native = duckdb.sql(
            ...     "SELECT * FROM VALUES ('x', 1, 2), ('y', 3, 4), ('z', 5, 6) df(a, b, c)"
            ... )
            >>> df = nw.from_native(df_native)
            >>> df.unpivot(on=["b", "c"], index="a").sort("a", "variable").to_native()
            ┌─────────┬──────────┬───────┐
            │    a    │ variable │ value │
            │ varchar │ varchar  │ int32 │
            ├─────────┼──────────┼───────┤
            │ x       │ b        │     1 │
            │ x       │ c        │     2 │
            │ y       │ b        │     3 │
            │ y       │ c        │     4 │
            │ z       │ b        │     5 │
            │ z       │ c        │     6 │
            └─────────┴──────────┴───────┘
            <BLANKLINE>
        """
        return super().unpivot(
            on=on, index=index, variable_name=variable_name, value_name=value_name
        )

    def explode(self, columns: str | Sequence[str], *more_columns: str) -> Self:
        """Explode the dataframe to long format by exploding the given columns.

        Notes:
            It is possible to explode multiple columns only if these columns have
            matching element counts.

        Arguments:
            columns: Column names. The underlying columns being exploded must be of the `List` data type.
            *more_columns: Additional names of columns to explode, specified as positional arguments.

        Examples:
            >>> import duckdb
            >>> import narwhals as nw
            >>> df_native = duckdb.sql(
            ...     "SELECT * FROM VALUES ('x', [1, 2]), ('y', [3, 4]), ('z', [5, 6]) df(a, b)"
            ... )
            >>> df = nw.from_native(df_native)
            >>> df.explode("b").to_native()
            ┌─────────┬───────┐
            │    a    │   b   │
            │ varchar │ int32 │
            ├─────────┼───────┤
            │ x       │     1 │
            │ x       │     2 │
            │ y       │     3 │
            │ y       │     4 │
            │ z       │     5 │
            │ z       │     6 │
            └─────────┴───────┘
            <BLANKLINE>
        """
        return super().explode(columns, *more_columns)<|MERGE_RESOLUTION|>--- conflicted
+++ resolved
@@ -20,7 +20,6 @@
 from narwhals._expression_parsing import (
     _parse_into_expr,
     check_expressions_preserve_length,
-    is_elementwise,
     is_scalar_like,
 )
 from narwhals._typing import Arrow, Pandas, _LazyAllowedImpl, _LazyFrameCollectImpl
@@ -1722,21 +1721,8 @@
             k if is_expr else col(k)
             for k, is_expr in zip_strict(flat_keys, key_is_expr_or_series)
         ]
-<<<<<<< HEAD
         expr_flat_keys = self._flatten_and_extract(*_keys)
-
-        if not all(x._metadata.is_elementwise for x in expr_flat_keys):
-            from narwhals.exceptions import ComputeError
-
-            msg = (
-                "Group by is not supported with keys that are not elementwise expressions"
-            )
-            raise ComputeError(msg)
-
-=======
-        expr_flat_keys, _kinds = self._flatten_and_extract(*_keys)
         check_expressions_preserve_length(*_keys, function_name="DataFrame.group_by")
->>>>>>> 780e6f94
         return GroupBy(self, expr_flat_keys, drop_null_keys=drop_null_keys)
 
     def sort(
@@ -2963,20 +2949,8 @@
         _keys = [
             k if is_expr else col(k) for k, is_expr in zip_strict(flat_keys, key_is_expr)
         ]
-<<<<<<< HEAD
         expr_flat_keys = self._flatten_and_extract(*_keys)
-        if not all(is_elementwise(x) for x in expr_flat_keys):
-            from narwhals.exceptions import ComputeError
-
-            msg = (
-                "Group by is not supported with keys that are not elementwise expressions"
-            )
-            raise ComputeError(msg)
-=======
-        expr_flat_keys, _kinds = self._flatten_and_extract(*_keys)
         check_expressions_preserve_length(*_keys, function_name="LazyFrame.group_by")
->>>>>>> 780e6f94
-
         return LazyGroupBy(self, expr_flat_keys, drop_null_keys=drop_null_keys)
 
     def sort(
