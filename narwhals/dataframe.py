from __future__ import annotations

from typing import TYPE_CHECKING
from typing import Any
from typing import Callable
from typing import Generic
from typing import Iterable
from typing import Iterator
from typing import Literal
from typing import Sequence
from typing import TypeVar
from typing import overload

from narwhals.dependencies import get_numpy
from narwhals.dependencies import get_polars
from narwhals.dtypes import to_narwhals_dtype
from narwhals.utils import flatten
from narwhals.utils import validate_same_library

if TYPE_CHECKING:
    from io import BytesIO
    from pathlib import Path

    import numpy as np
    from typing_extensions import Self

    from narwhals.dtypes import DType
    from narwhals.group_by import GroupBy
    from narwhals.group_by import LazyGroupBy
    from narwhals.series import Series
    from narwhals.typing import IntoDataFrame
    from narwhals.typing import IntoExpr

FrameT = TypeVar("FrameT", bound="IntoDataFrame")


class BaseFrame(Generic[FrameT]):
    _compliant_frame: Any
    _is_polars: bool
    _backend_version: tuple[int, ...]

    def __len__(self) -> Any:
        return self._compliant_frame.__len__()

    def __native_namespace__(self) -> Any:
        if self._is_polars:
            return get_polars()
        return self._compliant_frame.__native_namespace__()

    def __narwhals_namespace__(self) -> Any:
        if self._is_polars:
            return get_polars()
        return self._compliant_frame.__narwhals_namespace__()

    def _from_compliant_dataframe(self, df: Any) -> Self:
        # construct, preserving properties
        return self.__class__(  # type: ignore[call-arg]
            df,
            is_polars=self._is_polars,
            backend_version=self._backend_version,
        )

    def _flatten_and_extract(self, *args: Any, **kwargs: Any) -> Any:
        """Process `args` and `kwargs`, extracting underlying objects as we go."""
        args = [self._extract_compliant(v) for v in flatten(args)]  # type: ignore[assignment]
        kwargs = {k: self._extract_compliant(v) for k, v in kwargs.items()}
        return args, kwargs

    def _extract_compliant(self, arg: Any) -> Any:
        from narwhals.expression import Expr
        from narwhals.series import Series

        if isinstance(arg, BaseFrame):
            return arg._compliant_frame
        if isinstance(arg, Series):
            return arg._compliant_series
        if isinstance(arg, Expr):
            return arg._call(self.__narwhals_namespace__())
        if get_polars() is not None and "polars" in str(type(arg)):
            msg = (
                f"Expected Narwhals object, got: {type(arg)}.\n\n"
                "Perhaps you:\n"
                "- Forgot a `nw.from_native` somewhere?\n"
                "- Used `pl.col` instead of `nw.col`?"
            )
            raise TypeError(msg)
        return arg

    @property
    def schema(self) -> dict[str, DType]:
        return {
            k: to_narwhals_dtype(v, is_polars=self._is_polars)
            for k, v in self._compliant_frame.schema.items()
        }

    def pipe(self, function: Callable[[Any], Self], *args: Any, **kwargs: Any) -> Self:
        return function(self, *args, **kwargs)

    def with_row_index(self, name: str = "index") -> Self:
        if self._is_polars and self._backend_version < (0, 20, 4):  # pragma: no cover
            return self._from_compliant_dataframe(
                self._compliant_frame.with_row_count(name),
            )
        return self._from_compliant_dataframe(
            self._compliant_frame.with_row_index(name),
        )

    def drop_nulls(self) -> Self:
        return self._from_compliant_dataframe(
            self._compliant_frame.drop_nulls(),
        )

    @property
    def columns(self) -> list[str]:
        return self._compliant_frame.columns  # type: ignore[no-any-return]

    def lazy(self) -> LazyFrame[Any]:
        return LazyFrame(
            self._compliant_frame.lazy(),
            is_polars=self._is_polars,
            backend_version=self._backend_version,
        )

    def with_columns(
        self, *exprs: IntoExpr | Iterable[IntoExpr], **named_exprs: IntoExpr
    ) -> Self:
        exprs, named_exprs = self._flatten_and_extract(*exprs, **named_exprs)
        return self._from_compliant_dataframe(
            self._compliant_frame.with_columns(*exprs, **named_exprs),
        )

    def select(
        self,
        *exprs: IntoExpr | Iterable[IntoExpr],
        **named_exprs: IntoExpr,
    ) -> Self:
        exprs, named_exprs = self._flatten_and_extract(*exprs, **named_exprs)
        return self._from_compliant_dataframe(
            self._compliant_frame.select(*exprs, **named_exprs),
        )

    def rename(self, mapping: dict[str, str]) -> Self:
        return self._from_compliant_dataframe(self._compliant_frame.rename(mapping))

    def head(self, n: int) -> Self:
        return self._from_compliant_dataframe(self._compliant_frame.head(n))

    def tail(self, n: int) -> Self:
        return self._from_compliant_dataframe(self._compliant_frame.tail(n))

    def drop(self, *columns: str | Iterable[str]) -> Self:
        return self._from_compliant_dataframe(self._compliant_frame.drop(*columns))

    def unique(self, subset: str | list[str]) -> Self:
        return self._from_compliant_dataframe(self._compliant_frame.unique(subset=subset))

    def filter(self, *predicates: IntoExpr | Iterable[IntoExpr]) -> Self:
        predicates, _ = self._flatten_and_extract(*predicates)
        return self._from_compliant_dataframe(
            self._compliant_frame.filter(*predicates),
        )

    def sort(
        self,
        by: str | Iterable[str],
        *more_by: str,
        descending: bool | Sequence[bool] = False,
    ) -> Self:
        return self._from_compliant_dataframe(
            self._compliant_frame.sort(by, *more_by, descending=descending)
        )

    def join(
        self,
        other: Self,
        *,
        how: Literal["inner", "left", "cross", "semi", "anti"] = "inner",
        left_on: str | list[str] | None = None,
        right_on: str | list[str] | None = None,
    ) -> Self:
        _supported_joins = ("inner", "left", "cross", "anti", "semi")

        if how not in _supported_joins:
            msg = f"Only the following join stragies are supported: {_supported_joins}; found '{how}'."
            raise NotImplementedError(msg)

        if how == "cross" and (left_on or right_on):
            msg = "Can not pass left_on, right_on for cross join"
            raise ValueError(msg)

        validate_same_library([self, other])
        return self._from_compliant_dataframe(
            self._compliant_frame.join(
                self._extract_compliant(other),
                how=how,
                left_on=left_on,
                right_on=right_on,
            )
        )

    def clone(self) -> Self:
        return self._from_compliant_dataframe(self._compliant_frame.clone())


class DataFrame(BaseFrame[FrameT]):
    """
    Narwhals DataFrame, backed by a native dataframe.

    The native dataframe might be pandas.DataFrame, polars.DataFrame, ...

    This class is not meant to be instantiated directly - instead, use
    `narwhals.from_native`.
    """

    def __init__(
        self,
        df: Any,
        *,
        backend_version: tuple[int, ...],
        is_polars: bool,
    ) -> None:
        self._is_polars = is_polars
        self._backend_version = backend_version
        if hasattr(df, "__narwhals_dataframe__"):
            self._compliant_frame: Any = df.__narwhals_dataframe__()
        elif is_polars and isinstance(df, get_polars().DataFrame):
            self._compliant_frame = df
        else:
            msg = f"Expected polars DataFrame or object which implements `__narwhals_dataframe__`, got: {type(df)}"
            raise TypeError(msg)

    def __array__(self) -> np.ndarray:
        return self._compliant_frame.to_numpy()

    def __repr__(self) -> str:  # pragma: no cover
        header = " Narwhals DataFrame                            "
        length = len(header)
        return (
            "┌"
            + "─" * length
            + "┐\n"
            + f"|{header}|\n"
            + "| Use `narwhals.to_native` to see native output |\n"
            + "└"
            + "─" * length
            + "┘"
        )

    def lazy(self) -> LazyFrame[Any]:
        """
        Lazify the DataFrame (if possible).

        If a library does not support lazy execution, then this is a no-op.

        Examples:
            Construct pandas and Polars DataFrames:

            >>> import pandas as pd
            >>> import polars as pl
            >>> import narwhals as nw
            >>> df = {"foo": [1, 2, 3], "bar": [6.0, 7.0, 8.0], "ham": ["a", "b", "c"]}
            >>> df_pd = pd.DataFrame(df)
            >>> df_pl = pl.DataFrame(df)

            We define a library agnostic function:

            >>> @nw.narwhalify
            ... def func(df_any):
            ...     return df_any.lazy()

            Note that then, pandas dataframe stay eager, but Polars DataFrame becomes a Polars LazyFrame:

            >>> func(df_pd)
               foo  bar ham
            0    1  6.0   a
            1    2  7.0   b
            2    3  8.0   c
            >>> func(df_pl)
            <LazyFrame ...>
        """
        return super().lazy()

    def to_pandas(self) -> Any:
        """
        Convert this DataFrame to a pandas DataFrame.

        Examples:
            Construct pandas and Polars DataFrames:

            >>> import pandas as pd
            >>> import polars as pl
            >>> import narwhals as nw
            >>> df = {"foo": [1, 2, 3], "bar": [6.0, 7.0, 8.0], "ham": ["a", "b", "c"]}
            >>> df_pd = pd.DataFrame(df)
            >>> df_pl = pl.DataFrame(df)

            We define a library agnostic function:

            >>> def func(df_any):
            ...     df = nw.from_native(df_any)
            ...     df = df.to_pandas()
            ...     return df

            We can then pass either pandas or Polars to `func`:

            >>> func(df_pd)
               foo  bar ham
            0    1  6.0   a
            1    2  7.0   b
            2    3  8.0   c
            >>> func(df_pl)
               foo  bar ham
            0    1  6.0   a
            1    2  7.0   b
            2    3  8.0   c
        """
        return self._compliant_frame.to_pandas()

    def write_parquet(self, file: str | Path | BytesIO) -> Any:
        """
        Write dataframe to parquet file.

        Examples:
            Construct pandas and Polars DataFrames:

            >>> import pandas as pd
            >>> import polars as pl
            >>> import narwhals as nw
            >>> df = {"foo": [1, 2, 3], "bar": [6.0, 7.0, 8.0], "ham": ["a", "b", "c"]}
            >>> df_pd = pd.DataFrame(df)
            >>> df_pl = pl.DataFrame(df)

            We define a library agnostic function:

            >>> def func(df_any):
            ...     df = nw.from_native(df_any)
            ...     df.write_parquet("foo.parquet")

            We can then pass either pandas or Polars to `func`:

            >>> func(df_pd)  # doctest:+SKIP
            >>> func(df_pl)  # doctest:+SKIP
        """
        self._compliant_frame.write_parquet(file)

    def to_numpy(self) -> Any:
        """
        Convert this DataFrame to a NumPy ndarray.

        Examples:
            Construct pandas and polars DataFrames:

            >>> import pandas as pd
            >>> import polars as pl
            >>> import narwhals as nw
            >>> df = {"foo": [1, 2, 3], "bar": [6.5, 7.0, 8.5], "ham": ["a", "b", "c"]}
            >>> df_pd = pd.DataFrame(df)
            >>> df_pl = pl.DataFrame(df)

            We define a library agnostic function:

            >>> def func(df_any):
            ...     df = nw.from_native(df_any)
            ...     df = df.to_numpy()
            ...     return df

            We can then pass either pandas or Polars to `func`:

            >>> func(df_pd)
            array([[1, 6.5, 'a'],
                   [2, 7.0, 'b'],
                   [3, 8.5, 'c']], dtype=object)
            >>> func(df_pl)
            array([[1, 6.5, 'a'],
                   [2, 7.0, 'b'],
                   [3, 8.5, 'c']], dtype=object)
        """
        return self._compliant_frame.to_numpy()

    @property
    def shape(self) -> tuple[int, int]:
        """
        Get the shape of the DataFrame.

        Examples:
            Construct pandas and polars DataFrames:

            >>> import pandas as pd
            >>> import polars as pl
            >>> import narwhals as nw
            >>> df = {"foo": [1, 2, 3, 4, 5]}
            >>> df_pd = pd.DataFrame(df)
            >>> df_pl = pl.DataFrame(df)

            We define a library agnostic function:

            >>> def func(df_any):
            ...     df = nw.from_native(df_any)
            ...     return df.shape

            We can then pass either pandas or Polars to `func`:

            >>> func(df_pd)
            (5, 1)
            >>> func(df_pl)
            (5, 1)
        """
        return self._compliant_frame.shape  # type: ignore[no-any-return]

    def get_column(self, name: str) -> Series:
        """
        Get a single column by name.

        Notes:
            Although `name` is typed as `str`, pandas does allow non-string column
            names, and they will work when passed to this function if the
            `narwhals.DataFrame` is backed by a pandas dataframe with non-string
            columns. This function can only be used to extract a column by name, so
            there is no risk of ambiguity.

        Examples:
            >>> import pandas as pd
            >>> import polars as pl
            >>> import narwhals as nw
            >>> data = {"a": [1, 2], "b": [3, 4]}
            >>> df_pd = pd.DataFrame(data)
            >>> df_pl = pl.DataFrame(data)

            We define a library agnostic function:

            >>> @nw.narwhalify(eager_only=True)
            ... def func(df):
            ...     name = df.columns[0]
            ...     return df.get_column(name)

            We can then pass either pandas or Polars to `func`:

            >>> func(df_pd)
            0    1
            1    2
            Name: a, dtype: int64
            >>> func(df_pl)  # doctest:+NORMALIZE_WHITESPACE
            shape: (2,)
            Series: 'a' [i64]
            [
                1
                2
            ]
        """
        from narwhals.series import Series

        return Series(
            self._compliant_frame.get_column(name),
            backend_version=self._backend_version,
            is_polars=self._is_polars,
        )

    @overload
    def __getitem__(self, item: tuple[Sequence[int], str | int]) -> Series: ...  # type: ignore[overload-overlap]

    @overload
    def __getitem__(self, item: Sequence[int]) -> Self: ...

    @overload
    def __getitem__(self, item: str) -> Series: ...

    @overload
    def __getitem__(self, item: slice) -> Self: ...

<<<<<<< HEAD
    def __getitem__(
        self, item: str | slice | Sequence[int] | tuple[Sequence[int], str | int]
    ) -> Series | Self:
        if isinstance(item, str) or (isinstance(item, tuple) and len(item) == 2):
=======
    def __getitem__(self, item: str | slice | Sequence[int]) -> Series | Self:
        """
        Extract column or slice of DataFrame.

        Arguments:
            item: how to slice dataframe:

                - str: extract column
                - slice or Sequence of integers: slice rows from dataframe.

        Notes:
            In contrast with Polars, pandas allows non-string column names.
            If you don't know whether the column name you're trying to extract
            is definitely a string (e.g. `df[df.columns[0]]`) then you should
            use `DataFrame.get_column` instead.

        Examples:
            >>> import pandas as pd
            >>> import polars as pl
            >>> import narwhals as nw
            >>> data = {"a": [1, 2], "b": [3, 4]}
            >>> df_pd = pd.DataFrame(data)
            >>> df_pl = pl.DataFrame(data)

            We define a library agnostic function:

            >>> @nw.narwhalify(eager_only=True)
            ... def func(df):
            ...     return df["a"]

            We can then pass either pandas or Polars to `func`:

            >>> func(df_pd)
            0    1
            1    2
            Name: a, dtype: int64
            >>> func(df_pl)  # doctest:+NORMALIZE_WHITESPACE
            shape: (2,)
            Series: 'a' [i64]
            [
                1
                2
            ]
        """
        if isinstance(item, str):
>>>>>>> bb999867
            from narwhals.series import Series

            return Series(
                self._compliant_frame[item],
                backend_version=self._backend_version,
                is_polars=self._is_polars,
            )

        elif isinstance(item, (Sequence, slice)) or (
            (np := get_numpy()) is not None
            and isinstance(item, np.ndarray)
            and item.ndim == 1
        ):
            return self._from_compliant_dataframe(self._compliant_frame[item])

        else:
            msg = f"Expected str or slice, got: {type(item)}"
            raise TypeError(msg)

    @overload
    def to_dict(self, *, as_series: Literal[True] = ...) -> dict[str, Series]: ...
    @overload
    def to_dict(self, *, as_series: Literal[False]) -> dict[str, list[Any]]: ...
    @overload
    def to_dict(self, *, as_series: bool) -> dict[str, Series] | dict[str, list[Any]]: ...
    def to_dict(
        self, *, as_series: bool = True
    ) -> dict[str, Series] | dict[str, list[Any]]:
        """
        Convert DataFrame to a dictionary mapping column name to values.

        Arguments:
            as_series: If set to true ``True``, then the values are Narwhals Series,
                        otherwise the values are Any.

        Examples:
            >>> import pandas as pd
            >>> import polars as pl
            >>> import narwhals as nw
            >>> df = {
            ...     "A": [1, 2, 3, 4, 5],
            ...     "fruits": ["banana", "banana", "apple", "apple", "banana"],
            ...     "B": [5, 4, 3, 2, 1],
            ...     "cars": ["beetle", "audi", "beetle", "beetle", "beetle"],
            ...     "optional": [28, 300, None, 2, -30],
            ... }
            >>> df_pd = pd.DataFrame(df)
            >>> df_pl = pl.DataFrame(df)

            We define a library agnostic function:

            >>> def func(df_any):
            ...     df = nw.from_native(df_any)
            ...     df = df.to_dict(as_series=False)
            ...     return df

            We can then pass either pandas or Polars to `func`:

            >>> func(df_pd)
            {'A': [1, 2, 3, 4, 5], 'fruits': ['banana', 'banana', 'apple', 'apple', 'banana'], 'B': [5, 4, 3, 2, 1], 'cars': ['beetle', 'audi', 'beetle', 'beetle', 'beetle'], 'optional': [28.0, 300.0, nan, 2.0, -30.0]}
            >>> func(df_pl)
            {'A': [1, 2, 3, 4, 5], 'fruits': ['banana', 'banana', 'apple', 'apple', 'banana'], 'B': [5, 4, 3, 2, 1], 'cars': ['beetle', 'audi', 'beetle', 'beetle', 'beetle'], 'optional': [28, 300, None, 2, -30]}
        """
        from narwhals.series import Series

        if as_series:
            return {
                key: Series(
                    value,
                    backend_version=self._backend_version,
                    is_polars=self._is_polars,
                )
                for key, value in self._compliant_frame.to_dict(
                    as_series=as_series
                ).items()
            }
        return self._compliant_frame.to_dict(as_series=as_series)  # type: ignore[no-any-return]

    # inherited
    def pipe(self, function: Callable[[Any], Self], *args: Any, **kwargs: Any) -> Self:
        """
        Pipe function call.

        Examples:
            >>> import polars as pl
            >>> import pandas as pd
            >>> import narwhals as nw
            >>> data = {"a": [1, 2, 3], "ba": [4, 5, 6]}
            >>> df_pd = pd.DataFrame(data)
            >>> df_pl = pl.DataFrame(data)

            Let's define a dataframe-agnostic function:

            >>> def func(df_any):
            ...     df = nw.from_native(df_any)
            ...     df = df.pipe(
            ...         lambda _df: _df.select([x for x in _df.columns if len(x) == 1])
            ...     )
            ...     return nw.to_native(df)

            We can then pass either pandas or Polars:

            >>> func(df_pd)
               a
            0  1
            1  2
            2  3
            >>> func(df_pl)
            shape: (3, 1)
            ┌─────┐
            │ a   │
            │ --- │
            │ i64 │
            ╞═════╡
            │ 1   │
            │ 2   │
            │ 3   │
            └─────┘
        """
        return super().pipe(function, *args, **kwargs)

    def drop_nulls(self) -> Self:
        """
        Drop null values.

        Notes:
            pandas and Polars handle null values differently. Polars distinguishes
            between NaN and Null, whereas pandas doesn't.

        Examples:
            >>> import polars as pl
            >>> import pandas as pd
            >>> import narwhals as nw
            >>> data = {"a": [1.0, 2.0, None], "ba": [1.0, None, 2.0]}
            >>> df_pd = pd.DataFrame(data)
            >>> df_pl = pl.DataFrame(data)

            Let's define a dataframe-agnostic function:

            >>> def func(df_any):
            ...     df = nw.from_native(df_any)
            ...     df = df.drop_nulls()
            ...     return nw.to_native(df)

            We can then pass either pandas or Polars:

            >>> func(df_pd)
                 a   ba
            0  1.0  1.0
            >>> func(df_pl)
            shape: (1, 2)
            ┌─────┬─────┐
            │ a   ┆ ba  │
            │ --- ┆ --- │
            │ f64 ┆ f64 │
            ╞═════╪═════╡
            │ 1.0 ┆ 1.0 │
            └─────┴─────┘
        """
        return super().drop_nulls()

    def with_row_index(self, name: str = "index") -> Self:
        """
        Insert column which enumerates rows.

        Examples:
            Construct pandas as polars DataFrames:

            >>> import polars as pl
            >>> import pandas as pd
            >>> import narwhals as nw
            >>> data = {"a": [1, 2, 3], "b": [4, 5, 6]}
            >>> df_pd = pd.DataFrame(data)
            >>> df_pl = pl.DataFrame(data)

            Let's define a dataframe-agnostic function:

            >>> def func(df_any):
            ...     df = nw.from_native(df_any)
            ...     df = df.with_row_index()
            ...     return nw.to_native(df)

            We can then pass either pandas or Polars:

            >>> func(df_pd)
               index  a  b
            0      0  1  4
            1      1  2  5
            2      2  3  6
            >>> func(df_pl)
            shape: (3, 3)
            ┌───────┬─────┬─────┐
            │ index ┆ a   ┆ b   │
            │ ---   ┆ --- ┆ --- │
            │ u32   ┆ i64 ┆ i64 │
            ╞═══════╪═════╪═════╡
            │ 0     ┆ 1   ┆ 4   │
            │ 1     ┆ 2   ┆ 5   │
            │ 2     ┆ 3   ┆ 6   │
            └───────┴─────┴─────┘
        """
        return super().with_row_index(name)

    @property
    def schema(self) -> dict[str, DType]:
        r"""
        Get a dict[column name, DataType].

        Examples:
            >>> import polars as pl
            >>> import pandas as pd
            >>> import narwhals as nw
            >>> data = {
            ...     "foo": [1, 2, 3],
            ...     "bar": [6.0, 7.0, 8.0],
            ...     "ham": ["a", "b", "c"],
            ... }
            >>> df_pd = pd.DataFrame(data)
            >>> df_pl = pl.DataFrame(data)

            We define a library agnostic function:

            >>> def func(df_any):
            ...     df = nw.from_native(df_any)
            ...     return df.schema

            You can pass either pandas or Polars to `func`:

            >>> df_pd_schema = func(df_pd)
            >>> df_pd_schema
            {'foo': Int64, 'bar': Float64, 'ham': String}

            >>> df_pl_schema = func(df_pl)
            >>> df_pl_schema
            {'foo': Int64, 'bar': Float64, 'ham': String}

        """
        return super().schema

    @property
    def columns(self) -> list[str]:
        """
        Get column names.

        Examples:
            >>> import pandas as pd
            >>> import polars as pl
            >>> import narwhals as nw
            >>> df = {"foo": [1, 2, 3], "bar": [6.0, 7.0, 8.0], "ham": ["a", "b", "c"]}
            >>> df_pd = pd.DataFrame(df)
            >>> df_pl = pl.DataFrame(df)

            We define a library agnostic function:

            >>> @nw.narwhalify
            ... def func(df):
            ...     return df.columns

            We can then pass either pandas or Polars to `func`:

            >>> func(df_pd)
            ['foo', 'bar', 'ham']
            >>> func(df_pl)
            ['foo', 'bar', 'ham']
        """
        return super().columns

    @overload
    def rows(
        self,
        *,
        named: Literal[False],
    ) -> list[tuple[Any, ...]]: ...

    @overload
    def rows(
        self,
        *,
        named: Literal[True],
    ) -> list[dict[str, Any]]: ...

    @overload
    def rows(
        self,
        *,
        named: bool,
    ) -> list[tuple[Any, ...]] | list[dict[str, Any]]: ...

    def rows(
        self,
        *,
        named: bool = False,
    ) -> list[tuple[Any, ...]] | list[dict[str, Any]]:
        """
        Returns all data in the DataFrame as a list of rows of python-native values.

        Arguments:
            named: By default, each row is returned as a tuple of values given
                in the same order as the frame columns. Setting named=True will
                return rows of dictionaries instead.

        Examples:
            >>> import pandas as pd
            >>> import polars as pl
            >>> import narwhals as nw
            >>> df = {"foo": [1, 2, 3], "bar": [6.0, 7.0, 8.0], "ham": ["a", "b", "c"]}
            >>> df_pd = pd.DataFrame(df)
            >>> df_pl = pl.DataFrame(df)

            We define a library agnostic function:

            >>> def func(df_any, *, named):
            ...     df = nw.from_native(df_any)
            ...     return df.rows(named=named)

            We can then pass either pandas or Polars to `func`:

            >>> func(df_pd, named=False)
            [(1, 6.0, 'a'), (2, 7.0, 'b'), (3, 8.0, 'c')]
            >>> func(df_pd, named=True)
            [{'foo': 1, 'bar': 6.0, 'ham': 'a'}, {'foo': 2, 'bar': 7.0, 'ham': 'b'}, {'foo': 3, 'bar': 8.0, 'ham': 'c'}]
            >>> func(df_pl, named=False)
            [(1, 6.0, 'a'), (2, 7.0, 'b'), (3, 8.0, 'c')]
            >>> func(df_pl, named=True)
            [{'foo': 1, 'bar': 6.0, 'ham': 'a'}, {'foo': 2, 'bar': 7.0, 'ham': 'b'}, {'foo': 3, 'bar': 8.0, 'ham': 'c'}]
        """
        return self._compliant_frame.rows(named=named)  # type: ignore[no-any-return]

    @overload
    def iter_rows(
        self, *, named: Literal[False], buffer_size: int = ...
    ) -> Iterator[tuple[Any, ...]]: ...

    @overload
    def iter_rows(
        self, *, named: Literal[True], buffer_size: int = ...
    ) -> Iterator[dict[str, Any]]: ...

    @overload
    def iter_rows(
        self, *, named: bool, buffer_size: int = ...
    ) -> Iterator[tuple[Any, ...]] | Iterator[dict[str, Any]]: ...

    def iter_rows(
        self, *, named: bool = False, buffer_size: int = 512
    ) -> Iterator[tuple[Any, ...]] | Iterator[dict[str, Any]]:
        """
        Returns an iterator over the DataFrame of rows of python-native values.

        Arguments:
            named: By default, each row is returned as a tuple of values given
                in the same order as the frame columns. Setting named=True will
                return rows of dictionaries instead.
            buffer_size: Determines the number of rows that are buffered
                internally while iterating over the data.
                See https://docs.pola.rs/api/python/stable/reference/dataframe/api/polars.DataFrame.iter_rows.html

        Examples:
            >>> import pandas as pd
            >>> import polars as pl
            >>> import narwhals as nw
            >>> df = {"foo": [1, 2, 3], "bar": [6.0, 7.0, 8.0], "ham": ["a", "b", "c"]}
            >>> df_pd = pd.DataFrame(df)
            >>> df_pl = pl.DataFrame(df)

            We define a library agnostic function:

            >>> def func(df_any, *, named):
            ...     df = nw.from_native(df_any)
            ...     return df.iter_rows(named=named)

            We can then pass either pandas or Polars to `func`:

            >>> [row for row in func(df_pd, named=False)]
            [(1, 6.0, 'a'), (2, 7.0, 'b'), (3, 8.0, 'c')]
            >>> [row for row in func(df_pd, named=True)]
            [{'foo': 1, 'bar': 6.0, 'ham': 'a'}, {'foo': 2, 'bar': 7.0, 'ham': 'b'}, {'foo': 3, 'bar': 8.0, 'ham': 'c'}]
            >>> [row for row in func(df_pl, named=False)]
            [(1, 6.0, 'a'), (2, 7.0, 'b'), (3, 8.0, 'c')]
            >>> [row for row in func(df_pl, named=True)]
            [{'foo': 1, 'bar': 6.0, 'ham': 'a'}, {'foo': 2, 'bar': 7.0, 'ham': 'b'}, {'foo': 3, 'bar': 8.0, 'ham': 'c'}]
        """
        return self._compliant_frame.iter_rows(named=named, buffer_size=buffer_size)  # type: ignore[no-any-return]

    def with_columns(
        self, *exprs: IntoExpr | Iterable[IntoExpr], **named_exprs: IntoExpr
    ) -> Self:
        r"""
        Add columns to this DataFrame.

        Added columns will replace existing columns with the same name.

        Arguments:
            *exprs: Column(s) to add, specified as positional arguments.
                     Accepts expression input. Strings are parsed as column names, other
                     non-expression inputs are parsed as literals.

            **named_exprs: Additional columns to add, specified as keyword arguments.
                            The columns will be renamed to the keyword used.

        Returns:
            DataFrame: A new DataFrame with the columns added.

        Note:
            Creating a new DataFrame using this method does not create a new copy of
            existing data.

        Examples:
            >>> import pandas as pd
            >>> import polars as pl
            >>> import narwhals as nw
            >>> df = {
            ...     "a": [1, 2, 3, 4],
            ...     "b": [0.5, 4, 10, 13],
            ...     "c": [True, True, False, True],
            ... }
            >>> df_pd = pd.DataFrame(df)
            >>> df_pl = pl.DataFrame(df)

            Let's define a dataframe-agnostic function in which we pass an expression
            to add it as a new column:

            >>> @nw.narwhalify
            ... def func(df):
            ...     return df.with_columns((nw.col("a") * 2).alias("a*2"))

            We can then pass either pandas or Polars to `func`:

            >>> func(df_pd)
               a     b      c  a*2
            0  1   0.5   True    2
            1  2   4.0   True    4
            2  3  10.0  False    6
            3  4  13.0   True    8
            >>> func(df_pl)
            shape: (4, 4)
            ┌─────┬──────┬───────┬─────┐
            │ a   ┆ b    ┆ c     ┆ a*2 │
            │ --- ┆ ---  ┆ ---   ┆ --- │
            │ i64 ┆ f64  ┆ bool  ┆ i64 │
            ╞═════╪══════╪═══════╪═════╡
            │ 1   ┆ 0.5  ┆ true  ┆ 2   │
            │ 2   ┆ 4.0  ┆ true  ┆ 4   │
            │ 3   ┆ 10.0 ┆ false ┆ 6   │
            │ 4   ┆ 13.0 ┆ true  ┆ 8   │
            └─────┴──────┴───────┴─────┘
        """
        return super().with_columns(*exprs, **named_exprs)

    def select(
        self,
        *exprs: IntoExpr | Iterable[IntoExpr],
        **named_exprs: IntoExpr,
    ) -> Self:
        r"""
        Select columns from this DataFrame.

        Arguments:
            *exprs: Column(s) to select, specified as positional arguments.
                     Accepts expression input. Strings are parsed as column names,
                     other non-expression inputs are parsed as literals.

            **named_exprs: Additional columns to select, specified as keyword arguments.
                            The columns will be renamed to the keyword used.

        Examples:
            >>> import pandas as pd
            >>> import polars as pl
            >>> import narwhals as nw
            >>> df = {
            ...     "foo": [1, 2, 3],
            ...     "bar": [6, 7, 8],
            ...     "ham": ["a", "b", "c"],
            ... }
            >>> df_pd = pd.DataFrame(df)
            >>> df_pl = pl.DataFrame(df)

            Let's define a dataframe-agnostic function in which we pass the name of a
            column to select that column.

            >>> @nw.narwhalify
            ... def func(df):
            ...     return df.select("foo")

            We can then pass either pandas or Polars to `func`:

            >>> func(df_pd)
               foo
            0    1
            1    2
            2    3
            >>> func(df_pl)
            shape: (3, 1)
            ┌─────┐
            │ foo │
            │ --- │
            │ i64 │
            ╞═════╡
            │ 1   │
            │ 2   │
            │ 3   │
            └─────┘

            Multiple columns can be selected by passing a list of column names.

            >>> @nw.narwhalify
            ... def func(df):
            ...     return df.select(["foo", "bar"])
            >>> func(df_pd)
               foo  bar
            0    1    6
            1    2    7
            2    3    8
            >>> func(df_pl)
            shape: (3, 2)
            ┌─────┬─────┐
            │ foo ┆ bar │
            │ --- ┆ --- │
            │ i64 ┆ i64 │
            ╞═════╪═════╡
            │ 1   ┆ 6   │
            │ 2   ┆ 7   │
            │ 3   ┆ 8   │
            └─────┴─────┘

            Multiple columns can also be selected using positional arguments instead of a
            list. Expressions are also accepted.

            >>> @nw.narwhalify
            ... def func(df):
            ...     return df.select(nw.col("foo"), nw.col("bar") + 1)
            >>> func(df_pd)
               foo  bar
            0    1    7
            1    2    8
            2    3    9
            >>> func(df_pl)
            shape: (3, 2)
            ┌─────┬─────┐
            │ foo ┆ bar │
            │ --- ┆ --- │
            │ i64 ┆ i64 │
            ╞═════╪═════╡
            │ 1   ┆ 7   │
            │ 2   ┆ 8   │
            │ 3   ┆ 9   │
            └─────┴─────┘

            Use keyword arguments to easily name your expression inputs.

            >>> @nw.narwhalify
            ... def func(df):
            ...     return df.select(threshold=nw.col("foo") * 2)
            >>> func(df_pd)
               threshold
            0          2
            1          4
            2          6
            >>> func(df_pl)
            shape: (3, 1)
            ┌───────────┐
            │ threshold │
            │ ---       │
            │ i64       │
            ╞═══════════╡
            │ 2         │
            │ 4         │
            │ 6         │
            └───────────┘
        """
        return super().select(*exprs, **named_exprs)

    def rename(self, mapping: dict[str, str]) -> Self:
        """
        Rename column names.

        Arguments:
            mapping: Key value pairs that map from old name to new name.

        Examples:
            >>> import pandas as pd
            >>> import polars as pl
            >>> import narwhals as nw
            >>> df = {"foo": [1, 2, 3], "bar": [6, 7, 8], "ham": ["a", "b", "c"]}
            >>> df_pd = pd.DataFrame(df)
            >>> df_pl = pl.DataFrame(df)

            We define a library agnostic function:

            >>> @nw.narwhalify
            ... def func(df):
            ...     return df.rename({"foo": "apple"})

            We can then pass either pandas or Polars to `func`:

            >>> func(df_pd)
               apple  bar ham
            0      1    6   a
            1      2    7   b
            2      3    8   c
            >>> func(df_pl)
            shape: (3, 3)
            ┌───────┬─────┬─────┐
            │ apple ┆ bar ┆ ham │
            │ ---   ┆ --- ┆ --- │
            │ i64   ┆ i64 ┆ str │
            ╞═══════╪═════╪═════╡
            │ 1     ┆ 6   ┆ a   │
            │ 2     ┆ 7   ┆ b   │
            │ 3     ┆ 8   ┆ c   │
            └───────┴─────┴─────┘
        """
        return super().rename(mapping)

    def head(self, n: int = 5) -> Self:
        """
        Get the first `n` rows.

        Arguments:
            n: Number of rows to return. If a negative value is passed, return all rows
                except the last `abs(n)`.

        Examples:
            >>> import pandas as pd
            >>> import polars as pl
            >>> import narwhals as nw
            >>> df = {
            ...     "foo": [1, 2, 3, 4, 5],
            ...     "bar": [6, 7, 8, 9, 10],
            ...     "ham": ["a", "b", "c", "d", "e"],
            ... }
            >>> df_pd = pd.DataFrame(df)
            >>> df_pl = pl.DataFrame(df)

            Let's define a dataframe-agnostic function that gets the first 3 rows.

            >>> @nw.narwhalify
            ... def func(df):
            ...     return df.head(3)

            We can then pass either pandas or Polars to `func`:

            >>> func(df_pd)
               foo  bar ham
            0    1    6   a
            1    2    7   b
            2    3    8   c
            >>> func(df_pl)
            shape: (3, 3)
            ┌─────┬─────┬─────┐
            │ foo ┆ bar ┆ ham │
            │ --- ┆ --- ┆ --- │
            │ i64 ┆ i64 ┆ str │
            ╞═════╪═════╪═════╡
            │ 1   ┆ 6   ┆ a   │
            │ 2   ┆ 7   ┆ b   │
            │ 3   ┆ 8   ┆ c   │
            └─────┴─────┴─────┘
        """

        return super().head(n)

    def tail(self, n: int = 5) -> Self:
        """
        Get the last `n` rows.

        Arguments:
            n: Number of rows to return. If a negative value is passed, return all rows
                except the first `abs(n)`.

        Examples:
            >>> import pandas as pd
            >>> import polars as pl
            >>> import narwhals as nw
            >>> df = {
            ...     "foo": [1, 2, 3, 4, 5],
            ...     "bar": [6, 7, 8, 9, 10],
            ...     "ham": ["a", "b", "c", "d", "e"],
            ... }
            >>> df_pd = pd.DataFrame(df)
            >>> df_pl = pl.DataFrame(df)

            Let's define a dataframe-agnostic function that gets the last 3 rows.

            >>> @nw.narwhalify
            ... def func(df):
            ...     return df.tail(3)

            We can then pass either pandas or Polars to `func`:

            >>> func(df_pd)
               foo  bar ham
            2    3    8   c
            3    4    9   d
            4    5   10   e
            >>> func(df_pl)
            shape: (3, 3)
            ┌─────┬─────┬─────┐
            │ foo ┆ bar ┆ ham │
            │ --- ┆ --- ┆ --- │
            │ i64 ┆ i64 ┆ str │
            ╞═════╪═════╪═════╡
            │ 3   ┆ 8   ┆ c   │
            │ 4   ┆ 9   ┆ d   │
            │ 5   ┆ 10  ┆ e   │
            └─────┴─────┴─────┘
        """
        return super().tail(n)

    def drop(self, *columns: str | Iterable[str]) -> Self:
        """
        Remove columns from the dataframe.

        Arguments:
            *columns: Names of the columns that should be removed from the dataframe.

        Examples:
            >>> import pandas as pd
            >>> import polars as pl
            >>> import narwhals as nw
            >>> data = {"foo": [1, 2, 3], "bar": [6.0, 7.0, 8.0], "ham": ["a", "b", "c"]}
            >>> df_pd = pd.DataFrame(data)
            >>> df_pl = pl.DataFrame(data)

            We define a library agnostic function:

            >>> @nw.narwhalify
            ... def func(df):
            ...     return df.drop("ham")

            We can then pass either pandas or Polars to `func`:

            >>> func(df_pd)
               foo  bar
            0    1  6.0
            1    2  7.0
            2    3  8.0
            >>> func(df_pl)
            shape: (3, 2)
            ┌─────┬─────┐
            │ foo ┆ bar │
            │ --- ┆ --- │
            │ i64 ┆ f64 │
            ╞═════╪═════╡
            │ 1   ┆ 6.0 │
            │ 2   ┆ 7.0 │
            │ 3   ┆ 8.0 │
            └─────┴─────┘

            Use positional arguments to drop multiple columns.

            >>> @nw.narwhalify
            ... def func(df):
            ...     return df.drop("foo", "ham")

            >>> func(df_pd)
               bar
            0  6.0
            1  7.0
            2  8.0
            >>> func(df_pl)
            shape: (3, 1)
            ┌─────┐
            │ bar │
            │ --- │
            │ f64 │
            ╞═════╡
            │ 6.0 │
            │ 7.0 │
            │ 8.0 │
            └─────┘
        """
        return super().drop(*columns)

    def unique(self, subset: str | list[str]) -> Self:
        """
        Drop duplicate rows from this dataframe.

        Arguments:
            subset: Column name(s) to consider when identifying duplicate rows.

        Examples:
            >>> import pandas as pd
            >>> import polars as pl
            >>> import narwhals as nw
            >>> data = {
            ...     "foo": [1, 2, 3, 1],
            ...     "bar": ["a", "a", "a", "a"],
            ...     "ham": ["b", "b", "b", "b"],
            ... }
            >>> df_pd = pd.DataFrame(data)
            >>> df_pl = pl.DataFrame(data)

            We define a library agnostic function:

            >>> @nw.narwhalify
            ... def func(df):
            ...     return df.unique(["bar", "ham"])

            We can then pass either pandas or Polars to `func`:

            >>> func(df_pd)
               foo bar ham
            0    1   a   b
            >>> func(df_pl)
            shape: (1, 3)
            ┌─────┬─────┬─────┐
            │ foo ┆ bar ┆ ham │
            │ --- ┆ --- ┆ --- │
            │ i64 ┆ str ┆ str │
            ╞═════╪═════╪═════╡
            │ 1   ┆ a   ┆ b   │
            └─────┴─────┴─────┘
        """
        return super().unique(subset)

    def filter(self, *predicates: IntoExpr | Iterable[IntoExpr]) -> Self:
        r"""
        Filter the rows in the DataFrame based on one or more predicate expressions.

        The original order of the remaining rows is preserved.

        Arguments:
            predicates: Expression(s) that evaluates to a boolean Series.

        Examples:
            >>> import pandas as pd
            >>> import polars as pl
            >>> import narwhals as nw
            >>> df = {
            ...     "foo": [1, 2, 3],
            ...     "bar": [6, 7, 8],
            ...     "ham": ["a", "b", "c"],
            ... }
            >>> df_pd = pd.DataFrame(df)
            >>> df_pl = pl.DataFrame(df)

            Let's define a dataframe-agnostic function in which we filter on
            one condition.

            >>> @nw.narwhalify
            ... def func(df):
            ...     return df.filter(nw.col("foo") > 1)

            We can then pass either pandas or Polars to `func`:

            >>> func(df_pd)
               foo  bar ham
            1    2    7   b
            2    3    8   c
            >>> func(df_pl)
            shape: (2, 3)
            ┌─────┬─────┬─────┐
            │ foo ┆ bar ┆ ham │
            │ --- ┆ --- ┆ --- │
            │ i64 ┆ i64 ┆ str │
            ╞═════╪═════╪═════╡
            │ 2   ┆ 7   ┆ b   │
            │ 3   ┆ 8   ┆ c   │
            └─────┴─────┴─────┘

            Filter on multiple conditions, combined with and/or operators:

            >>> @nw.narwhalify
            ... def func(df):
            ...     return df.filter((nw.col("foo") < 3) & (nw.col("ham") == "a"))
            >>> func(df_pd)
               foo  bar ham
            0    1    6   a
            >>> func(df_pl)
            shape: (1, 3)
            ┌─────┬─────┬─────┐
            │ foo ┆ bar ┆ ham │
            │ --- ┆ --- ┆ --- │
            │ i64 ┆ i64 ┆ str │
            ╞═════╪═════╪═════╡
            │ 1   ┆ 6   ┆ a   │
            └─────┴─────┴─────┘

            >>> @nw.narwhalify
            ... def func(df):
            ...     return df.filter((nw.col("foo") == 1) | (nw.col("ham") == "c"))
            >>> func(df_pd)
               foo  bar ham
            0    1    6   a
            2    3    8   c
            >>> func(df_pl)
            shape: (2, 3)
            ┌─────┬─────┬─────┐
            │ foo ┆ bar ┆ ham │
            │ --- ┆ --- ┆ --- │
            │ i64 ┆ i64 ┆ str │
            ╞═════╪═════╪═════╡
            │ 1   ┆ 6   ┆ a   │
            │ 3   ┆ 8   ┆ c   │
            └─────┴─────┴─────┘

            Provide multiple filters using `*args` syntax:

            >>> @nw.narwhalify
            ... def func(df):
            ...     dframe = df.filter(
            ...         nw.col("foo") <= 2,
            ...         ~nw.col("ham").is_in(["b", "c"]),
            ...     )
            ...     return dframe
            >>> func(df_pd)
               foo  bar ham
            0    1    6   a
            >>> func(df_pl)
            shape: (1, 3)
            ┌─────┬─────┬─────┐
            │ foo ┆ bar ┆ ham │
            │ --- ┆ --- ┆ --- │
            │ i64 ┆ i64 ┆ str │
            ╞═════╪═════╪═════╡
            │ 1   ┆ 6   ┆ a   │
            └─────┴─────┴─────┘
        """
        return super().filter(*predicates)

    def group_by(self, *keys: str | Iterable[str]) -> GroupBy[Self]:
        r"""
        Start a group by operation.

        Arguments:
            *keys: Column(s) to group by. Accepts multiple columns names as a list.

        Returns:
            GroupBy: Object which can be used to perform aggregations.

        Examples:
            >>> import pandas as pd
            >>> import polars as pl
            >>> import narwhals as nw
            >>> df = {
            ...     "a": ["a", "b", "a", "b", "c"],
            ...     "b": [1, 2, 1, 3, 3],
            ...     "c": [5, 4, 3, 2, 1],
            ... }
            >>> df_pd = pd.DataFrame(df)
            >>> df_pl = pl.DataFrame(df)

            Let's define a dataframe-agnostic function in which we group by one column
            and call `agg` to compute the grouped sum of another column.

            >>> @nw.narwhalify
            ... def func(df):
            ...     return df.group_by("a").agg(nw.col("b").sum()).sort("a")

            We can then pass either pandas or Polars to `func`:

            >>> func(df_pd)
               a  b
            0  a  2
            1  b  5
            2  c  3
            >>> func(df_pl)
            shape: (3, 2)
            ┌─────┬─────┐
            │ a   ┆ b   │
            │ --- ┆ --- │
            │ str ┆ i64 │
            ╞═════╪═════╡
            │ a   ┆ 2   │
            │ b   ┆ 5   │
            │ c   ┆ 3   │
            └─────┴─────┘

            Group by multiple columns by passing a list of column names.

            >>> @nw.narwhalify
            ... def func(df):
            ...     return df.group_by(["a", "b"]).agg(nw.max("c")).sort("a", "b")
            >>> func(df_pd)
               a  b  c
            0  a  1  5
            1  b  2  4
            2  b  3  2
            3  c  3  1
            >>> func(df_pl)
            shape: (4, 3)
            ┌─────┬─────┬─────┐
            │ a   ┆ b   ┆ c   │
            │ --- ┆ --- ┆ --- │
            │ str ┆ i64 ┆ i64 │
            ╞═════╪═════╪═════╡
            │ a   ┆ 1   ┆ 5   │
            │ b   ┆ 2   ┆ 4   │
            │ b   ┆ 3   ┆ 2   │
            │ c   ┆ 3   ┆ 1   │
            └─────┴─────┴─────┘
        """
        from narwhals.group_by import GroupBy

        return GroupBy(self, *keys)

    def sort(
        self,
        by: str | Iterable[str],
        *more_by: str,
        descending: bool | Sequence[bool] = False,
    ) -> Self:
        r"""
        Sort the dataframe by the given columns.

        Arguments:
            by: Column(s) names to sort by.

            *more_by: Additional columns to sort by, specified as positional
                       arguments.

            descending: Sort in descending order. When sorting by multiple
                         columns, can be specified per column by passing a
                         sequence of booleans.

        Examples:
            >>> import narwhals as nw
            >>> import pandas as pd
            >>> import polars as pl
            >>> data = {
            ...     "a": [1, 2, None],
            ...     "b": [6.0, 5.0, 4.0],
            ...     "c": ["a", "c", "b"],
            ... }
            >>> df_pd = pd.DataFrame(data)
            >>> df_pl = pl.DataFrame(data)

            Let's define a dataframe-agnostic function in which we sort by multiple
            columns in different orders

            >>> @nw.narwhalify
            ... def func(df):
            ...     return df.sort("c", "a", descending=[False, True])

            We can then pass either pandas or Polars to `func`:

            >>> func(df_pd)
                 a    b  c
            0  1.0  6.0  a
            2  NaN  4.0  b
            1  2.0  5.0  c
            >>> func(df_pl)
            shape: (3, 3)
            ┌──────┬─────┬─────┐
            │ a    ┆ b   ┆ c   │
            │ ---  ┆ --- ┆ --- │
            │ i64  ┆ f64 ┆ str │
            ╞══════╪═════╪═════╡
            │ 1    ┆ 6.0 ┆ a   │
            │ null ┆ 4.0 ┆ b   │
            │ 2    ┆ 5.0 ┆ c   │
            └──────┴─────┴─────┘
        """
        return super().sort(by, *more_by, descending=descending)

    def join(
        self,
        other: Self,
        *,
        how: Literal["inner", "left", "cross", "semi", "anti"] = "inner",
        left_on: str | list[str] | None = None,
        right_on: str | list[str] | None = None,
    ) -> Self:
        r"""
        Join in SQL-like fashion.

        Arguments:
            other: DataFrame to join with.

            how: Join strategy.

                  * *inner*: Returns rows that have matching values in both tables.
                  * *cross*: Returns the Cartesian product of rows from both tables.
                  * *semi*: Filter rows that have a match in the right table.
                  * *anti*: Filter rows that do not have a match in the right table.

            left_on: Name(s) of the left join column(s).

            right_on: Name(s) of the right join column(s).

        Returns:
            A new joined DataFrame

        Examples:
            >>> import narwhals as nw
            >>> import pandas as pd
            >>> import polars as pl
            >>> data = {
            ...     "foo": [1, 2, 3],
            ...     "bar": [6.0, 7.0, 8.0],
            ...     "ham": ["a", "b", "c"],
            ... }
            >>> data_other = {
            ...     "apple": ["x", "y", "z"],
            ...     "ham": ["a", "b", "d"],
            ... }

            >>> df_pd = pd.DataFrame(data)
            >>> other_pd = pd.DataFrame(data_other)

            >>> df_pl = pl.DataFrame(data)
            >>> other_pl = pl.DataFrame(data_other)

            Let's define a dataframe-agnostic function in which we join over "ham" column:

            >>> @nw.narwhalify
            ... def join_on_ham(df, other):
            ...     return df.join(other, left_on="ham", right_on="ham")

            We can now pass either pandas or Polars to the function:

            >>> join_on_ham(df_pd, other_pd)
               foo  bar ham apple
            0    1  6.0   a     x
            1    2  7.0   b     y

            >>> join_on_ham(df_pl, other_pl)
            shape: (2, 4)
            ┌─────┬─────┬─────┬───────┐
            │ foo ┆ bar ┆ ham ┆ apple │
            │ --- ┆ --- ┆ --- ┆ ---   │
            │ i64 ┆ f64 ┆ str ┆ str   │
            ╞═════╪═════╪═════╪═══════╡
            │ 1   ┆ 6.0 ┆ a   ┆ x     │
            │ 2   ┆ 7.0 ┆ b   ┆ y     │
            └─────┴─────┴─────┴───────┘
        """
        return super().join(other, how=how, left_on=left_on, right_on=right_on)

    # --- descriptive ---
    def is_duplicated(self: Self) -> Series:
        r"""
        Get a mask of all duplicated rows in this DataFrame.

        Examples:
            >>> import narwhals as nw
            >>> import pandas as pd
            >>> import polars as pl
            >>> df_pd = pd.DataFrame(
            ...     {
            ...         "a": [1, 2, 3, 1],
            ...         "b": ["x", "y", "z", "x"],
            ...     }
            ... )
            >>> df_pl = pl.DataFrame(
            ...     {
            ...         "a": [1, 2, 3, 1],
            ...         "b": ["x", "y", "z", "x"],
            ...     }
            ... )

            Let's define a dataframe-agnostic function:

            >>> def func(df_any):
            ...     df = nw.from_native(df_any)
            ...     duplicated = df.is_duplicated()
            ...     return nw.to_native(duplicated)

            We can then pass either pandas or Polars to `func`:

            >>> func(df_pd)  # doctest: +NORMALIZE_WHITESPACE
            0     True
            1    False
            2    False
            3     True
            dtype: bool

            >>> func(df_pl)  # doctest: +NORMALIZE_WHITESPACE
            shape: (4,)
            Series: '' [bool]
            [
                true
                false
                false
                true
            ]
        """
        from narwhals.series import Series

        return Series(
            self._compliant_frame.is_duplicated(),
            backend_version=self._backend_version,
            is_polars=self._is_polars,
        )

    def is_empty(self: Self) -> bool:
        r"""
        Check if the dataframe is empty.

        Examples:
            >>> import narwhals as nw
            >>> import pandas as pd
            >>> import polars as pl

            Let's define a dataframe-agnostic function that filters rows in which "foo"
            values are greater than 10, and then checks if the result is empty or not:

            >>> def func(df_any):
            ...     df = nw.from_native(df_any)
            ...     return df.filter(nw.col("foo") > 10).is_empty()

            We can then pass either pandas or Polars to `func`:

            >>> df_pd = pd.DataFrame({"foo": [1, 2, 3], "bar": [4, 5, 6]})
            >>> df_pl = pl.DataFrame({"foo": [1, 2, 3], "bar": [4, 5, 6]})
            >>> func(df_pd), func(df_pl)
            (True, True)

            >>> df_pd = pd.DataFrame({"foo": [100, 2, 3], "bar": [4, 5, 6]})
            >>> df_pl = pl.DataFrame({"foo": [100, 2, 3], "bar": [4, 5, 6]})
            >>> func(df_pd), func(df_pl)
            (False, False)
        """

        return self._compliant_frame.is_empty()  # type: ignore[no-any-return]

    def is_unique(self: Self) -> Series:
        r"""
        Get a mask of all unique rows in this DataFrame.

        Examples:
            >>> import narwhals as nw
            >>> import pandas as pd
            >>> import polars as pl
            >>> df_pd = pd.DataFrame(
            ...     {
            ...         "a": [1, 2, 3, 1],
            ...         "b": ["x", "y", "z", "x"],
            ...     }
            ... )
            >>> df_pl = pl.DataFrame(
            ...     {
            ...         "a": [1, 2, 3, 1],
            ...         "b": ["x", "y", "z", "x"],
            ...     }
            ... )

            Let's define a dataframe-agnostic function:

            >>> def func(df_any):
            ...     df = nw.from_native(df_any)
            ...     unique = df.is_unique()
            ...     return nw.to_native(unique)

            We can then pass either pandas or Polars to `func`:

            >>> func(df_pd)  # doctest: +NORMALIZE_WHITESPACE
            0    False
            1     True
            2     True
            3    False
            dtype: bool

            >>> func(df_pl)  # doctest: +NORMALIZE_WHITESPACE
            shape: (4,)
            Series: '' [bool]
            [
                false
                 true
                 true
                false
            ]
        """
        from narwhals.series import Series

        return Series(
            self._compliant_frame.is_unique(),
            backend_version=self._backend_version,
            is_polars=self._is_polars,
        )

    def null_count(self: Self) -> Self:
        r"""
        Create a new DataFrame that shows the null counts per column.

        Notes:
            pandas and Polars handle null values differently. Polars distinguishes
            between NaN and Null, whereas pandas doesn't.

        Examples:
            >>> import narwhals as nw
            >>> import pandas as pd
            >>> import polars as pl
            >>> df_pd = pd.DataFrame(
            ...     {
            ...         "foo": [1, None, 3],
            ...         "bar": [6, 7, None],
            ...         "ham": ["a", "b", "c"],
            ...     }
            ... )
            >>> df_pl = pl.DataFrame(
            ...     {
            ...         "foo": [1, None, 3],
            ...         "bar": [6, 7, None],
            ...         "ham": ["a", "b", "c"],
            ...     }
            ... )

            Let's define a dataframe-agnostic function that returns the null count of
            each columns:

            >>> def func(df_any):
            ...     df = nw.from_native(df_any)
            ...     null_counts = df.null_count()
            ...     return nw.to_native(null_counts)

            We can then pass either pandas or Polars to `func`:

            >>> func(df_pd)
               foo  bar  ham
            0    1    1    0

            >>> func(df_pl)
            shape: (1, 3)
            ┌─────┬─────┬─────┐
            │ foo ┆ bar ┆ ham │
            │ --- ┆ --- ┆ --- │
            │ u32 ┆ u32 ┆ u32 │
            ╞═════╪═════╪═════╡
            │ 1   ┆ 1   ┆ 0   │
            └─────┴─────┴─────┘
        """

        return self._from_compliant_dataframe(self._compliant_frame.null_count())

    def item(self: Self, row: int | None = None, column: int | str | None = None) -> Any:
        r"""
        Return the DataFrame as a scalar, or return the element at the given row/column.

        Notes:
            If row/col not provided, this is equivalent to df[0,0], with a check that the shape is (1,1).
            With row/col, this is equivalent to df[row,col].

        Examples:
            >>> import narwhals as nw
            >>> import pandas as pd
            >>> import polars as pl
            >>> data = {"a": [1, 2, 3], "b": [4, 5, 6]}
            >>> df_pd = pd.DataFrame(data)
            >>> df_pl = pl.DataFrame(data)

            Let's define a dataframe-agnostic function that returns item at given row/column

            >>> def func(df_any, row, column):
            ...     df = nw.from_native(df_any)
            ...     return df.item(row, column)

            We can then pass either pandas or Polars to `func`:

            >>> func(df_pd, 1, 1), func(df_pd, 2, "b")  # doctest:+SKIP
            (5, 6)

            >>> func(df_pl, 1, 1), func(df_pl, 2, "b")
            (5, 6)
        """
        return self._compliant_frame.item(row=row, column=column)

    def clone(self) -> Self:
        r"""
        Create a copy of this DataFrame.

        Examples:
            >>> import narwhals as nw
            >>> import pandas as pd
            >>> import polars as pl
            >>> data = {"a": [1, 2], "b": [3, 4]}
            >>> df_pd = pd.DataFrame(data)
            >>> df_pl = pl.DataFrame(data)

            Let's define a dataframe-agnostic function in which we clone the DataFrame:

            >>> @nw.narwhalify
            ... def func(df):
            ...     return df.clone()

            >>> func(df_pd)
               a  b
            0  1  3
            1  2  4

            >>> func(df_pl)
            shape: (2, 2)
            ┌─────┬─────┐
            │ a   ┆ b   │
            │ --- ┆ --- │
            │ i64 ┆ i64 │
            ╞═════╪═════╡
            │ 1   ┆ 3   │
            │ 2   ┆ 4   │
            └─────┴─────┘
        """
        return super().clone()


class LazyFrame(BaseFrame[FrameT]):
    """
    Narwhals DataFrame, backed by a native dataframe.

    The native dataframe might be pandas.DataFrame, polars.LazyFrame, ...

    This class is not meant to be instantiated directly - instead, use
    `narwhals.from_native`.
    """

    def __init__(
        self,
        df: Any,
        *,
        is_polars: bool,
        backend_version: tuple[int, ...],
    ) -> None:
        self._is_polars = is_polars
        self._backend_version = backend_version
        if hasattr(df, "__narwhals_lazyframe__"):
            self._compliant_frame: Any = df.__narwhals_lazyframe__()
        elif is_polars and (
            (pl := get_polars()) is not None and isinstance(df, pl.LazyFrame)
        ):
            self._compliant_frame = df
        else:
            msg = f"Expected Polars LazyFrame or object that implements `__narwhals_lazyframe__`, got: {type(df)}"
            raise TypeError(msg)

    def __repr__(self) -> str:  # pragma: no cover
        header = " Narwhals LazyFrame                            "
        length = len(header)
        return (
            "┌"
            + "─" * length
            + "┐\n"
            + f"|{header}|\n"
            + "| Use `narwhals.to_native` to see native output |\n"
            + "└"
            + "─" * length
            + "┘"
        )

    def __getitem__(self, item: str | slice) -> Series | Self:
        raise TypeError("Slicing is not supported on LazyFrame")

    def collect(self) -> DataFrame[Any]:
        r"""
        Materialize this LazyFrame into a DataFrame.

        Returns:
            DataFrame

        Examples:
            >>> import narwhals as nw
            >>> import polars as pl
            >>> lf_pl = pl.LazyFrame(
            ...     {
            ...         "a": ["a", "b", "a", "b", "b", "c"],
            ...         "b": [1, 2, 3, 4, 5, 6],
            ...         "c": [6, 5, 4, 3, 2, 1],
            ...     }
            ... )
            >>> lf = nw.from_native(lf_pl)
            >>> lf
            ┌───────────────────────────────────────────────┐
            | Narwhals LazyFrame                            |
            | Use `narwhals.to_native` to see native output |
            └───────────────────────────────────────────────┘
            >>> df = lf.group_by("a").agg(nw.all().sum()).collect()
            >>> nw.to_native(df).sort("a")
            shape: (3, 3)
            ┌─────┬─────┬─────┐
            │ a   ┆ b   ┆ c   │
            │ --- ┆ --- ┆ --- │
            │ str ┆ i64 ┆ i64 │
            ╞═════╪═════╪═════╡
            │ a   ┆ 4   ┆ 10  │
            │ b   ┆ 11  ┆ 10  │
            │ c   ┆ 6   ┆ 1   │
            └─────┴─────┴─────┘
        """
        return DataFrame(
            self._compliant_frame.collect(),
            is_polars=self._is_polars,
            backend_version=self._backend_version,
        )

    # inherited
    def pipe(self, function: Callable[[Any], Self], *args: Any, **kwargs: Any) -> Self:
        """
        Pipe function call.

        Examples:
            >>> import polars as pl
            >>> import pandas as pd
            >>> import narwhals as nw
            >>> data = {"a": [1, 2, 3], "ba": [4, 5, 6]}
            >>> df_pd = pd.DataFrame(data)
            >>> df_pl = pl.LazyFrame(data)

            Let's define a dataframe-agnostic function:

            >>> def func(df_any):
            ...     df = nw.from_native(df_any)
            ...     df = df.pipe(lambda _df: _df.select("a"))
            ...     return nw.to_native(df)

            We can then pass either pandas or Polars:

            >>> func(df_pd)
               a
            0  1
            1  2
            2  3
            >>> func(df_pl).collect()
            shape: (3, 1)
            ┌─────┐
            │ a   │
            │ --- │
            │ i64 │
            ╞═════╡
            │ 1   │
            │ 2   │
            │ 3   │
            └─────┘
        """
        return super().pipe(function, *args, **kwargs)

    def drop_nulls(self) -> Self:
        """
        Drop null values.

        Notes:
            pandas and Polars handle null values differently. Polars distinguishes
            between NaN and Null, whereas pandas doesn't.

        Examples:
            >>> import polars as pl
            >>> import pandas as pd
            >>> import narwhals as nw
            >>> data = {"a": [1.0, 2.0, None], "ba": [1.0, None, 2.0]}
            >>> df_pd = pd.DataFrame(data)
            >>> df_pl = pl.LazyFrame(data)

            Let's define a dataframe-agnostic function:

            >>> def func(df_any):
            ...     df = nw.from_native(df_any)
            ...     df = df.drop_nulls()
            ...     return nw.to_native(df)

            We can then pass either pandas or Polars:

            >>> func(df_pd)
                 a   ba
            0  1.0  1.0
            >>> func(df_pl).collect()
            shape: (1, 2)
            ┌─────┬─────┐
            │ a   ┆ ba  │
            │ --- ┆ --- │
            │ f64 ┆ f64 │
            ╞═════╪═════╡
            │ 1.0 ┆ 1.0 │
            └─────┴─────┘
        """
        return super().drop_nulls()

    def with_row_index(self, name: str = "index") -> Self:
        """
        Insert column which enumerates rows.

        Examples:
            >>> import polars as pl
            >>> import pandas as pd
            >>> import narwhals as nw
            >>> data = {"a": [1, 2, 3], "b": [4, 5, 6]}
            >>> df_pd = pd.DataFrame(data)
            >>> df_pl = pl.LazyFrame(data)

            Let's define a dataframe-agnostic function:

            >>> def func(df_any):
            ...     df = nw.from_native(df_any)
            ...     df = df.with_row_index()
            ...     return nw.to_native(df)

            We can then pass either pandas or Polars:

            >>> func(df_pd)
               index  a  b
            0      0  1  4
            1      1  2  5
            2      2  3  6
            >>> func(df_pl).collect()
            shape: (3, 3)
            ┌───────┬─────┬─────┐
            │ index ┆ a   ┆ b   │
            │ ---   ┆ --- ┆ --- │
            │ u32   ┆ i64 ┆ i64 │
            ╞═══════╪═════╪═════╡
            │ 0     ┆ 1   ┆ 4   │
            │ 1     ┆ 2   ┆ 5   │
            │ 2     ┆ 3   ┆ 6   │
            └───────┴─────┴─────┘
        """
        return super().with_row_index(name)

    @property
    def schema(self) -> dict[str, DType]:
        r"""
        Get a dict[column name, DType].

        Examples:
            >>> import polars as pl
            >>> import narwhals as nw
            >>> lf_pl = pl.LazyFrame(
            ...     {
            ...         "foo": [1, 2, 3],
            ...         "bar": [6.0, 7.0, 8.0],
            ...         "ham": ["a", "b", "c"],
            ...     }
            ... )
            >>> lf = nw.from_native(lf_pl)
            >>> lf.schema  # doctest: +SKIP
            OrderedDict({'foo': Int64, 'bar': Float64, 'ham': String})
        """
        return super().schema

    @property
    def columns(self) -> list[str]:
        r"""
        Get column names.

        Examples:
            >>> import pandas as pd
            >>> import polars as pl
            >>> import narwhals as nw
            >>> df = {"foo": [1, 2, 3], "bar": [6.0, 7.0, 8.0], "ham": ["a", "b", "c"]}
            >>> df_pd = pd.DataFrame(df)
            >>> lf_pl = pl.LazyFrame(df)

            We define a library agnostic function:

            >>> @nw.narwhalify
            ... def func(df):
            ...     return df.columns

            We can then pass either pandas or Polars to `func`:

            >>> func(df_pd)
            ['foo', 'bar', 'ham']
            >>> func(lf_pl)  # doctest: +SKIP
            ['foo', 'bar', 'ham']
        """
        return super().columns

    def with_columns(
        self, *exprs: IntoExpr | Iterable[IntoExpr], **named_exprs: IntoExpr
    ) -> Self:
        r"""
        Add columns to this LazyFrame.

        Added columns will replace existing columns with the same name.

        Arguments:
            *exprs: Column(s) to add, specified as positional arguments.
                     Accepts expression input. Strings are parsed as column names, other
                     non-expression inputs are parsed as literals.

            **named_exprs: Additional columns to add, specified as keyword arguments.
                            The columns will be renamed to the keyword used.

        Returns:
            LazyFrame: A new LazyFrame with the columns added.

        Note:
            Creating a new LazyFrame using this method does not create a new copy of
            existing data.

        Examples:
            >>> import pandas as pd
            >>> import polars as pl
            >>> import narwhals as nw
            >>> df = {
            ...     "a": [1, 2, 3, 4],
            ...     "b": [0.5, 4, 10, 13],
            ...     "c": [True, True, False, True],
            ... }
            >>> df_pd = pd.DataFrame(df)
            >>> df_pl = pl.DataFrame(df)
            >>> lf_pl = pl.LazyFrame(df)

            Let's define a dataframe-agnostic function in which we pass an expression
            to add it as a new column:

            >>> @nw.narwhalify
            ... def func(df):
            ...     return df.with_columns((nw.col("a") * 2).alias("2a"))

            We can then pass either pandas or Polars to `func`:

            >>> func(df_pd)
               a     b      c  2a
            0  1   0.5   True   2
            1  2   4.0   True   4
            2  3  10.0  False   6
            3  4  13.0   True   8
            >>> func(df_pl)
            shape: (4, 4)
            ┌─────┬──────┬───────┬─────┐
            │ a   ┆ b    ┆ c     ┆ 2a  │
            │ --- ┆ ---  ┆ ---   ┆ --- │
            │ i64 ┆ f64  ┆ bool  ┆ i64 │
            ╞═════╪══════╪═══════╪═════╡
            │ 1   ┆ 0.5  ┆ true  ┆ 2   │
            │ 2   ┆ 4.0  ┆ true  ┆ 4   │
            │ 3   ┆ 10.0 ┆ false ┆ 6   │
            │ 4   ┆ 13.0 ┆ true  ┆ 8   │
            └─────┴──────┴───────┴─────┘
            >>> func(lf_pl).collect()
            shape: (4, 4)
            ┌─────┬──────┬───────┬─────┐
            │ a   ┆ b    ┆ c     ┆ 2a  │
            │ --- ┆ ---  ┆ ---   ┆ --- │
            │ i64 ┆ f64  ┆ bool  ┆ i64 │
            ╞═════╪══════╪═══════╪═════╡
            │ 1   ┆ 0.5  ┆ true  ┆ 2   │
            │ 2   ┆ 4.0  ┆ true  ┆ 4   │
            │ 3   ┆ 10.0 ┆ false ┆ 6   │
            │ 4   ┆ 13.0 ┆ true  ┆ 8   │
            └─────┴──────┴───────┴─────┘
        """
        return super().with_columns(*exprs, **named_exprs)

    def select(
        self,
        *exprs: IntoExpr | Iterable[IntoExpr],
        **named_exprs: IntoExpr,
    ) -> Self:
        r"""
        Select columns from this LazyFrame.

        Arguments:
            *exprs: Column(s) to select, specified as positional arguments.
                     Accepts expression input. Strings are parsed as column names,
                     other non-expression inputs are parsed as literals.

            **named_exprs: Additional columns to select, specified as keyword arguments.
                            The columns will be renamed to the keyword used.

        Examples:
            >>> import pandas as pd
            >>> import polars as pl
            >>> import narwhals as nw
            >>> df = {
            ...     "foo": [1, 2, 3],
            ...     "bar": [6, 7, 8],
            ...     "ham": ["a", "b", "c"],
            ... }
            >>> df_pd = pd.DataFrame(df)
            >>> df_pl = pl.DataFrame(df)
            >>> lf_pl = pl.LazyFrame(df)

            Let's define a dataframe-agnostic function in which we pass the name of a
            column to select that column.

            >>> @nw.narwhalify
            ... def func(df):
            ...     return df.select("foo")

            We can then pass either pandas or Polars to `func`:

            >>> func(df_pd)
               foo
            0    1
            1    2
            2    3
            >>> func(df_pl)
            shape: (3, 1)
            ┌─────┐
            │ foo │
            │ --- │
            │ i64 │
            ╞═════╡
            │ 1   │
            │ 2   │
            │ 3   │
            └─────┘
            >>> func(lf_pl).collect()
            shape: (3, 1)
            ┌─────┐
            │ foo │
            │ --- │
            │ i64 │
            ╞═════╡
            │ 1   │
            │ 2   │
            │ 3   │
            └─────┘

            Multiple columns can be selected by passing a list of column names.

            >>> @nw.narwhalify
            ... def func(df):
            ...     return df.select(["foo", "bar"])
            >>> func(df_pd)
               foo  bar
            0    1    6
            1    2    7
            2    3    8
            >>> func(df_pl)
            shape: (3, 2)
            ┌─────┬─────┐
            │ foo ┆ bar │
            │ --- ┆ --- │
            │ i64 ┆ i64 │
            ╞═════╪═════╡
            │ 1   ┆ 6   │
            │ 2   ┆ 7   │
            │ 3   ┆ 8   │
            └─────┴─────┘
            >>> func(lf_pl).collect()
            shape: (3, 2)
            ┌─────┬─────┐
            │ foo ┆ bar │
            │ --- ┆ --- │
            │ i64 ┆ i64 │
            ╞═════╪═════╡
            │ 1   ┆ 6   │
            │ 2   ┆ 7   │
            │ 3   ┆ 8   │
            └─────┴─────┘

            Multiple columns can also be selected using positional arguments instead of a
            list. Expressions are also accepted.

            >>> @nw.narwhalify
            ... def func(df):
            ...     return df.select(nw.col("foo"), nw.col("bar") + 1)
            >>> func(df_pd)
               foo  bar
            0    1    7
            1    2    8
            2    3    9
            >>> func(df_pl)
            shape: (3, 2)
            ┌─────┬─────┐
            │ foo ┆ bar │
            │ --- ┆ --- │
            │ i64 ┆ i64 │
            ╞═════╪═════╡
            │ 1   ┆ 7   │
            │ 2   ┆ 8   │
            │ 3   ┆ 9   │
            └─────┴─────┘
            >>> func(lf_pl).collect()
            shape: (3, 2)
            ┌─────┬─────┐
            │ foo ┆ bar │
            │ --- ┆ --- │
            │ i64 ┆ i64 │
            ╞═════╪═════╡
            │ 1   ┆ 7   │
            │ 2   ┆ 8   │
            │ 3   ┆ 9   │
            └─────┴─────┘

            Use keyword arguments to easily name your expression inputs.

            >>> @nw.narwhalify
            ... def func(df):
            ...     return df.select(threshold=nw.col("foo") * 2)
            >>> func(df_pd)
               threshold
            0          2
            1          4
            2          6
            >>> func(df_pl)
            shape: (3, 1)
            ┌───────────┐
            │ threshold │
            │ ---       │
            │ i64       │
            ╞═══════════╡
            │ 2         │
            │ 4         │
            │ 6         │
            └───────────┘
            >>> func(lf_pl).collect()
            shape: (3, 1)
            ┌───────────┐
            │ threshold │
            │ ---       │
            │ i64       │
            ╞═══════════╡
            │ 2         │
            │ 4         │
            │ 6         │
            └───────────┘
        """
        return super().select(*exprs, **named_exprs)

    def rename(self, mapping: dict[str, str]) -> Self:
        r"""
        Rename column names.

        Arguments:
            mapping: Key value pairs that map from old name to new name, or a
                      function that takes the old name as input and returns the
                      new name.

        Notes:
            If existing names are swapped (e.g. 'A' points to 'B' and 'B'
             points to 'A'), polars will block projection and predicate
             pushdowns at this node.

        Examples:
            >>> import pandas as pd
            >>> import polars as pl
            >>> import narwhals as nw
            >>> data = {"foo": [1, 2, 3], "bar": [6, 7, 8], "ham": ["a", "b", "c"]}
            >>> df_pd = pd.DataFrame(data)
            >>> lf_pl = pl.LazyFrame(data)

            We define a library agnostic function:

            >>> @nw.narwhalify
            ... def func(df):
            ...     return df.rename({"foo": "apple"})

            We can then pass either pandas or Polars to `func`:

            >>> func(df_pd)
               apple  bar ham
            0      1    6   a
            1      2    7   b
            2      3    8   c
            >>> func(lf_pl).collect()
            shape: (3, 3)
            ┌───────┬─────┬─────┐
            │ apple ┆ bar ┆ ham │
            │ ---   ┆ --- ┆ --- │
            │ i64   ┆ i64 ┆ str │
            ╞═══════╪═════╪═════╡
            │ 1     ┆ 6   ┆ a   │
            │ 2     ┆ 7   ┆ b   │
            │ 3     ┆ 8   ┆ c   │
            └───────┴─────┴─────┘
        """
        return super().rename(mapping)

    def head(self, n: int = 5) -> Self:
        r"""
        Get the first `n` rows.

        Arguments:
            n: Number of rows to return.

        Examples:
            >>> import narwhals as nw
            >>> import pandas as pd
            >>> import polars as pl
            >>> data = {
            ...     "a": [1, 2, 3, 4, 5, 6],
            ...     "b": [7, 8, 9, 10, 11, 12],
            ... }
            >>> df_pd = pd.DataFrame(data)
            >>> df_pl = pl.DataFrame(data)
            >>> lf_pl = pl.LazyFrame(data)

            Let's define a dataframe-agnostic function that gets the first 3 rows.

            >>> @nw.narwhalify
            ... def func(df):
            ...     return df.head(3)

            We can then pass either pandas or Polars to `func`:

            >>> func(df_pd)
               a  b
            0  1  7
            1  2  8
            2  3  9
            >>> func(df_pl)
            shape: (3, 2)
            ┌─────┬─────┐
            │ a   ┆ b   │
            │ --- ┆ --- │
            │ i64 ┆ i64 │
            ╞═════╪═════╡
            │ 1   ┆ 7   │
            │ 2   ┆ 8   │
            │ 3   ┆ 9   │
            └─────┴─────┘
            >>> func(lf_pl).collect()
            shape: (3, 2)
            ┌─────┬─────┐
            │ a   ┆ b   │
            │ --- ┆ --- │
            │ i64 ┆ i64 │
            ╞═════╪═════╡
            │ 1   ┆ 7   │
            │ 2   ┆ 8   │
            │ 3   ┆ 9   │
            └─────┴─────┘
        """
        return super().head(n)

    def tail(self, n: int = 5) -> Self:
        r"""
        Get the last `n` rows.

        Arguments:
            n: Number of rows to return.

        Examples:
            >>> import narwhals as nw
            >>> import pandas as pd
            >>> import polars as pl
            >>> data = {
            ...     "a": [1, 2, 3, 4, 5, 6],
            ...     "b": [7, 8, 9, 10, 11, 12],
            ... }
            >>> df_pd = pd.DataFrame(data)
            >>> df_pl = pl.DataFrame(data)
            >>> lf_pl = pl.LazyFrame(data)

            Let's define a dataframe-agnostic function that gets the last 3 rows.

            >>> @nw.narwhalify
            ... def func(df):
            ...     return df.tail(3)

            We can then pass either pandas or Polars to `func`:

            >>> func(df_pd)
               a   b
            3  4  10
            4  5  11
            5  6  12
            >>> func(df_pl)
            shape: (3, 2)
            ┌─────┬─────┐
            │ a   ┆ b   │
            │ --- ┆ --- │
            │ i64 ┆ i64 │
            ╞═════╪═════╡
            │ 4   ┆ 10  │
            │ 5   ┆ 11  │
            │ 6   ┆ 12  │
            └─────┴─────┘
            >>> func(lf_pl).collect()
            shape: (3, 2)
            ┌─────┬─────┐
            │ a   ┆ b   │
            │ --- ┆ --- │
            │ i64 ┆ i64 │
            ╞═════╪═════╡
            │ 4   ┆ 10  │
            │ 5   ┆ 11  │
            │ 6   ┆ 12  │
            └─────┴─────┘
        """
        return super().tail(n)

    def drop(self, *columns: str | Iterable[str]) -> Self:
        r"""
        Remove columns from the LazyFrame.

        Arguments:
            *columns: Names of the columns that should be removed from the
                      dataframe. Accepts column selector input.

        Examples:
            >>> import pandas as pd
            >>> import polars as pl
            >>> import narwhals as nw
            >>> data = {"foo": [1, 2, 3], "bar": [6.0, 7.0, 8.0], "ham": ["a", "b", "c"]}
            >>> df_pd = pd.DataFrame(data)
            >>> lf_pl = pl.LazyFrame(data)

            We define a library agnostic function:

            >>> @nw.narwhalify
            ... def func(df):
            ...     return df.drop("ham")

            We can then pass either pandas or Polars to `func`:

            >>> func(df_pd)
               foo  bar
            0    1  6.0
            1    2  7.0
            2    3  8.0
            >>> func(lf_pl).collect()
            shape: (3, 2)
            ┌─────┬─────┐
            │ foo ┆ bar │
            │ --- ┆ --- │
            │ i64 ┆ f64 │
            ╞═════╪═════╡
            │ 1   ┆ 6.0 │
            │ 2   ┆ 7.0 │
            │ 3   ┆ 8.0 │
            └─────┴─────┘

            Use positional arguments to drop multiple columns.

            >>> @nw.narwhalify
            ... def func(df):
            ...     return df.drop("foo", "ham")

            >>> func(df_pd)
               bar
            0  6.0
            1  7.0
            2  8.0
            >>> func(lf_pl).collect()
            shape: (3, 1)
            ┌─────┐
            │ bar │
            │ --- │
            │ f64 │
            ╞═════╡
            │ 6.0 │
            │ 7.0 │
            │ 8.0 │
            └─────┘
        """
        return super().drop(*columns)

    def unique(self, subset: str | list[str]) -> Self:
        """
        Drop duplicate rows from this LazyFrame.

        Arguments:
            subset: Column name(s) to consider when identifying duplicate rows.
                     If set to `None`, use all columns.

        Returns:
            LazyFrame: LazyFrame with unique rows.

        Examples:
            >>> import pandas as pd
            >>> import polars as pl
            >>> import narwhals as nw
            >>> data = {
            ...     "foo": [1, 2, 3, 1],
            ...     "bar": ["a", "a", "a", "a"],
            ...     "ham": ["b", "b", "b", "b"],
            ... }
            >>> df_pd = pd.DataFrame(data)
            >>> lf_pl = pl.LazyFrame(data)

            We define a library agnostic function:

            >>> @nw.narwhalify
            ... def func(df):
            ...     return df.unique(["bar", "ham"])

            We can then pass either pandas or Polars to `func`:

            >>> func(df_pd)
               foo bar ham
            0    1   a   b
            >>> func(lf_pl).collect()
            shape: (1, 3)
            ┌─────┬─────┬─────┐
            │ foo ┆ bar ┆ ham │
            │ --- ┆ --- ┆ --- │
            │ i64 ┆ str ┆ str │
            ╞═════╪═════╪═════╡
            │ 1   ┆ a   ┆ b   │
            └─────┴─────┴─────┘
        """
        return super().unique(subset)

    def filter(self, *predicates: IntoExpr | Iterable[IntoExpr]) -> Self:
        r"""
        Filter the rows in the LazyFrame based on a predicate expression.

        The original order of the remaining rows is preserved.

        Arguments:
            *predicates: Expression that evaluates to a boolean Series.

        Examples:
            >>> import pandas as pd
            >>> import polars as pl
            >>> import narwhals as nw
            >>> df = {
            ...     "foo": [1, 2, 3],
            ...     "bar": [6, 7, 8],
            ...     "ham": ["a", "b", "c"],
            ... }
            >>> df_pd = pd.DataFrame(df)
            >>> df_pl = pl.DataFrame(df)
            >>> lf_pl = pl.LazyFrame(df)

            Let's define a dataframe-agnostic function in which we filter on
            one condition.

            >>> @nw.narwhalify
            ... def func(df):
            ...     return df.filter(nw.col("foo") > 1)

            We can then pass either pandas or Polars to `func`:

            >>> func(df_pd)
               foo  bar ham
            1    2    7   b
            2    3    8   c
            >>> func(df_pl)
            shape: (2, 3)
            ┌─────┬─────┬─────┐
            │ foo ┆ bar ┆ ham │
            │ --- ┆ --- ┆ --- │
            │ i64 ┆ i64 ┆ str │
            ╞═════╪═════╪═════╡
            │ 2   ┆ 7   ┆ b   │
            │ 3   ┆ 8   ┆ c   │
            └─────┴─────┴─────┘
            >>> func(lf_pl).collect()
            shape: (2, 3)
            ┌─────┬─────┬─────┐
            │ foo ┆ bar ┆ ham │
            │ --- ┆ --- ┆ --- │
            │ i64 ┆ i64 ┆ str │
            ╞═════╪═════╪═════╡
            │ 2   ┆ 7   ┆ b   │
            │ 3   ┆ 8   ┆ c   │
            └─────┴─────┴─────┘

            Filter on multiple conditions:

            >>> @nw.narwhalify
            ... def func(df):
            ...     return df.filter((nw.col("foo") < 3) & (nw.col("ham") == "a"))
            >>> func(df_pd)
               foo  bar ham
            0    1    6   a
            >>> func(df_pl)
            shape: (1, 3)
            ┌─────┬─────┬─────┐
            │ foo ┆ bar ┆ ham │
            │ --- ┆ --- ┆ --- │
            │ i64 ┆ i64 ┆ str │
            ╞═════╪═════╪═════╡
            │ 1   ┆ 6   ┆ a   │
            └─────┴─────┴─────┘
            >>> func(lf_pl).collect()
            shape: (1, 3)
            ┌─────┬─────┬─────┐
            │ foo ┆ bar ┆ ham │
            │ --- ┆ --- ┆ --- │
            │ i64 ┆ i64 ┆ str │
            ╞═════╪═════╪═════╡
            │ 1   ┆ 6   ┆ a   │
            └─────┴─────┴─────┘

            Provide multiple filters using `*args` syntax:

            >>> @nw.narwhalify
            ... def func(df):
            ...     dframe = df.filter(
            ...         nw.col("foo") == 1,
            ...         nw.col("ham") == "a",
            ...     )
            ...     return dframe
            >>> func(df_pd)
               foo  bar ham
            0    1    6   a
            >>> func(df_pl)
            shape: (1, 3)
            ┌─────┬─────┬─────┐
            │ foo ┆ bar ┆ ham │
            │ --- ┆ --- ┆ --- │
            │ i64 ┆ i64 ┆ str │
            ╞═════╪═════╪═════╡
            │ 1   ┆ 6   ┆ a   │
            └─────┴─────┴─────┘
            >>> func(lf_pl).collect()
            shape: (1, 3)
            ┌─────┬─────┬─────┐
            │ foo ┆ bar ┆ ham │
            │ --- ┆ --- ┆ --- │
            │ i64 ┆ i64 ┆ str │
            ╞═════╪═════╪═════╡
            │ 1   ┆ 6   ┆ a   │
            └─────┴─────┴─────┘

            Filter on an OR condition:

            >>> @nw.narwhalify
            ... def func(df):
            ...     return df.filter((nw.col("foo") == 1) | (nw.col("ham") == "c"))
            >>> func(df_pd)
               foo  bar ham
            0    1    6   a
            2    3    8   c
            >>> func(df_pl)
            shape: (2, 3)
            ┌─────┬─────┬─────┐
            │ foo ┆ bar ┆ ham │
            │ --- ┆ --- ┆ --- │
            │ i64 ┆ i64 ┆ str │
            ╞═════╪═════╪═════╡
            │ 1   ┆ 6   ┆ a   │
            │ 3   ┆ 8   ┆ c   │
            └─────┴─────┴─────┘
            >>> func(lf_pl).collect()
            shape: (2, 3)
            ┌─────┬─────┬─────┐
            │ foo ┆ bar ┆ ham │
            │ --- ┆ --- ┆ --- │
            │ i64 ┆ i64 ┆ str │
            ╞═════╪═════╪═════╡
            │ 1   ┆ 6   ┆ a   │
            │ 3   ┆ 8   ┆ c   │
            └─────┴─────┴─────┘
        """
        return super().filter(*predicates)

    def group_by(self, *keys: str | Iterable[str]) -> LazyGroupBy[Self]:
        r"""
        Start a group by operation.

        Arguments:
            *keys:
                Column(s) to group by. Accepts expression input. Strings are
                parsed as column names.

        Examples:
            Group by one column and call `agg` to compute the grouped sum of
            another column.

            >>> import pandas as pd
            >>> import polars as pl
            >>> import narwhals as nw
            >>> df = {
            ...     "a": ["a", "b", "a", "b", "c"],
            ...     "b": [1, 2, 1, 3, 3],
            ...     "c": [5, 4, 3, 2, 1],
            ... }
            >>> df_pd = pd.DataFrame(df)
            >>> df_pl = pl.DataFrame(df)
            >>> lf_pl = pl.LazyFrame(df)

            Let's define a dataframe-agnostic function in which we group by one column
            and call `agg` to compute the grouped sum of another column.

            >>> @nw.narwhalify
            ... def func(df):
            ...     return df.group_by("a").agg(nw.col("b").sum()).sort("a")

            We can then pass either pandas or Polars to `func`:

            >>> func(df_pd)
               a  b
            0  a  2
            1  b  5
            2  c  3
            >>> func(df_pl)
            shape: (3, 2)
            ┌─────┬─────┐
            │ a   ┆ b   │
            │ --- ┆ --- │
            │ str ┆ i64 │
            ╞═════╪═════╡
            │ a   ┆ 2   │
            │ b   ┆ 5   │
            │ c   ┆ 3   │
            └─────┴─────┘
            >>> func(lf_pl).collect()
            shape: (3, 2)
            ┌─────┬─────┐
            │ a   ┆ b   │
            │ --- ┆ --- │
            │ str ┆ i64 │
            ╞═════╪═════╡
            │ a   ┆ 2   │
            │ b   ┆ 5   │
            │ c   ┆ 3   │
            └─────┴─────┘

            Group by multiple columns by passing a list of column names.

            >>> @nw.narwhalify
            ... def func(df):
            ...     return df.group_by(["a", "b"]).agg(nw.max("c")).sort(["a", "b"])
            >>> func(df_pd)
               a  b  c
            0  a  1  5
            1  b  2  4
            2  b  3  2
            3  c  3  1
            >>> func(df_pl)
            shape: (4, 3)
            ┌─────┬─────┬─────┐
            │ a   ┆ b   ┆ c   │
            │ --- ┆ --- ┆ --- │
            │ str ┆ i64 ┆ i64 │
            ╞═════╪═════╪═════╡
            │ a   ┆ 1   ┆ 5   │
            │ b   ┆ 2   ┆ 4   │
            │ b   ┆ 3   ┆ 2   │
            │ c   ┆ 3   ┆ 1   │
            └─────┴─────┴─────┘
            >>> func(lf_pl).collect()
            shape: (4, 3)
            ┌─────┬─────┬─────┐
            │ a   ┆ b   ┆ c   │
            │ --- ┆ --- ┆ --- │
            │ str ┆ i64 ┆ i64 │
            ╞═════╪═════╪═════╡
            │ a   ┆ 1   ┆ 5   │
            │ b   ┆ 2   ┆ 4   │
            │ b   ┆ 3   ┆ 2   │
            │ c   ┆ 3   ┆ 1   │
            └─────┴─────┴─────┘
        """
        from narwhals.group_by import LazyGroupBy

        return LazyGroupBy(self, *keys)

    def sort(
        self,
        by: str | Iterable[str],
        *more_by: str,
        descending: bool | Sequence[bool] = False,
    ) -> Self:
        r"""
        Sort the LazyFrame by the given columns.

        Arguments:
            by: Column(s) to sort by. Accepts expression input. Strings are
                 parsed as column names.

            *more_by: Additional columns to sort by, specified as positional
                       arguments.

            descending: Sort in descending order. When sorting by multiple
                         columns, can be specified per column by passing a
                         sequence of booleans.

        Examples:
            >>> import narwhals as nw
            >>> import pandas as pd
            >>> import polars as pl
            >>> data = {
            ...     "a": [1, 2, None],
            ...     "b": [6.0, 5.0, 4.0],
            ...     "c": ["a", "c", "b"],
            ... }
            >>> df_pd = pd.DataFrame(data)
            >>> df_lf = pl.LazyFrame(data)

            Let's define a dataframe-agnostic function in which we sort by multiple
            columns in different orders

            >>> @nw.narwhalify
            ... def func(df):
            ...     return df.sort("c", "a", descending=[False, True])

            We can then pass either pandas or Polars to `func`:

            >>> func(df_pd)
                 a    b  c
            0  1.0  6.0  a
            2  NaN  4.0  b
            1  2.0  5.0  c
            >>> func(df_lf).collect()
            shape: (3, 3)
            ┌──────┬─────┬─────┐
            │ a    ┆ b   ┆ c   │
            │ ---  ┆ --- ┆ --- │
            │ i64  ┆ f64 ┆ str │
            ╞══════╪═════╪═════╡
            │ 1    ┆ 6.0 ┆ a   │
            │ null ┆ 4.0 ┆ b   │
            │ 2    ┆ 5.0 ┆ c   │
            └──────┴─────┴─────┘
        """
        return super().sort(by, *more_by, descending=descending)

    def join(
        self,
        other: Self,
        *,
        how: Literal["inner", "left", "cross", "semi", "anti"] = "inner",
        left_on: str | list[str] | None = None,
        right_on: str | list[str] | None = None,
    ) -> Self:
        r"""
        Add a join operation to the Logical Plan.

        Arguments:
            other: Lazy DataFrame to join with.

            how: Join strategy.

                  * *inner*: Returns rows that have matching values in both tables.
                  * *cross*: Returns the Cartesian product of rows from both tables.
                  * *semi*: Filter rows that have a match in the right table.
                  * *anti*: Filter rows that do not have a match in the right table.

            left_on: Join column of the left DataFrame.

            right_on: Join column of the right DataFrame.

        Returns:
            A new joined LazyFrame

        Examples:
            >>> import narwhals as nw
            >>> import pandas as pd
            >>> import polars as pl
            >>> data = {
            ...     "foo": [1, 2, 3],
            ...     "bar": [6.0, 7.0, 8.0],
            ...     "ham": ["a", "b", "c"],
            ... }
            >>> data_other = {
            ...     "apple": ["x", "y", "z"],
            ...     "ham": ["a", "b", "d"],
            ... }

            >>> df_pd = pd.DataFrame(data)
            >>> other_pd = pd.DataFrame(data_other)

            >>> df_pl = pl.LazyFrame(data)
            >>> other_pl = pl.LazyFrame(data_other)

            Let's define a dataframe-agnostic function in which we join over "ham" column:

            >>> @nw.narwhalify
            ... def join_on_ham(df, other):
            ...     return df.join(other, left_on="ham", right_on="ham")

            We can now pass either pandas or Polars to the function:

            >>> join_on_ham(df_pd, other_pd)
               foo  bar ham apple
            0    1  6.0   a     x
            1    2  7.0   b     y

            >>> join_on_ham(df_pl, other_pl).collect()
            shape: (2, 4)
            ┌─────┬─────┬─────┬───────┐
            │ foo ┆ bar ┆ ham ┆ apple │
            │ --- ┆ --- ┆ --- ┆ ---   │
            │ i64 ┆ f64 ┆ str ┆ str   │
            ╞═════╪═════╪═════╪═══════╡
            │ 1   ┆ 6.0 ┆ a   ┆ x     │
            │ 2   ┆ 7.0 ┆ b   ┆ y     │
            └─────┴─────┴─────┴───────┘
        """
        return super().join(other, how=how, left_on=left_on, right_on=right_on)

    def clone(self) -> Self:
        r"""
        Create a copy of this DataFrame.

        >>> import narwhals as nw
        >>> import pandas as pd
        >>> import polars as pl
        >>> data = {"a": [1, 2], "b": [3, 4]}
        >>> df_pd = pd.DataFrame(data)
        >>> df_pl = pl.LazyFrame(data)

        Let's define a dataframe-agnostic function in which we copy the DataFrame:

        >>> @nw.narwhalify
        ... def func(df):
        ...     return df.clone()

        >>> func(df_pd)
           a  b
        0  1  3
        1  2  4

        >>> func(df_pl).collect()
        shape: (2, 2)
        ┌─────┬─────┐
        │ a   ┆ b   │
        │ --- ┆ --- │
        │ i64 ┆ i64 │
        ╞═════╪═════╡
        │ 1   ┆ 3   │
        │ 2   ┆ 4   │
        └─────┴─────┘
        """
        return super().clone()

    def lazy(self) -> Self:
        """
        Lazify the DataFrame (if possible).

        If a library does not support lazy execution, then this is a no-op.

        Examples:
            Construct pandas and Polars objects:

            >>> import pandas as pd
            >>> import polars as pl
            >>> import narwhals as nw
            >>> df = {"foo": [1, 2, 3], "bar": [6.0, 7.0, 8.0], "ham": ["a", "b", "c"]}
            >>> df_pd = pd.DataFrame(df)
            >>> df_pl = pl.LazyFrame(df)

            We define a library agnostic function:

            >>> @nw.narwhalify
            ... def func(df_any):
            ...     return df_any.lazy()

            Note that then, pandas dataframe stay eager, and the Polars LazyFrame stays lazy:

            >>> func(df_pd)
               foo  bar ham
            0    1  6.0   a
            1    2  7.0   b
            2    3  8.0   c
            >>> func(df_pl)
            <LazyFrame ...>
        """
        return super().lazy()  # type: ignore[return-value]<|MERGE_RESOLUTION|>--- conflicted
+++ resolved
@@ -467,13 +467,9 @@
     @overload
     def __getitem__(self, item: slice) -> Self: ...
 
-<<<<<<< HEAD
     def __getitem__(
         self, item: str | slice | Sequence[int] | tuple[Sequence[int], str | int]
     ) -> Series | Self:
-        if isinstance(item, str) or (isinstance(item, tuple) and len(item) == 2):
-=======
-    def __getitem__(self, item: str | slice | Sequence[int]) -> Series | Self:
         """
         Extract column or slice of DataFrame.
 
@@ -517,8 +513,7 @@
                 2
             ]
         """
-        if isinstance(item, str):
->>>>>>> bb999867
+        if isinstance(item, str) or (isinstance(item, tuple) and len(item) == 2):
             from narwhals.series import Series
 
             return Series(
