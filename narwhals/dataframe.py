from __future__ import annotations

from abc import abstractmethod
from functools import partial
from itertools import chain
from typing import (
    TYPE_CHECKING,
    Any,
    Callable,
    ClassVar,
    Generic,
    Literal,
    NoReturn,
    TypeVar,
    get_args,
    overload,
)

from narwhals._exceptions import issue_warning
from narwhals._expression_parsing import (
    _parse_into_expr,
    check_expressions_preserve_length,
    is_scalar_like,
)
from narwhals._typing import Arrow, Pandas, _LazyAllowedImpl, _LazyFrameCollectImpl
from narwhals._utils import (
    Implementation,
    Version,
    _Implementation,
    can_lazyframe_collect,
    check_columns_exist,
    flatten,
    generate_repr,
    is_compliant_dataframe,
    is_compliant_lazyframe,
    is_eager_allowed,
    is_index_selector,
    is_iterator,
    is_lazy_allowed,
    is_list_of,
    is_sequence_like,
    is_slice_none,
    predicates_contains_list_of_bool,
    qualified_type_name,
    supports_arrow_c_stream,
    zip_strict,
)
from narwhals.dependencies import is_numpy_array_2d, is_pyarrow_table
from narwhals.exceptions import (
    ColumnNotFoundError,
    InvalidOperationError,
    PerformanceWarning,
)
from narwhals.functions import _from_dict_no_backend, _is_into_schema
from narwhals.schema import Schema
from narwhals.series import Series
from narwhals.translate import to_native

if TYPE_CHECKING:
    from collections.abc import Iterable, Iterator, Mapping, Sequence
    from io import BytesIO
    from pathlib import Path
    from types import ModuleType

    import pandas as pd
    import polars as pl
    import pyarrow as pa
    from typing_extensions import Concatenate, ParamSpec, Self, TypeAlias

    from narwhals._compliant import CompliantDataFrame, CompliantLazyFrame
    from narwhals._compliant.typing import CompliantExprAny
    from narwhals._expression_parsing import ExprMetadata
    from narwhals._translate import IntoArrowTable
    from narwhals._typing import EagerAllowed, IntoBackend, LazyAllowed, Polars
    from narwhals.group_by import GroupBy, LazyGroupBy
    from narwhals.typing import (
        AsofJoinStrategy,
        IntoDataFrame,
        IntoExpr,
        IntoFrame,
        IntoLazyFrame,
        IntoSchema,
        JoinStrategy,
        MultiColSelector as _MultiColSelector,
        MultiIndexSelector as _MultiIndexSelector,
        PivotAgg,
        SingleColSelector,
        SingleIndexSelector,
        SizeUnit,
        UniqueKeepStrategy,
        _2DArray,
    )

    PS = ParamSpec("PS")
    Incomplete: TypeAlias = Any

_FrameT = TypeVar("_FrameT", bound="IntoFrame")
LazyFrameT = TypeVar("LazyFrameT", bound="IntoLazyFrame")
DataFrameT = TypeVar("DataFrameT", bound="IntoDataFrame")
R = TypeVar("R")

MultiColSelector: TypeAlias = "_MultiColSelector[Series[Any]]"
MultiIndexSelector: TypeAlias = "_MultiIndexSelector[Series[Any]]"


class BaseFrame(Generic[_FrameT]):
    _compliant_frame: Any
    _level: Literal["full", "lazy", "interchange"]

    implementation: _Implementation = _Implementation()
    """Return [`narwhals.Implementation`][] of native frame.

    This can be useful when you need to use special-casing for features outside of
    Narwhals' scope - for example, when dealing with pandas' Period Dtype.

    Examples:
        >>> import narwhals as nw
        >>> import pandas as pd
        >>> df_native = pd.DataFrame({"a": [1, 2, 3]})
        >>> df = nw.from_native(df_native)
        >>> df.implementation
        <Implementation.PANDAS: 'pandas'>
        >>> df.implementation.is_pandas()
        True
        >>> df.implementation.is_pandas_like()
        True
        >>> df.implementation.is_polars()
        False
    """

    @property
    @abstractmethod
    def _compliant(self) -> Any: ...

    def __native_namespace__(self) -> ModuleType:
        return self._compliant_frame.__native_namespace__()  # type: ignore[no-any-return]

    def __narwhals_namespace__(self) -> Any:
        return self._compliant_frame.__narwhals_namespace__()

    def _with_compliant(self, df: Any) -> Self:
        # construct, preserving properties
        return self.__class__(df, level=self._level)  # type: ignore[call-arg]

    def _flatten_and_extract(
        self, *exprs: IntoExpr | Iterable[IntoExpr], **named_exprs: IntoExpr
    ) -> list[CompliantExprAny]:
        # Process `args` and `kwargs`, extracting underlying objects as we go.
        # NOTE: Strings are interpreted as column names.
        out_exprs = []
        ns = self.__narwhals_namespace__()
        parse = partial(
            _parse_into_expr, backend=self._compliant._implementation, allow_literal=False
        )
        all_exprs = chain(
            (parse(x) for x in flatten(exprs)),
            (parse(expr).alias(alias) for alias, expr in named_exprs.items()),
        )
        for expr in all_exprs:
            ce = expr._to_compliant_expr(ns)
            out_exprs.append(ce)
            self._validate_metadata(ce._metadata)
        return out_exprs

    def _extract_compliant_frame(self, other: Self | Any, /) -> Any:
        if isinstance(other, type(self)):
            return other._compliant_frame
        msg = f"Expected `other` to be a {qualified_type_name(self)!r}, got: {qualified_type_name(other)!r}"
        raise TypeError(msg)

    def _check_columns_exist(self, subset: Sequence[str]) -> ColumnNotFoundError | None:
        return check_columns_exist(subset, available=self.columns)

    @abstractmethod
    def _validate_metadata(self, metadata: ExprMetadata) -> None:  # pragma: no cover
        pass

    @property
    def schema(self) -> Schema:
        return Schema(self._compliant_frame.schema.items())

    def collect_schema(self) -> Schema:
        native_schema = dict(self._compliant_frame.collect_schema())

        return Schema(native_schema)

    def pipe(
        self,
        function: Callable[Concatenate[Self, PS], R],
        *args: PS.args,
        **kwargs: PS.kwargs,
    ) -> R:
        return function(self, *args, **kwargs)

    def drop_nulls(self, subset: str | list[str] | None) -> Self:
        subset = [subset] if isinstance(subset, str) else subset
        return self._with_compliant(self._compliant_frame.drop_nulls(subset=subset))

    @property
    def columns(self) -> list[str]:
        return self._compliant_frame.columns  # type: ignore[no-any-return]

    def with_columns(
        self, *exprs: IntoExpr | Iterable[IntoExpr], **named_exprs: IntoExpr
    ) -> Self:
        compliant_exprs = self._flatten_and_extract(*exprs, **named_exprs)
        compliant_exprs = [
            compliant_expr.broadcast()
            if is_scalar_like(compliant_expr)
            else compliant_expr
            for compliant_expr in compliant_exprs
        ]
        return self._with_compliant(self._compliant_frame.with_columns(*compliant_exprs))

    def select(
        self, *exprs: IntoExpr | Iterable[IntoExpr], **named_exprs: IntoExpr
    ) -> Self:
        flat_exprs = tuple(flatten(exprs))
        if flat_exprs and all(isinstance(x, str) for x in flat_exprs) and not named_exprs:
            # fast path!
            try:
                return self._with_compliant(
                    self._compliant_frame.simple_select(*flat_exprs)
                )
            except Exception as e:
                # Column not found is the only thing that can realistically be raised here.
                if error := self._check_columns_exist(flat_exprs):
                    raise error from e
                raise
        compliant_exprs = self._flatten_and_extract(*flat_exprs, **named_exprs)
        if compliant_exprs and all(is_scalar_like(x) for x in compliant_exprs):
            return self._with_compliant(self._compliant_frame.aggregate(*compliant_exprs))
        compliant_exprs = [
            compliant_expr.broadcast()
            if is_scalar_like(compliant_expr)
            else compliant_expr
            for compliant_expr in compliant_exprs
        ]
        return self._with_compliant(self._compliant_frame.select(*compliant_exprs))

    def rename(self, mapping: dict[str, str]) -> Self:
        return self._with_compliant(self._compliant_frame.rename(mapping))

    def head(self, n: int) -> Self:
        return self._with_compliant(self._compliant_frame.head(n))

    def tail(self, n: int) -> Self:
        return self._with_compliant(self._compliant_frame.tail(n))

    def drop(self, *columns: Iterable[str], strict: bool) -> Self:
        return self._with_compliant(self._compliant_frame.drop(columns, strict=strict))

    def filter(
        self, *predicates: IntoExpr | Iterable[IntoExpr], **constraints: Any
    ) -> Self:
<<<<<<< HEAD
        if len(predicates) == 1 and is_list_of(predicates[0], bool):
            predicate = predicates[0]
        else:
            from narwhals.functions import col

            flat_predicates = flatten(predicates)
            plx = self.__narwhals_namespace__()
            compliant_predicates = self._flatten_and_extract(*flat_predicates)
            check_expressions_preserve_length(
                *compliant_predicates, function_name="filter"
            )
            compliant_constraints = self._flatten_and_extract(
                *[col(name) == v for name, v in constraints.items()]
            )
            predicate = plx.all_horizontal(
                *chain(compliant_predicates, compliant_constraints), ignore_nulls=False
            )
=======
        from narwhals.functions import col

        flat_predicates = flatten(predicates)
        check_expressions_preserve_length(*flat_predicates, function_name="filter")
        plx = self.__narwhals_namespace__()
        compliant_predicates, _kinds = self._flatten_and_extract(*flat_predicates)
        compliant_constraints = (
            (col(name) == v)._to_compliant_expr(plx) for name, v in constraints.items()
        )
        predicate = plx.all_horizontal(
            *chain(compliant_predicates, compliant_constraints), ignore_nulls=False
        )
>>>>>>> ebb2a40b
        return self._with_compliant(self._compliant_frame.filter(predicate))

    def sort(
        self,
        by: str | Iterable[str],
        *more_by: str,
        descending: bool | Sequence[bool] = False,
        nulls_last: bool = False,
    ) -> Self:
        by = flatten([*flatten([by]), *more_by])
        return self._with_compliant(
            self._compliant_frame.sort(*by, descending=descending, nulls_last=nulls_last)
        )

    def top_k(
        self, k: int, *, by: str | Iterable[str], reverse: bool | Sequence[bool] = False
    ) -> Self:
        flatten_by = flatten([by])
        return self._with_compliant(
            self._compliant_frame.top_k(k, by=flatten_by, reverse=reverse)
        )

    def join(
        self,
        other: Incomplete,
        on: str | list[str] | None,
        how: JoinStrategy,
        *,
        left_on: str | list[str] | None,
        right_on: str | list[str] | None,
        suffix: str,
    ) -> Self:
        _supported_joins = ("inner", "left", "full", "cross", "anti", "semi")
        on = [on] if isinstance(on, str) else on
        left_on = [left_on] if isinstance(left_on, str) else left_on
        right_on = [right_on] if isinstance(right_on, str) else right_on
        compliant = self._compliant_frame
        other = self._extract_compliant_frame(other)

        if how not in _supported_joins:
            msg = f"Only the following join strategies are supported: {_supported_joins}; found '{how}'."
            raise NotImplementedError(msg)
        if how == "cross":
            if left_on is not None or right_on is not None or on is not None:
                msg = "Can not pass `left_on`, `right_on` or `on` keys for cross join"
                raise ValueError(msg)
            result = compliant.join(
                other, how=how, left_on=None, right_on=None, suffix=suffix
            )
        elif on is None:
            if left_on is None or right_on is None:
                msg = f"Either (`left_on` and `right_on`) or `on` keys should be specified for {how}."
                raise ValueError(msg)
            if len(left_on) != len(right_on):
                msg = "`left_on` and `right_on` must have the same length."
                raise ValueError(msg)
            result = compliant.join(
                other, how=how, left_on=left_on, right_on=right_on, suffix=suffix
            )
        else:
            if left_on is not None or right_on is not None:
                msg = f"If `on` is specified, `left_on` and `right_on` should be None for {how}."
                raise ValueError(msg)
            result = compliant.join(
                other, how=how, left_on=on, right_on=on, suffix=suffix
            )
        return self._with_compliant(result)

    def gather_every(self, n: int, offset: int = 0) -> Self:
        return self._with_compliant(
            self._compliant_frame.gather_every(n=n, offset=offset)
        )

    def join_asof(
        self,
        other: Incomplete,
        *,
        left_on: str | None,
        right_on: str | None,
        on: str | None,
        by_left: str | list[str] | None,
        by_right: str | list[str] | None,
        by: str | list[str] | None,
        strategy: AsofJoinStrategy,
        suffix: str,
    ) -> Self:
        _supported_strategies = ("backward", "forward", "nearest")

        if strategy not in _supported_strategies:
            msg = f"Only the following strategies are supported: {_supported_strategies}; found '{strategy}'."
            raise NotImplementedError(msg)

        if (on is None) and (left_on is None or right_on is None):
            msg = "Either (`left_on` and `right_on`) or `on` keys should be specified."
            raise ValueError(msg)
        if (on is not None) and (left_on is not None or right_on is not None):
            msg = "If `on` is specified, `left_on` and `right_on` should be None."
            raise ValueError(msg)
        if (by is None) and (
            (by_left is None and by_right is not None)
            or (by_left is not None and by_right is None)
        ):
            msg = (
                "Can not specify only `by_left` or `by_right`, you need to specify both."
            )
            raise ValueError(msg)
        if (by is not None) and (by_left is not None or by_right is not None):
            msg = "If `by` is specified, `by_left` and `by_right` should be None."
            raise ValueError(msg)
        if on is not None:
            left_on = right_on = on
        if by is not None:
            by_left = by_right = by

        by_left = [by_left] if isinstance(by_left, str) else by_left
        by_right = [by_right] if isinstance(by_right, str) else by_right

        if (isinstance(by_left, list) and isinstance(by_right, list)) and (
            len(by_left) != len(by_right)
        ):
            msg = "`by_left` and `by_right` must have the same length."
            raise ValueError(msg)

        return self._with_compliant(
            self._compliant_frame.join_asof(
                self._extract_compliant_frame(other),
                left_on=left_on,
                right_on=right_on,
                by_left=by_left,
                by_right=by_right,
                strategy=strategy,
                suffix=suffix,
            )
        )

    def unpivot(
        self,
        on: str | list[str] | None,
        *,
        index: str | list[str] | None,
        variable_name: str,
        value_name: str,
    ) -> Self:
        on = [on] if isinstance(on, str) else on
        index = [index] if isinstance(index, str) else index

        return self._with_compliant(
            self._compliant_frame.unpivot(
                on=on, index=index, variable_name=variable_name, value_name=value_name
            )
        )

    def __neq__(self, other: object) -> NoReturn:
        msg = (
            "DataFrame.__neq__ and LazyFrame.__neq__ are not implemented, please "
            "use expressions instead.\n\n"
            "Hint: instead of\n"
            "    df != 0\n"
            "you may want to use\n"
            "    df.select(nw.all() != 0)"
        )
        raise NotImplementedError(msg)

    def __eq__(self, other: object) -> NoReturn:
        msg = (
            "DataFrame.__eq__ and LazyFrame.__eq__ are not implemented, please "
            "use expressions instead.\n\n"
            "Hint: instead of\n"
            "    df == 0\n"
            "you may want to use\n"
            "    df.select(nw.all() == 0)"
        )
        raise NotImplementedError(msg)

    def explode(self, columns: str | Sequence[str], *more_columns: str) -> Self:
        to_explode = (
            [columns, *more_columns]
            if isinstance(columns, str)
            else [*columns, *more_columns]
        )

        return self._with_compliant(self._compliant_frame.explode(columns=to_explode))


class DataFrame(BaseFrame[DataFrameT]):
    """Narwhals DataFrame, backed by a native eager dataframe.

    Warning:
        This class is not meant to be instantiated directly - instead:

        - If the native object is a eager dataframe from one of the supported
            backend (e.g. pandas.DataFrame, polars.DataFrame, pyarrow.Table),
            you can use [`narwhals.from_native`][]:
            ```py
            narwhals.from_native(native_dataframe)
            narwhals.from_native(native_dataframe, eager_only=True)
            ```

        - If the object is a dictionary of column names and generic sequences mapping
            (e.g. `dict[str, list]`), you can create a DataFrame via
            [`narwhals.from_dict`][]:
            ```py
            narwhals.from_dict(
                data={"a": [1, 2, 3]},
                backend=narwhals.get_native_namespace(another_object),
            )
            ```
    """

    _version: ClassVar[Version] = Version.MAIN

    @property
    def _compliant(self) -> CompliantDataFrame[Any, Any, DataFrameT, Self]:
        return self._compliant_frame

    @property
    def _series(self) -> type[Series[Any]]:
        return Series

    @property
    def _lazyframe(self) -> type[LazyFrame[Any]]:
        return LazyFrame

    def _validate_metadata(self, metadata: ExprMetadata) -> None:
        # all is valid in eager case.
        pass

    def __init__(self, df: Any, *, level: Literal["full", "lazy", "interchange"]) -> None:
        self._level: Literal["full", "lazy", "interchange"] = level
        self._compliant_frame: CompliantDataFrame[Any, Any, DataFrameT, Self]
        if is_compliant_dataframe(df):
            self._compliant_frame = df.__narwhals_dataframe__()
        else:  # pragma: no cover
            msg = f"Expected an object which implements `__narwhals_dataframe__`, got: {type(df)}"
            raise AssertionError(msg)

    @classmethod
    def from_arrow(
        cls, native_frame: IntoArrowTable, *, backend: IntoBackend[EagerAllowed]
    ) -> DataFrame[Any]:
        """Construct a DataFrame from an object which supports the PyCapsule Interface.

        Arguments:
            native_frame: Object which implements `__arrow_c_stream__`.
            backend: specifies which eager backend instantiate to.

                `backend` can be specified in various ways

                - As `Implementation.<BACKEND>` with `BACKEND` being `PANDAS`, `PYARROW`,
                    `POLARS`, `MODIN` or `CUDF`.
                - As a string: `"pandas"`, `"pyarrow"`, `"polars"`, `"modin"` or `"cudf"`.
                - Directly as a module `pandas`, `pyarrow`, `polars`, `modin` or `cudf`.

        Examples:
            >>> import pandas as pd
            >>> import polars as pl
            >>> import narwhals as nw
            >>>
            >>> df_native = pd.DataFrame({"a": [1, 2], "b": [4.2, 5.1]})
            >>> nw.DataFrame.from_arrow(df_native, backend="polars")
            ┌──────────────────┐
            |Narwhals DataFrame|
            |------------------|
            |  shape: (2, 2)   |
            |  ┌─────┬─────┐   |
            |  │ a   ┆ b   │   |
            |  │ --- ┆ --- │   |
            |  │ i64 ┆ f64 │   |
            |  ╞═════╪═════╡   |
            |  │ 1   ┆ 4.2 │   |
            |  │ 2   ┆ 5.1 │   |
            |  └─────┴─────┘   |
            └──────────────────┘
        """
        if not (supports_arrow_c_stream(native_frame) or is_pyarrow_table(native_frame)):
            msg = f"Given object of type {type(native_frame)} does not support PyCapsule interface"
            raise TypeError(msg)
        implementation = Implementation.from_backend(backend)
        if is_eager_allowed(implementation):
            ns = cls._version.namespace.from_backend(implementation).compliant
            compliant = ns._dataframe.from_arrow(native_frame, context=ns)
            return cls(compliant, level="full")
        msg = (
            f"{implementation} support in Narwhals is lazy-only, but `DataFrame.from_arrow` is an eager-only function.\n\n"
            "Hint: you may want to use an eager backend and then call `.lazy`, e.g.:\n\n"
            f"    nw.DataFrame.from_arrow(df, backend='pyarrow').lazy('{implementation}')"
        )
        raise ValueError(msg)

    @classmethod
    def from_dict(
        cls,
        data: Mapping[str, Any],
        schema: IntoSchema | None = None,
        *,
        backend: IntoBackend[EagerAllowed] | None = None,
    ) -> DataFrame[Any]:
        """Instantiate DataFrame from dictionary.

        Indexes (if present, for pandas-like backends) are aligned following
        the [left-hand-rule](../concepts/pandas_index.md/).

        Notes:
            For pandas-like dataframes, conversion to schema is applied after dataframe
            creation.

        Arguments:
            data: Dictionary to create DataFrame from.
            schema: The DataFrame schema as Schema or dict of {name: type}. If not
                specified, the schema will be inferred by the native library.
            backend: specifies which eager backend instantiate to. Only
                necessary if inputs are not Narwhals Series.

                `backend` can be specified in various ways

                - As `Implementation.<BACKEND>` with `BACKEND` being `PANDAS`, `PYARROW`,
                    `POLARS`, `MODIN` or `CUDF`.
                - As a string: `"pandas"`, `"pyarrow"`, `"polars"`, `"modin"` or `"cudf"`.
                - Directly as a module `pandas`, `pyarrow`, `polars`, `modin` or `cudf`.

        Examples:
            >>> import pandas as pd
            >>> import narwhals as nw
            >>> data = {"c": [5, 2], "d": [1, 4]}
            >>> nw.DataFrame.from_dict(data, backend="pandas")
            ┌──────────────────┐
            |Narwhals DataFrame|
            |------------------|
            |        c  d      |
            |     0  5  1      |
            |     1  2  4      |
            └──────────────────┘
        """
        if backend is None:
            data, backend = _from_dict_no_backend(data)
        implementation = Implementation.from_backend(backend)
        if is_eager_allowed(implementation):
            ns = cls._version.namespace.from_backend(implementation).compliant
            compliant = ns._dataframe.from_dict(data, schema=schema, context=ns)
            return cls(compliant, level="full")
        # NOTE: (#2786) needs resolving for extensions
        msg = (
            f"{implementation} support in Narwhals is lazy-only, but `DataFrame.from_dict` is an eager-only function.\n\n"
            "Hint: you may want to use an eager backend and then call `.lazy`, e.g.:\n\n"
            f"    nw.DataFrame.from_dict({{'a': [1, 2]}}, backend='pyarrow').lazy('{implementation}')"
        )
        raise ValueError(msg)

    @classmethod
    def from_dicts(
        cls,
        data: Sequence[Mapping[str, Any]],
        schema: IntoSchema | None = None,
        *,
        backend: IntoBackend[EagerAllowed],
    ) -> DataFrame[Any]:
        """Instantiate DataFrame from a sequence of dictionaries representing rows.

        Notes:
            For pandas-like dataframes, conversion to schema is applied after dataframe
            creation.

        Arguments:
            data: Sequence with dictionaries mapping column name to value.
            schema: The DataFrame schema as Schema or dict of {name: type}. If not
                specified, the schema will be inferred by the native library.
            backend: Specifies which eager backend instantiate to.

                `backend` can be specified in various ways

                - As `Implementation.<BACKEND>` with `BACKEND` being `PANDAS`, `PYARROW`,
                    `POLARS`, `MODIN` or `CUDF`.
                - As a string: `"pandas"`, `"pyarrow"`, `"polars"`, `"modin"` or `"cudf"`.
                - Directly as a module `pandas`, `pyarrow`, `polars`, `modin` or `cudf`.

        Tip:
            If you expect non-uniform keys in `data`, consider passing `schema` for
            more consistent results, as **inference varies between backends**:

            - pandas uses all rows
            - polars uses the first 100 rows
            - pyarrow uses only the first row

        Examples:
            >>> import polars as pl
            >>> import narwhals as nw
            >>> data = [
            ...     {"item": "apple", "weight": 80, "price": 0.60},
            ...     {"item": "egg", "weight": 55, "price": 0.40},
            ... ]
            >>> nw.DataFrame.from_dicts(data, backend="polars")
            ┌──────────────────────────┐
            |    Narwhals DataFrame    |
            |--------------------------|
            |shape: (2, 3)             |
            |┌───────┬────────┬───────┐|
            |│ item  ┆ weight ┆ price │|
            |│ ---   ┆ ---    ┆ ---   │|
            |│ str   ┆ i64    ┆ f64   │|
            |╞═══════╪════════╪═══════╡|
            |│ apple ┆ 80     ┆ 0.6   │|
            |│ egg   ┆ 55     ┆ 0.4   │|
            |└───────┴────────┴───────┘|
            └──────────────────────────┘
        """
        implementation = Implementation.from_backend(backend)
        if is_eager_allowed(implementation):
            ns = cls._version.namespace.from_backend(implementation).compliant
            compliant = ns._dataframe.from_dicts(data, schema=schema, context=ns)
            return cls(compliant, level="full")
        # NOTE: (#2786) needs resolving for extensions
        msg = (
            f"{implementation} support in Narwhals is lazy-only, but `DataFrame.from_dicts` is an eager-only function.\n\n"
            "Hint: you may want to use an eager backend and then call `.lazy`, e.g.:\n\n"
            f"    nw.DataFrame.from_dicts([{{'a': 1}}, {{'a': 2}}], backend='pyarrow').lazy('{implementation}')"
        )
        raise ValueError(msg)

    @classmethod
    def from_numpy(
        cls,
        data: _2DArray,
        schema: IntoSchema | Sequence[str] | None = None,
        *,
        backend: IntoBackend[EagerAllowed],
    ) -> DataFrame[Any]:
        """Construct a DataFrame from a NumPy ndarray.

        Notes:
            Only row orientation is currently supported.

            For pandas-like dataframes, conversion to schema is applied after dataframe
            creation.

        Arguments:
            data: Two-dimensional data represented as a NumPy ndarray.
            schema: The DataFrame schema as Schema, dict of {name: type}, or a sequence of str.
            backend: specifies which eager backend instantiate to.

                `backend` can be specified in various ways

                - As `Implementation.<BACKEND>` with `BACKEND` being `PANDAS`, `PYARROW`,
                    `POLARS`, `MODIN` or `CUDF`.
                - As a string: `"pandas"`, `"pyarrow"`, `"polars"`, `"modin"` or `"cudf"`.
                - Directly as a module `pandas`, `pyarrow`, `polars`, `modin` or `cudf`.

        Examples:
            >>> import numpy as np
            >>> import polars as pl
            >>> import narwhals as nw
            >>>
            >>> arr = np.array([[5, 2, 1], [1, 4, 3]])
            >>> schema = {"c": nw.Int16(), "d": nw.Float32(), "e": nw.Int8()}
            >>> nw.DataFrame.from_numpy(arr, schema=schema, backend="polars")
            ┌───────────────────┐
            |Narwhals DataFrame |
            |-------------------|
            |shape: (2, 3)      |
            |┌─────┬─────┬─────┐|
            |│ c   ┆ d   ┆ e   │|
            |│ --- ┆ --- ┆ --- │|
            |│ i16 ┆ f32 ┆ i8  │|
            |╞═════╪═════╪═════╡|
            |│ 5   ┆ 2.0 ┆ 1   │|
            |│ 1   ┆ 4.0 ┆ 3   │|
            |└─────┴─────┴─────┘|
            └───────────────────┘
        """
        if not is_numpy_array_2d(data):
            msg = "`from_numpy` only accepts 2D numpy arrays"
            raise ValueError(msg)
        if not _is_into_schema(schema):
            msg = (
                "`schema` is expected to be one of the following types: "
                "Mapping[str, DType] | Schema | Sequence[str]. "
                f"Got {type(schema)}."
            )
            raise TypeError(msg)
        implementation = Implementation.from_backend(backend)
        if is_eager_allowed(implementation):
            ns = cls._version.namespace.from_backend(implementation).compliant
            return cls(ns.from_numpy(data, schema), level="full")
        msg = (
            f"{implementation} support in Narwhals is lazy-only, but `DataFrame.from_numpy` is an eager-only function.\n\n"
            "Hint: you may want to use an eager backend and then call `.lazy`, e.g.:\n\n"
            f"    nw.DataFrame.from_numpy(arr, backend='pyarrow').lazy('{implementation}')"
        )
        raise ValueError(msg)

    def __len__(self) -> int:
        return self._compliant_frame.__len__()

    def __array__(self, dtype: Any = None, copy: bool | None = None) -> _2DArray:  # noqa: FBT001
        return self._compliant_frame.__array__(dtype, copy=copy)

    def __repr__(self) -> str:  # pragma: no cover
        return generate_repr("Narwhals DataFrame", self.to_native().__repr__())

    def __arrow_c_stream__(self, requested_schema: object | None = None) -> object:
        """Export a DataFrame via the Arrow PyCapsule Interface.

        - if the underlying dataframe implements the interface, it'll return that
        - else, it'll call `to_arrow` and then defer to PyArrow's implementation

        See [PyCapsule Interface](https://arrow.apache.org/docs/dev/format/CDataInterface/PyCapsuleInterface.html)
        for more.
        """
        native_frame = self._compliant_frame._native_frame
        if supports_arrow_c_stream(native_frame):
            return native_frame.__arrow_c_stream__(requested_schema=requested_schema)
        try:
            pa_version = Implementation.PYARROW._backend_version()
        except ModuleNotFoundError as exc:  # pragma: no cover
            msg = f"'pyarrow>=14.0.0' is required for `DataFrame.__arrow_c_stream__` for object of type {type(native_frame)}"
            raise ModuleNotFoundError(msg) from exc
        if pa_version < (14, 0):  # pragma: no cover
            msg = f"'pyarrow>=14.0.0' is required for `DataFrame.__arrow_c_stream__` for object of type {type(native_frame)}"
            raise ModuleNotFoundError(msg) from None
        pa_table = self.to_arrow()
        return pa_table.__arrow_c_stream__(requested_schema=requested_schema)  # type: ignore[no-untyped-call]

    def lazy(
        self,
        backend: IntoBackend[LazyAllowed] | None = None,
        *,
        session: Any | None = None,
    ) -> LazyFrame[Any]:
        """Restrict available API methods to lazy-only ones.

        If `backend` is specified, then a conversion between different backends
        might be triggered.

        If a library does not support lazy execution and `backend` is not specified,
        then this is will only restrict the API to lazy-only operations. This is useful
        if you want to ensure that you write dataframe-agnostic code which all has
        the possibility of running entirely lazily.

        Note:
            If `backend` is spark-like, then a valid `session` is required.

            For instance:

            ```py
            import narwhals as nw
            from sqlframe.duckdb import DuckDBSession

            df.lazy(backend=nw.Implementation.SQLFRAME, session=DuckDBSession())
            ```

        Arguments:
            backend: Which lazy backend collect to. This will be the underlying
                backend for the resulting Narwhals LazyFrame. If not specified, and the
                given library does not support lazy execution, then this will restrict
                the API to lazy-only operations.

                `backend` can be specified in various ways

                - As `Implementation.<BACKEND>` with `BACKEND` being `DASK`, `DUCKDB`,
                    `IBIS` or `POLARS`.
                - As a string: `"dask"`, `"duckdb"`, `"ibis"` or `"polars"`
                - Directly as a module `dask.dataframe`, `duckdb`, `ibis` or `polars`.
            session: Session to be used if backend is spark-like.

        Examples:
            >>> import polars as pl
            >>> import narwhals as nw
            >>> df_native = pl.DataFrame({"a": [1, 2], "b": [4, 6]})
            >>> df = nw.from_native(df_native)

            If we call `df.lazy`, we get a `narwhals.LazyFrame` backed by a Polars
            LazyFrame.

            >>> df.lazy()  # doctest: +SKIP
            ┌─────────────────────────────┐
            |     Narwhals LazyFrame      |
            |-----------------------------|
            |<LazyFrame at 0x7F52B9937230>|
            └─────────────────────────────┘

            We can also pass DuckDB as the backend, and then we'll get a
            `narwhals.LazyFrame` backed by a `duckdb.DuckDBPyRelation`.

            >>> df.lazy(backend=nw.Implementation.DUCKDB)
            ┌──────────────────┐
            |Narwhals LazyFrame|
            |------------------|
            |┌───────┬───────┐ |
            |│   a   │   b   │ |
            |│ int64 │ int64 │ |
            |├───────┼───────┤ |
            |│     1 │     4 │ |
            |│     2 │     6 │ |
            |└───────┴───────┘ |
            └──────────────────┘
        """
        lazy = self._compliant_frame.lazy
        if backend is None:
            return self._lazyframe(lazy(None, session=session), level="lazy")
        lazy_backend = Implementation.from_backend(backend)
        if is_lazy_allowed(lazy_backend):
            return self._lazyframe(lazy(lazy_backend, session=session), level="lazy")
        msg = f"Not-supported backend.\n\nExpected one of {get_args(_LazyAllowedImpl)} or `None`, got {lazy_backend}"
        raise ValueError(msg)

    def to_native(self) -> DataFrameT:
        """Convert Narwhals DataFrame to native one.

        Examples:
            >>> import pandas as pd
            >>> import narwhals as nw
            >>> df_native = pd.DataFrame(
            ...     {"foo": [1, 2, 3], "bar": [6.0, 7.0, 8.0], "ham": ["a", "b", "c"]}
            ... )

            Calling `to_native` on a Narwhals DataFrame returns the native object:

            >>> nw.from_native(df_native).to_native()
               foo  bar ham
            0    1  6.0   a
            1    2  7.0   b
            2    3  8.0   c
        """
        return self._compliant_frame._native_frame

    def to_pandas(self) -> pd.DataFrame:
        """Convert this DataFrame to a pandas DataFrame.

        Examples:
            >>> import polars as pl
            >>> import narwhals as nw
            >>> df_native = pl.DataFrame(
            ...     {"foo": [1, 2, 3], "bar": [6.0, 7.0, 8.0], "ham": ["a", "b", "c"]}
            ... )
            >>> df = nw.from_native(df_native)
            >>> df.to_pandas()
               foo  bar ham
            0    1  6.0   a
            1    2  7.0   b
            2    3  8.0   c
        """
        return self._compliant_frame.to_pandas()

    def to_polars(self) -> pl.DataFrame:
        """Convert this DataFrame to a polars DataFrame.

        Examples:
            >>> import pyarrow as pa
            >>> import narwhals as nw
            >>> df_native = pa.table({"foo": [1, 2], "bar": [6.0, 7.0]})
            >>> df = nw.from_native(df_native)
            >>> df.to_polars()
            shape: (2, 2)
            ┌─────┬─────┐
            │ foo ┆ bar │
            │ --- ┆ --- │
            │ i64 ┆ f64 │
            ╞═════╪═════╡
            │ 1   ┆ 6.0 │
            │ 2   ┆ 7.0 │
            └─────┴─────┘
        """
        return self._compliant_frame.to_polars()

    @overload
    def write_csv(self, file: None = None) -> str: ...

    @overload
    def write_csv(self, file: str | Path | BytesIO) -> None: ...

    def write_csv(self, file: str | Path | BytesIO | None = None) -> str | None:
        r"""Write dataframe to comma-separated values (CSV) file.

        Arguments:
            file: String, path object or file-like object to which the dataframe will be
                written. If None, the resulting csv format is returned as a string.

        Examples:
            >>> import pandas as pd
            >>> import narwhals as nw
            >>> df_native = pd.DataFrame(
            ...     {"foo": [1, 2, 3], "bar": [6.0, 7.0, 8.0], "ham": ["a", "b", "c"]}
            ... )
            >>> df = nw.from_native(df_native)
            >>> df.write_csv()  # doctest: +SKIP
            'foo,bar,ham\n1,6.0,a\n2,7.0,b\n3,8.0,c\n'

            If we had passed a file name to `write_csv`, it would have been
            written to that file.
        """
        return self._compliant_frame.write_csv(file)

    def write_parquet(self, file: str | Path | BytesIO) -> None:
        """Write dataframe to parquet file.

        Arguments:
            file: String, path object or file-like object to which the dataframe will be
                written.

        Examples:
            >>> import pyarrow as pa
            >>> import narwhals as nw
            >>> df_native = pa.table({"foo": [1, 2], "bar": [6.0, 7.0]})
            >>> df = nw.from_native(df_native)
            >>> df.write_parquet("out.parquet")  # doctest:+SKIP
        """
        self._compliant_frame.write_parquet(file)

    def to_numpy(self) -> _2DArray:
        """Convert this DataFrame to a NumPy ndarray.

        Examples:
            >>> import pandas as pd
            >>> import narwhals as nw
            >>> df_native = pd.DataFrame({"foo": [1, 2], "bar": [6.5, 7.0]})
            >>> df = nw.from_native(df_native)
            >>> df.to_numpy()
            array([[1. , 6.5],
                   [2. , 7. ]])
        """
        return self._compliant_frame.to_numpy(None, copy=None)

    @property
    def shape(self) -> tuple[int, int]:
        """Get the shape of the DataFrame.

        Examples:
            >>> import pandas as pd
            >>> import narwhals as nw
            >>> df_native = pd.DataFrame({"foo": [1, 2]})
            >>> df = nw.from_native(df_native)
            >>> df.shape
            (2, 1)
        """
        return self._compliant_frame.shape

    def get_column(self, name: str) -> Series[Any]:
        """Get a single column by name.

        Arguments:
            name: The column name as a string.

        Notes:
            Although `name` is typed as `str`, pandas does allow non-string column
            names, and they will work when passed to this function if the
            `narwhals.DataFrame` is backed by a pandas dataframe with non-string
            columns. This function can only be used to extract a column by name, so
            there is no risk of ambiguity.

        Examples:
            >>> import pandas as pd
            >>> import narwhals as nw
            >>> df_native = pd.DataFrame({"a": [1, 2]})
            >>> df = nw.from_native(df_native)
            >>> df.get_column("a").to_native()
            0    1
            1    2
            Name: a, dtype: int64
        """
        return self._series(self._compliant_frame.get_column(name), level=self._level)

    def estimated_size(self, unit: SizeUnit = "b") -> int | float:
        """Return an estimation of the total (heap) allocated size of the `DataFrame`.

        Estimated size is given in the specified unit (bytes by default).

        Arguments:
            unit: 'b', 'kb', 'mb', 'gb', 'tb', 'bytes', 'kilobytes', 'megabytes',
                'gigabytes', or 'terabytes'.

        Examples:
            >>> import pyarrow as pa
            >>> import narwhals as nw
            >>> df_native = pa.table({"foo": [1, 2], "bar": [6.0, 7.0]})
            >>> df = nw.from_native(df_native)
            >>> df.estimated_size()
            32
        """
        return self._compliant_frame.estimated_size(unit=unit)

    # `str` overlaps with `Sequence[str]`
    # We can ignore this but we must keep this overload ordering
    @overload
    def __getitem__(self, item: tuple[SingleIndexSelector, SingleColSelector]) -> Any: ...

    @overload
    def __getitem__(  # type: ignore[overload-overlap]
        self, item: str | tuple[MultiIndexSelector, SingleColSelector]
    ) -> Series[Any]: ...

    @overload
    def __getitem__(
        self,
        item: (
            SingleIndexSelector
            | MultiIndexSelector
            | MultiColSelector
            | tuple[SingleIndexSelector, MultiColSelector]
            | tuple[MultiIndexSelector, MultiColSelector]
        ),
    ) -> Self: ...
    def __getitem__(  # noqa: C901, PLR0912
        self,
        item: (
            SingleIndexSelector
            | SingleColSelector
            | MultiColSelector
            | MultiIndexSelector
            | tuple[SingleIndexSelector, SingleColSelector]
            | tuple[SingleIndexSelector, MultiColSelector]
            | tuple[MultiIndexSelector, SingleColSelector]
            | tuple[MultiIndexSelector, MultiColSelector]
        ),
    ) -> Series[Any] | Self | Any:
        """Extract column or slice of DataFrame.

        Arguments:
            item: How to slice dataframe. What happens depends on what is passed. It's easiest
                to explain by example. Suppose we have a Dataframe `df`

                - `df['a']` extracts column `'a'` and returns a `Series`.
                - `df[0:2]` extracts the first two rows and returns a `DataFrame`.
                - `df[0:2, 'a']` extracts the first two rows from column `'a'` and returns
                    a `Series`.
                - `df[0:2, 0]` extracts the first two rows from the first column and returns
                    a `Series`.
                - `df[[0, 1], [0, 1, 2]]` extracts the first two rows and the first three columns
                    and returns a `DataFrame`
                - `df[:, [0, 1, 2]]` extracts all rows from the first three columns and returns a
                  `DataFrame`.
                - `df[:, ['a', 'c']]` extracts all rows and columns `'a'` and `'c'` and returns a
                  `DataFrame`.
                - `df[['a', 'c']]` extracts all rows and columns `'a'` and `'c'` and returns a
                  `DataFrame`.
                - `df[0: 2, ['a', 'c']]` extracts the first two rows and columns `'a'` and `'c'` and
                    returns a `DataFrame`
                - `df[:, 0: 2]` extracts all rows from the first two columns and returns a `DataFrame`
                - `df[:, 'a': 'c']` extracts all rows and all columns positioned between `'a'` and `'c'`
                    _inclusive_ and returns a `DataFrame`. For example, if the columns are
                    `'a', 'd', 'c', 'b'`, then that would extract columns `'a'`, `'d'`, and `'c'`.

        Notes:
            - Integers are always interpreted as positions
            - Strings are always interpreted as column names.

            In contrast with Polars, pandas allows non-string column names.
            If you don't know whether the column name you're trying to extract
            is definitely a string (e.g. `df[df.columns[0]]`) then you should
            use `DataFrame.get_column` instead.

        Examples:
            >>> import pandas as pd
            >>> import narwhals as nw
            >>> df_native = pd.DataFrame({"a": [1, 2]})
            >>> df = nw.from_native(df_native)
            >>> df["a"].to_native()
            0    1
            1    2
            Name: a, dtype: int64
        """
        from narwhals.series import Series

        msg = (
            f"Unexpected type for `DataFrame.__getitem__`, got: {type(item)}.\n\n"
            "Hints:\n"
            "- use `df.item` to select a single item.\n"
            "- Use `df[indices, :]` to select rows positionally.\n"
            "- Use `df.filter(mask)` to filter rows based on a boolean mask."
        )

        if isinstance(item, tuple):
            if len(item) > 2:
                tuple_msg = (
                    "Tuples cannot be passed to DataFrame.__getitem__ directly.\n\n"
                    "Hint: instead of `df[indices]`, did you mean `df[indices, :]`?"
                )
                raise TypeError(tuple_msg)
            rows = None if not item or is_slice_none(item[0]) else item[0]
            columns = None if len(item) < 2 or is_slice_none(item[1]) else item[1]
            if rows is None and columns is None:
                return self
        elif is_index_selector(item):
            rows = item
            columns = None
        elif is_sequence_like(item) or isinstance(item, (slice, str)):
            rows = None
            columns = item
        else:
            raise TypeError(msg)

        if isinstance(rows, str):
            raise TypeError(msg)

        compliant = self._compliant_frame

        if isinstance(columns, (int, str)):
            if isinstance(rows, int):
                return self.item(rows, columns)
            col_name = columns if isinstance(columns, str) else self.columns[columns]
            series = self.get_column(col_name)
            return series[rows] if rows is not None else series
        if isinstance(rows, Series):
            rows = rows._compliant_series
        if isinstance(columns, Series):
            columns = columns._compliant_series
        if rows is None:
            return self._with_compliant(compliant[:, columns])
        if columns is None:
            return self._with_compliant(compliant[rows, :])
        return self._with_compliant(compliant[rows, columns])

    def __contains__(self, key: str) -> bool:
        return key in self.columns

    @overload
    def to_dict(self, *, as_series: Literal[True] = ...) -> dict[str, Series[Any]]: ...
    @overload
    def to_dict(self, *, as_series: Literal[False]) -> dict[str, list[Any]]: ...
    @overload
    def to_dict(
        self, *, as_series: bool = True
    ) -> dict[str, Series[Any]] | dict[str, list[Any]]: ...
    def to_dict(
        self, *, as_series: bool = True
    ) -> dict[str, Series[Any]] | dict[str, list[Any]]:
        """Convert DataFrame to a dictionary mapping column name to values.

        Arguments:
            as_series: If set to true ``True``, then the values are Narwhals Series,
                    otherwise the values are Any.

        Examples:
            >>> import pyarrow as pa
            >>> import narwhals as nw
            >>> df_native = pa.table({"A": [1, 2], "fruits": ["banana", "apple"]})
            >>> df = nw.from_native(df_native)
            >>> df.to_dict(as_series=False)
            {'A': [1, 2], 'fruits': ['banana', 'apple']}
        """
        if as_series:
            return {
                key: self._series(value, level=self._level)
                for key, value in self._compliant_frame.to_dict(
                    as_series=as_series
                ).items()
            }
        return self._compliant_frame.to_dict(as_series=as_series)

    def row(self, index: int) -> tuple[Any, ...]:
        """Get values at given row.

        Warning:
            You should NEVER use this method to iterate over a DataFrame;
            if you require row-iteration you should strongly prefer use of iter_rows()
            instead.

        Arguments:
            index: Row number.

        Notes:
            cuDF doesn't support this method.

        Examples:
            >>> import pyarrow as pa
            >>> import narwhals as nw
            >>> df_native = pa.table({"a": [1, 2], "b": [4, 5]})
            >>> nw.from_native(df_native).row(1)
            (<pyarrow.Int64Scalar: 2>, <pyarrow.Int64Scalar: 5>)
        """
        return self._compliant_frame.row(index)

    # inherited
    def pipe(
        self,
        function: Callable[Concatenate[Self, PS], R],
        *args: PS.args,
        **kwargs: PS.kwargs,
    ) -> R:
        """Pipe function call.

        Arguments:
            function: Function to apply.
            args: Positional arguments to pass to function.
            kwargs: Keyword arguments to pass to function.

        Examples:
            >>> import pandas as pd
            >>> import narwhals as nw
            >>> df_native = pd.DataFrame({"a": [1, 2], "ba": [4, 5]})
            >>> nw.from_native(df_native).pipe(
            ...     lambda _df: _df.select(
            ...         [x for x in _df.columns if len(x) == 1]
            ...     ).to_native()
            ... )
               a
            0  1
            1  2
        """
        return super().pipe(function, *args, **kwargs)

    def drop_nulls(self, subset: str | list[str] | None = None) -> Self:
        """Drop rows that contain null values.

        Arguments:
            subset: Column name(s) for which null values are considered. If set to None
                (default), use all columns.

        Notes:
            pandas handles null values differently from Polars and PyArrow.
            See [null_handling](../concepts/null_handling.md)
            for reference.

        Examples:
            >>> import pyarrow as pa
            >>> import narwhals as nw
            >>> df_native = pa.table({"a": [1.0, None], "ba": [1.0, 2.0]})
            >>> nw.from_native(df_native).drop_nulls().to_native()
            pyarrow.Table
            a: double
            ba: double
            ----
            a: [[1]]
            ba: [[1]]
        """
        return super().drop_nulls(subset=subset)

    def with_row_index(
        self, name: str = "index", *, order_by: str | Sequence[str] | None = None
    ) -> Self:
        """Insert column which enumerates rows.

        Arguments:
            name: The name of the column as a string. The default is "index".
            order_by: Column(s) to order by when computing the row index.

        Examples:
            >>> import pyarrow as pa
            >>> import narwhals as nw
            >>> df_native = pa.table({"a": [1, 2], "b": [4, 5]})
            >>> nw.from_native(df_native).with_row_index().to_native()
            pyarrow.Table
            index: int64
            a: int64
            b: int64
            ----
            index: [[0,1]]
            a: [[1,2]]
            b: [[4,5]]
        """
        order_by_ = [order_by] if isinstance(order_by, str) else order_by
        return self._with_compliant(
            self._compliant_frame.with_row_index(name, order_by=order_by_)
        )

    @property
    def schema(self) -> Schema:
        r"""Get an ordered mapping of column names to their data type.

        Examples:
            >>> import pyarrow as pa
            >>> import narwhals as nw
            >>> df_native = pa.table({"foo": [1, 2], "bar": [6.0, 7.0]})
            >>> nw.from_native(df_native).schema
            Schema({'foo': Int64, 'bar': Float64})
        """
        return super().schema

    def collect_schema(self) -> Schema:
        r"""Get an ordered mapping of column names to their data type.

        Examples:
            >>> import pyarrow as pa
            >>> import narwhals as nw
            >>> df_native = pa.table({"foo": [1, 2], "bar": [6.0, 7.0]})
            >>> nw.from_native(df_native).collect_schema()
            Schema({'foo': Int64, 'bar': Float64})
        """
        return super().collect_schema()

    @property
    def columns(self) -> list[str]:
        """Get column names.

        Examples:
            >>> import pyarrow as pa
            >>> import narwhals as nw
            >>> df_native = pa.table({"foo": [1, 2], "bar": [6.0, 7.0]})
            >>> nw.from_native(df_native).columns
            ['foo', 'bar']
        """
        return super().columns

    @overload
    def rows(self, *, named: Literal[False] = False) -> list[tuple[Any, ...]]: ...

    @overload
    def rows(self, *, named: Literal[True]) -> list[dict[str, Any]]: ...

    @overload
    def rows(self, *, named: bool) -> list[tuple[Any, ...]] | list[dict[str, Any]]: ...

    def rows(
        self, *, named: bool = False
    ) -> list[tuple[Any, ...]] | list[dict[str, Any]]:
        """Returns all data in the DataFrame as a list of rows of python-native values.

        Arguments:
            named: By default, each row is returned as a tuple of values given
                in the same order as the frame columns. Setting named=True will
                return rows of dictionaries instead.

        Examples:
            >>> import pyarrow as pa
            >>> import narwhals as nw
            >>> df_native = pa.table({"foo": [1, 2], "bar": [6.0, 7.0]})
            >>> nw.from_native(df_native).rows()
            [(1, 6.0), (2, 7.0)]
        """
        return self._compliant_frame.rows(named=named)  # type: ignore[return-value]

    def iter_columns(self) -> Iterator[Series[Any]]:
        """Returns an iterator over the columns of this DataFrame.

        Yields:
            A Narwhals Series, backed by a native series.

        Examples:
            >>> import pandas as pd
            >>> import narwhals as nw
            >>> df_native = pd.DataFrame({"foo": [1, 2], "bar": [6.0, 7.0]})
            >>> iter_columns = nw.from_native(df_native).iter_columns()
            >>> next(iter_columns)
            ┌───────────────────────┐
            |    Narwhals Series    |
            |-----------------------|
            |0    1                 |
            |1    2                 |
            |Name: foo, dtype: int64|
            └───────────────────────┘
            >>> next(iter_columns)
            ┌─────────────────────────┐
            |     Narwhals Series     |
            |-------------------------|
            |0    6.0                 |
            |1    7.0                 |
            |Name: bar, dtype: float64|
            └─────────────────────────┘
        """
        for series in self._compliant_frame.iter_columns():
            yield self._series(series, level=self._level)

    @overload
    def iter_rows(
        self, *, named: Literal[False] = ..., buffer_size: int = ...
    ) -> Iterator[tuple[Any, ...]]: ...

    @overload
    def iter_rows(
        self, *, named: Literal[True], buffer_size: int = ...
    ) -> Iterator[dict[str, Any]]: ...

    @overload
    def iter_rows(
        self, *, named: bool, buffer_size: int = ...
    ) -> Iterator[tuple[Any, ...]] | Iterator[dict[str, Any]]: ...

    def iter_rows(
        self, *, named: bool = False, buffer_size: int = 512
    ) -> Iterator[tuple[Any, ...]] | Iterator[dict[str, Any]]:
        """Returns an iterator over the DataFrame of rows of python-native values.

        Arguments:
            named: By default, each row is returned as a tuple of values given
                in the same order as the frame columns. Setting named=True will
                return rows of dictionaries instead.
            buffer_size: Determines the number of rows that are buffered
                internally while iterating over the data.
                See https://docs.pola.rs/api/python/stable/reference/dataframe/api/polars.DataFrame.iter_rows.html

        Notes:
            cuDF doesn't support this method.

        Examples:
            >>> import pyarrow as pa
            >>> import narwhals as nw
            >>> df_native = pa.table({"foo": [1, 2], "bar": [6.0, 7.0]})
            >>> iter_rows = nw.from_native(df_native).iter_rows()
            >>> next(iter_rows)
            (1, 6.0)
            >>> next(iter_rows)
            (2, 7.0)
        """
        return self._compliant_frame.iter_rows(named=named, buffer_size=buffer_size)  # type: ignore[return-value]

    def with_columns(
        self, *exprs: IntoExpr | Iterable[IntoExpr], **named_exprs: IntoExpr
    ) -> Self:
        r"""Add columns to this DataFrame.

        Added columns will replace existing columns with the same name.

        Arguments:
            *exprs: Column(s) to add, specified as positional arguments.
                     Accepts expression input. Strings are parsed as column names, other
                     non-expression inputs are parsed as literals.

            **named_exprs: Additional columns to add, specified as keyword arguments.
                            The columns will be renamed to the keyword used.

        Note:
            Creating a new DataFrame using this method does not create a new copy of
            existing data.

        Examples:
            >>> import pandas as pd
            >>> import narwhals as nw
            >>> df_native = pd.DataFrame({"a": [1, 2], "b": [0.5, 4.0]})
            >>> (
            ...     nw.from_native(df_native)
            ...     .with_columns((nw.col("a") * 2).alias("a*2"))
            ...     .to_native()
            ... )
               a    b  a*2
            0  1  0.5    2
            1  2  4.0    4
        """
        return super().with_columns(*exprs, **named_exprs)

    def select(
        self, *exprs: IntoExpr | Iterable[IntoExpr], **named_exprs: IntoExpr
    ) -> Self:
        r"""Select columns from this DataFrame.

        Arguments:
            *exprs: Column(s) to select, specified as positional arguments.
                     Accepts expression input. Strings are parsed as column names,
                     other non-expression inputs are parsed as literals.

            **named_exprs: Additional columns to select, specified as keyword arguments.
                            The columns will be renamed to the keyword used.

        Examples:
            >>> import pyarrow as pa
            >>> import narwhals as nw
            >>> df_native = pa.table({"a": [1, 2], "b": [3, 4]})
            >>> nw.from_native(df_native).select("a", a_plus_1=nw.col("a") + 1)
            ┌──────────────────┐
            |Narwhals DataFrame|
            |------------------|
            |pyarrow.Table     |
            |a: int64          |
            |a_plus_1: int64   |
            |----              |
            |a: [[1,2]]        |
            |a_plus_1: [[2,3]] |
            └──────────────────┘
        """
        return super().select(*exprs, **named_exprs)

    def rename(self, mapping: dict[str, str]) -> Self:
        """Rename column names.

        Arguments:
            mapping: Key value pairs that map from old name to new name.

        Examples:
            >>> import pyarrow as pa
            >>> import narwhals as nw
            >>> df_native = pa.table({"foo": [1, 2], "bar": [6, 7]})
            >>> nw.from_native(df_native).rename({"foo": "apple"}).to_native()
            pyarrow.Table
            apple: int64
            bar: int64
            ----
            apple: [[1,2]]
            bar: [[6,7]]
        """
        return super().rename(mapping)

    def head(self, n: int = 5) -> Self:
        """Get the first `n` rows.

        Arguments:
            n: Number of rows to return. If a negative value is passed, return all rows
                except the last `abs(n)`.

        Examples:
            >>> import pandas as pd
            >>> import narwhals as nw
            >>> df_native = pd.DataFrame({"a": [1, 2], "b": [0.5, 4.0]})
            >>> nw.from_native(df_native).head(1).to_native()
               a    b
            0  1  0.5
        """
        return super().head(n)

    def tail(self, n: int = 5) -> Self:
        """Get the last `n` rows.

        Arguments:
            n: Number of rows to return. If a negative value is passed, return all rows
                except the first `abs(n)`.

        Examples:
            >>> import pandas as pd
            >>> import narwhals as nw
            >>> df_native = pd.DataFrame({"a": [1, 2], "b": [0.5, 4.0]})
            >>> nw.from_native(df_native).tail(1)
            ┌──────────────────┐
            |Narwhals DataFrame|
            |------------------|
            |       a    b     |
            |    1  2  4.0     |
            └──────────────────┘
        """
        return super().tail(n)

    def drop(self, *columns: str | Iterable[str], strict: bool = True) -> Self:
        """Remove columns from the dataframe.

        Arguments:
            *columns: Names of the columns that should be removed from the dataframe.
            strict: Validate that all column names exist in the schema and throw an
                exception if a column name does not exist in the schema.

        Examples:
            >>> import pandas as pd
            >>> import narwhals as nw
            >>> df_native = pd.DataFrame(
            ...     {"foo": [1, 2], "bar": [6.0, 7.0], "ham": ["a", "b"]}
            ... )
            >>> nw.from_native(df_native).drop("ham").to_native()
               foo  bar
            0    1  6.0
            1    2  7.0
        """
        return super().drop(*flatten(columns), strict=strict)

    def unique(
        self,
        subset: str | list[str] | None = None,
        *,
        keep: UniqueKeepStrategy = "any",
        maintain_order: bool = False,
        order_by: str | Sequence[str] | None = None,
    ) -> Self:
        """Drop duplicate rows from this dataframe.

        Arguments:
            subset: Column name(s) to consider when identifying duplicate rows.
            keep: {'first', 'last', 'any', 'none'}
                Which of the duplicate rows to keep.

                * 'any': Does not give any guarantee of which row is kept.
                        This allows more optimizations.
                * 'none': Don't keep duplicate rows.
                * 'first': Keep first unique row.
                * 'last': Keep last unique row.
            maintain_order: Keep the same order as the original DataFrame. This may be more
                expensive to compute.
            order_by: Column(s) to order by when computing the row index.

        Examples:
            >>> import pandas as pd
            >>> import narwhals as nw
            >>> df_native = pd.DataFrame(
            ...     {"foo": [1, 2], "bar": ["a", "a"], "ham": ["b", "b"]}
            ... )
            >>> nw.from_native(df_native).unique(["bar", "ham"]).to_native()
               foo bar ham
            0    1   a   b
        """
        if keep not in {"any", "none", "first", "last"}:
            msg = f"Expected {'any', 'none', 'first', 'last'}, got: {keep}"
            raise ValueError(msg)
        if isinstance(subset, str):
            subset = [subset]
        return self._with_compliant(
            self._compliant_frame.unique(
                subset, keep=keep, maintain_order=maintain_order, order_by=order_by
            )
        )

    def filter(
        self, *predicates: IntoExpr | Iterable[IntoExpr] | list[bool], **constraints: Any
    ) -> Self:
        r"""Filter the rows in the DataFrame based on one or more predicate expressions.

        The original order of the remaining rows is preserved.

        Arguments:
            *predicates: Expression(s) that evaluates to a boolean Series. Can
                also be a boolean list(s).
            **constraints: Column filters; use `name = value` to filter columns by the supplied value.
                Each constraint will behave the same as `nw.col(name).eq(value)`, and will be implicitly
                joined with the other filter conditions using &.

        Examples:
            >>> import pandas as pd
            >>> import narwhals as nw
            >>> df_native = pd.DataFrame(
            ...     {"foo": [1, 2, 3], "bar": [6, 7, 8], "ham": ["a", "b", "c"]}
            ... )

            Filter on one condition

            >>> nw.from_native(df_native).filter(nw.col("foo") > 1).to_native()
               foo  bar ham
            1    2    7   b
            2    3    8   c

            Filter on multiple conditions with implicit `&`

            >>> nw.from_native(df_native).filter(
            ...     nw.col("foo") < 3, nw.col("ham") == "a"
            ... ).to_native()
               foo  bar ham
            0    1    6   a

            Filter on multiple conditions with `|`

            >>> nw.from_native(df_native).filter(
            ...     (nw.col("foo") == 1) | (nw.col("ham") == "c")
            ... ).to_native()
               foo  bar ham
            0    1    6   a
            2    3    8   c

            Filter using `**kwargs` syntax

            >>> nw.from_native(df_native).filter(foo=2, ham="b").to_native()
               foo  bar ham
            1    2    7   b
        """
        impl = self.implementation
        parsed_predicates = (
            self._series.from_iterable("", p, backend=impl) if is_list_of(p, bool) else p
            for p in predicates
        )
        return super().filter(*parsed_predicates, **constraints)

    @overload
    def group_by(
        self, *keys: IntoExpr | Iterable[IntoExpr], drop_null_keys: Literal[False] = ...
    ) -> GroupBy[Self]: ...

    @overload
    def group_by(
        self, *keys: str | Iterable[str], drop_null_keys: Literal[True]
    ) -> GroupBy[Self]: ...

    def group_by(
        self, *keys: IntoExpr | Iterable[IntoExpr], drop_null_keys: bool = False
    ) -> GroupBy[Self]:
        r"""Start a group by operation.

        Arguments:
            *keys: Column(s) to group by. Accepts expression input. Strings are parsed as
                column names.
            drop_null_keys: if True, then groups where any key is null won't be included
                in the result.

        Examples:
            >>> import pandas as pd
            >>> import narwhals as nw
            >>> df_native = pd.DataFrame(
            ...     {
            ...         "a": ["a", "b", "a", "b", "c"],
            ...         "b": [1, 2, 1, 3, 3],
            ...         "c": [5, 4, 3, 2, 1],
            ...     }
            ... )

            Group by one column and compute the sum of another column

            >>> nw.from_native(df_native, eager_only=True).group_by("a").agg(
            ...     nw.col("b").sum()
            ... ).sort("a").to_native()
               a  b
            0  a  2
            1  b  5
            2  c  3

            Group by multiple columns and compute the max of another column

            >>> (
            ...     nw.from_native(df_native, eager_only=True)
            ...     .group_by(["a", "b"])
            ...     .agg(nw.max("c"))
            ...     .sort("a", "b")
            ...     .to_native()
            ... )
               a  b  c
            0  a  1  5
            1  b  2  4
            2  b  3  2
            3  c  3  1

            Expressions are also accepted.

            >>> nw.from_native(df_native, eager_only=True).group_by(
            ...     "a", nw.col("b") // 2
            ... ).agg(nw.col("c").mean()).to_native()
               a  b    c
            0  a  0  4.0
            1  b  1  3.0
            2  c  1  1.0
        """
        from narwhals.group_by import GroupBy

        flat_keys = flatten(keys)

        if all(isinstance(key, str) for key in flat_keys):
            return GroupBy(self, flat_keys, drop_null_keys=drop_null_keys)

        from narwhals import col
        from narwhals.expr import Expr
        from narwhals.series import Series

        key_is_expr_or_series = tuple(isinstance(k, (Expr, Series)) for k in flat_keys)

        if drop_null_keys and any(key_is_expr_or_series):
            msg = "drop_null_keys cannot be True when keys contains Expr or Series"
            raise NotImplementedError(msg)

        _keys = [
            k if is_expr else col(k)
            for k, is_expr in zip_strict(flat_keys, key_is_expr_or_series)
        ]
        expr_flat_keys = self._flatten_and_extract(*_keys)
        check_expressions_preserve_length(
            *expr_flat_keys, function_name="DataFrame.group_by"
        )
        return GroupBy(self, expr_flat_keys, drop_null_keys=drop_null_keys)

    def sort(
        self,
        by: str | Iterable[str],
        *more_by: str,
        descending: bool | Sequence[bool] = False,
        nulls_last: bool = False,
    ) -> Self:
        r"""Sort the dataframe by the given columns.

        Arguments:
            by: Column(s) names to sort by.
            *more_by: Additional columns to sort by, specified as positional arguments.
            descending: Sort in descending order. When sorting by multiple columns, can be
                specified per column by passing a sequence of booleans.
            nulls_last: Place null values last.

        Note:
            Unlike Polars, it is not possible to specify a sequence of booleans for
            `nulls_last` in order to control per-column behaviour. Instead a single
            boolean is applied for all `by` columns.

        Examples:
            >>> import pandas as pd
            >>> import narwhals as nw
            >>> df_native = pd.DataFrame(
            ...     {"foo": [2, 1], "bar": [6.0, 7.0], "ham": ["a", "b"]}
            ... )
            >>> nw.from_native(df_native).sort("foo")
            ┌──────────────────┐
            |Narwhals DataFrame|
            |------------------|
            |    foo  bar ham  |
            | 1    1  7.0   b  |
            | 0    2  6.0   a  |
            └──────────────────┘
        """
        return super().sort(by, *more_by, descending=descending, nulls_last=nulls_last)

    def top_k(
        self, k: int, *, by: str | Iterable[str], reverse: bool | Sequence[bool] = False
    ) -> Self:
        r"""Return the `k` largest rows.

        Non-null elements are always preferred over null elements,
        regardless of the value of reverse. The output is not guaranteed
        to be in any particular order, sort the outputs afterwards if you wish the output to be sorted.

        Arguments:
            k: Number of rows to return.
            by: Column(s) used to determine the top rows. Accepts expression input. Strings are parsed as column names.
            reverse: Consider the k smallest elements of the by column(s) (instead of the k largest).
                This can be specified per column by passing a sequence of booleans.

        Examples:
            >>> import pandas as pd
            >>> import narwhals as nw
            >>> df_native = pd.DataFrame(
            ...     {"a": ["a", "b", "a", "b", None, "c"], "b": [2, 1, 1, 3, 2, 1]}
            ... )
            >>> nw.from_native(df_native).top_k(4, by=["b", "a"])
            ┌──────────────────┐
            |Narwhals DataFrame|
            |------------------|
            |          a  b    |
            |    3     b  3    |
            |    0     a  2    |
            |    4  None  2    |
            |    5     c  1    |
            └──────────────────┘
        """
        return super().top_k(k, by=by, reverse=reverse)

    def join(
        self,
        other: Self,
        on: str | list[str] | None = None,
        how: JoinStrategy = "inner",
        *,
        left_on: str | list[str] | None = None,
        right_on: str | list[str] | None = None,
        suffix: str = "_right",
    ) -> Self:
        r"""Join in SQL-like fashion.

        Arguments:
            other: DataFrame to join with.
            on: Name(s) of the join columns in both DataFrames. If set, `left_on` and
                `right_on` should be None.
            how: Join strategy.

                  * *inner*: Returns rows that have matching values in both tables.
                  * *left*: Returns all rows from the left table, and the matched rows from the right table.
                  * *full*: Returns all rows in both dataframes, with the suffix appended to the right join keys.
                  * *cross*: Returns the Cartesian product of rows from both tables.
                  * *semi*: Filter rows that have a match in the right table.
                  * *anti*: Filter rows that do not have a match in the right table.
            left_on: Join column of the left DataFrame.
            right_on: Join column of the right DataFrame.
            suffix: Suffix to append to columns with a duplicate name.

        Examples:
            >>> import pandas as pd
            >>> import narwhals as nw
            >>> df_1_native = pd.DataFrame({"id": ["a", "b"], "price": [6.0, 7.0]})
            >>> df_2_native = pd.DataFrame({"id": ["a", "b", "c"], "qty": [1, 2, 3]})
            >>> nw.from_native(df_1_native).join(nw.from_native(df_2_native), on="id")
            ┌──────────────────┐
            |Narwhals DataFrame|
            |------------------|
            |   id  price  qty |
            | 0  a    6.0    1 |
            | 1  b    7.0    2 |
            └──────────────────┘
        """
        return super().join(
            other, how=how, left_on=left_on, right_on=right_on, on=on, suffix=suffix
        )

    def join_asof(
        self,
        other: Self,
        *,
        left_on: str | None = None,
        right_on: str | None = None,
        on: str | None = None,
        by_left: str | list[str] | None = None,
        by_right: str | list[str] | None = None,
        by: str | list[str] | None = None,
        strategy: AsofJoinStrategy = "backward",
        suffix: str = "_right",
    ) -> Self:
        """Perform an asof join.

        This is similar to a left-join except that we match on nearest key rather than equal keys.

        For Polars, both DataFrames must be sorted by the `on` key (within each `by` group
        if specified).

        Arguments:
            other: DataFrame to join with.
            left_on: Name(s) of the left join column(s).
            right_on: Name(s) of the right join column(s).
            on: Join column of both DataFrames. If set, left_on and right_on should be None.
            by_left: join on these columns before doing asof join.
            by_right: join on these columns before doing asof join.
            by: join on these columns before doing asof join.
            strategy: Join strategy. The default is "backward".
            suffix: Suffix to append to columns with a duplicate name.

                  * *backward*: selects the last row in the right DataFrame whose "on" key is less than or equal to the left's key.
                  * *forward*: selects the first row in the right DataFrame whose "on" key is greater than or equal to the left's key.
                  * *nearest*: search selects the last row in the right DataFrame whose value is nearest to the left's key.

        Examples:
            >>> from datetime import datetime
            >>> import pandas as pd
            >>> import narwhals as nw
            >>> data_gdp = {
            ...     "datetime": [
            ...         datetime(2016, 1, 1),
            ...         datetime(2017, 1, 1),
            ...         datetime(2018, 1, 1),
            ...         datetime(2019, 1, 1),
            ...         datetime(2020, 1, 1),
            ...     ],
            ...     "gdp": [4164, 4411, 4566, 4696, 4827],
            ... }
            >>> data_population = {
            ...     "datetime": [
            ...         datetime(2016, 3, 1),
            ...         datetime(2018, 8, 1),
            ...         datetime(2019, 1, 1),
            ...     ],
            ...     "population": [82.19, 82.66, 83.12],
            ... }
            >>> gdp_native = pd.DataFrame(data_gdp)
            >>> population_native = pd.DataFrame(data_population)
            >>> gdp = nw.from_native(gdp_native)
            >>> population = nw.from_native(population_native)
            >>> population.join_asof(gdp, on="datetime", strategy="backward")
            ┌──────────────────────────────┐
            |      Narwhals DataFrame      |
            |------------------------------|
            |    datetime  population   gdp|
            |0 2016-03-01       82.19  4164|
            |1 2018-08-01       82.66  4566|
            |2 2019-01-01       83.12  4696|
            └──────────────────────────────┘
        """
        return super().join_asof(
            other,
            left_on=left_on,
            right_on=right_on,
            on=on,
            by_left=by_left,
            by_right=by_right,
            by=by,
            strategy=strategy,
            suffix=suffix,
        )

    # --- descriptive ---
    def is_duplicated(self) -> Series[Any]:
        r"""Get a mask of all duplicated rows in this DataFrame.

        Examples:
            >>> import pandas as pd
            >>> import narwhals as nw
            >>> df_native = pd.DataFrame({"foo": [2, 2, 2], "bar": [6.0, 6.0, 7.0]})
            >>> nw.from_native(df_native).is_duplicated()
            ┌───────────────┐
            |Narwhals Series|
            |---------------|
            |  0     True   |
            |  1     True   |
            |  2    False   |
            |  dtype: bool  |
            └───────────────┘
        """
        return ~self.is_unique()

    def is_empty(self) -> bool:
        r"""Check if the dataframe is empty.

        Examples:
            >>> import pandas as pd
            >>> import narwhals as nw
            >>> df_native = pd.DataFrame({"foo": [2, 2, 2], "bar": [6.0, 6.0, 7.0]})
            >>> nw.from_native(df_native).is_empty()
            False
        """
        return len(self) == 0

    def is_unique(self) -> Series[Any]:
        r"""Get a mask of all unique rows in this DataFrame.

        Examples:
            >>> import pandas as pd
            >>> import narwhals as nw
            >>> df_native = pd.DataFrame({"foo": [2, 2, 2], "bar": [6.0, 6.0, 7.0]})
            >>> nw.from_native(df_native).is_unique()
            ┌───────────────┐
            |Narwhals Series|
            |---------------|
            |  0    False   |
            |  1    False   |
            |  2     True   |
            |  dtype: bool  |
            └───────────────┘
        """
        return self._series(self._compliant_frame.is_unique(), level=self._level)

    def null_count(self) -> Self:
        r"""Create a new DataFrame that shows the null counts per column.

        Notes:
            pandas handles null values differently from Polars and PyArrow.
            See [null_handling](../concepts/null_handling.md/) for reference.

        Examples:
            >>> import pyarrow as pa
            >>> import narwhals as nw
            >>> df_native = pa.table({"foo": [1, None], "bar": [2, 3]})
            >>> nw.from_native(df_native).null_count()
            ┌──────────────────┐
            |Narwhals DataFrame|
            |------------------|
            |  pyarrow.Table   |
            |  foo: int64      |
            |  bar: int64      |
            |  ----            |
            |  foo: [[1]]      |
            |  bar: [[0]]      |
            └──────────────────┘
        """
        plx = self._compliant_frame.__narwhals_namespace__()
        result = self._compliant_frame.select(plx.all().null_count())
        return self._with_compliant(result)

    def item(self, row: int | None = None, column: int | str | None = None) -> Any:
        r"""Return the DataFrame as a scalar, or return the element at the given row/column.

        Arguments:
            row: The *n*-th row.
            column: The column selected via an integer or a string (column name).

        Notes:
            If row/col not provided, this is equivalent to df[0,0], with a check that the shape is (1,1).
            With row/col, this is equivalent to df[row,col].

        Examples:
            >>> import pyarrow as pa
            >>> import narwhals as nw
            >>> df_native = pa.table({"foo": [1, None], "bar": [2, 3]})
            >>> nw.from_native(df_native).item(0, 1)
            2
        """
        return self._compliant_frame.item(row=row, column=column)

    def clone(self) -> Self:
        r"""Create a copy of this DataFrame."""
        return self._with_compliant(self._compliant_frame.clone())

    def gather_every(self, n: int, offset: int = 0) -> Self:
        r"""Take every nth row in the DataFrame and return as a new DataFrame.

        Arguments:
            n: Gather every *n*-th row.
            offset: Starting index.

        Examples:
            >>> import pyarrow as pa
            >>> import narwhals as nw
            >>> df_native = pa.table({"foo": [1, None, 2, 3]})
            >>> nw.from_native(df_native).gather_every(2)
            ┌──────────────────┐
            |Narwhals DataFrame|
            |------------------|
            |  pyarrow.Table   |
            |  foo: int64      |
            |  ----            |
            |  foo: [[1,2]]    |
            └──────────────────┘
        """
        return super().gather_every(n=n, offset=offset)

    def pivot(
        self,
        on: str | list[str],
        *,
        index: str | list[str] | None = None,
        values: str | list[str] | None = None,
        aggregate_function: PivotAgg | None = None,
        maintain_order: bool | None = None,
        sort_columns: bool = False,
        separator: str = "_",
    ) -> Self:
        r"""Create a spreadsheet-style pivot table as a DataFrame.

        Arguments:
            on: Name of the column(s) whose values will be used as the header of the
                output DataFrame.
            index: One or multiple keys to group by. If None, all remaining columns not
                specified on `on` and `values` will be used. At least one of `index` and
                `values` must be specified.
            values: One or multiple keys to group by. If None, all remaining columns not
                specified on `on` and `index` will be used. At least one of `index` and
                `values` must be specified.
            aggregate_function: Choose from

                - None: no aggregation takes place, will raise error if multiple values
                    are in group.
                - A predefined aggregate function string, one of
                    {'min', 'max', 'first', 'last', 'sum', 'mean', 'median', 'len'}
            maintain_order: Has no effect and is kept around only for backwards-compatibility.
            sort_columns: Sort the transposed columns by name. Default is by order of
                discovery.
            separator: Used as separator/delimiter in generated column names in case of
                multiple `values` columns.

        Examples:
            >>> import pandas as pd
            >>> import narwhals as nw
            >>> data = {
            ...     "ix": [1, 1, 2, 2, 1, 2],
            ...     "col": ["a", "a", "a", "a", "b", "b"],
            ...     "foo": [0, 1, 2, 2, 7, 1],
            ...     "bar": [0, 2, 0, 0, 9, 4],
            ... }
            >>> df_native = pd.DataFrame(data)
            >>> nw.from_native(df_native).pivot(
            ...     "col", index="ix", aggregate_function="sum"
            ... )
            ┌─────────────────────────────────┐
            |       Narwhals DataFrame        |
            |---------------------------------|
            |   ix  foo_a  foo_b  bar_a  bar_b|
            |0   1      1      7      2      9|
            |1   2      4      1      0      4|
            └─────────────────────────────────┘
        """
        if values is None and index is None:
            msg = "At least one of `values` and `index` must be passed"
            raise ValueError(msg)
        if maintain_order is not None:
            msg = (
                "`maintain_order` has no effect and is only kept around for backwards-compatibility. "
                "You can safely remove this argument."
            )
            issue_warning(msg, UserWarning)
        on = [on] if isinstance(on, str) else on
        values = [values] if isinstance(values, str) else values
        index = [index] if isinstance(index, str) else index

        return self._with_compliant(
            self._compliant_frame.pivot(
                on=on,
                index=index,
                values=values,
                aggregate_function=aggregate_function,
                sort_columns=sort_columns,
                separator=separator,
            )
        )

    def to_arrow(self) -> pa.Table:
        r"""Convert to arrow table.

        Examples:
            >>> import pandas as pd
            >>> import narwhals as nw
            >>> df_native = pd.DataFrame({"foo": [1, None], "bar": [2, 3]})
            >>> nw.from_native(df_native).to_arrow()
            pyarrow.Table
            foo: double
            bar: int64
            ----
            foo: [[1,null]]
            bar: [[2,3]]
        """
        return self._compliant_frame.to_arrow()

    def sample(
        self,
        n: int | None = None,
        *,
        fraction: float | None = None,
        with_replacement: bool = False,
        seed: int | None = None,
    ) -> Self:
        r"""Sample from this DataFrame.

        Arguments:
            n: Number of items to return. Cannot be used with fraction.
            fraction: Fraction of items to return. Cannot be used with n.
            with_replacement: Allow values to be sampled more than once.
            seed: Seed for the random number generator. If set to None (default), a random
                seed is generated for each sample operation.

        Notes:
            The results may not be consistent across libraries.

        Examples:
            >>> import pandas as pd
            >>> import narwhals as nw
            >>> df_native = pd.DataFrame({"foo": [1, 2, 3], "bar": [19, 32, 4]})
            >>> nw.from_native(df_native).sample(n=2)  # doctest:+SKIP
            ┌──────────────────┐
            |Narwhals DataFrame|
            |------------------|
            |      foo  bar    |
            |   2    3    4    |
            |   1    2   32    |
            └──────────────────┘
        """
        return self._with_compliant(
            self._compliant_frame.sample(
                n=n, fraction=fraction, with_replacement=with_replacement, seed=seed
            )
        )

    def unpivot(
        self,
        on: str | list[str] | None = None,
        *,
        index: str | list[str] | None = None,
        variable_name: str = "variable",
        value_name: str = "value",
    ) -> Self:
        r"""Unpivot a DataFrame from wide to long format.

        Optionally leaves identifiers set.

        This function is useful to massage a DataFrame into a format where one or more
        columns are identifier variables (index) while all other columns, considered
        measured variables (on), are "unpivoted" to the row axis leaving just
        two non-identifier columns, 'variable' and 'value'.

        Arguments:
            on: Column(s) to use as values variables; if `on` is empty all columns that
                are not in `index` will be used.
            index: Column(s) to use as identifier variables.
            variable_name: Name to give to the `variable` column. Defaults to "variable".
            value_name: Name to give to the `value` column. Defaults to "value".

        Notes:
            If you're coming from pandas, this is similar to `pandas.DataFrame.melt`,
            but with `index` replacing `id_vars` and `on` replacing `value_vars`.
            In other frameworks, you might know this operation as `pivot_longer`.

        Examples:
            >>> import pandas as pd
            >>> import narwhals as nw
            >>> data = {"a": ["x", "y", "z"], "b": [1, 3, 5], "c": [2, 4, 6]}
            >>> df_native = pd.DataFrame(data)
            >>> nw.from_native(df_native).unpivot(["b", "c"], index="a")
            ┌────────────────────┐
            | Narwhals DataFrame |
            |--------------------|
            |   a variable  value|
            |0  x        b      1|
            |1  y        b      3|
            |2  z        b      5|
            |3  x        c      2|
            |4  y        c      4|
            |5  z        c      6|
            └────────────────────┘
        """
        return super().unpivot(
            on=on, index=index, variable_name=variable_name, value_name=value_name
        )

    def explode(self, columns: str | Sequence[str], *more_columns: str) -> Self:
        """Explode the dataframe to long format by exploding the given columns.

        Notes:
            It is possible to explode multiple columns only if these columns must have
            matching element counts.

        Arguments:
            columns: Column names. The underlying columns being exploded must be of the `List` data type.
            *more_columns: Additional names of columns to explode, specified as positional arguments.

        Examples:
            >>> import polars as pl
            >>> import narwhals as nw
            >>> data = {"a": ["x", "y"], "b": [[1, 2], [3]]}
            >>> df_native = pl.DataFrame(data)
            >>> nw.from_native(df_native).explode("b").to_native()
            shape: (3, 2)
            ┌─────┬─────┐
            │ a   ┆ b   │
            │ --- ┆ --- │
            │ str ┆ i64 │
            ╞═════╪═════╡
            │ x   ┆ 1   │
            │ x   ┆ 2   │
            │ y   ┆ 3   │
            └─────┴─────┘
        """
        return super().explode(columns, *more_columns)


class LazyFrame(BaseFrame[LazyFrameT]):
    """Narwhals LazyFrame, backed by a native lazyframe.

    Warning:
        This class is not meant to be instantiated directly - instead use
        [`narwhals.from_native`][] with a native
        object that is a lazy dataframe from one of the supported
        backend (e.g. polars.LazyFrame, dask_expr._collection.DataFrame):
        ```py
        narwhals.from_native(native_lazyframe)
        ```
    """

    @property
    def _compliant(self) -> CompliantLazyFrame[Any, LazyFrameT, Self]:
        return self._compliant_frame

    @property
    def _dataframe(self) -> type[DataFrame[Any]]:
        return DataFrame

    def _validate_metadata(self, metadata: ExprMetadata) -> None:
        if metadata.n_orderable_ops > 0:
            msg = (
                "Order-dependent expressions are not supported for use in LazyFrame.\n\n"
                "Hint: To make the expression valid, use `.over` with `order_by` specified.\n\n"
                "For example, if you wrote `nw.col('price').cum_sum()` and you have a column\n"
                "`'date'` which orders your data, then replace:\n\n"
                "   nw.col('price').cum_sum()\n\n"
                " with:\n\n"
                "   nw.col('price').cum_sum().over(order_by='date')\n"
                "                            ^^^^^^^^^^^^^^^^^^^^^^\n\n"
                "See https://narwhals-dev.github.io/narwhals/concepts/order_dependence/."
            )
            raise InvalidOperationError(msg)
        if metadata.is_filtration:
            msg = (
                "Length-changing expressions are not supported for use in LazyFrame, unless\n"
                "followed by an aggregation.\n\n"
                "Hints:\n"
                "- Instead of `lf.select(nw.col('a').head())`, use `lf.select('a').head()\n"
                "- Instead of `lf.select(nw.col('a').drop_nulls()).select(nw.sum('a'))`,\n"
                "  use `lf.select(nw.col('a').drop_nulls().sum())\n"
            )
            raise InvalidOperationError(msg)

    def __init__(self, df: Any, *, level: Literal["full", "lazy", "interchange"]) -> None:
        self._level = level
        self._compliant_frame: CompliantLazyFrame[Any, LazyFrameT, Self]
        if is_compliant_lazyframe(df):
            self._compliant_frame = df.__narwhals_lazyframe__()
        else:  # pragma: no cover
            msg = f"Expected Polars LazyFrame or an object that implements `__narwhals_lazyframe__`, got: {type(df)}"
            raise AssertionError(msg)

    def __repr__(self) -> str:  # pragma: no cover
        return generate_repr("Narwhals LazyFrame", self.to_native().__repr__())

    def __getitem__(self, item: str | slice) -> NoReturn:
        msg = "Slicing is not supported on LazyFrame"
        raise TypeError(msg)

    def collect(
        self, backend: IntoBackend[Polars | Pandas | Arrow] | None = None, **kwargs: Any
    ) -> DataFrame[Any]:
        r"""Materialize this LazyFrame into a DataFrame.

        As each underlying lazyframe has different arguments to set when materializing
        the lazyframe into a dataframe, we allow to pass them as kwargs (see examples
        below for how to generalize the specification).

        Arguments:
            backend: specifies which eager backend collect to. This will be the underlying
                backend for the resulting Narwhals DataFrame. If None, then the following
                default conversions will be applied

                - `polars.LazyFrame` -> `polars.DataFrame`
                - `dask.DataFrame` -> `pandas.DataFrame`
                - `duckdb.PyRelation` -> `pyarrow.Table`
                - `pyspark.DataFrame` -> `pyarrow.Table`

                `backend` can be specified in various ways

                - As `Implementation.<BACKEND>` with `BACKEND` being `PANDAS`, `PYARROW`
                    or `POLARS`.
                - As a string: `"pandas"`, `"pyarrow"` or `"polars"`
                - Directly as a module `pandas`, `pyarrow` or `polars`.
            kwargs: backend specific kwargs to pass along. To know more please check the
                backend specific documentation

                - [polars.LazyFrame.collect](https://docs.pola.rs/api/python/dev/reference/lazyframe/api/polars.LazyFrame.collect.html)
                - [dask.dataframe.DataFrame.compute](https://docs.dask.org/en/stable/generated/dask.dataframe.DataFrame.compute.html)

        Examples:
            >>> import duckdb
            >>> import narwhals as nw
            >>> lf_native = duckdb.sql("SELECT * FROM VALUES (1, 2), (3, 4) df(a, b)")
            >>> lf = nw.from_native(lf_native)
            >>> lf
            ┌──────────────────┐
            |Narwhals LazyFrame|
            |------------------|
            |┌───────┬───────┐ |
            |│   a   │   b   │ |
            |│ int32 │ int32 │ |
            |├───────┼───────┤ |
            |│     1 │     2 │ |
            |│     3 │     4 │ |
            |└───────┴───────┘ |
            └──────────────────┘
            >>> lf.collect()
            ┌──────────────────┐
            |Narwhals DataFrame|
            |------------------|
            |  pyarrow.Table   |
            |  a: int32        |
            |  b: int32        |
            |  ----            |
            |  a: [[1,3]]      |
            |  b: [[2,4]]      |
            └──────────────────┘
        """
        collect = self._compliant_frame.collect
        if backend is None:
            return self._dataframe(collect(None, **kwargs), level="full")
        eager_backend = Implementation.from_backend(backend)
        if can_lazyframe_collect(eager_backend):
            return self._dataframe(collect(eager_backend, **kwargs), level="full")
        msg = f"Unsupported `backend` value.\nExpected one of {get_args(_LazyFrameCollectImpl)} or None, got: {eager_backend}."
        raise ValueError(msg)

    def to_native(self) -> LazyFrameT:
        """Convert Narwhals LazyFrame to native one.

        Examples:
            >>> import duckdb
            >>> import narwhals as nw
            >>> lf_native = duckdb.sql("SELECT * FROM VALUES (1, 2), (3, 4) df(a, b)")
            >>> nw.from_native(lf_native).to_native()
            ┌───────┬───────┐
            │   a   │   b   │
            │ int32 │ int32 │
            ├───────┼───────┤
            │     1 │     2 │
            │     3 │     4 │
            └───────┴───────┘
            <BLANKLINE>
        """
        return to_native(narwhals_object=self, pass_through=False)

    # inherited
    def pipe(
        self,
        function: Callable[Concatenate[Self, PS], R],
        *args: PS.args,
        **kwargs: PS.kwargs,
    ) -> R:
        """Pipe function call.

        Arguments:
            function: Function to apply.
            args: Positional arguments to pass to function.
            kwargs: Keyword arguments to pass to function.

        Examples:
            >>> import duckdb
            >>> import narwhals as nw
            >>> lf_native = duckdb.sql("SELECT * FROM VALUES (1, 2), (3, 4) df(a, b)")
            >>> nw.from_native(lf_native).pipe(lambda x: x.select("a")).to_native()
            ┌───────┐
            │   a   │
            │ int32 │
            ├───────┤
            │     1 │
            │     3 │
            └───────┘
            <BLANKLINE>
        """
        return super().pipe(function, *args, **kwargs)

    def drop_nulls(self, subset: str | list[str] | None = None) -> Self:
        """Drop rows that contain null values.

        Arguments:
            subset: Column name(s) for which null values are considered. If set to None
                (default), use all columns.

        Notes:
            pandas handles null values differently from Polars and PyArrow.
            See [null_handling](../concepts/null_handling.md/) for reference.

        Examples:
            >>> import duckdb
            >>> import narwhals as nw
            >>> lf_native = duckdb.sql("SELECT * FROM VALUES (1, NULL), (3, 4) df(a, b)")
            >>> nw.from_native(lf_native).drop_nulls()
            ┌──────────────────┐
            |Narwhals LazyFrame|
            |------------------|
            |┌───────┬───────┐ |
            |│   a   │   b   │ |
            |│ int32 │ int32 │ |
            |├───────┼───────┤ |
            |│     3 │     4 │ |
            |└───────┴───────┘ |
            └──────────────────┘
        """
        return super().drop_nulls(subset=subset)

    def with_row_index(
        self, name: str = "index", *, order_by: str | Sequence[str]
    ) -> Self:
        """Insert column which enumerates rows.

        Arguments:
            name: The name of the column as a string. The default is "index".
            order_by: Column(s) to order by when computing the row index.

        Examples:
            >>> import duckdb
            >>> import narwhals as nw
            >>> lf_native = duckdb.sql("SELECT * FROM VALUES (1, 5), (2, 4) df(a, b)")
            >>> nw.from_native(lf_native).with_row_index(order_by="a").sort("a").collect()
            ┌──────────────────┐
            |Narwhals DataFrame|
            |------------------|
            |  pyarrow.Table   |
            |  index: int64    |
            |  a: int32        |
            |  b: int32        |
            |  ----            |
            |  index: [[0,1]]  |
            |  a: [[1,2]]      |
            |  b: [[5,4]]      |
            └──────────────────┘
            >>> nw.from_native(lf_native).with_row_index(order_by="b").sort("a").collect()
            ┌──────────────────┐
            |Narwhals DataFrame|
            |------------------|
            |  pyarrow.Table   |
            |  index: int64    |
            |  a: int32        |
            |  b: int32        |
            |  ----            |
            |  index: [[1,0]]  |
            |  a: [[1,2]]      |
            |  b: [[5,4]]      |
            └──────────────────┘
        """
        order_by_ = [order_by] if isinstance(order_by, str) else order_by
        return self._with_compliant(
            self._compliant_frame.with_row_index(name, order_by=order_by_)
        )

    @property
    def schema(self) -> Schema:
        r"""Get an ordered mapping of column names to their data type.

        Examples:
            >>> import duckdb
            >>> import narwhals as nw
            >>> lf_native = duckdb.sql("SELECT * FROM VALUES (1, 4.5), (3, 2.) df(a, b)")
            >>> nw.from_native(lf_native).schema  # doctest:+SKIP
            Schema({'a': Int32, 'b': Decimal})
        """
        if self._compliant_frame._version is not Version.V1:
            msg = (
                "Resolving the schema of a LazyFrame is a potentially expensive operation. "
                "Use `LazyFrame.collect_schema()` to get the schema without this warning."
            )
            issue_warning(msg, PerformanceWarning)
        return super().schema

    def collect_schema(self) -> Schema:
        r"""Get an ordered mapping of column names to their data type.

        Examples:
            >>> import duckdb
            >>> import narwhals as nw
            >>> lf_native = duckdb.sql("SELECT * FROM VALUES (1, 4.5), (3, 2.) df(a, b)")
            >>> nw.from_native(lf_native).collect_schema()
            Schema({'a': Int32, 'b': Decimal})
        """
        return super().collect_schema()

    @property
    def columns(self) -> list[str]:
        r"""Get column names.

        Examples:
            >>> import duckdb
            >>> import narwhals as nw
            >>> lf_native = duckdb.sql("SELECT * FROM VALUES (1, 4.5), (3, 2.) df(a, b)")
            >>> nw.from_native(lf_native).columns
            ['a', 'b']
        """
        return super().columns

    def with_columns(
        self, *exprs: IntoExpr | Iterable[IntoExpr], **named_exprs: IntoExpr
    ) -> Self:
        r"""Add columns to this LazyFrame.

        Added columns will replace existing columns with the same name.

        Arguments:
            *exprs: Column(s) to add, specified as positional arguments.
                     Accepts expression input. Strings are parsed as column names, other
                     non-expression inputs are parsed as literals.

            **named_exprs: Additional columns to add, specified as keyword arguments.
                            The columns will be renamed to the keyword used.

        Note:
            Creating a new LazyFrame using this method does not create a new copy of
            existing data.

        Examples:
            >>> import duckdb
            >>> import narwhals as nw
            >>> lf_native = duckdb.sql("SELECT * FROM VALUES (1, 4.5), (3, 2.) df(a, b)")
            >>> nw.from_native(lf_native).with_columns(c=nw.col("a") + 1)
            ┌────────────────────────────────┐
            |       Narwhals LazyFrame       |
            |--------------------------------|
            |┌───────┬──────────────┬───────┐|
            |│   a   │      b       │   c   │|
            |│ int32 │ decimal(2,1) │ int32 │|
            |├───────┼──────────────┼───────┤|
            |│     1 │          4.5 │     2 │|
            |│     3 │          2.0 │     4 │|
            |└───────┴──────────────┴───────┘|
            └────────────────────────────────┘
        """
        if not exprs and not named_exprs:
            msg = "At least one expression must be passed to LazyFrame.with_columns"
            raise ValueError(msg)
        return super().with_columns(*exprs, **named_exprs)

    def select(
        self, *exprs: IntoExpr | Iterable[IntoExpr], **named_exprs: IntoExpr
    ) -> Self:
        r"""Select columns from this LazyFrame.

        Arguments:
            *exprs: Column(s) to select, specified as positional arguments.
                Accepts expression input. Strings are parsed as column names.
            **named_exprs: Additional columns to select, specified as keyword arguments.
                The columns will be renamed to the keyword used.

        Notes:
            If you'd like to select a column whose name isn't a string (for example,
            if you're working with pandas) then you should explicitly use `nw.col` instead
            of just passing the column name. For example, to select a column named
            `0` use `df.select(nw.col(0))`, not `df.select(0)`.

        Examples:
            >>> import duckdb
            >>> import narwhals as nw
            >>> lf_native = duckdb.sql("SELECT * FROM VALUES (1, 4.5), (3, 2.) df(a, b)")
            >>> nw.from_native(lf_native).select("a", a_plus_1=nw.col("a") + 1)
            ┌────────────────────┐
            | Narwhals LazyFrame |
            |--------------------|
            |┌───────┬──────────┐|
            |│   a   │ a_plus_1 │|
            |│ int32 │  int32   │|
            |├───────┼──────────┤|
            |│     1 │        2 │|
            |│     3 │        4 │|
            |└───────┴──────────┘|
            └────────────────────┘
        """
        if not exprs and not named_exprs:
            msg = "At least one expression must be passed to LazyFrame.select"
            raise ValueError(msg)
        return super().select(*exprs, **named_exprs)

    def rename(self, mapping: dict[str, str]) -> Self:
        r"""Rename column names.

        Arguments:
            mapping: Key value pairs that map from old name to new name, or a
                      function that takes the old name as input and returns the
                      new name.

        Examples:
            >>> import duckdb
            >>> import narwhals as nw
            >>> lf_native = duckdb.sql("SELECT * FROM VALUES (1, 4.5), (3, 2.) df(a, b)")
            >>> nw.from_native(lf_native).rename({"a": "c"})
            ┌────────────────────────┐
            |   Narwhals LazyFrame   |
            |------------------------|
            |┌───────┬──────────────┐|
            |│   c   │      b       │|
            |│ int32 │ decimal(2,1) │|
            |├───────┼──────────────┤|
            |│     1 │          4.5 │|
            |│     3 │          2.0 │|
            |└───────┴──────────────┘|
            └────────────────────────┘
        """
        return super().rename(mapping)

    def head(self, n: int = 5) -> Self:
        r"""Get `n` rows.

        Arguments:
            n: Number of rows to return.

        Examples:
            >>> import dask.dataframe as dd
            >>> import narwhals as nw
            >>> lf_native = dd.from_dict({"a": [1, 2, 3], "b": [4, 5, 6]}, npartitions=1)
            >>> nw.from_native(lf_native).head(2).collect()
            ┌──────────────────┐
            |Narwhals DataFrame|
            |------------------|
            |        a  b      |
            |     0  1  4      |
            |     1  2  5      |
            └──────────────────┘
        """
        return super().head(n)

    def drop(self, *columns: str | Iterable[str], strict: bool = True) -> Self:
        r"""Remove columns from the LazyFrame.

        Arguments:
            *columns: Names of the columns that should be removed from the dataframe.
            strict: Validate that all column names exist in the schema and throw an
                exception if a column name does not exist in the schema.

        Warning:
            `strict` argument is ignored for `polars<1.0.0`.

            Please consider upgrading to a newer version or pass to eager mode.

        Examples:
            >>> import duckdb
            >>> import narwhals as nw
            >>> lf_native = duckdb.sql("SELECT * FROM VALUES (1, 2), (3, 4) df(a, b)")
            >>> nw.from_native(lf_native).drop("a").to_native()
            ┌───────┐
            │   b   │
            │ int32 │
            ├───────┤
            │     2 │
            │     4 │
            └───────┘
            <BLANKLINE>
        """
        return super().drop(*flatten(columns), strict=strict)

    def unique(
        self,
        subset: str | list[str] | None = None,
        *,
        keep: UniqueKeepStrategy = "any",
        order_by: str | Sequence[str] | None = None,
    ) -> Self:
        """Drop duplicate rows from this LazyFrame.

        Arguments:
            subset: Column name(s) to consider when identifying duplicate rows.
                     If set to `None`, use all columns.
            keep: {'any', 'none', 'first', 'last}
                Which of the duplicate rows to keep.

                * 'any': Does not give any guarantee of which row is kept.
                * 'none': Don't keep duplicate rows.
                * 'first': Keep the first row. Requires `order_by` to be specified.
                * 'last': Keep the last row. Requires `order_by` to be specified.
            order_by: Column(s) to order by when computing the row index.

        Examples:
            >>> import duckdb
            >>> import narwhals as nw
            >>> lf_native = duckdb.sql("SELECT * FROM VALUES (1, 3), (1, 4) df(a, b)")
            >>> nw.from_native(lf_native).unique("a").sort("a", descending=True)
            ┌──────────────────┐
            |Narwhals LazyFrame|
            |------------------|
            |┌───────┬───────┐ |
            |│   a   │   b   │ |
            |│ int32 │ int32 │ |
            |├───────┼───────┤ |
            |│     1 │     3 │ |
            |└───────┴───────┘ |
            └──────────────────┘
        """
        if keep not in {"any", "none", "first", "last"}:
            msg = f"Expected {'any', 'none', 'first', 'last'}, got: {keep}"
            raise ValueError(msg)
        if keep in {"first", "last"} and not order_by:
            msg = (
                "narwhals.LazyFrame makes no assumptions about row order, so only "
                "'first' and 'last' are only supported if `order_by` is passed."
            )
            raise InvalidOperationError(msg)
        if isinstance(subset, str):
            subset = [subset]
        return self._with_compliant(
            self._compliant_frame.unique(subset=subset, keep=keep, order_by=order_by)
        )

    def filter(
        self, *predicates: IntoExpr | Iterable[IntoExpr], **constraints: Any
    ) -> Self:
        r"""Filter the rows in the LazyFrame based on a predicate expression.

        The original order of the remaining rows is preserved.

        Arguments:
            *predicates: Expression(s) that evaluates to a boolean Series.
            **constraints: Column filters; use `name = value` to filter columns by the supplied value.
                Each constraint will behave the same as `nw.col(name).eq(value)`, and will be implicitly
                joined with the other filter conditions using &.

        Examples:
            >>> import duckdb
            >>> import narwhals as nw
            >>> df_native = duckdb.sql('''
            ...     SELECT * FROM VALUES
            ...         (1, 6, 'a'),
            ...         (2, 7, 'b'),
            ...         (3, 8, 'c')
            ...     df(foo, bar, ham)
            ... ''')

            Filter on one condition

            >>> nw.from_native(df_native).filter(nw.col("foo") > 1).to_native()
            ┌───────┬───────┬─────────┐
            │  foo  │  bar  │   ham   │
            │ int32 │ int32 │ varchar │
            ├───────┼───────┼─────────┤
            │     2 │     7 │ b       │
            │     3 │     8 │ c       │
            └───────┴───────┴─────────┘
            <BLANKLINE>

            Filter on multiple conditions with implicit `&`

            >>> nw.from_native(df_native).filter(
            ...     nw.col("foo") < 3, nw.col("ham") == "a"
            ... ).to_native()
            ┌───────┬───────┬─────────┐
            │  foo  │  bar  │   ham   │
            │ int32 │ int32 │ varchar │
            ├───────┼───────┼─────────┤
            │     1 │     6 │ a       │
            └───────┴───────┴─────────┘
            <BLANKLINE>

            Filter on multiple conditions with `|`

            >>> nw.from_native(df_native).filter(
            ...     (nw.col("foo") == 1) | (nw.col("ham") == "c")
            ... ).to_native()
            ┌───────┬───────┬─────────┐
            │  foo  │  bar  │   ham   │
            │ int32 │ int32 │ varchar │
            ├───────┼───────┼─────────┤
            │     1 │     6 │ a       │
            │     3 │     8 │ c       │
            └───────┴───────┴─────────┘
            <BLANKLINE>

            Filter using `**kwargs` syntax

            >>> nw.from_native(df_native).filter(foo=2, ham="b").to_native()
            ┌───────┬───────┬─────────┐
            │  foo  │  bar  │   ham   │
            │ int32 │ int32 │ varchar │
            ├───────┼───────┼─────────┤
            │     2 │     7 │ b       │
            └───────┴───────┴─────────┘
            <BLANKLINE>
        """
        predicates_ = tuple(tuple(p) if is_iterator(p) else p for p in predicates)
        if predicates_contains_list_of_bool(predicates_):
            msg = "`LazyFrame.filter` is not supported with Python boolean masks - use expressions instead."
            raise TypeError(msg)

        return super().filter(*predicates_, **constraints)

    def sink_parquet(self, file: str | Path | BytesIO) -> None:
        """Write LazyFrame to Parquet file.

        This may allow larger-than-RAM datasets to be written to disk.

        Arguments:
            file: String, path object or file-like object to which the dataframe will be
                written.

        Examples:
            >>> import polars as pl
            >>> import narwhals as nw
            >>> df_native = pl.LazyFrame({"foo": [1, 2], "bar": [6.0, 7.0]})
            >>> df = nw.from_native(df_native)
            >>> df.sink_parquet("out.parquet")  # doctest:+SKIP
        """
        self._compliant_frame.sink_parquet(file)

    @overload
    def group_by(
        self, *keys: IntoExpr | Iterable[IntoExpr], drop_null_keys: Literal[False] = ...
    ) -> LazyGroupBy[Self]: ...

    @overload
    def group_by(
        self, *keys: str | Iterable[str], drop_null_keys: Literal[True]
    ) -> LazyGroupBy[Self]: ...

    def group_by(
        self, *keys: IntoExpr | Iterable[IntoExpr], drop_null_keys: bool = False
    ) -> LazyGroupBy[Self]:
        r"""Start a group by operation.

        Arguments:
            *keys: Column(s) to group by. Accepts expression input. Strings are parsed as
                column names.
            drop_null_keys: if True, then groups where any key is null won't be
                included in the result.

        Examples:
            >>> import duckdb
            >>> import narwhals as nw
            >>> df_native = duckdb.sql(
            ...     "SELECT * FROM VALUES (1, 'a'), (2, 'b'), (3, 'a') df(a, b)"
            ... )
            >>> df = nw.from_native(df_native)
            >>> df.group_by("b").agg(nw.col("a").sum()).sort("b").to_native()
            ┌─────────┬────────┐
            │    b    │   a    │
            │ varchar │ int128 │
            ├─────────┼────────┤
            │ a       │      4 │
            │ b       │      2 │
            └─────────┴────────┘
            <BLANKLINE>

            Expressions are also accepted.

            >>> df.group_by(nw.col("b").str.len_chars()).agg(
            ...     nw.col("a").sum()
            ... ).to_native()
            ┌───────┬────────┐
            │   b   │   a    │
            │ int64 │ int128 │
            ├───────┼────────┤
            │     1 │      6 │
            └───────┴────────┘
            <BLANKLINE>
        """
        from narwhals.group_by import LazyGroupBy

        flat_keys = flatten(keys)

        if all(isinstance(key, str) for key in flat_keys):
            return LazyGroupBy(self, flat_keys, drop_null_keys=drop_null_keys)

        from narwhals import col
        from narwhals.expr import Expr

        key_is_expr = tuple(isinstance(k, Expr) for k in flat_keys)

        if drop_null_keys and any(key_is_expr):
            msg = "drop_null_keys cannot be True when keys contains Expr"
            raise NotImplementedError(msg)

        _keys = [
            k if is_expr else col(k) for k, is_expr in zip_strict(flat_keys, key_is_expr)
        ]
        expr_flat_keys = self._flatten_and_extract(*_keys)
        check_expressions_preserve_length(
            *expr_flat_keys, function_name="LazyFrame.group_by"
        )
        return LazyGroupBy(self, expr_flat_keys, drop_null_keys=drop_null_keys)

    def sort(
        self,
        by: str | Iterable[str],
        *more_by: str,
        descending: bool | Sequence[bool] = False,
        nulls_last: bool = False,
    ) -> Self:
        r"""Sort the LazyFrame by the given columns.

        Arguments:
            by: Column(s) names to sort by.
            *more_by: Additional columns to sort by, specified as positional arguments.
            descending: Sort in descending order. When sorting by multiple columns, can be
                specified per column by passing a sequence of booleans.
            nulls_last: Place null values last; can specify a single boolean applying to
                all columns or a sequence of booleans for per-column control.

        Warning:
            Unlike Polars, it is not possible to specify a sequence of booleans for
            `nulls_last` in order to control per-column behaviour. Instead a single
            boolean is applied for all `by` columns.

        Examples:
            >>> import duckdb
            >>> import narwhals as nw
            >>> df_native = duckdb.sql(
            ...     "SELECT * FROM VALUES (1, 6.0, 'a'), (2, 5.0, 'c'), (NULL, 4.0, 'b') df(a, b, c)"
            ... )
            >>> df = nw.from_native(df_native)
            >>> df.sort("a")
            ┌──────────────────────────────────┐
            |        Narwhals LazyFrame        |
            |----------------------------------|
            |┌───────┬──────────────┬─────────┐|
            |│   a   │      b       │    c    │|
            |│ int32 │ decimal(2,1) │ varchar │|
            |├───────┼──────────────┼─────────┤|
            |│  NULL │          4.0 │ b       │|
            |│     1 │          6.0 │ a       │|
            |│     2 │          5.0 │ c       │|
            |└───────┴──────────────┴─────────┘|
            └──────────────────────────────────┘
        """
        return super().sort(by, *more_by, descending=descending, nulls_last=nulls_last)

    def top_k(
        self, k: int, *, by: str | Iterable[str], reverse: bool | Sequence[bool] = False
    ) -> Self:
        r"""Return the `k` largest rows.

        Non-null elements are always preferred over null elements,
        regardless of the value of reverse. The output is not guaranteed
        to be in any particular order, sort the outputs afterwards if you wish the output to be sorted.

        Arguments:
            k: Number of rows to return.
            by: Column(s) used to determine the top rows. Accepts expression input. Strings are parsed as column names.
            reverse: Consider the k smallest elements of the by column(s) (instead of the k largest).
                This can be specified per column by passing a sequence of booleans.

        Examples:
            >>> import duckdb
            >>> import narwhals as nw
            >>> df_native = duckdb.sql(
            ...     "SELECT * FROM VALUES ('a', 2), ('b', 1), ('a', 1), ('b', 3), (NULL, 2), ('c', 1) df(a, b)"
            ... )
            >>> df = nw.from_native(df_native)
            >>> df.top_k(4, by=["b", "a"])
            ┌───────────────────┐
            |Narwhals LazyFrame |
            |-------------------|
            |┌─────────┬───────┐|
            |│    a    │   b   │|
            |│ varchar │ int32 │|
            |├─────────┼───────┤|
            |│ b       │     3 │|
            |│ a       │     2 │|
            |│ NULL    │     2 │|
            |│ c       │     1 │|
            |└─────────┴───────┘|
            └───────────────────┘
        """
        return super().top_k(k, by=by, reverse=reverse)

    def join(
        self,
        other: Self,
        on: str | list[str] | None = None,
        how: JoinStrategy = "inner",
        *,
        left_on: str | list[str] | None = None,
        right_on: str | list[str] | None = None,
        suffix: str = "_right",
    ) -> Self:
        r"""Add a join operation to the Logical Plan.

        Arguments:
            other: Lazy DataFrame to join with.
            on: Name(s) of the join columns in both DataFrames. If set, `left_on` and
                `right_on` should be None.
            how: Join strategy.

                  * *inner*: Returns rows that have matching values in both tables.
                  * *left*: Returns all rows from the left table, and the matched rows from the right table.
                  * *full*: Returns all rows in both dataframes, with the suffix appended to the right join keys.
                  * *cross*: Returns the Cartesian product of rows from both tables.
                  * *semi*: Filter rows that have a match in the right table.
                  * *anti*: Filter rows that do not have a match in the right table.
            left_on: Join column of the left DataFrame.
            right_on: Join column of the right DataFrame.
            suffix: Suffix to append to columns with a duplicate name.

        Examples:
            >>> import duckdb
            >>> import narwhals as nw
            >>> df_native1 = duckdb.sql(
            ...     "SELECT * FROM VALUES (1, 'a'), (2, 'b') df(a, b)"
            ... )
            >>> df_native2 = duckdb.sql(
            ...     "SELECT * FROM VALUES (1, 'x'), (3, 'y') df(a, c)"
            ... )
            >>> df1 = nw.from_native(df_native1)
            >>> df2 = nw.from_native(df_native2)
            >>> df1.join(df2, on="a")
            ┌─────────────────────────────┐
            |     Narwhals LazyFrame      |
            |-----------------------------|
            |┌───────┬─────────┬─────────┐|
            |│   a   │    b    │    c    │|
            |│ int32 │ varchar │ varchar │|
            |├───────┼─────────┼─────────┤|
            |│     1 │ a       │ x       │|
            |└───────┴─────────┴─────────┘|
            └─────────────────────────────┘
        """
        return super().join(
            other, how=how, left_on=left_on, right_on=right_on, on=on, suffix=suffix
        )

    def join_asof(
        self,
        other: Self,
        *,
        left_on: str | None = None,
        right_on: str | None = None,
        on: str | None = None,
        by_left: str | list[str] | None = None,
        by_right: str | list[str] | None = None,
        by: str | list[str] | None = None,
        strategy: AsofJoinStrategy = "backward",
        suffix: str = "_right",
    ) -> Self:
        """Perform an asof join.

        This is similar to a left-join except that we match on nearest key rather than equal keys.

        For Polars, both DataFrames must be sorted by the `on` key (within each `by` group
        if specified).

        Arguments:
            other: DataFrame to join with.
            left_on: Name(s) of the left join column(s).
            right_on: Name(s) of the right join column(s).
            on: Join column of both DataFrames. If set, left_on and right_on should be None.
            by_left: join on these columns before doing asof join
            by_right: join on these columns before doing asof join
            by: join on these columns before doing asof join
            strategy: Join strategy. The default is "backward".

                  * *backward*: selects the last row in the right DataFrame whose "on" key is less than or equal to the left's key.
                  * *forward*: selects the first row in the right DataFrame whose "on" key is greater than or equal to the left's key.
                  * *nearest*: search selects the last row in the right DataFrame whose value is nearest to the left's key.

            suffix: Suffix to append to columns with a duplicate name.

        Examples:
            >>> from datetime import datetime
            >>> import polars as pl
            >>> import narwhals as nw
            >>> data_gdp = {
            ...     "datetime": [
            ...         datetime(2016, 1, 1),
            ...         datetime(2017, 1, 1),
            ...         datetime(2018, 1, 1),
            ...         datetime(2019, 1, 1),
            ...         datetime(2020, 1, 1),
            ...     ],
            ...     "gdp": [4164, 4411, 4566, 4696, 4827],
            ... }
            >>> data_population = {
            ...     "datetime": [
            ...         datetime(2016, 3, 1),
            ...         datetime(2018, 8, 1),
            ...         datetime(2019, 1, 1),
            ...     ],
            ...     "population": [82.19, 82.66, 83.12],
            ... }
            >>> gdp_native = pl.DataFrame(data_gdp)
            >>> population_native = pl.DataFrame(data_population)
            >>> gdp = nw.from_native(gdp_native)
            >>> population = nw.from_native(population_native)
            >>> population.join_asof(gdp, on="datetime", strategy="backward").to_native()
            shape: (3, 3)
            ┌─────────────────────┬────────────┬──────┐
            │ datetime            ┆ population ┆ gdp  │
            │ ---                 ┆ ---        ┆ ---  │
            │ datetime[μs]        ┆ f64        ┆ i64  │
            ╞═════════════════════╪════════════╪══════╡
            │ 2016-03-01 00:00:00 ┆ 82.19      ┆ 4164 │
            │ 2018-08-01 00:00:00 ┆ 82.66      ┆ 4566 │
            │ 2019-01-01 00:00:00 ┆ 83.12      ┆ 4696 │
            └─────────────────────┴────────────┴──────┘
        """
        return super().join_asof(
            other,
            left_on=left_on,
            right_on=right_on,
            on=on,
            by_left=by_left,
            by_right=by_right,
            by=by,
            strategy=strategy,
            suffix=suffix,
        )

    def lazy(self) -> Self:
        """Restrict available API methods to lazy-only ones.

        This is a no-op, and exists only for compatibility with `DataFrame.lazy`.
        """
        return self

    def unpivot(
        self,
        on: str | list[str] | None = None,
        *,
        index: str | list[str] | None = None,
        variable_name: str = "variable",
        value_name: str = "value",
    ) -> Self:
        r"""Unpivot a DataFrame from wide to long format.

        Optionally leaves identifiers set.

        This function is useful to massage a DataFrame into a format where one or more
        columns are identifier variables (index) while all other columns, considered
        measured variables (on), are "unpivoted" to the row axis leaving just
        two non-identifier columns, 'variable' and 'value'.

        Arguments:
            on: Column(s) to use as values variables; if `on` is empty all columns that
                are not in `index` will be used.
            index: Column(s) to use as identifier variables.
            variable_name: Name to give to the `variable` column. Defaults to "variable".
            value_name: Name to give to the `value` column. Defaults to "value".

        Notes:
            If you're coming from pandas, this is similar to `pandas.DataFrame.melt`,
            but with `index` replacing `id_vars` and `on` replacing `value_vars`.
            In other frameworks, you might know this operation as `pivot_longer`.

        Examples:
            >>> import duckdb
            >>> import narwhals as nw
            >>> df_native = duckdb.sql(
            ...     "SELECT * FROM VALUES ('x', 1, 2), ('y', 3, 4), ('z', 5, 6) df(a, b, c)"
            ... )
            >>> df = nw.from_native(df_native)
            >>> df.unpivot(on=["b", "c"], index="a").sort("a", "variable").to_native()
            ┌─────────┬──────────┬───────┐
            │    a    │ variable │ value │
            │ varchar │ varchar  │ int32 │
            ├─────────┼──────────┼───────┤
            │ x       │ b        │     1 │
            │ x       │ c        │     2 │
            │ y       │ b        │     3 │
            │ y       │ c        │     4 │
            │ z       │ b        │     5 │
            │ z       │ c        │     6 │
            └─────────┴──────────┴───────┘
            <BLANKLINE>
        """
        return super().unpivot(
            on=on, index=index, variable_name=variable_name, value_name=value_name
        )

    def explode(self, columns: str | Sequence[str], *more_columns: str) -> Self:
        """Explode the dataframe to long format by exploding the given columns.

        Notes:
            It is possible to explode multiple columns only if these columns have
            matching element counts.

        Arguments:
            columns: Column names. The underlying columns being exploded must be of the `List` data type.
            *more_columns: Additional names of columns to explode, specified as positional arguments.

        Examples:
            >>> import duckdb
            >>> import narwhals as nw
            >>> df_native = duckdb.sql(
            ...     "SELECT * FROM VALUES ('x', [1, 2]), ('y', [3, 4]), ('z', [5, 6]) df(a, b)"
            ... )
            >>> df = nw.from_native(df_native)
            >>> df.explode("b").to_native()
            ┌─────────┬───────┐
            │    a    │   b   │
            │ varchar │ int32 │
            ├─────────┼───────┤
            │ x       │     1 │
            │ x       │     2 │
            │ y       │     3 │
            │ y       │     4 │
            │ z       │     5 │
            │ z       │     6 │
            └─────────┴───────┘
            <BLANKLINE>
        """
        return super().explode(columns, *more_columns)<|MERGE_RESOLUTION|>--- conflicted
+++ resolved
@@ -253,38 +253,18 @@
     def filter(
         self, *predicates: IntoExpr | Iterable[IntoExpr], **constraints: Any
     ) -> Self:
-<<<<<<< HEAD
-        if len(predicates) == 1 and is_list_of(predicates[0], bool):
-            predicate = predicates[0]
-        else:
-            from narwhals.functions import col
-
-            flat_predicates = flatten(predicates)
-            plx = self.__narwhals_namespace__()
-            compliant_predicates = self._flatten_and_extract(*flat_predicates)
-            check_expressions_preserve_length(
-                *compliant_predicates, function_name="filter"
-            )
-            compliant_constraints = self._flatten_and_extract(
-                *[col(name) == v for name, v in constraints.items()]
-            )
-            predicate = plx.all_horizontal(
-                *chain(compliant_predicates, compliant_constraints), ignore_nulls=False
-            )
-=======
         from narwhals.functions import col
 
         flat_predicates = flatten(predicates)
-        check_expressions_preserve_length(*flat_predicates, function_name="filter")
         plx = self.__narwhals_namespace__()
-        compliant_predicates, _kinds = self._flatten_and_extract(*flat_predicates)
-        compliant_constraints = (
-            (col(name) == v)._to_compliant_expr(plx) for name, v in constraints.items()
+        compliant_predicates = self._flatten_and_extract(*flat_predicates)
+        check_expressions_preserve_length(*compliant_predicates, function_name="filter")
+        compliant_constraints = self._flatten_and_extract(
+            *[col(name) == v for name, v in constraints.items()]
         )
         predicate = plx.all_horizontal(
             *chain(compliant_predicates, compliant_constraints), ignore_nulls=False
         )
->>>>>>> ebb2a40b
         return self._with_compliant(self._compliant_frame.filter(predicate))
 
     def sort(
