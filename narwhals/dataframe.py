from __future__ import annotations

from typing import TYPE_CHECKING
from typing import Any
from typing import Callable
from typing import Generic
from typing import Iterable
from typing import Iterator
from typing import Literal
from typing import NoReturn
from typing import Sequence
from typing import TypeVar
from typing import overload
from warnings import warn

from narwhals.dependencies import get_polars
from narwhals.dependencies import is_numpy_array
from narwhals.schema import Schema
from narwhals.translate import to_native
from narwhals.utils import find_stacklevel
from narwhals.utils import flatten
from narwhals.utils import generate_repr
from narwhals.utils import is_sequence_but_not_str
from narwhals.utils import parse_version

if TYPE_CHECKING:
    from io import BytesIO
    from pathlib import Path
    from types import ModuleType

    import numpy as np
    import pandas as pd
    import pyarrow as pa
    from typing_extensions import Self

    from narwhals.group_by import GroupBy
    from narwhals.group_by import LazyGroupBy
    from narwhals.series import Series
    from narwhals.typing import IntoDataFrame
    from narwhals.typing import IntoExpr
    from narwhals.typing import IntoFrame
    from narwhals.typing import SizeUnit
    from narwhals.utils import Implementation

FrameT = TypeVar("FrameT", bound="IntoFrame")
DataFrameT = TypeVar("DataFrameT", bound="IntoDataFrame")


class BaseFrame(Generic[FrameT]):
    _compliant_frame: Any
    _level: Literal["full", "lazy", "interchange"]

    def __native_namespace__(self: Self) -> ModuleType:
        return self._compliant_frame.__native_namespace__()  # type: ignore[no-any-return]

    def __narwhals_namespace__(self) -> Any:
        return self._compliant_frame.__narwhals_namespace__()

    def _from_compliant_dataframe(self, df: Any) -> Self:
        # construct, preserving properties
        return self.__class__(  # type: ignore[call-arg]
            df,
            level=self._level,
        )

    def _flatten_and_extract(self, *args: Any, **kwargs: Any) -> Any:
        """Process `args` and `kwargs`, extracting underlying objects as we go."""
        args = [self._extract_compliant(v) for v in flatten(args)]  # type: ignore[assignment]
        kwargs = {k: self._extract_compliant(v) for k, v in kwargs.items()}
        return args, kwargs

    def _extract_compliant(self, arg: Any) -> Any:
        from narwhals.expr import Expr
        from narwhals.series import Series

        if isinstance(arg, BaseFrame):
            return arg._compliant_frame
        if isinstance(arg, Series):
            return arg._compliant_series
        if isinstance(arg, Expr):
            return arg._to_compliant_expr(self.__narwhals_namespace__())
        if get_polars() is not None and "polars" in str(type(arg)):
            msg = (
                f"Expected Narwhals object, got: {type(arg)}.\n\n"
                "Perhaps you:\n"
                "- Forgot a `nw.from_native` somewhere?\n"
                "- Used `pl.col` instead of `nw.col`?"
            )
            raise TypeError(msg)
        return arg

    @property
    def schema(self) -> Schema:
        return Schema(self._compliant_frame.schema.items())

    def collect_schema(self) -> Schema:
        native_schema = dict(self._compliant_frame.collect_schema())

        return Schema(native_schema)

    def pipe(self, function: Callable[[Any], Self], *args: Any, **kwargs: Any) -> Self:
        return function(self, *args, **kwargs)

    def with_row_index(self, name: str = "index") -> Self:
        return self._from_compliant_dataframe(
            self._compliant_frame.with_row_index(name),
        )

    def drop_nulls(self: Self, subset: str | list[str] | None = None) -> Self:
        return self._from_compliant_dataframe(
            self._compliant_frame.drop_nulls(subset=subset),
        )

    @property
    def columns(self) -> list[str]:
        return self._compliant_frame.columns  # type: ignore[no-any-return]

    def with_columns(
        self, *exprs: IntoExpr | Iterable[IntoExpr], **named_exprs: IntoExpr
    ) -> Self:
        exprs, named_exprs = self._flatten_and_extract(*exprs, **named_exprs)
        return self._from_compliant_dataframe(
            self._compliant_frame.with_columns(*exprs, **named_exprs),
        )

    def select(
        self,
        *exprs: IntoExpr | Iterable[IntoExpr],
        **named_exprs: IntoExpr,
    ) -> Self:
        exprs, named_exprs = self._flatten_and_extract(*exprs, **named_exprs)
        return self._from_compliant_dataframe(
            self._compliant_frame.select(*exprs, **named_exprs),
        )

    def rename(self, mapping: dict[str, str]) -> Self:
        return self._from_compliant_dataframe(self._compliant_frame.rename(mapping))

    def head(self, n: int) -> Self:
        return self._from_compliant_dataframe(self._compliant_frame.head(n))

    def tail(self, n: int) -> Self:
        return self._from_compliant_dataframe(self._compliant_frame.tail(n))

    def drop(self, *columns: Iterable[str], strict: bool) -> Self:
        return self._from_compliant_dataframe(
            self._compliant_frame.drop(columns, strict=strict)
        )

    def filter(
        self, *predicates: IntoExpr | Iterable[IntoExpr] | list[bool], **constraints: Any
    ) -> Self:
        if not (
            len(predicates) == 1
            and isinstance(predicates[0], list)
            and all(isinstance(x, bool) for x in predicates[0])
        ):
            predicates, constraints = self._flatten_and_extract(
                *predicates, **constraints
            )
        return self._from_compliant_dataframe(
            self._compliant_frame.filter(*predicates, **constraints),
        )

    def sort(
        self,
        by: str | Iterable[str],
        *more_by: str,
        descending: bool | Sequence[bool] = False,
        nulls_last: bool = False,
    ) -> Self:
        return self._from_compliant_dataframe(
            self._compliant_frame.sort(
                by, *more_by, descending=descending, nulls_last=nulls_last
            )
        )

    def join(
        self,
        other: Self,
        on: str | list[str] | None = None,
        how: Literal["inner", "left", "cross", "semi", "anti"] = "inner",
        *,
        left_on: str | list[str] | None = None,
        right_on: str | list[str] | None = None,
        suffix: str = "_right",
    ) -> Self:
        _supported_joins = ("inner", "left", "cross", "anti", "semi")

        if how not in _supported_joins:
            msg = f"Only the following join strategies are supported: {_supported_joins}; found '{how}'."
            raise NotImplementedError(msg)

        if how == "cross" and (
            left_on is not None or right_on is not None or on is not None
        ):
            msg = "Can not pass `left_on`, `right_on` or `on` keys for cross join"
            raise ValueError(msg)

        if how != "cross" and (on is None and (left_on is None or right_on is None)):
            msg = f"Either (`left_on` and `right_on`) or `on` keys should be specified for {how}."
            raise ValueError(msg)

        if how != "cross" and (
            on is not None and (left_on is not None or right_on is not None)
        ):
            msg = f"If `on` is specified, `left_on` and `right_on` should be None for {how}."
            raise ValueError(msg)

        if on is not None:
            left_on = right_on = on

        return self._from_compliant_dataframe(
            self._compliant_frame.join(
                self._extract_compliant(other),
                how=how,
                left_on=left_on,
                right_on=right_on,
                suffix=suffix,
            )
        )

    def clone(self) -> Self:
        return self._from_compliant_dataframe(self._compliant_frame.clone())

    def gather_every(self: Self, n: int, offset: int = 0) -> Self:
        return self._from_compliant_dataframe(
            self._compliant_frame.gather_every(n=n, offset=offset)
        )

    def join_asof(
        self,
        other: Self,
        *,
        left_on: str | None = None,
        right_on: str | None = None,
        on: str | None = None,
        by_left: str | list[str] | None = None,
        by_right: str | list[str] | None = None,
        by: str | list[str] | None = None,
        strategy: Literal["backward", "forward", "nearest"] = "backward",
    ) -> Self:
        _supported_strategies = ("backward", "forward", "nearest")

        if strategy not in _supported_strategies:
            msg = f"Only the following strategies are supported: {_supported_strategies}; found '{strategy}'."
            raise NotImplementedError(msg)

        if (on is None) and (left_on is None or right_on is None):
            msg = "Either (`left_on` and `right_on`) or `on` keys should be specified."
            raise ValueError(msg)
        if (on is not None) and (left_on is not None or right_on is not None):
            msg = "If `on` is specified, `left_on` and `right_on` should be None."
            raise ValueError(msg)
        if (by is None) and (
            (by_left is None and by_right is not None)
            or (by_left is not None and by_right is None)
        ):
            msg = (
                "Can not specify only `by_left` or `by_right`, you need to specify both."
            )
            raise ValueError(msg)
        if (by is not None) and (by_left is not None or by_right is not None):
            msg = "If `by` is specified, `by_left` and `by_right` should be None."
            raise ValueError(msg)
        if on is not None:
            return self._from_compliant_dataframe(
                self._compliant_frame.join_asof(
                    self._extract_compliant(other),
                    on=on,
                    by_left=by_left,
                    by_right=by_right,
                    by=by,
                    strategy=strategy,
                )
            )
        return self._from_compliant_dataframe(
            self._compliant_frame.join_asof(
                self._extract_compliant(other),
                left_on=left_on,
                right_on=right_on,
                by_left=by_left,
                by_right=by_right,
                by=by,
                strategy=strategy,
            )
        )

    def unpivot(
        self: Self,
        on: str | list[str] | None,
        *,
        index: str | list[str] | None,
        variable_name: str | None,
        value_name: str | None,
    ) -> Self:
        return self._from_compliant_dataframe(
            self._compliant_frame.unpivot(
                on=on,
                index=index,
                variable_name=variable_name,
                value_name=value_name,
            )
        )

    def __neq__(self, other: Any) -> NoReturn:
        msg = (
            "DataFrame.__neq__ and LazyFrame.__neq__ are not implemented, please "
            "use expressions instead.\n\n"
            "Hint: instead of\n"
            "    df != 0\n"
            "you may want to use\n"
            "    df.select(nw.all() != 0)"
        )
        raise NotImplementedError(msg)

    def __eq__(self, other: object) -> NoReturn:
        msg = (
            "DataFrame.__eq__ and LazyFrame.__eq__ are not implemented, please "
            "use expressions instead.\n\n"
            "Hint: instead of\n"
            "    df == 0\n"
            "you may want to use\n"
            "    df.select(nw.all() == 0)"
        )
        raise NotImplementedError(msg)

    def explode(self: Self, columns: str | Sequence[str], *more_columns: str) -> Self:
        return self._from_compliant_dataframe(
            self._compliant_frame.explode(
                columns,
                *more_columns,
            )
        )


class DataFrame(BaseFrame[DataFrameT]):
    """Narwhals DataFrame, backed by a native eager dataframe.

    !!! warning
        This class is not meant to be instantiated directly - instead:

        - If the native object is a eager dataframe from one of the supported
            backend (e.g. pandas.DataFrame, polars.DataFrame, pyarrow.Table),
            you can use [`narwhals.from_native`][]:
            ```py
            narwhals.from_native(native_dataframe)
            narwhals.from_native(native_dataframe, eager_only=True)
            ```

        - If the object is a dictionary of column names and generic sequences mapping
            (e.g. `dict[str, list]`), you can create a DataFrame via
            [`narwhals.from_dict`][]:
            ```py
            narwhals.from_dict(
                data={"a": [1, 2, 3]},
                native_namespace=narwhals.get_native_namespace(another_object),
            )
            ```
    """

    @property
    def _series(self) -> type[Series[Any]]:
        from narwhals.series import Series

        return Series

    @property
    def _lazyframe(self) -> type[LazyFrame[Any]]:
        return LazyFrame

    def __init__(
        self,
        df: Any,
        *,
        level: Literal["full", "lazy", "interchange"],
    ) -> None:
        self._level: Literal["full", "lazy", "interchange"] = level
        if hasattr(df, "__narwhals_dataframe__"):
            self._compliant_frame: Any = df.__narwhals_dataframe__()
        else:  # pragma: no cover
            msg = f"Expected an object which implements `__narwhals_dataframe__`, got: {type(df)}"
            raise AssertionError(msg)

    @property
    def implementation(self) -> Implementation:
        """Return implementation of native frame.

        This can be useful when you need to use special-casing for features outside of
        Narwhals' scope - for example, when dealing with pandas' Period Dtype.

        Returns:
            Implementation.

        Examples:
            >>> import narwhals as nw
            >>> import pandas as pd
            >>> df_native = pd.DataFrame({"a": [1, 2, 3]})
            >>> df = nw.from_native(df_native)
            >>> df.implementation
            <Implementation.PANDAS: 1>
            >>> df.implementation.is_pandas()
            True
            >>> df.implementation.is_pandas_like()
            True
            >>> df.implementation.is_polars()
            False
        """
        return self._compliant_frame._implementation  # type: ignore[no-any-return]

    def __len__(self) -> int:
        return self._compliant_frame.__len__()  # type: ignore[no-any-return]

    def __array__(self, dtype: Any = None, copy: bool | None = None) -> np.ndarray:
        return self._compliant_frame.__array__(dtype, copy=copy)

    def __repr__(self) -> str:  # pragma: no cover
        return generate_repr("Narwhals DataFrame", self.to_native().__repr__())

    def __arrow_c_stream__(self, requested_schema: object | None = None) -> object:
        """Export a DataFrame via the Arrow PyCapsule Interface.

        - if the underlying dataframe implements the interface, it'll return that
        - else, it'll call `to_arrow` and then defer to PyArrow's implementation

        See [PyCapsule Interface](https://arrow.apache.org/docs/dev/format/CDataInterface/PyCapsuleInterface.html)
        for more.
        """
        native_frame = self._compliant_frame._native_frame
        if hasattr(native_frame, "__arrow_c_stream__"):
            return native_frame.__arrow_c_stream__(requested_schema=requested_schema)
        try:
            import pyarrow as pa  # ignore-banned-import
        except ModuleNotFoundError as exc:  # pragma: no cover
            msg = f"PyArrow>=14.0.0 is required for `DataFrame.__arrow_c_stream__` for object of type {type(native_frame)}"
            raise ModuleNotFoundError(msg) from exc
        if parse_version(pa.__version__) < (14, 0):  # pragma: no cover
            msg = f"PyArrow>=14.0.0 is required for `DataFrame.__arrow_c_stream__` for object of type {type(native_frame)}"
            raise ModuleNotFoundError(msg) from None
        pa_table = self.to_arrow()
        return pa_table.__arrow_c_stream__(requested_schema=requested_schema)

    def lazy(self) -> LazyFrame[Any]:
        """Lazify the DataFrame (if possible).

        If a library does not support lazy execution, then this is a no-op.

        Returns:
            A new LazyFrame.

        Examples:
            Construct pandas, Polars and PyArrow DataFrames:

            >>> import pandas as pd
            >>> import polars as pl
            >>> import pyarrow as pa
            >>> import narwhals as nw
            >>> from narwhals.typing import IntoFrame
            >>> data = {"foo": [1, 2, 3], "bar": [6.0, 7.0, 8.0], "ham": ["a", "b", "c"]}
            >>> df_pd = pd.DataFrame(data)
            >>> df_pl = pl.DataFrame(data)
            >>> df_pa = pa.table(data)

            We define a library agnostic function:

            >>> def agnostic_lazy(df_native: IntoFrame) -> IntoFrame:
            ...     df = nw.from_native(df_native)
            ...     return df.lazy().to_native()

            Note that then, pandas and pyarrow dataframe stay eager, but Polars DataFrame
            becomes a Polars LazyFrame:

            >>> agnostic_lazy(df_pd)
               foo  bar ham
            0    1  6.0   a
            1    2  7.0   b
            2    3  8.0   c
            >>> agnostic_lazy(df_pl)
            <LazyFrame ...>
            >>> agnostic_lazy(df_pa)
            pyarrow.Table
            foo: int64
            bar: double
            ham: string
            ----
            foo: [[1,2,3]]
            bar: [[6,7,8]]
            ham: [["a","b","c"]]
        """
        return self._lazyframe(self._compliant_frame.lazy(), level="lazy")

    def to_native(self) -> DataFrameT:
        """Convert Narwhals DataFrame to native one.

        Returns:
            Object of class that user started with.

        Examples:
            >>> import pandas as pd
            >>> import polars as pl
            >>> import pyarrow as pa
            >>> import narwhals as nw
            >>> data = {"foo": [1, 2, 3], "bar": [6.0, 7.0, 8.0], "ham": ["a", "b", "c"]}
            >>> df_pd = pd.DataFrame(data)
            >>> df_pl = pl.DataFrame(data)
            >>> df_pa = pa.table(data)

            Calling `to_native` on a Narwhals DataFrame returns the native object:

            >>> nw.from_native(df_pd).to_native()
               foo  bar ham
            0    1  6.0   a
            1    2  7.0   b
            2    3  8.0   c
            >>> nw.from_native(df_pl).to_native()
            shape: (3, 3)
            ┌─────┬─────┬─────┐
            │ foo ┆ bar ┆ ham │
            │ --- ┆ --- ┆ --- │
            │ i64 ┆ f64 ┆ str │
            ╞═════╪═════╪═════╡
            │ 1   ┆ 6.0 ┆ a   │
            │ 2   ┆ 7.0 ┆ b   │
            │ 3   ┆ 8.0 ┆ c   │
            └─────┴─────┴─────┘
            >>> nw.from_native(df_pa).to_native()
            pyarrow.Table
            foo: int64
            bar: double
            ham: string
            ----
            foo: [[1,2,3]]
            bar: [[6,7,8]]
            ham: [["a","b","c"]]
        """
        return self._compliant_frame._native_frame  # type: ignore[no-any-return]

    def to_pandas(self) -> pd.DataFrame:
        """Convert this DataFrame to a pandas DataFrame.

        Returns:
            A pandas DataFrame.

        Examples:
            Construct pandas, Polars (eager) and PyArrow DataFrames:

            >>> import pandas as pd
            >>> import polars as pl
            >>> import pyarrow as pa
            >>> import narwhals as nw
            >>> from narwhals.typing import IntoDataFrame
            >>> data = {"foo": [1, 2, 3], "bar": [6.0, 7.0, 8.0], "ham": ["a", "b", "c"]}
            >>> df_pd = pd.DataFrame(data)
            >>> df_pl = pl.DataFrame(data)
            >>> df_pa = pa.table(data)

            We define a library agnostic function:

            >>> def agnostic_to_pandas(df_native: IntoDataFrame) -> pd.DataFrame:
            ...     df = nw.from_native(df_native)
            ...     return df.to_pandas()

            We can then pass any supported library such as pandas, Polars (eager), or
            PyArrow to `agnostic_to_pandas`:

            >>> agnostic_to_pandas(df_pd)
               foo  bar ham
            0    1  6.0   a
            1    2  7.0   b
            2    3  8.0   c
            >>> agnostic_to_pandas(df_pl)
               foo  bar ham
            0    1  6.0   a
            1    2  7.0   b
            2    3  8.0   c
            >>> agnostic_to_pandas(df_pa)
               foo  bar ham
            0    1  6.0   a
            1    2  7.0   b
            2    3  8.0   c
        """
        return self._compliant_frame.to_pandas()

    @overload
    def write_csv(self, file: None = None) -> str: ...

    @overload
    def write_csv(self, file: str | Path | BytesIO) -> None: ...

    def write_csv(self, file: str | Path | BytesIO | None = None) -> str | None:
        r"""Write dataframe to comma-separated values (CSV) file.

        Arguments:
            file: String, path object or file-like object to which the dataframe will be
                written. If None, the resulting csv format is returned as a string.

        Returns:
            String or None.

        Examples:
            Construct pandas, Polars (eager) and PyArrow DataFrames:

            >>> import pandas as pd
            >>> import polars as pl
            >>> import pyarrow as pa
            >>> import narwhals as nw
            >>> from narwhals.typing import IntoDataFrame
            >>> data = {"foo": [1, 2, 3], "bar": [6.0, 7.0, 8.0], "ham": ["a", "b", "c"]}
            >>> df_pd = pd.DataFrame(data)
            >>> df_pl = pl.DataFrame(data)
            >>> df_pa = pa.table(data)

            We define a library agnostic function:

            >>> def agnostic_write_csv(df_native: IntoDataFrame) -> str:
            ...     df = nw.from_native(df_native)
            ...     return df.write_csv()

            We can pass any supported library such as pandas, Polars or PyArrow to `agnostic_write_csv`:

            >>> agnostic_write_csv(df_pd)
            'foo,bar,ham\n1,6.0,a\n2,7.0,b\n3,8.0,c\n'
            >>> agnostic_write_csv(df_pl)
            'foo,bar,ham\n1,6.0,a\n2,7.0,b\n3,8.0,c\n'
            >>> agnostic_write_csv(df_pa)
            '"foo","bar","ham"\n1,6,"a"\n2,7,"b"\n3,8,"c"\n'

            If we had passed a file name to `write_csv`, it would have been
            written to that file.
        """
        return self._compliant_frame.write_csv(file)  # type: ignore[no-any-return]

    def write_parquet(self, file: str | Path | BytesIO) -> None:
        """Write dataframe to parquet file.

        Arguments:
            file: String, path object or file-like object to which the dataframe will be
                written.

        Returns:
            None.

        Examples:
            Construct pandas, Polars and PyArrow DataFrames:

            >>> import pandas as pd
            >>> import polars as pl
            >>> import pyarrow as pa
            >>> import narwhals as nw
            >>> from narwhals.typing import IntoDataFrame
            >>> data = {"foo": [1, 2, 3], "bar": [6.0, 7.0, 8.0], "ham": ["a", "b", "c"]}
            >>> df_pd = pd.DataFrame(data)
            >>> df_pl = pl.DataFrame(data)
            >>> df_pa = pa.table(data)

            We define a library agnostic function:

            >>> def agnostic_write_parquet(df_native: IntoDataFrame):
            ...     df = nw.from_native(df_native)
            ...     df.write_parquet("foo.parquet")

            We can then pass either pandas, Polars or PyArrow to `agnostic_write_parquet`:

            >>> agnostic_write_parquet(df_pd)  # doctest:+SKIP
            >>> agnostic_write_parquet(df_pl)  # doctest:+SKIP
            >>> agnostic_write_parquet(df_pa)  # doctest:+SKIP
        """
        self._compliant_frame.write_parquet(file)

    def to_numpy(self) -> np.ndarray:
        """Convert this DataFrame to a NumPy ndarray.

        Returns:
            A NumPy ndarray array.

        Examples:
            Construct pandas and polars DataFrames:

            >>> import pandas as pd
            >>> import polars as pl
            >>> import pyarrow as pa
            >>> import narwhals as nw
            >>> import numpy as np
            >>> from narwhals.typing import IntoDataFrame
            >>> data = {"foo": [1, 2, 3], "bar": [6.5, 7.0, 8.5], "ham": ["a", "b", "c"]}
            >>> df_pd = pd.DataFrame(data)
            >>> df_pl = pl.DataFrame(data)
            >>> df_pa = pa.table(data)

            We define a library agnostic function:

            >>> def agnostic_to_numpy(df_native: IntoDataFrame) -> np.ndarray:
            ...     df = nw.from_native(df_native)
            ...     return df.to_numpy()

            We can then pass either pandas, Polars or PyArrow to `agnostic_to_numpy`:

            >>> agnostic_to_numpy(df_pd)
            array([[1, 6.5, 'a'],
                   [2, 7.0, 'b'],
                   [3, 8.5, 'c']], dtype=object)
            >>> agnostic_to_numpy(df_pl)
            array([[1, 6.5, 'a'],
                   [2, 7.0, 'b'],
                   [3, 8.5, 'c']], dtype=object)
            >>> agnostic_to_numpy(df_pa)
            array([[1, 6.5, 'a'],
                   [2, 7.0, 'b'],
                   [3, 8.5, 'c']], dtype=object)
        """
        return self._compliant_frame.to_numpy()

    @property
    def shape(self) -> tuple[int, int]:
        """Get the shape of the DataFrame.

        Returns:
            The shape of the dataframe as a tuple.

        Examples:
            Construct pandas and polars DataFrames:

            >>> import pandas as pd
            >>> import polars as pl
            >>> import pyarrow as pa
            >>> import narwhals as nw
            >>> from narwhals.typing import IntoDataFrame
            >>> data = {"foo": [1, 2, 3, 4, 5]}
            >>> df_pd = pd.DataFrame(data)
            >>> df_pl = pl.DataFrame(data)
            >>> df_pa = pa.table(data)

            We define a library agnostic function:

            >>> def agnostic_shape(df_native: IntoDataFrame) -> tuple[int, int]:
            ...     df = nw.from_native(df_native)
            ...     return df.shape

            We can then pass either pandas, Polars or PyArrow to `agnostic_shape`:

            >>> agnostic_shape(df_pd)
            (5, 1)
            >>> agnostic_shape(df_pl)
            (5, 1)
            >>> agnostic_shape(df_pa)
            (5, 1)
        """
        return self._compliant_frame.shape  # type: ignore[no-any-return]

    def get_column(self, name: str) -> Series[Any]:
        """Get a single column by name.

        Arguments:
            name: The column name as a string.

        Returns:
            A Narwhals Series, backed by a native series.

        Notes:
            Although `name` is typed as `str`, pandas does allow non-string column
            names, and they will work when passed to this function if the
            `narwhals.DataFrame` is backed by a pandas dataframe with non-string
            columns. This function can only be used to extract a column by name, so
            there is no risk of ambiguity.

        Examples:
            >>> import pandas as pd
            >>> import polars as pl
            >>> import pyarrow as pa
            >>> import narwhals as nw
            >>> from narwhals.typing import IntoDataFrame
            >>> from narwhals.typing import IntoSeries
            >>> data = {"a": [1, 2], "b": [3, 4]}
            >>> df_pd = pd.DataFrame(data)
            >>> df_pl = pl.DataFrame(data)
            >>> df_pa = pa.table(data)

            We define a library agnostic function:

            >>> def agnostic_get_column(df_native: IntoDataFrame) -> IntoSeries:
            ...     df = nw.from_native(df_native)
            ...     name = df.columns[0]
            ...     return df.get_column(name).to_native()

            We can then pass either pandas, Polars or PyArrow to `agnostic_get_column`:

            >>> agnostic_get_column(df_pd)
            0    1
            1    2
            Name: a, dtype: int64
            >>> agnostic_get_column(df_pl)  # doctest:+NORMALIZE_WHITESPACE
            shape: (2,)
            Series: 'a' [i64]
            [
                1
                2
            ]
            >>> agnostic_get_column(df_pa)  # doctest:+ELLIPSIS
            <pyarrow.lib.ChunkedArray object at ...>
            [
              [
                1,
                2
              ]
            ]
        """
        return self._series(
            self._compliant_frame.get_column(name),
            level=self._level,
        )

    def estimated_size(self, unit: SizeUnit = "b") -> int | float:
        """Return an estimation of the total (heap) allocated size of the `DataFrame`.

        Estimated size is given in the specified unit (bytes by default).

        Arguments:
            unit: 'b', 'kb', 'mb', 'gb', 'tb', 'bytes', 'kilobytes', 'megabytes',
                'gigabytes', or 'terabytes'.

        Returns:
            Integer or Float.

        Examples:
            >>> import pandas as pd
            >>> import polars as pl
            >>> import pyarrow as pa
            >>> import narwhals as nw
            >>> from narwhals.typing import IntoDataFrameT
            >>> data = {
            ...     "foo": [1, 2, 3],
            ...     "bar": [6.0, 7.0, 8.0],
            ...     "ham": ["a", "b", "c"],
            ... }
            >>> df_pd = pd.DataFrame(data)
            >>> df_pl = pl.DataFrame(data)
            >>> df_pa = pa.table(data)

            Let's define a dataframe-agnostic function:

            >>> def agnostic_estimated_size(df_native: IntoDataFrameT) -> int | float:
            ...     df = nw.from_native(df_native)
            ...     return df.estimated_size()

            We can then pass either pandas, Polars or PyArrow to `agnostic_estimated_size`:

            >>> agnostic_estimated_size(df_pd)
            np.int64(330)
            >>> agnostic_estimated_size(df_pl)
            51
            >>> agnostic_estimated_size(df_pa)
            63
        """
        return self._compliant_frame.estimated_size(unit=unit)  # type: ignore[no-any-return]

    @overload
    def __getitem__(self, item: tuple[Sequence[int], slice]) -> Self: ...
    @overload
    def __getitem__(self, item: tuple[Sequence[int], Sequence[int]]) -> Self: ...
    @overload
    def __getitem__(self, item: tuple[slice, Sequence[int]]) -> Self: ...
    @overload
    def __getitem__(self, item: tuple[Sequence[int], str]) -> Series[Any]: ...  # type: ignore[overload-overlap]
    @overload
    def __getitem__(self, item: tuple[slice, str]) -> Series[Any]: ...  # type: ignore[overload-overlap]
    @overload
    def __getitem__(self, item: tuple[Sequence[int], Sequence[str]]) -> Self: ...
    @overload
    def __getitem__(self, item: tuple[slice, Sequence[str]]) -> Self: ...
    @overload
    def __getitem__(self, item: tuple[Sequence[int], int]) -> Series[Any]: ...  # type: ignore[overload-overlap]
    @overload
    def __getitem__(self, item: tuple[slice, int]) -> Series[Any]: ...  # type: ignore[overload-overlap]

    @overload
    def __getitem__(self, item: Sequence[int]) -> Self: ...

    @overload
    def __getitem__(self, item: str) -> Series[Any]: ...  # type: ignore[overload-overlap]

    @overload
    def __getitem__(self, item: Sequence[str]) -> Self: ...

    @overload
    def __getitem__(self, item: slice) -> Self: ...

    @overload
    def __getitem__(self, item: tuple[slice, slice]) -> Self: ...

    def __getitem__(
        self,
        item: (
            str
            | slice
            | Sequence[int]
            | Sequence[str]
            | tuple[Sequence[int], str | int]
            | tuple[slice, str | int]
            | tuple[slice | Sequence[int], Sequence[int] | Sequence[str] | slice]
            | tuple[slice, slice]
        ),
    ) -> Series[Any] | Self:
        """Extract column or slice of DataFrame.

        Arguments:
            item: How to slice dataframe. What happens depends on what is passed. It's easiest
                to explain by example. Suppose we have a Dataframe `df`:

                - `df['a']` extracts column `'a'` and returns a `Series`.
                - `df[0:2]` extracts the first two rows and returns a `DataFrame`.
                - `df[0:2, 'a']` extracts the first two rows from column `'a'` and returns
                    a `Series`.
                - `df[0:2, 0]` extracts the first two rows from the first column and returns
                    a `Series`.
                - `df[[0, 1], [0, 1, 2]]` extracts the first two rows and the first three columns
                    and returns a `DataFrame`
                - `df[:, [0, 1, 2]]` extracts all rows from the first three columns and returns a
                  `DataFrame`.
                - `df[:, ['a', 'c']]` extracts all rows and columns `'a'` and `'c'` and returns a
                  `DataFrame`.
                - `df[['a', 'c']]` extracts all rows and columns `'a'` and `'c'` and returns a
                  `DataFrame`.
                - `df[0: 2, ['a', 'c']]` extracts the first two rows and columns `'a'` and `'c'` and
                    returns a `DataFrame`
                - `df[:, 0: 2]` extracts all rows from the first two columns and returns a `DataFrame`
                - `df[:, 'a': 'c']` extracts all rows and all columns positioned between `'a'` and `'c'`
                    _inclusive_ and returns a `DataFrame`. For example, if the columns are
                    `'a', 'd', 'c', 'b'`, then that would extract columns `'a'`, `'d'`, and `'c'`.

        Returns:
            A Narwhals Series, backed by a native series.

        Notes:
            - Integers are always interpreted as positions
            - Strings are always interpreted as column names.

            In contrast with Polars, pandas allows non-string column names.
            If you don't know whether the column name you're trying to extract
            is definitely a string (e.g. `df[df.columns[0]]`) then you should
            use `DataFrame.get_column` instead.

        Examples:
            >>> import pandas as pd
            >>> import polars as pl
            >>> import pyarrow as pa
            >>> import narwhals as nw
            >>> from narwhals.typing import IntoDataFrame
            >>> from narwhals.typing import IntoSeries
            >>> data = {"a": [1, 2], "b": [3, 4]}
            >>> df_pd = pd.DataFrame(data)
            >>> df_pl = pl.DataFrame(data)
            >>> df_pa = pa.table(data)

            We define a library agnostic function:

            >>> def agnostic_slice(df_native: IntoDataFrame) -> IntoSeries:
            ...     df = nw.from_native(df_native)
            ...     return df["a"].to_native()

            We can then pass either pandas, Polars or PyArrow to `agnostic_slice`:

            >>> agnostic_slice(df_pd)
            0    1
            1    2
            Name: a, dtype: int64
            >>> agnostic_slice(df_pl)  # doctest:+NORMALIZE_WHITESPACE
            shape: (2,)
            Series: 'a' [i64]
            [
                1
                2
            ]
            >>> agnostic_slice(df_pa)  # doctest:+ELLIPSIS
            <pyarrow.lib.ChunkedArray object at ...>
            [
              [
                1,
                2
              ]
            ]

        """
        if isinstance(item, int):
            item = [item]
        if (
            isinstance(item, tuple)
            and len(item) == 2
            and (isinstance(item[0], (str, int)))
        ):
            msg = (
                f"Expected str or slice, got: {type(item)}.\n\n"
                "Hint: if you were trying to get a single element out of a "
                "dataframe, use `DataFrame.item`."
            )
            raise TypeError(msg)
        if (
            isinstance(item, tuple)
            and len(item) == 2
            and (is_sequence_but_not_str(item[1]) or isinstance(item[1], slice))
        ):
            if item[1] == slice(None) and item[0] == slice(None):
                return self
            return self._from_compliant_dataframe(self._compliant_frame[item])
        if isinstance(item, str) or (isinstance(item, tuple) and len(item) == 2):
            return self._series(
                self._compliant_frame[item],
                level=self._level,
            )

        elif (
            is_sequence_but_not_str(item)
            or isinstance(item, slice)
            or (is_numpy_array(item) and item.ndim == 1)
        ):
            return self._from_compliant_dataframe(self._compliant_frame[item])

        else:
            msg = f"Expected str or slice, got: {type(item)}"
            raise TypeError(msg)

    def __contains__(self, key: str) -> bool:
        return key in self.columns

    @overload
    def to_dict(self, *, as_series: Literal[True] = ...) -> dict[str, Series[Any]]: ...
    @overload
    def to_dict(self, *, as_series: Literal[False]) -> dict[str, list[Any]]: ...
    @overload
    def to_dict(
        self, *, as_series: bool
    ) -> dict[str, Series[Any]] | dict[str, list[Any]]: ...
    def to_dict(
        self, *, as_series: bool = True
    ) -> dict[str, Series[Any]] | dict[str, list[Any]]:
        """Convert DataFrame to a dictionary mapping column name to values.

        Arguments:
            as_series: If set to true ``True``, then the values are Narwhals Series,
                    otherwise the values are Any.

        Returns:
            A mapping from column name to values / Series.

        Examples:
            >>> import pandas as pd
            >>> import polars as pl
            >>> import pyarrow as pa
            >>> import narwhals as nw
            >>> from narwhals.typing import IntoDataFrame
            >>> data = {
            ...     "A": [1, 2, 3, 4, 5],
            ...     "fruits": ["banana", "banana", "apple", "apple", "banana"],
            ...     "B": [5, 4, 3, 2, 1],
            ...     "animals": ["beetle", "fly", "beetle", "beetle", "beetle"],
            ...     "optional": [28, 300, None, 2, -30],
            ... }
            >>> df_pd = pd.DataFrame(data)
            >>> df_pl = pl.DataFrame(data)
            >>> df_pa = pa.table(data)

            We define a library agnostic function:

            >>> def agnostic_to_dict(
            ...     df_native: IntoDataFrame,
            ... ) -> dict[str, list[int | str | float | None]]:
            ...     df = nw.from_native(df_native)
            ...     return df.to_dict(as_series=False)

            We can then pass either pandas, Polars or PyArrow to `agnostic_to_dict`:

            >>> agnostic_to_dict(df_pd)
            {'A': [1, 2, 3, 4, 5], 'fruits': ['banana', 'banana', 'apple', 'apple', 'banana'], 'B': [5, 4, 3, 2, 1], 'animals': ['beetle', 'fly', 'beetle', 'beetle', 'beetle'], 'optional': [28.0, 300.0, nan, 2.0, -30.0]}
            >>> agnostic_to_dict(df_pl)
            {'A': [1, 2, 3, 4, 5], 'fruits': ['banana', 'banana', 'apple', 'apple', 'banana'], 'B': [5, 4, 3, 2, 1], 'animals': ['beetle', 'fly', 'beetle', 'beetle', 'beetle'], 'optional': [28, 300, None, 2, -30]}
            >>> agnostic_to_dict(df_pa)
            {'A': [1, 2, 3, 4, 5], 'fruits': ['banana', 'banana', 'apple', 'apple', 'banana'], 'B': [5, 4, 3, 2, 1], 'animals': ['beetle', 'fly', 'beetle', 'beetle', 'beetle'], 'optional': [28, 300, None, 2, -30]}
        """
        if as_series:
            return {
                key: self._series(
                    value,
                    level=self._level,
                )
                for key, value in self._compliant_frame.to_dict(
                    as_series=as_series
                ).items()
            }
        return self._compliant_frame.to_dict(as_series=as_series)  # type: ignore[no-any-return]

    def row(self, index: int) -> tuple[Any, ...]:
        """Get values at given row.

        !!! warning
            You should NEVER use this method to iterate over a DataFrame;
            if you require row-iteration you should strongly prefer use of iter_rows()
            instead.

        Arguments:
            index: Row number.

        Returns:
            A tuple of the values in the selected row.

        Notes:
            cuDF doesn't support this method.

        Examples:
            >>> import narwhals as nw
            >>> import pandas as pd
            >>> import polars as pl
            >>> import pyarrow as pa
            >>> from narwhals.typing import IntoDataFrame
            >>> from typing import Any
            >>> data = {"a": [1, 2, 3], "b": [4, 5, 6]}
            >>> df_pd = pd.DataFrame(data)
            >>> df_pl = pl.DataFrame(data)
            >>> df_pa = pa.table(data)

            Let's define a library-agnostic function to get the second row.

            >>> def agnostic_row(df_native: IntoDataFrame) -> tuple[Any, ...]:
            ...     return nw.from_native(df_native).row(1)

            We can then pass either pandas, Polars or PyArrow to `agnostic_row`:

            >>> agnostic_row(df_pd)
            (2, 5)
            >>> agnostic_row(df_pl)
            (2, 5)
            >>> agnostic_row(df_pa)
            (<pyarrow.Int64Scalar: 2>, <pyarrow.Int64Scalar: 5>)
        """
        return self._compliant_frame.row(index)  # type: ignore[no-any-return]

    # inherited
    def pipe(self, function: Callable[[Any], Self], *args: Any, **kwargs: Any) -> Self:
        """Pipe function call.

        Arguments:
            function: Function to apply.
            args: Positional arguments to pass to function.
            kwargs: Keyword arguments to pass to function.

        Returns:
            The original object with the function applied.

        Examples:
            >>> import pandas as pd
            >>> import polars as pl
            >>> import pyarrow as pa
            >>> import narwhals as nw
            >>> from narwhals.typing import IntoFrameT
            >>> data = {"a": [1, 2, 3], "ba": [4, 5, 6]}
            >>> df_pd = pd.DataFrame(data)
            >>> df_pl = pl.DataFrame(data)
            >>> df_pa = pa.table(data)

            Let's define a dataframe-agnostic function:

            >>> def agnostic_pipe(df_native: IntoFrameT) -> IntoFrameT:
            ...     df = nw.from_native(df_native)
            ...     return df.pipe(
            ...         lambda _df: _df.select(
            ...             [x for x in _df.columns if len(x) == 1]
            ...         ).to_native()
            ...     )

            We can then pass either pandas, Polars or PyArrow to `agnostic_pipe`:

            >>> agnostic_pipe(df_pd)
               a
            0  1
            1  2
            2  3
            >>> agnostic_pipe(df_pl)
            shape: (3, 1)
            ┌─────┐
            │ a   │
            │ --- │
            │ i64 │
            ╞═════╡
            │ 1   │
            │ 2   │
            │ 3   │
            └─────┘
            >>> agnostic_pipe(df_pa)
            pyarrow.Table
            a: int64
            ----
            a: [[1,2,3]]
        """
        return super().pipe(function, *args, **kwargs)

    def drop_nulls(self: Self, subset: str | list[str] | None = None) -> Self:
        """Drop rows that contain null values.

        Arguments:
            subset: Column name(s) for which null values are considered. If set to None
                (default), use all columns.

        Returns:
            The original object with the rows removed that contained the null values.

        Notes:
            pandas handles null values differently from Polars and PyArrow.
            See [null_handling](../pandas_like_concepts/null_handling.md)
            for reference.

        Examples:
            >>> import polars as pl
            >>> import pandas as pd
            >>> import pyarrow as pa
            >>> import narwhals as nw
            >>> from narwhals.typing import IntoFrameT
            >>> data = {"a": [1.0, 2.0, None], "ba": [1.0, None, 2.0]}
            >>> df_pd = pd.DataFrame(data)
            >>> df_pl = pl.DataFrame(data)
            >>> df_pa = pa.table(data)

            Let's define a dataframe-agnostic function:

            >>> def agnostic_drop_nulls(df_native: IntoFrameT) -> IntoFrameT:
            ...     df = nw.from_native(df_native)
            ...     return df.drop_nulls().to_native()

            We can then pass any supported library such as Pandas, Polars, or PyArrow
            to `agnostic_drop_nulls`:

            >>> agnostic_drop_nulls(df_pd)
                 a   ba
            0  1.0  1.0
            >>> agnostic_drop_nulls(df_pl)
            shape: (1, 2)
            ┌─────┬─────┐
            │ a   ┆ ba  │
            │ --- ┆ --- │
            │ f64 ┆ f64 │
            ╞═════╪═════╡
            │ 1.0 ┆ 1.0 │
            └─────┴─────┘
            >>> agnostic_drop_nulls(df_pa)
            pyarrow.Table
            a: double
            ba: double
            ----
            a: [[1]]
            ba: [[1]]
        """
        return super().drop_nulls(subset=subset)

    def with_row_index(self, name: str = "index") -> Self:
        """Insert column which enumerates rows.

        Arguments:
            name: The name of the column as a string. The default is "index".

        Returns:
            The original object with the column added.

        Examples:
            Construct pandas as polars DataFrames:

            >>> import pandas as pd
            >>> import polars as pl
            >>> import pyarrow as pa
            >>> import narwhals as nw
            >>> from narwhals.typing import IntoFrameT
            >>> data = {"a": [1, 2, 3], "b": [4, 5, 6]}
            >>> df_pd = pd.DataFrame(data)
            >>> df_pl = pl.DataFrame(data)
            >>> df_pa = pa.table(data)

            Let's define a dataframe-agnostic function:

            >>> def agnostic_with_row_index(df_native: IntoFrameT) -> IntoFrameT:
            ...     df = nw.from_native(df_native)
            ...     return df.with_row_index().to_native()

            We can then pass any supported library such as Pandas, Polars, or PyArrow
            to `agnostic_with_row_index`:

            >>> agnostic_with_row_index(df_pd)
               index  a  b
            0      0  1  4
            1      1  2  5
            2      2  3  6
            >>> agnostic_with_row_index(df_pl)
            shape: (3, 3)
            ┌───────┬─────┬─────┐
            │ index ┆ a   ┆ b   │
            │ ---   ┆ --- ┆ --- │
            │ u32   ┆ i64 ┆ i64 │
            ╞═══════╪═════╪═════╡
            │ 0     ┆ 1   ┆ 4   │
            │ 1     ┆ 2   ┆ 5   │
            │ 2     ┆ 3   ┆ 6   │
            └───────┴─────┴─────┘
            >>> agnostic_with_row_index(df_pa)
            pyarrow.Table
            index: int64
            a: int64
            b: int64
            ----
            index: [[0,1,2]]
            a: [[1,2,3]]
            b: [[4,5,6]]
        """
        return super().with_row_index(name)

    @property
    def schema(self) -> Schema:
        r"""Get an ordered mapping of column names to their data type.

        Returns:
            A Narwhals Schema object that displays the mapping of column names.

        Examples:
            >>> import pandas as pd
            >>> import polars as pl
            >>> import pyarrow as pa
            >>> import narwhals as nw
            >>> from narwhals.schema import Schema
            >>> from narwhals.typing import IntoFrame
            >>> data = {
            ...     "foo": [1, 2, 3],
            ...     "bar": [6.0, 7.0, 8.0],
            ...     "ham": ["a", "b", "c"],
            ... }
            >>> df_pd = pd.DataFrame(data)
            >>> df_pl = pl.DataFrame(data)
            >>> df_pa = pa.table(data)

            We define a library agnostic function:

            >>> def agnostic_schema(df_native: IntoFrame) -> Schema:
            ...     df = nw.from_native(df_native)
            ...     return df.schema

            We can then pass any supported library such as Pandas, Polars, or PyArrow
            to `agnostic_schema`:

            >>> agnostic_schema(df_pd)
            Schema({'foo': Int64, 'bar': Float64, 'ham': String})
            >>> agnostic_schema(df_pl)
            Schema({'foo': Int64, 'bar': Float64, 'ham': String})
            >>> agnostic_schema(df_pa)
            Schema({'foo': Int64, 'bar': Float64, 'ham': String})
        """
        return super().schema

    def collect_schema(self: Self) -> Schema:
        r"""Get an ordered mapping of column names to their data type.

        Returns:
            A Narwhals Schema object that displays the mapping of column names.

        Examples:
            >>> import pandas as pd
            >>> import polars as pl
            >>> import pyarrow as pa
            >>> import narwhals as nw
            >>> from narwhals.schema import Schema
            >>> from narwhals.typing import IntoFrame
            >>> data = {
            ...     "foo": [1, 2, 3],
            ...     "bar": [6.0, 7.0, 8.0],
            ...     "ham": ["a", "b", "c"],
            ... }
            >>> df_pd = pd.DataFrame(data)
            >>> df_pl = pl.DataFrame(data)
            >>> df_pa = pa.table(data)

            We define a library agnostic function:

            >>> def agnostic_collect_schema(df_native: IntoFrame) -> Schema:
            ...     df = nw.from_native(df_native)
            ...     return df.collect_schema()

            We can then pass any supported library such as Pandas, Polars, or PyArrow
            to `agnostic_collect_schema`:

            >>> agnostic_collect_schema(df_pd)
            Schema({'foo': Int64, 'bar': Float64, 'ham': String})
            >>> agnostic_collect_schema(df_pl)
            Schema({'foo': Int64, 'bar': Float64, 'ham': String})
            >>> agnostic_collect_schema(df_pa)
            Schema({'foo': Int64, 'bar': Float64, 'ham': String})
        """
        return super().collect_schema()

    @property
    def columns(self) -> list[str]:
        """Get column names.

        Returns:
            The column names stored in a list.

        Examples:
            >>> import pandas as pd
            >>> import polars as pl
            >>> import pyarrow as pa
            >>> import narwhals as nw
            >>> from narwhals.typing import IntoFrame
            >>> data = {"foo": [1, 2, 3], "bar": [6.0, 7.0, 8.0], "ham": ["a", "b", "c"]}
            >>> df_pd = pd.DataFrame(data)
            >>> df_pl = pl.DataFrame(data)
            >>> df_pa = pa.table(data)

            We define a library agnostic function:

            >>> def agnostic_columns(df_native: IntoFrame) -> list[str]:
            ...     df = nw.from_native(df_native)
            ...     return df.columns

            We can then pass any supported library such as Pandas, Polars, or PyArrow
            to `agnostic_columns`:

            >>> agnostic_columns(df_pd)
            ['foo', 'bar', 'ham']
            >>> agnostic_columns(df_pl)
            ['foo', 'bar', 'ham']
            >>> agnostic_columns(df_pa)
            ['foo', 'bar', 'ham']
        """
        return super().columns

    @overload
    def rows(self, *, named: Literal[False] = False) -> list[tuple[Any, ...]]: ...

    @overload
    def rows(self, *, named: Literal[True]) -> list[dict[str, Any]]: ...

    @overload
    def rows(self, *, named: bool) -> list[tuple[Any, ...]] | list[dict[str, Any]]: ...

    def rows(
        self, *, named: bool = False
    ) -> list[tuple[Any, ...]] | list[dict[str, Any]]:
        """Returns all data in the DataFrame as a list of rows of python-native values.

        Arguments:
            named: By default, each row is returned as a tuple of values given
                in the same order as the frame columns. Setting named=True will
                return rows of dictionaries instead.

        Returns:
            The data as a list of rows.

        Examples:
            >>> import pandas as pd
            >>> import polars as pl
            >>> import pyarrow as pa
            >>> import narwhals as nw
            >>> from narwhals.typing import IntoDataFrame
            >>> data = {"foo": [1, 2, 3], "bar": [6.0, 7.0, 8.0], "ham": ["a", "b", "c"]}
            >>> df_pd = pd.DataFrame(data)
            >>> df_pl = pl.DataFrame(data)
            >>> df_pa = pa.table(data)

            We define a library agnostic function:

            >>> def agnostic_rows(df_native: IntoDataFrame, *, named: bool):
            ...     return nw.from_native(df_native, eager_only=True).rows(named=named)

            We can then pass any supported library such as Pandas, Polars, or PyArrow
            to `agnostic_rows`:

            >>> agnostic_rows(df_pd, named=False)
            [(1, 6.0, 'a'), (2, 7.0, 'b'), (3, 8.0, 'c')]
            >>> agnostic_rows(df_pd, named=True)
            [{'foo': 1, 'bar': 6.0, 'ham': 'a'}, {'foo': 2, 'bar': 7.0, 'ham': 'b'}, {'foo': 3, 'bar': 8.0, 'ham': 'c'}]
            >>> agnostic_rows(df_pl, named=False)
            [(1, 6.0, 'a'), (2, 7.0, 'b'), (3, 8.0, 'c')]
            >>> agnostic_rows(df_pl, named=True)
            [{'foo': 1, 'bar': 6.0, 'ham': 'a'}, {'foo': 2, 'bar': 7.0, 'ham': 'b'}, {'foo': 3, 'bar': 8.0, 'ham': 'c'}]
            >>> agnostic_rows(df_pa, named=False)
            [(1, 6.0, 'a'), (2, 7.0, 'b'), (3, 8.0, 'c')]
            >>> agnostic_rows(df_pa, named=True)
            [{'foo': 1, 'bar': 6.0, 'ham': 'a'}, {'foo': 2, 'bar': 7.0, 'ham': 'b'}, {'foo': 3, 'bar': 8.0, 'ham': 'c'}]
        """
        return self._compliant_frame.rows(named=named)  # type: ignore[no-any-return]

    @overload
    def iter_rows(
        self, *, named: Literal[False], buffer_size: int = ...
    ) -> Iterator[tuple[Any, ...]]: ...

    @overload
    def iter_rows(
        self, *, named: Literal[True], buffer_size: int = ...
    ) -> Iterator[dict[str, Any]]: ...

    @overload
    def iter_rows(
        self, *, named: bool, buffer_size: int = ...
    ) -> Iterator[tuple[Any, ...]] | Iterator[dict[str, Any]]: ...

    def iter_rows(
        self, *, named: bool = False, buffer_size: int = 512
    ) -> Iterator[tuple[Any, ...]] | Iterator[dict[str, Any]]:
        """Returns an iterator over the DataFrame of rows of python-native values.

        Arguments:
            named: By default, each row is returned as a tuple of values given
                in the same order as the frame columns. Setting named=True will
                return rows of dictionaries instead.
            buffer_size: Determines the number of rows that are buffered
                internally while iterating over the data.
                See https://docs.pola.rs/api/python/stable/reference/dataframe/api/polars.DataFrame.iter_rows.html

        Returns:
            An iterator over the DataFrame of rows.

        Notes:
            cuDF doesn't support this method.

        Examples:
            >>> import pandas as pd
            >>> import polars as pl
            >>> import pyarrow as pa
            >>> import narwhals as nw
            >>> from narwhals.typing import IntoDataFrame
            >>> data = {"foo": [1, 2, 3], "bar": [6.0, 7.0, 8.0], "ham": ["a", "b", "c"]}
            >>> df_pd = pd.DataFrame(data)
            >>> df_pl = pl.DataFrame(data)
            >>> df_pa = pa.table(data)

            We define a library agnostic function:

            >>> def agnostic_iter_rows(df_native: IntoDataFrame, *, named: bool):
            ...     return nw.from_native(df_native, eager_only=True).iter_rows(named=named)

            We can then pass any supported library such as Pandas, Polars, or PyArrow
            to `agnostic_iter_rows`:

            >>> [row for row in agnostic_iter_rows(df_pd, named=False)]
            [(1, 6.0, 'a'), (2, 7.0, 'b'), (3, 8.0, 'c')]
            >>> [row for row in agnostic_iter_rows(df_pd, named=True)]
            [{'foo': 1, 'bar': 6.0, 'ham': 'a'}, {'foo': 2, 'bar': 7.0, 'ham': 'b'}, {'foo': 3, 'bar': 8.0, 'ham': 'c'}]
            >>> [row for row in agnostic_iter_rows(df_pl, named=False)]
            [(1, 6.0, 'a'), (2, 7.0, 'b'), (3, 8.0, 'c')]
            >>> [row for row in agnostic_iter_rows(df_pl, named=True)]
            [{'foo': 1, 'bar': 6.0, 'ham': 'a'}, {'foo': 2, 'bar': 7.0, 'ham': 'b'}, {'foo': 3, 'bar': 8.0, 'ham': 'c'}]
            >>> [row for row in agnostic_iter_rows(df_pa, named=False)]
            [(1, 6.0, 'a'), (2, 7.0, 'b'), (3, 8.0, 'c')]
            >>> [row for row in agnostic_iter_rows(df_pa, named=True)]
            [{'foo': 1, 'bar': 6.0, 'ham': 'a'}, {'foo': 2, 'bar': 7.0, 'ham': 'b'}, {'foo': 3, 'bar': 8.0, 'ham': 'c'}]
        """
        return self._compliant_frame.iter_rows(named=named, buffer_size=buffer_size)  # type: ignore[no-any-return]

    def with_columns(
        self, *exprs: IntoExpr | Iterable[IntoExpr], **named_exprs: IntoExpr
    ) -> Self:
        r"""Add columns to this DataFrame.

        Added columns will replace existing columns with the same name.

        Arguments:
            *exprs: Column(s) to add, specified as positional arguments.
                     Accepts expression input. Strings are parsed as column names, other
                     non-expression inputs are parsed as literals.

            **named_exprs: Additional columns to add, specified as keyword arguments.
                            The columns will be renamed to the keyword used.

        Returns:
            DataFrame: A new DataFrame with the columns added.

        Note:
            Creating a new DataFrame using this method does not create a new copy of
            existing data.

        Examples:
            >>> import pandas as pd
            >>> import polars as pl
            >>> import pyarrow as pa
            >>> import narwhals as nw
            >>> from narwhals.typing import IntoFrameT
            >>> data = {
            ...     "a": [1, 2, 3, 4],
            ...     "b": [0.5, 4, 10, 13],
            ...     "c": [True, True, False, True],
            ... }
            >>> df_pd = pd.DataFrame(data)
            >>> df_pl = pl.DataFrame(data)
            >>> df_pa = pa.table(data)

            Let's define a dataframe-agnostic function in which we pass an expression
            to add it as a new column:

            >>> def agnostic_with_columns(df_native: IntoFrameT) -> IntoFrameT:
            ...     return (
            ...         nw.from_native(df_native)
            ...         .with_columns((nw.col("a") * 2).alias("a*2"))
            ...         .to_native()
            ...     )

            We can then pass any supported library such as Pandas, Polars, or PyArrow
            to `agnostic_with_columns`:

            >>> agnostic_with_columns(df_pd)
               a     b      c  a*2
            0  1   0.5   True    2
            1  2   4.0   True    4
            2  3  10.0  False    6
            3  4  13.0   True    8
            >>> agnostic_with_columns(df_pl)
            shape: (4, 4)
            ┌─────┬──────┬───────┬─────┐
            │ a   ┆ b    ┆ c     ┆ a*2 │
            │ --- ┆ ---  ┆ ---   ┆ --- │
            │ i64 ┆ f64  ┆ bool  ┆ i64 │
            ╞═════╪══════╪═══════╪═════╡
            │ 1   ┆ 0.5  ┆ true  ┆ 2   │
            │ 2   ┆ 4.0  ┆ true  ┆ 4   │
            │ 3   ┆ 10.0 ┆ false ┆ 6   │
            │ 4   ┆ 13.0 ┆ true  ┆ 8   │
            └─────┴──────┴───────┴─────┘
            >>> agnostic_with_columns(df_pa)
            pyarrow.Table
            a: int64
            b: double
            c: bool
            a*2: int64
            ----
            a: [[1,2,3,4]]
            b: [[0.5,4,10,13]]
            c: [[true,true,false,true]]
            a*2: [[2,4,6,8]]
        """
        return super().with_columns(*exprs, **named_exprs)

    def select(
        self,
        *exprs: IntoExpr | Iterable[IntoExpr],
        **named_exprs: IntoExpr,
    ) -> Self:
        r"""Select columns from this DataFrame.

        Arguments:
            *exprs: Column(s) to select, specified as positional arguments.
                     Accepts expression input. Strings are parsed as column names,
                     other non-expression inputs are parsed as literals.

            **named_exprs: Additional columns to select, specified as keyword arguments.
                            The columns will be renamed to the keyword used.

        Returns:
            The dataframe containing only the selected columns.

        Examples:
            >>> import pandas as pd
            >>> import polars as pl
            >>> import pyarrow as pa
            >>> import narwhals as nw
            >>> from narwhals.typing import IntoFrameT
            >>> data = {
            ...     "foo": [1, 2, 3],
            ...     "bar": [6, 7, 8],
            ...     "ham": ["a", "b", "c"],
            ... }
            >>> df_pd = pd.DataFrame(data)
            >>> df_pl = pl.DataFrame(data)
            >>> df_pa = pa.table(data)

            Let's define a dataframe-agnostic function in which we pass the name of a
            column to select that column.

            >>> def agnostic_single_select(df_native: IntoFrameT) -> IntoFrameT:
            ...     return nw.from_native(df_native).select("foo").to_native()

            We can then pass any supported library such as Pandas, Polars, or PyArrow
            to `agnostic_single_select`:

            >>> agnostic_single_select(df_pd)
               foo
            0    1
            1    2
            2    3
            >>> agnostic_single_select(df_pl)
            shape: (3, 1)
            ┌─────┐
            │ foo │
            │ --- │
            │ i64 │
            ╞═════╡
            │ 1   │
            │ 2   │
            │ 3   │
            └─────┘
            >>> agnostic_single_select(df_pa)
            pyarrow.Table
            foo: int64
            ----
            foo: [[1,2,3]]

            Multiple columns can be selected by passing a list of column names.

            >>> def agnostic_multi_select(df_native: IntoFrameT) -> IntoFrameT:
            ...     return nw.from_native(df_native).select(["foo", "bar"]).to_native()

            >>> agnostic_multi_select(df_pd)
               foo  bar
            0    1    6
            1    2    7
            2    3    8
            >>> agnostic_multi_select(df_pl)
            shape: (3, 2)
            ┌─────┬─────┐
            │ foo ┆ bar │
            │ --- ┆ --- │
            │ i64 ┆ i64 │
            ╞═════╪═════╡
            │ 1   ┆ 6   │
            │ 2   ┆ 7   │
            │ 3   ┆ 8   │
            └─────┴─────┘
            >>> agnostic_multi_select(df_pa)
            pyarrow.Table
            foo: int64
            bar: int64
            ----
            foo: [[1,2,3]]
            bar: [[6,7,8]]

            Multiple columns can also be selected using positional arguments instead of a
            list. Expressions are also accepted.

            >>> def agnostic_select(df_native: IntoFrameT) -> IntoFrameT:
            ...     return (
            ...         nw.from_native(df_native)
            ...         .select(nw.col("foo"), nw.col("bar") + 1)
            ...         .to_native()
            ...     )

            >>> agnostic_select(df_pd)
               foo  bar
            0    1    7
            1    2    8
            2    3    9
            >>> agnostic_select(df_pl)
            shape: (3, 2)
            ┌─────┬─────┐
            │ foo ┆ bar │
            │ --- ┆ --- │
            │ i64 ┆ i64 │
            ╞═════╪═════╡
            │ 1   ┆ 7   │
            │ 2   ┆ 8   │
            │ 3   ┆ 9   │
            └─────┴─────┘
            >>> agnostic_select(df_pa)
            pyarrow.Table
            foo: int64
            bar: int64
            ----
            foo: [[1,2,3]]
            bar: [[7,8,9]]

            Use keyword arguments to easily name your expression inputs.

            >>> def agnostic_select_w_kwargs(df_native: IntoFrameT) -> IntoFrameT:
            ...     return (
            ...         nw.from_native(df_native)
            ...         .select(threshold=nw.col("foo") * 2)
            ...         .to_native()
            ...     )

            >>> agnostic_select_w_kwargs(df_pd)
               threshold
            0          2
            1          4
            2          6
            >>> agnostic_select_w_kwargs(df_pl)
            shape: (3, 1)
            ┌───────────┐
            │ threshold │
            │ ---       │
            │ i64       │
            ╞═══════════╡
            │ 2         │
            │ 4         │
            │ 6         │
            └───────────┘
            >>> agnostic_select_w_kwargs(df_pa)
            pyarrow.Table
            threshold: int64
            ----
            threshold: [[2,4,6]]
        """
        return super().select(*exprs, **named_exprs)

    def rename(self, mapping: dict[str, str]) -> Self:
        """Rename column names.

        Arguments:
            mapping: Key value pairs that map from old name to new name.

        Returns:
            The dataframe with the specified columns renamed.

        Examples:
            >>> import pandas as pd
            >>> import polars as pl
            >>> import pyarrow as pa
            >>> import narwhals as nw
            >>> from narwhals.typing import IntoFrameT
            >>> data = {"foo": [1, 2, 3], "bar": [6, 7, 8], "ham": ["a", "b", "c"]}
            >>> df_pd = pd.DataFrame(data)
            >>> df_pl = pl.DataFrame(data)
            >>> df_pa = pa.table(data)

            We define a library agnostic function:

            >>> def agnostic_rename(df_native: IntoFrameT) -> IntoFrameT:
            ...     return nw.from_native(df_native).rename({"foo": "apple"}).to_native()

            We can then pass any supported library such as Pandas, Polars, or PyArrow
            to `agnostic_rename`:

            >>> agnostic_rename(df_pd)
               apple  bar ham
            0      1    6   a
            1      2    7   b
            2      3    8   c
            >>> agnostic_rename(df_pl)
            shape: (3, 3)
            ┌───────┬─────┬─────┐
            │ apple ┆ bar ┆ ham │
            │ ---   ┆ --- ┆ --- │
            │ i64   ┆ i64 ┆ str │
            ╞═══════╪═════╪═════╡
            │ 1     ┆ 6   ┆ a   │
            │ 2     ┆ 7   ┆ b   │
            │ 3     ┆ 8   ┆ c   │
            └───────┴─────┴─────┘
            >>> agnostic_rename(df_pa)
            pyarrow.Table
            apple: int64
            bar: int64
            ham: string
            ----
            apple: [[1,2,3]]
            bar: [[6,7,8]]
            ham: [["a","b","c"]]
        """
        return super().rename(mapping)

    def head(self, n: int = 5) -> Self:
        """Get the first `n` rows.

        Arguments:
            n: Number of rows to return. If a negative value is passed, return all rows
                except the last `abs(n)`.

        Returns:
            A subset of the dataframe of shape (n, n_columns).

        Examples:
            >>> import pandas as pd
            >>> import polars as pl
            >>> import pyarrow as pa
            >>> import narwhals as nw
            >>> from narwhals.typing import IntoFrameT
            >>> data = {
            ...     "foo": [1, 2, 3, 4, 5],
            ...     "bar": [6, 7, 8, 9, 10],
            ...     "ham": ["a", "b", "c", "d", "e"],
            ... }
            >>> df_pd = pd.DataFrame(data)
            >>> df_pl = pl.DataFrame(data)
            >>> df_pa = pa.table(data)

            Let's define a dataframe-agnostic function that gets the first 3 rows.

            >>> def agnostic_head(df_native: IntoFrameT) -> IntoFrameT:
            ...     return nw.from_native(df_native).head(3).to_native()

            We can then pass any supported library such as Pandas, Polars, or PyArrow
            to `agnostic_head`:

            >>> agnostic_head(df_pd)
               foo  bar ham
            0    1    6   a
            1    2    7   b
            2    3    8   c
            >>> agnostic_head(df_pl)
            shape: (3, 3)
            ┌─────┬─────┬─────┐
            │ foo ┆ bar ┆ ham │
            │ --- ┆ --- ┆ --- │
            │ i64 ┆ i64 ┆ str │
            ╞═════╪═════╪═════╡
            │ 1   ┆ 6   ┆ a   │
            │ 2   ┆ 7   ┆ b   │
            │ 3   ┆ 8   ┆ c   │
            └─────┴─────┴─────┘
            >>> agnostic_head(df_pa)
            pyarrow.Table
            foo: int64
            bar: int64
            ham: string
            ----
            foo: [[1,2,3]]
            bar: [[6,7,8]]
            ham: [["a","b","c"]]
        """
        return super().head(n)

    def tail(self, n: int = 5) -> Self:
        """Get the last `n` rows.

        Arguments:
            n: Number of rows to return. If a negative value is passed, return all rows
                except the first `abs(n)`.

        Returns:
            A subset of the dataframe of shape (n, n_columns).

        Examples:
            >>> import pandas as pd
            >>> import polars as pl
            >>> import pyarrow as pa
            >>> import narwhals as nw
            >>> from narwhals.typing import IntoFrameT
            >>> data = {
            ...     "foo": [1, 2, 3, 4, 5],
            ...     "bar": [6, 7, 8, 9, 10],
            ...     "ham": ["a", "b", "c", "d", "e"],
            ... }
            >>> df_pd = pd.DataFrame(data)
            >>> df_pl = pl.DataFrame(data)
            >>> df_pa = pa.table(data)

            Let's define a dataframe-agnostic function that gets the last 3 rows.

            >>> def agnostic_tail(df_native: IntoFrameT) -> IntoFrameT:
            ...     return nw.from_native(df_native).tail(3).to_native()

            We can then pass any supported library such as Pandas, Polars, or PyArrow
            to `agnostic_tail`:

            >>> agnostic_tail(df_pd)
               foo  bar ham
            2    3    8   c
            3    4    9   d
            4    5   10   e
            >>> agnostic_tail(df_pl)
            shape: (3, 3)
            ┌─────┬─────┬─────┐
            │ foo ┆ bar ┆ ham │
            │ --- ┆ --- ┆ --- │
            │ i64 ┆ i64 ┆ str │
            ╞═════╪═════╪═════╡
            │ 3   ┆ 8   ┆ c   │
            │ 4   ┆ 9   ┆ d   │
            │ 5   ┆ 10  ┆ e   │
            └─────┴─────┴─────┘
            >>> agnostic_tail(df_pa)
            pyarrow.Table
            foo: int64
            bar: int64
            ham: string
            ----
            foo: [[3,4,5]]
            bar: [[8,9,10]]
            ham: [["c","d","e"]]
        """
        return super().tail(n)

    def drop(self, *columns: str | Iterable[str], strict: bool = True) -> Self:
        """Remove columns from the dataframe.

        Returns:
            The dataframe with the specified columns removed.

        Arguments:
            *columns: Names of the columns that should be removed from the dataframe.
            strict: Validate that all column names exist in the schema and throw an
                exception if a column name does not exist in the schema.

        Examples:
            >>> import pandas as pd
            >>> import polars as pl
            >>> import pyarrow as pa
            >>> import narwhals as nw
            >>> from narwhals.typing import IntoFrameT
            >>> data = {"foo": [1, 2, 3], "bar": [6.0, 7.0, 8.0], "ham": ["a", "b", "c"]}
            >>> df_pd = pd.DataFrame(data)
            >>> df_pl = pl.DataFrame(data)
            >>> df_pa = pa.table(data)

            We define a library agnostic function:

            >>> def agnostic_drop(df_native: IntoFrameT) -> IntoFrameT:
            ...     return nw.from_native(df_native).drop("ham").to_native()

            We can then pass any supported library such as Pandas, Polars, or PyArrow
            to `agnostic_drop`:

            >>> agnostic_drop(df_pd)
               foo  bar
            0    1  6.0
            1    2  7.0
            2    3  8.0
            >>> agnostic_drop(df_pl)
            shape: (3, 2)
            ┌─────┬─────┐
            │ foo ┆ bar │
            │ --- ┆ --- │
            │ i64 ┆ f64 │
            ╞═════╪═════╡
            │ 1   ┆ 6.0 │
            │ 2   ┆ 7.0 │
            │ 3   ┆ 8.0 │
            └─────┴─────┘
            >>> agnostic_drop(df_pa)
            pyarrow.Table
            foo: int64
            bar: double
            ----
            foo: [[1,2,3]]
            bar: [[6,7,8]]

            Use positional arguments to drop multiple columns.

            >>> def agnostic_drop_multi(df_native: IntoFrameT) -> IntoFrameT:
            ...     return nw.from_native(df_native).drop("foo", "ham").to_native()

            >>> agnostic_drop_multi(df_pd)
               bar
            0  6.0
            1  7.0
            2  8.0
            >>> agnostic_drop_multi(df_pl)
            shape: (3, 1)
            ┌─────┐
            │ bar │
            │ --- │
            │ f64 │
            ╞═════╡
            │ 6.0 │
            │ 7.0 │
            │ 8.0 │
            └─────┘
            >>> agnostic_drop_multi(df_pa)
            pyarrow.Table
            bar: double
            ----
            bar: [[6,7,8]]

        """
        return super().drop(*flatten(columns), strict=strict)

    def unique(
        self,
        subset: str | list[str] | None = None,
        *,
        keep: Literal["any", "first", "last", "none"] = "any",
        maintain_order: bool = False,
    ) -> Self:
        """Drop duplicate rows from this dataframe.

        Arguments:
            subset: Column name(s) to consider when identifying duplicate rows.
            keep: {'first', 'last', 'any', 'none'}
                Which of the duplicate rows to keep.

                * 'any': Does not give any guarantee of which row is kept.
                        This allows more optimizations.
                * 'none': Don't keep duplicate rows.
                * 'first': Keep first unique row.
                * 'last': Keep last unique row.
            maintain_order: Keep the same order as the original DataFrame. This may be more
                expensive to compute.

        Returns:
            The dataframe with the duplicate rows removed.

        Examples:
            >>> import pandas as pd
            >>> import polars as pl
            >>> import pyarrow as pa
            >>> import narwhals as nw
            >>> from narwhals.typing import IntoFrameT
            >>> data = {
            ...     "foo": [1, 2, 3, 1],
            ...     "bar": ["a", "a", "a", "a"],
            ...     "ham": ["b", "b", "b", "b"],
            ... }
            >>> df_pd = pd.DataFrame(data)
            >>> df_pl = pl.DataFrame(data)
            >>> df_pa = pa.table(data)

            We define a library agnostic function:

            >>> def agnostic_unique(df_native: IntoFrameT) -> IntoFrameT:
            ...     return nw.from_native(df_native).unique(["bar", "ham"]).to_native()

            We can then pass any supported library such as Pandas, Polars, or PyArrow
            to `agnostic_unique`:

            >>> agnostic_unique(df_pd)
               foo bar ham
            0    1   a   b
            >>> agnostic_unique(df_pl)
            shape: (1, 3)
            ┌─────┬─────┬─────┐
            │ foo ┆ bar ┆ ham │
            │ --- ┆ --- ┆ --- │
            │ i64 ┆ str ┆ str │
            ╞═════╪═════╪═════╡
            │ 1   ┆ a   ┆ b   │
            └─────┴─────┴─────┘
            >>> agnostic_unique(df_pa)
            pyarrow.Table
            foo: int64
            bar: string
            ham: string
            ----
            foo: [[1]]
            bar: [["a"]]
            ham: [["b"]]
        """
        if keep not in {"any", "none", "first", "last"}:
            msg = f"Expected {'any', 'none', 'first', 'last'}, got: {keep}"
            raise ValueError(msg)
        if isinstance(subset, str):
            subset = [subset]
        return self._from_compliant_dataframe(
            self._compliant_frame.unique(
                subset=subset, keep=keep, maintain_order=maintain_order
            )
        )

    def filter(
        self, *predicates: IntoExpr | Iterable[IntoExpr] | list[bool], **constraints: Any
    ) -> Self:
        r"""Filter the rows in the DataFrame based on one or more predicate expressions.

        The original order of the remaining rows is preserved.

        Arguments:
            *predicates: Expression(s) that evaluates to a boolean Series. Can
                also be a (single!) boolean list.
            **constraints: Column filters; use `name = value` to filter columns by the supplied value.
                Each constraint will behave the same as `nw.col(name).eq(value)`, and will be implicitly
                joined with the other filter conditions using &.

        Returns:
            The filtered dataframe.

        Examples:
            >>> import pandas as pd
            >>> import polars as pl
            >>> import pyarrow as pa
            >>> import narwhals as nw
            >>> from narwhals.typing import IntoFrameT
            >>> data = {
            ...     "foo": [1, 2, 3],
            ...     "bar": [6, 7, 8],
            ...     "ham": ["a", "b", "c"],
            ... }
            >>> df_pd = pd.DataFrame(data)
            >>> df_pl = pl.DataFrame(data)
            >>> df_pa = pa.table(data)

            Let's define a dataframe-agnostic function in which we filter on
            one condition.

            >>> def agnostic_filter(df_native: IntoFrameT) -> IntoFrameT:
            ...     df = nw.from_native(df_native)
            ...     return df.filter(nw.col("foo") > 1).to_native()

            We can then pass any supported library such as Pandas, Polars, or PyArrow
            to `agnostic_filter`:

            >>> agnostic_filter(df_pd)
               foo  bar ham
            1    2    7   b
            2    3    8   c
            >>> agnostic_filter(df_pl)
            shape: (2, 3)
            ┌─────┬─────┬─────┐
            │ foo ┆ bar ┆ ham │
            │ --- ┆ --- ┆ --- │
            │ i64 ┆ i64 ┆ str │
            ╞═════╪═════╪═════╡
            │ 2   ┆ 7   ┆ b   │
            │ 3   ┆ 8   ┆ c   │
            └─────┴─────┴─────┘
            >>> agnostic_filter(df_pa)
            pyarrow.Table
            foo: int64
            bar: int64
            ham: string
            ----
            foo: [[2,3]]
            bar: [[7,8]]
            ham: [["b","c"]]

            Filter on multiple conditions, combined with and/or operators:

            >>> def agnostic_filter(df_native: IntoFrameT) -> IntoFrameT:
            ...     df = nw.from_native(df_native)
            ...     return df.filter((nw.col("foo") < 3) & (nw.col("ham") == "a")).to_native()
            >>> agnostic_filter(df_pd)
               foo  bar ham
            0    1    6   a
            >>> agnostic_filter(df_pl)
            shape: (1, 3)
            ┌─────┬─────┬─────┐
            │ foo ┆ bar ┆ ham │
            │ --- ┆ --- ┆ --- │
            │ i64 ┆ i64 ┆ str │
            ╞═════╪═════╪═════╡
            │ 1   ┆ 6   ┆ a   │
            └─────┴─────┴─────┘
            >>> agnostic_filter(df_pa)
            pyarrow.Table
            foo: int64
            bar: int64
            ham: string
            ----
            foo: [[1]]
            bar: [[6]]
            ham: [["a"]]

            >>> def agnostic_filter(df_native: IntoFrameT) -> IntoFrameT:
            ...     df = nw.from_native(df_native)
            ...     dframe = df.filter(
            ...         (nw.col("foo") == 1) | (nw.col("ham") == "c")
            ...     ).to_native()
            ...     return dframe
            >>> agnostic_filter(df_pd)
               foo  bar ham
            0    1    6   a
            2    3    8   c
            >>> agnostic_filter(df_pl)
            shape: (2, 3)
            ┌─────┬─────┬─────┐
            │ foo ┆ bar ┆ ham │
            │ --- ┆ --- ┆ --- │
            │ i64 ┆ i64 ┆ str │
            ╞═════╪═════╪═════╡
            │ 1   ┆ 6   ┆ a   │
            │ 3   ┆ 8   ┆ c   │
            └─────┴─────┴─────┘
            >>> agnostic_filter(df_pa)
            pyarrow.Table
            foo: int64
            bar: int64
            ham: string
            ----
            foo: [[1,3]]
            bar: [[6,8]]
            ham: [["a","c"]]

            Provide multiple filters using `*args` syntax:

            >>> def agnostic_filter(df_native: IntoFrameT) -> IntoFrameT:
            ...     df = nw.from_native(df_native)
            ...     dframe = df.filter(
            ...         nw.col("foo") <= 2,
            ...         ~nw.col("ham").is_in(["b", "c"]),
            ...     ).to_native()
            ...     return dframe
            >>> agnostic_filter(df_pd)
               foo  bar ham
            0    1    6   a
            >>> agnostic_filter(df_pl)
            shape: (1, 3)
            ┌─────┬─────┬─────┐
            │ foo ┆ bar ┆ ham │
            │ --- ┆ --- ┆ --- │
            │ i64 ┆ i64 ┆ str │
            ╞═════╪═════╪═════╡
            │ 1   ┆ 6   ┆ a   │
            └─────┴─────┴─────┘
            >>> agnostic_filter(df_pa)
            pyarrow.Table
            foo: int64
            bar: int64
            ham: string
            ----
            foo: [[1]]
            bar: [[6]]
            ham: [["a"]]

            Provide multiple filters using `**kwargs` syntax:

            >>> def agnostic_filter(df_native: IntoFrameT) -> IntoFrameT:
            ...     df = nw.from_native(df_native)
            ...     return df.filter(foo=2, ham="b").to_native()
            >>> agnostic_filter(df_pd)
               foo  bar ham
            1    2    7   b
            >>> agnostic_filter(df_pl)
            shape: (1, 3)
            ┌─────┬─────┬─────┐
            │ foo ┆ bar ┆ ham │
            │ --- ┆ --- ┆ --- │
            │ i64 ┆ i64 ┆ str │
            ╞═════╪═════╪═════╡
            │ 2   ┆ 7   ┆ b   │
            └─────┴─────┴─────┘
            >>> agnostic_filter(df_pa)
            pyarrow.Table
            foo: int64
            bar: int64
            ham: string
            ----
            foo: [[2]]
            bar: [[7]]
            ham: [["b"]]
        """
        return super().filter(*predicates, **constraints)

    def group_by(
        self, *keys: str | Iterable[str], drop_null_keys: bool = False
    ) -> GroupBy[Self]:
        r"""Start a group by operation.

        Arguments:
            *keys: Column(s) to group by. Accepts multiple columns names as a list.
            drop_null_keys: if True, then groups where any key is null won't be included
                in the result.

        Returns:
            GroupBy: Object which can be used to perform aggregations.

        Examples:
            >>> import pandas as pd
            >>> import polars as pl
            >>> import pyarrow as pa
            >>> import narwhals as nw
            >>> from narwhals.typing import IntoDataFrameT
            >>> data = {
            ...     "a": ["a", "b", "a", "b", "c"],
            ...     "b": [1, 2, 1, 3, 3],
            ...     "c": [5, 4, 3, 2, 1],
            ... }
            >>> df_pd = pd.DataFrame(data)
            >>> df_pl = pl.DataFrame(data)
            >>> df_pa = pa.table(data)

            Let's define a dataframe-agnostic function in which we group by one column
            and call `agg` to compute the grouped sum of another column.

            >>> def agnostic_group_by_agg(df_native: IntoDataFrameT) -> IntoDataFrameT:
            ...     df = nw.from_native(df_native, eager_only=True)
            ...     return df.group_by("a").agg(nw.col("b").sum()).sort("a").to_native()

            We can then pass any supported library such as Pandas, Polars, or PyArrow
            to `agnostic_group_by_agg`:

            >>> agnostic_group_by_agg(df_pd)
               a  b
            0  a  2
            1  b  5
            2  c  3
            >>> agnostic_group_by_agg(df_pl)
            shape: (3, 2)
            ┌─────┬─────┐
            │ a   ┆ b   │
            │ --- ┆ --- │
            │ str ┆ i64 │
            ╞═════╪═════╡
            │ a   ┆ 2   │
            │ b   ┆ 5   │
            │ c   ┆ 3   │
            └─────┴─────┘
            >>> agnostic_group_by_agg(df_pa)
            pyarrow.Table
            a: string
            b: int64
            ----
            a: [["a","b","c"]]
            b: [[2,5,3]]

            Group by multiple columns by passing a list of column names.

            >>> def agnostic_group_by_agg(df_native: IntoDataFrameT) -> IntoDataFrameT:
            ...     df = nw.from_native(df_native, eager_only=True)
            ...     return df.group_by(["a", "b"]).agg(nw.max("c")).sort("a", "b").to_native()

            >>> agnostic_group_by_agg(df_pd)
               a  b  c
            0  a  1  5
            1  b  2  4
            2  b  3  2
            3  c  3  1
            >>> agnostic_group_by_agg(df_pl)
            shape: (4, 3)
            ┌─────┬─────┬─────┐
            │ a   ┆ b   ┆ c   │
            │ --- ┆ --- ┆ --- │
            │ str ┆ i64 ┆ i64 │
            ╞═════╪═════╪═════╡
            │ a   ┆ 1   ┆ 5   │
            │ b   ┆ 2   ┆ 4   │
            │ b   ┆ 3   ┆ 2   │
            │ c   ┆ 3   ┆ 1   │
            └─────┴─────┴─────┘
            >>> agnostic_group_by_agg(df_pa)
            pyarrow.Table
            a: string
            b: int64
            c: int64
            ----
            a: [["a","b","b","c"]]
            b: [[1,2,3,3]]
            c: [[5,4,2,1]]
        """
        from narwhals.expr import Expr
        from narwhals.group_by import GroupBy
        from narwhals.series import Series

        flat_keys = flatten(keys)
        if any(isinstance(x, (Expr, Series)) for x in flat_keys):
            msg = (
                "`group_by` with expression or Series keys is not (yet?) supported.\n\n"
                "Hint: instead of `df.group_by(nw.col('a'))`, use `df.group_by('a')`."
            )
            raise NotImplementedError(msg)
        return GroupBy(self, *flat_keys, drop_null_keys=drop_null_keys)

    def sort(
        self,
        by: str | Iterable[str],
        *more_by: str,
        descending: bool | Sequence[bool] = False,
        nulls_last: bool = False,
    ) -> Self:
        r"""Sort the dataframe by the given columns.

        Arguments:
            by: Column(s) names to sort by.
            *more_by: Additional columns to sort by, specified as positional arguments.
            descending: Sort in descending order. When sorting by multiple columns, can be
                specified per column by passing a sequence of booleans.
            nulls_last: Place null values last.

        Returns:
            The sorted dataframe.

        Warning:
            Unlike Polars, it is not possible to specify a sequence of booleans for
            `nulls_last` in order to control per-column behaviour. Instead a single
            boolean is applied for all `by` columns.

        Examples:
            >>> import pandas as pd
            >>> import polars as pl
            >>> import pyarrow as pa
            >>> import narwhals as nw
            >>> from narwhals.typing import IntoFrameT
            >>> data = {
            ...     "a": [1, 2, None],
            ...     "b": [6.0, 5.0, 4.0],
            ...     "c": ["a", "c", "b"],
            ... }
            >>> df_pd = pd.DataFrame(data)
            >>> df_pl = pl.DataFrame(data)
            >>> df_pa = pa.table(data)

            Let's define a dataframe-agnostic function in which we sort by multiple
            columns in different orders

            >>> def agnostic_sort(df_native: IntoFrameT) -> IntoFrameT:
            ...     df = nw.from_native(df_native)
            ...     return df.sort("c", "a", descending=[False, True]).to_native()

            We can then pass any supported library such as Pandas, Polars, or PyArrow
            to `agnostic_sort`:

            >>> agnostic_sort(df_pd)
                 a    b  c
            0  1.0  6.0  a
            2  NaN  4.0  b
            1  2.0  5.0  c
            >>> agnostic_sort(df_pl)
            shape: (3, 3)
            ┌──────┬─────┬─────┐
            │ a    ┆ b   ┆ c   │
            │ ---  ┆ --- ┆ --- │
            │ i64  ┆ f64 ┆ str │
            ╞══════╪═════╪═════╡
            │ 1    ┆ 6.0 ┆ a   │
            │ null ┆ 4.0 ┆ b   │
            │ 2    ┆ 5.0 ┆ c   │
            └──────┴─────┴─────┘
            >>> agnostic_sort(df_pa)
            pyarrow.Table
            a: int64
            b: double
            c: string
            ----
            a: [[1,null,2]]
            b: [[6,4,5]]
            c: [["a","b","c"]]
        """
        return super().sort(by, *more_by, descending=descending, nulls_last=nulls_last)

    def join(
        self,
        other: Self,
        on: str | list[str] | None = None,
        how: Literal["inner", "left", "cross", "semi", "anti"] = "inner",
        *,
        left_on: str | list[str] | None = None,
        right_on: str | list[str] | None = None,
        suffix: str = "_right",
    ) -> Self:
        r"""Join in SQL-like fashion.

        Arguments:
            other: DataFrame to join with.
            on: Name(s) of the join columns in both DataFrames. If set, `left_on` and
                `right_on` should be None.
            how: Join strategy.

                  * *inner*: Returns rows that have matching values in both tables.
                  * *left*: Returns all rows from the left table, and the matched rows from the right table.
                  * *cross*: Returns the Cartesian product of rows from both tables.
                  * *semi*: Filter rows that have a match in the right table.
                  * *anti*: Filter rows that do not have a match in the right table.
            left_on: Join column of the left DataFrame.
            right_on: Join column of the right DataFrame.
            suffix: Suffix to append to columns with a duplicate name.

        Returns:
            A new joined DataFrame

        Examples:
            >>> import pandas as pd
            >>> import polars as pl
            >>> import pyarrow as pa
            >>> import narwhals as nw
            >>> from narwhals.typing import IntoFrameT
            >>> data = {
            ...     "foo": [1, 2, 3],
            ...     "bar": [6.0, 7.0, 8.0],
            ...     "ham": ["a", "b", "c"],
            ... }
            >>> data_other = {
            ...     "apple": ["x", "y", "z"],
            ...     "ham": ["a", "b", "d"],
            ... }

            >>> df_pd = pd.DataFrame(data)
            >>> other_pd = pd.DataFrame(data_other)

            >>> df_pl = pl.DataFrame(data)
            >>> other_pl = pl.DataFrame(data_other)

            >>> df_pa = pa.table(data)
            >>> other_pa = pa.table(data_other)

            Let's define a dataframe-agnostic function in which we join over "ham" column:

            >>> def agnostic_join_on_ham(
            ...     df_native: IntoFrameT, other_native: IntoFrameT
            ... ) -> IntoFrameT:
            ...     df = nw.from_native(df_native)
            ...     other = nw.from_native(other_native)
            ...     return df.join(other, left_on="ham", right_on="ham").to_native()

            We can then pass any supported library such as Pandas, Polars, or PyArrow
            to `agnostic_join_on_ham`:

            >>> agnostic_join_on_ham(df_pd, other_pd)
               foo  bar ham apple
            0    1  6.0   a     x
            1    2  7.0   b     y

            >>> agnostic_join_on_ham(df_pl, other_pl)
            shape: (2, 4)
            ┌─────┬─────┬─────┬───────┐
            │ foo ┆ bar ┆ ham ┆ apple │
            │ --- ┆ --- ┆ --- ┆ ---   │
            │ i64 ┆ f64 ┆ str ┆ str   │
            ╞═════╪═════╪═════╪═══════╡
            │ 1   ┆ 6.0 ┆ a   ┆ x     │
            │ 2   ┆ 7.0 ┆ b   ┆ y     │
            └─────┴─────┴─────┴───────┘
            >>> agnostic_join_on_ham(df_pa, other_pa)
            pyarrow.Table
            foo: int64
            bar: double
            ham: string
            apple: string
            ----
            foo: [[1,2]]
            bar: [[6,7]]
            ham: [["a","b"]]
            apple: [["x","y"]]
        """
        return super().join(
            other, how=how, left_on=left_on, right_on=right_on, on=on, suffix=suffix
        )

    def join_asof(
        self,
        other: Self,
        *,
        left_on: str | None = None,
        right_on: str | None = None,
        on: str | None = None,
        by_left: str | list[str] | None = None,
        by_right: str | list[str] | None = None,
        by: str | list[str] | None = None,
        strategy: Literal["backward", "forward", "nearest"] = "backward",
    ) -> Self:
        """Perform an asof join.

        This is similar to a left-join except that we match on nearest key rather than equal keys.

        Both DataFrames must be sorted by the asof_join key.

        Arguments:
            other: DataFrame to join with.
            left_on: Name(s) of the left join column(s).
            right_on: Name(s) of the right join column(s).
            on: Join column of both DataFrames. If set, left_on and right_on should be None.
            by_left: join on these columns before doing asof join.
            by_right: join on these columns before doing asof join.
            by: join on these columns before doing asof join.
            strategy: Join strategy. The default is "backward".

                  * *backward*: selects the last row in the right DataFrame whose "on" key is less than or equal to the left's key.
                  * *forward*: selects the first row in the right DataFrame whose "on" key is greater than or equal to the left's key.
                  * *nearest*: search selects the last row in the right DataFrame whose value is nearest to the left's key.

        Returns:
            A new joined DataFrame

        Examples:
            >>> from datetime import datetime
            >>> from typing import Literal
            >>> import pandas as pd
            >>> import polars as pl
            >>> import narwhals as nw
            >>> from narwhals.typing import IntoFrameT
            >>> data_gdp = {
            ...     "datetime": [
            ...         datetime(2016, 1, 1),
            ...         datetime(2017, 1, 1),
            ...         datetime(2018, 1, 1),
            ...         datetime(2019, 1, 1),
            ...         datetime(2020, 1, 1),
            ...     ],
            ...     "gdp": [4164, 4411, 4566, 4696, 4827],
            ... }
            >>> data_population = {
            ...     "datetime": [
            ...         datetime(2016, 3, 1),
            ...         datetime(2018, 8, 1),
            ...         datetime(2019, 1, 1),
            ...     ],
            ...     "population": [82.19, 82.66, 83.12],
            ... }
            >>> gdp_pd = pd.DataFrame(data_gdp)
            >>> population_pd = pd.DataFrame(data_population)

            >>> gdp_pl = pl.DataFrame(data_gdp).sort("datetime")
            >>> population_pl = pl.DataFrame(data_population).sort("datetime")

            Let's define a dataframe-agnostic function in which we join over "datetime" column:

            >>> def agnostic_join_asof_datetime(
            ...     df_native: IntoFrameT,
            ...     other_native: IntoFrameT,
            ...     strategy: Literal["backward", "forward", "nearest"],
            ... ) -> IntoFrameT:
            ...     df = nw.from_native(df_native)
            ...     other = nw.from_native(other_native)
            ...     return df.join_asof(other, on="datetime", strategy=strategy).to_native()

            We can then pass any supported library such as Pandas or Polars
            to `agnostic_join_asof_datetime`:

            >>> agnostic_join_asof_datetime(population_pd, gdp_pd, strategy="backward")
                datetime  population   gdp
            0 2016-03-01       82.19  4164
            1 2018-08-01       82.66  4566
            2 2019-01-01       83.12  4696

            >>> agnostic_join_asof_datetime(population_pl, gdp_pl, strategy="backward")
            shape: (3, 3)
            ┌─────────────────────┬────────────┬──────┐
            │ datetime            ┆ population ┆ gdp  │
            │ ---                 ┆ ---        ┆ ---  │
            │ datetime[μs]        ┆ f64        ┆ i64  │
            ╞═════════════════════╪════════════╪══════╡
            │ 2016-03-01 00:00:00 ┆ 82.19      ┆ 4164 │
            │ 2018-08-01 00:00:00 ┆ 82.66      ┆ 4566 │
            │ 2019-01-01 00:00:00 ┆ 83.12      ┆ 4696 │
            └─────────────────────┴────────────┴──────┘

            Here is a real-world times-series example that uses `by` argument.

            >>> from datetime import datetime
            >>> import narwhals as nw
            >>> import pandas as pd
            >>> import polars as pl
            >>> data_quotes = {
            ...     "datetime": [
            ...         datetime(2016, 5, 25, 13, 30, 0, 23),
            ...         datetime(2016, 5, 25, 13, 30, 0, 23),
            ...         datetime(2016, 5, 25, 13, 30, 0, 30),
            ...         datetime(2016, 5, 25, 13, 30, 0, 41),
            ...         datetime(2016, 5, 25, 13, 30, 0, 48),
            ...         datetime(2016, 5, 25, 13, 30, 0, 49),
            ...         datetime(2016, 5, 25, 13, 30, 0, 72),
            ...         datetime(2016, 5, 25, 13, 30, 0, 75),
            ...     ],
            ...     "ticker": [
            ...         "GOOG",
            ...         "MSFT",
            ...         "MSFT",
            ...         "MSFT",
            ...         "GOOG",
            ...         "AAPL",
            ...         "GOOG",
            ...         "MSFT",
            ...     ],
            ...     "bid": [720.50, 51.95, 51.97, 51.99, 720.50, 97.99, 720.50, 52.01],
            ...     "ask": [720.93, 51.96, 51.98, 52.00, 720.93, 98.01, 720.88, 52.03],
            ... }
            >>> data_trades = {
            ...     "datetime": [
            ...         datetime(2016, 5, 25, 13, 30, 0, 23),
            ...         datetime(2016, 5, 25, 13, 30, 0, 38),
            ...         datetime(2016, 5, 25, 13, 30, 0, 48),
            ...         datetime(2016, 5, 25, 13, 30, 0, 48),
            ...         datetime(2016, 5, 25, 13, 30, 0, 48),
            ...     ],
            ...     "ticker": ["MSFT", "MSFT", "GOOG", "GOOG", "AAPL"],
            ...     "price": [51.95, 51.95, 720.77, 720.92, 98.0],
            ...     "quantity": [75, 155, 100, 100, 100],
            ... }
            >>> quotes_pd = pd.DataFrame(data_quotes)
            >>> trades_pd = pd.DataFrame(data_trades)
            >>> quotes_pl = pl.DataFrame(data_quotes).sort("datetime")
            >>> trades_pl = pl.DataFrame(data_trades).sort("datetime")

            Let's define a dataframe-agnostic function in which we join over "datetime" and by "ticker" columns:

            >>> def agnostic_join_asof_datetime_by_ticker(
            ...     df_native: IntoFrameT, other_native: IntoFrameT
            ... ) -> IntoFrameT:
            ...     df = nw.from_native(df_native)
            ...     other = nw.from_native(other_native)
            ...     return df.join_asof(other, on="datetime", by="ticker").to_native()

            We can now pass either pandas or Polars to the function:

            >>> agnostic_join_asof_datetime_by_ticker(trades_pd, quotes_pd)
                                datetime ticker   price  quantity     bid     ask
            0 2016-05-25 13:30:00.000023   MSFT   51.95        75   51.95   51.96
            1 2016-05-25 13:30:00.000038   MSFT   51.95       155   51.97   51.98
            2 2016-05-25 13:30:00.000048   GOOG  720.77       100  720.50  720.93
            3 2016-05-25 13:30:00.000048   GOOG  720.92       100  720.50  720.93
            4 2016-05-25 13:30:00.000048   AAPL   98.00       100     NaN     NaN

            >>> agnostic_join_asof_datetime_by_ticker(trades_pl, quotes_pl)
            shape: (5, 6)
            ┌────────────────────────────┬────────┬────────┬──────────┬───────┬────────┐
            │ datetime                   ┆ ticker ┆ price  ┆ quantity ┆ bid   ┆ ask    │
            │ ---                        ┆ ---    ┆ ---    ┆ ---      ┆ ---   ┆ ---    │
            │ datetime[μs]               ┆ str    ┆ f64    ┆ i64      ┆ f64   ┆ f64    │
            ╞════════════════════════════╪════════╪════════╪══════════╪═══════╪════════╡
            │ 2016-05-25 13:30:00.000023 ┆ MSFT   ┆ 51.95  ┆ 75       ┆ 51.95 ┆ 51.96  │
            │ 2016-05-25 13:30:00.000038 ┆ MSFT   ┆ 51.95  ┆ 155      ┆ 51.97 ┆ 51.98  │
            │ 2016-05-25 13:30:00.000048 ┆ GOOG   ┆ 720.77 ┆ 100      ┆ 720.5 ┆ 720.93 │
            │ 2016-05-25 13:30:00.000048 ┆ GOOG   ┆ 720.92 ┆ 100      ┆ 720.5 ┆ 720.93 │
            │ 2016-05-25 13:30:00.000048 ┆ AAPL   ┆ 98.0   ┆ 100      ┆ null  ┆ null   │
            └────────────────────────────┴────────┴────────┴──────────┴───────┴────────┘
        """
        return super().join_asof(
            other,
            left_on=left_on,
            right_on=right_on,
            on=on,
            by_left=by_left,
            by_right=by_right,
            by=by,
            strategy=strategy,
        )

    # --- descriptive ---
    def is_duplicated(self: Self) -> Series[Any]:
        r"""Get a mask of all duplicated rows in this DataFrame.

        Returns:
            A new Series.

        Examples:
            >>> import pandas as pd
            >>> import polars as pl
            >>> import pyarrow as pa
            >>> import narwhals as nw
            >>> from narwhals.typing import IntoDataFrame
            >>> from narwhals.typing import IntoSeries
            >>> data = {
            ...     "a": [1, 2, 3, 1],
            ...     "b": ["x", "y", "z", "x"],
            ... }
            >>> df_pd = pd.DataFrame(data)
            >>> df_pl = pl.DataFrame(data)
            >>> df_pa = pa.table(data)

            Let's define a dataframe-agnostic function:

            >>> def agnostic_is_duplicated(df_native: IntoDataFrame) -> IntoSeries:
            ...     df = nw.from_native(df_native, eager_only=True)
            ...     return df.is_duplicated().to_native()

            We can then pass any supported library such as Pandas, Polars, or PyArrow
            to `agnostic_is_duplicated`:

            >>> agnostic_is_duplicated(df_pd)
            0     True
            1    False
            2    False
            3     True
            dtype: bool

            >>> agnostic_is_duplicated(df_pl)  # doctest: +NORMALIZE_WHITESPACE
            shape: (4,)
            Series: '' [bool]
            [
                true
                false
                false
                true
            ]
            >>> agnostic_is_duplicated(df_pa)  # doctest: +ELLIPSIS
            <pyarrow.lib.ChunkedArray object at ...>
            [
              [
                true,
                false,
                false,
                true
              ]
            ]
        """
        return self._series(
            self._compliant_frame.is_duplicated(),
            level=self._level,
        )

    def is_empty(self: Self) -> bool:
        r"""Check if the dataframe is empty.

        Returns:
            A boolean indicating whether the dataframe is empty (True) or not (False).

        Examples:
            >>> import pandas as pd
            >>> import polars as pl
            >>> import pyarrow as pa
            >>> import narwhals as nw
            >>> from narwhals.typing import IntoDataFrame

            Let's define a dataframe-agnostic function that filters rows in which "foo"
            values are greater than 10, and then checks if the result is empty or not:

            >>> def agnostic_is_empty(df_native: IntoDataFrame) -> bool:
            ...     df = nw.from_native(df_native, eager_only=True)
            ...     return df.filter(nw.col("foo") > 10).is_empty()

            We can then pass any supported library such as Pandas, Polars, or PyArrow
            to `agnostic_is_empty`:

            >>> data = {"foo": [1, 2, 3], "bar": [4, 5, 6]}
            >>> df_pd = pd.DataFrame(data)
            >>> df_pl = pl.DataFrame(data)
            >>> df_pa = pa.table(data)
            >>> agnostic_is_empty(df_pd), agnostic_is_empty(df_pl), agnostic_is_empty(df_pa)
            (True, True, True)

            >>> data = {"foo": [100, 2, 3], "bar": [4, 5, 6]}
            >>> df_pd = pd.DataFrame(data)
            >>> df_pl = pl.DataFrame(data)
            >>> df_pa = pa.table(data)
            >>> agnostic_is_empty(df_pd), agnostic_is_empty(df_pl), agnostic_is_empty(df_pa)
            (False, False, False)
        """
        return self._compliant_frame.is_empty()  # type: ignore[no-any-return]

    def is_unique(self: Self) -> Series[Any]:
        r"""Get a mask of all unique rows in this DataFrame.

        Returns:
            A new Series.

        Examples:
            >>> import pandas as pd
            >>> import polars as pl
            >>> import pyarrow as pa
            >>> import narwhals as nw
            >>> from narwhals.typing import IntoDataFrame
            >>> from narwhals.typing import IntoSeries
            >>> data = {
            ...     "a": [1, 2, 3, 1],
            ...     "b": ["x", "y", "z", "x"],
            ... }
            >>> df_pd = pd.DataFrame(data)
            >>> df_pl = pl.DataFrame(data)
            >>> df_pa = pa.table(data)

            Let's define a dataframe-agnostic function:

            >>> def agnostic_is_unique(df_native: IntoDataFrame) -> IntoSeries:
            ...     df = nw.from_native(df_native, eager_only=True)
            ...     return df.is_unique().to_native()

            We can then pass any supported library such as Pandas, Polars, or PyArrow
            to `agnostic_is_unique`:

            >>> agnostic_is_unique(df_pd)
            0    False
            1     True
            2     True
            3    False
            dtype: bool

            >>> agnostic_is_unique(df_pl)  # doctest: +NORMALIZE_WHITESPACE
            shape: (4,)
            Series: '' [bool]
            [
                false
                 true
                 true
                false
            ]
            >>> agnostic_is_unique(df_pa)  # doctest: +ELLIPSIS
            <pyarrow.lib.ChunkedArray object at ...>
            [
              [
                false,
                true,
                true,
                false
              ]
            ]
        """
        return self._series(
            self._compliant_frame.is_unique(),
            level=self._level,
        )

    def null_count(self: Self) -> Self:
        r"""Create a new DataFrame that shows the null counts per column.

        Returns:
            A dataframe of shape (1, n_columns).

        Notes:
            pandas handles null values differently from Polars and PyArrow.
            See [null_handling](../pandas_like_concepts/null_handling.md/)
            for reference.

        Examples:
            >>> import pandas as pd
            >>> import polars as pl
            >>> import pyarrow as pa
            >>> import narwhals as nw
            >>> from narwhals.typing import IntoFrameT
            >>> data = {
            ...     "foo": [1, None, 3],
            ...     "bar": [6, 7, None],
            ...     "ham": ["a", "b", "c"],
            ... }
            >>> df_pd = pd.DataFrame(data)
            >>> df_pl = pl.DataFrame(data)
            >>> df_pa = pa.table(data)

            Let's define a dataframe-agnostic function that returns the null count of
            each columns:

            >>> def agnostic_null_count(df_native: IntoFrameT) -> IntoFrameT:
            ...     df = nw.from_native(df_native)
            ...     return df.null_count().to_native()

            We can then pass any supported library such as Pandas, Polars, or PyArrow to
            `agnostic_null_count`:

            >>> agnostic_null_count(df_pd)
               foo  bar  ham
            0    1    1    0

            >>> agnostic_null_count(df_pl)
            shape: (1, 3)
            ┌─────┬─────┬─────┐
            │ foo ┆ bar ┆ ham │
            │ --- ┆ --- ┆ --- │
            │ u32 ┆ u32 ┆ u32 │
            ╞═════╪═════╪═════╡
            │ 1   ┆ 1   ┆ 0   │
            └─────┴─────┴─────┘

            >>> agnostic_null_count(df_pa)
            pyarrow.Table
            foo: int64
            bar: int64
            ham: int64
            ----
            foo: [[1]]
            bar: [[1]]
            ham: [[0]]
        """
        return self._from_compliant_dataframe(self._compliant_frame.null_count())

    def item(self: Self, row: int | None = None, column: int | str | None = None) -> Any:
        r"""Return the DataFrame as a scalar, or return the element at the given row/column.

        Arguments:
            row: The *n*-th row.
            column: The column selected via an integer or a string (column name).

        Returns:
            A scalar or the specified element in the dataframe.

        Notes:
            If row/col not provided, this is equivalent to df[0,0], with a check that the shape is (1,1).
            With row/col, this is equivalent to df[row,col].

        Examples:
            >>> import pandas as pd
            >>> import polars as pl
            >>> import pyarrow as pa
            >>> import narwhals as nw
            >>> from narwhals.typing import IntoDataFrame
            >>> data = {"a": [1, 2, 3], "b": [4, 5, 6]}
            >>> df_pd = pd.DataFrame(data)
            >>> df_pl = pl.DataFrame(data)
            >>> df_pa = pa.table(data)

            Let's define a dataframe-agnostic function that returns item at given row/column

            >>> def agnostic_item(
            ...     df_native: IntoDataFrame, row: int | None, column: int | str | None
            ... ):
            ...     df = nw.from_native(df_native, eager_only=True)
            ...     return df.item(row, column)

            We can then pass any supported library such as Pandas, Polars, or PyArrow
            to `agnostic_item`:

            >>> agnostic_item(df_pd, 1, 1), agnostic_item(df_pd, 2, "b")
            (np.int64(5), np.int64(6))
            >>> agnostic_item(df_pl, 1, 1), agnostic_item(df_pl, 2, "b")
            (5, 6)
            >>> agnostic_item(df_pa, 1, 1), agnostic_item(df_pa, 2, "b")
            (5, 6)
        """
        return self._compliant_frame.item(row=row, column=column)

    def clone(self) -> Self:
        r"""Create a copy of this DataFrame.

        Returns:
            An identical copy of the original dataframe.

        Examples:
            >>> import pandas as pd
            >>> import polars as pl
            >>> import pyarrow as pa
            >>> import narwhals as nw
            >>> from narwhals.typing import IntoFrameT
            >>> data = {"a": [1, 2], "b": [3, 4]}
            >>> df_pd = pd.DataFrame(data)
            >>> df_pl = pl.DataFrame(data)

            Let's define a dataframe-agnostic function in which we clone the DataFrame:

            >>> def agnostic_clone(df_native: IntoFrameT) -> IntoFrameT:
            ...     df = nw.from_native(df_native)
            ...     return df.clone().to_native()

            We can then pass any supported library such as Pandas or Polars
            to `agnostic_clone`:

            >>> agnostic_clone(df_pd)
               a  b
            0  1  3
            1  2  4

            >>> agnostic_clone(df_pl)
            shape: (2, 2)
            ┌─────┬─────┐
            │ a   ┆ b   │
            │ --- ┆ --- │
            │ i64 ┆ i64 │
            ╞═════╪═════╡
            │ 1   ┆ 3   │
            │ 2   ┆ 4   │
            └─────┴─────┘
        """
        return super().clone()

    def gather_every(self: Self, n: int, offset: int = 0) -> Self:
        r"""Take every nth row in the DataFrame and return as a new DataFrame.

        Arguments:
            n: Gather every *n*-th row.
            offset: Starting index.

        Returns:
            The dataframe containing only the selected rows.

        Examples:
            >>> import pandas as pd
            >>> import polars as pl
            >>> import pyarrow as pa
            >>> import narwhals as nw
            >>> from narwhals.typing import IntoFrameT
            >>> data = {"a": [1, 2, 3, 4], "b": [5, 6, 7, 8]}
            >>> df_pd = pd.DataFrame(data)
            >>> df_pl = pl.DataFrame(data)
            >>> df_pa = pa.table(data)

            Let's define a dataframe-agnostic function in which gather every 2 rows,
            starting from a offset of 1:

            >>> def agnostic_gather_every(df_native: IntoFrameT) -> IntoFrameT:
            ...     df = nw.from_native(df_native)
            ...     return df.gather_every(n=2, offset=1).to_native()

            We can then pass any supported library such as Pandas, Polars, or PyArrow
            to `agnostic_gather_every`:

            >>> agnostic_gather_every(df_pd)
               a  b
            1  2  6
            3  4  8

            >>> agnostic_gather_every(df_pl)
            shape: (2, 2)
            ┌─────┬─────┐
            │ a   ┆ b   │
            │ --- ┆ --- │
            │ i64 ┆ i64 │
            ╞═════╪═════╡
            │ 2   ┆ 6   │
            │ 4   ┆ 8   │
            └─────┴─────┘
            >>> agnostic_gather_every(df_pa)
            pyarrow.Table
            a: int64
            b: int64
            ----
            a: [[2,4]]
            b: [[6,8]]
        """
        return super().gather_every(n=n, offset=offset)

    def pivot(
        self: Self,
        on: str | list[str],
        *,
        index: str | list[str] | None = None,
        values: str | list[str] | None = None,
        aggregate_function: Literal[
            "min", "max", "first", "last", "sum", "mean", "median", "len"
        ]
        | None = None,
        maintain_order: bool | None = None,
        sort_columns: bool = False,
        separator: str = "_",
    ) -> Self:
        r"""Create a spreadsheet-style pivot table as a DataFrame.

        Arguments:
            on: Name of the column(s) whose values will be used as the header of the
                output DataFrame.
            index: One or multiple keys to group by. If None, all remaining columns not
                specified on `on` and `values` will be used. At least one of `index` and
                `values` must be specified.
            values: One or multiple keys to group by. If None, all remaining columns not
                specified on `on` and `index` will be used. At least one of `index` and
                `values` must be specified.
            aggregate_function: Choose from:

                - None: no aggregation takes place, will raise error if multiple values
                    are in group.
                - A predefined aggregate function string, one of
                    {'min', 'max', 'first', 'last', 'sum', 'mean', 'median', 'len'}
            maintain_order: Has no effect and is kept around only for backwards-compatibility.
            sort_columns: Sort the transposed columns by name. Default is by order of
                discovery.
            separator: Used as separator/delimiter in generated column names in case of
                multiple `values` columns.

        Returns:
            A new dataframe.

        Examples:
            >>> import pandas as pd
            >>> import polars as pl
            >>> import pyarrow as pa
            >>> import narwhals as nw
            >>> from narwhals.typing import IntoDataFrameT
            >>> data = {
            ...     "ix": [1, 1, 2, 2, 1, 2],
            ...     "col": ["a", "a", "a", "a", "b", "b"],
            ...     "foo": [0, 1, 2, 2, 7, 1],
            ...     "bar": [0, 2, 0, 0, 9, 4],
            ... }
            >>> df_pd = pd.DataFrame(data)
            >>> df_pl = pl.DataFrame(data)
            >>> df_pa = pa.table(data)

            Let's define a dataframe-agnostic function:

            >>> def agnostic_pivot(df_native: IntoDataFrameT) -> IntoDataFrameT:
            ...     df = nw.from_native(df_native, eager_only=True)
            ...     return df.pivot("col", index="ix", aggregate_function="sum").to_native()

            We can then pass any supported library such as Pandas or Polars
            to `agnostic_pivot`:

            >>> agnostic_pivot(df_pd)
               ix  foo_a  foo_b  bar_a  bar_b
            0   1      1      7      2      9
            1   2      4      1      0      4
            >>> agnostic_pivot(df_pl)
            shape: (2, 5)
            ┌─────┬───────┬───────┬───────┬───────┐
            │ ix  ┆ foo_a ┆ foo_b ┆ bar_a ┆ bar_b │
            │ --- ┆ ---   ┆ ---   ┆ ---   ┆ ---   │
            │ i64 ┆ i64   ┆ i64   ┆ i64   ┆ i64   │
            ╞═════╪═══════╪═══════╪═══════╪═══════╡
            │ 1   ┆ 1     ┆ 7     ┆ 2     ┆ 9     │
            │ 2   ┆ 4     ┆ 1     ┆ 0     ┆ 4     │
            └─────┴───────┴───────┴───────┴───────┘
        """
        if values is None and index is None:
            msg = "At least one of `values` and `index` must be passed"
            raise ValueError(msg)
        if maintain_order is not None:
            msg = (
                "`maintain_order` has no effect and is only kept around for backwards-compatibility. "
                "You can safely remove this argument."
            )
            warn(message=msg, category=UserWarning, stacklevel=find_stacklevel())

        return self._from_compliant_dataframe(
            self._compliant_frame.pivot(
                on=on,
                index=index,
                values=values,
                aggregate_function=aggregate_function,
                sort_columns=sort_columns,
                separator=separator,
            )
        )

    def to_arrow(self: Self) -> pa.Table:
        r"""Convert to arrow table.

        Returns:
            A new PyArrow table.

        Examples:
            >>> import pandas as pd
            >>> import polars as pl
            >>> import pyarrow as pa
            >>> import narwhals as nw
            >>> from narwhals.typing import IntoDataFrame
            >>> data = {"foo": [1, 2, 3], "bar": ["a", "b", "c"]}
            >>> df_pd = pd.DataFrame(data)
            >>> df_pl = pl.DataFrame(data)
            >>> df_pa = pa.table(data)

            Let's define a dataframe-agnostic function that converts to arrow table:

            >>> def agnostic_to_arrow(df_native: IntoDataFrame) -> pa.Table:
            ...     df = nw.from_native(df_native, eager_only=True)
            ...     return df.to_arrow()

            We can then pass any supported library such as Pandas, Polars, or PyArrow
            to `agnostic_to_arrow`:

            >>> agnostic_to_arrow(df_pd)
            pyarrow.Table
            foo: int64
            bar: string
            ----
            foo: [[1,2,3]]
            bar: [["a","b","c"]]

            >>> agnostic_to_arrow(df_pl)
            pyarrow.Table
            foo: int64
            bar: large_string
            ----
            foo: [[1,2,3]]
            bar: [["a","b","c"]]

            >>> agnostic_to_arrow(df_pa)
            pyarrow.Table
            foo: int64
            bar: string
            ----
            foo: [[1,2,3]]
            bar: [["a","b","c"]]
        """
        return self._compliant_frame.to_arrow()

    def sample(
        self: Self,
        n: int | None = None,
        *,
        fraction: float | None = None,
        with_replacement: bool = False,
        seed: int | None = None,
    ) -> Self:
        r"""Sample from this DataFrame.

        Arguments:
            n: Number of items to return. Cannot be used with fraction.
            fraction: Fraction of items to return. Cannot be used with n.
            with_replacement: Allow values to be sampled more than once.
            seed: Seed for the random number generator. If set to None (default), a random
                seed is generated for each sample operation.

        Returns:
            A new dataframe.

        Notes:
            The results may not be consistent across libraries.

        Examples:
            >>> import pandas as pd
            >>> import polars as pl
            >>> import pyarrow as pa
            >>> import narwhals as nw
            >>> from narwhals.typing import IntoDataFrameT
            >>> data = {"a": [1, 2, 3, 4], "b": ["x", "y", "x", "y"]}
            >>> df_pd = pd.DataFrame(data)
            >>> df_pl = pl.DataFrame(data)
            >>> df_pa = pa.table(data)

            We define a library agnostic function:

            >>> def agnostic_sample(df_native: IntoDataFrameT) -> IntoDataFrameT:
            ...     df = nw.from_native(df_native, eager_only=True)
            ...     return df.sample(n=2, seed=123).to_native()

            We can then pass any supported library such as Pandas, Polars, or PyArrow
            to `agnostic_sample`:

            >>> agnostic_sample(df_pd)
               a  b
            3  4  y
            0  1  x
            >>> agnostic_sample(df_pl)
            shape: (2, 2)
            ┌─────┬─────┐
            │ a   ┆ b   │
            │ --- ┆ --- │
            │ i64 ┆ str │
            ╞═════╪═════╡
            │ 2   ┆ y   │
            │ 3   ┆ x   │
            └─────┴─────┘
            >>> agnostic_sample(df_pa)
            pyarrow.Table
            a: int64
            b: string
            ----
            a: [[1,3]]
            b: [["x","x"]]

            As you can see, by using the same seed, the result will be consistent within
            the same backend, but not necessarely across different backends.
        """
        return self._from_compliant_dataframe(
            self._compliant_frame.sample(
                n=n, fraction=fraction, with_replacement=with_replacement, seed=seed
            )
        )

    def unpivot(
        self: Self,
        on: str | list[str] | None = None,
        *,
        index: str | list[str] | None = None,
        variable_name: str | None = None,
        value_name: str | None = None,
    ) -> Self:
        r"""Unpivot a DataFrame from wide to long format.

        Optionally leaves identifiers set.

        This function is useful to massage a DataFrame into a format where one or more
        columns are identifier variables (index) while all other columns, considered
        measured variables (on), are "unpivoted" to the row axis leaving just
        two non-identifier columns, 'variable' and 'value'.

        Arguments:
            on: Column(s) to use as values variables; if `on` is empty all columns that
                are not in `index` will be used.
            index: Column(s) to use as identifier variables.
            variable_name: Name to give to the `variable` column. Defaults to "variable".
            value_name: Name to give to the `value` column. Defaults to "value".

        Returns:
            The unpivoted dataframe.

        Notes:
            If you're coming from pandas, this is similar to `pandas.DataFrame.melt`,
            but with `index` replacing `id_vars` and `on` replacing `value_vars`.
            In other frameworks, you might know this operation as `pivot_longer`.

        Examples:
            >>> import pandas as pd
            >>> import polars as pl
            >>> import pyarrow as pa
            >>> import narwhals as nw
            >>> from narwhals.typing import IntoFrameT
            >>> data = {
            ...     "a": ["x", "y", "z"],
            ...     "b": [1, 3, 5],
            ...     "c": [2, 4, 6],
            ... }

            We define a library agnostic function:

            >>> def agnostic_unpivot(df_native: IntoFrameT) -> IntoFrameT:
            ...     df = nw.from_native(df_native)
            ...     return df.unpivot(on=["b", "c"], index="a").to_native()

            We can then pass any supported library such as Pandas, Polars, or PyArrow
            to `agnostic_unpivot`:

            >>> agnostic_unpivot(pl.DataFrame(data))
            shape: (6, 3)
            ┌─────┬──────────┬───────┐
            │ a   ┆ variable ┆ value │
            │ --- ┆ ---      ┆ ---   │
            │ str ┆ str      ┆ i64   │
            ╞═════╪══════════╪═══════╡
            │ x   ┆ b        ┆ 1     │
            │ y   ┆ b        ┆ 3     │
            │ z   ┆ b        ┆ 5     │
            │ x   ┆ c        ┆ 2     │
            │ y   ┆ c        ┆ 4     │
            │ z   ┆ c        ┆ 6     │
            └─────┴──────────┴───────┘

            >>> agnostic_unpivot(pd.DataFrame(data))
               a variable  value
            0  x        b      1
            1  y        b      3
            2  z        b      5
            3  x        c      2
            4  y        c      4
            5  z        c      6

            >>> agnostic_unpivot(pa.table(data))
            pyarrow.Table
            a: string
            variable: string
            value: int64
            ----
            a: [["x","y","z"],["x","y","z"]]
            variable: [["b","b","b"],["c","c","c"]]
            value: [[1,3,5],[2,4,6]]
        """
        return super().unpivot(
            on=on, index=index, variable_name=variable_name, value_name=value_name
        )

    def explode(self: Self, columns: str | Sequence[str], *more_columns: str) -> Self:
        """Explode the dataframe to long format by exploding the given columns.

        Notes:
            It is possible to explode multiple columns only if these columns must have
            matching element counts.

        Arguments:
            columns: Column names. The underlying columns being exploded must be of the `List` data type.
            *more_columns: Additional names of columns to explode, specified as positional arguments.

        Returns:
            New DataFrame

        Examples:
            >>> import pandas as pd
            >>> import polars as pl
            >>> import pyarrow as pa
            >>> import narwhals as nw
            >>> from narwhals.typing import IntoFrameT
            >>> data = {
            ...     "a": ["x", "y", "z", "w"],
            ...     "lst1": [[1, 2], None, [None], []],
            ...     "lst2": [[3, None], None, [42], []],
            ... }

            We define a library agnostic function:

            >>> def agnostic_explode(df_native: IntoFrameT) -> IntoFrameT:
            ...     return (
            ...         nw.from_native(df_native)
            ...         .with_columns(nw.col("lst1", "lst2").cast(nw.List(nw.Int32())))
            ...         .explode("lst1", "lst2")
            ...         .to_native()
            ...     )

            We can then pass any supported library such as pandas, Polars (eager),
            or PyArrow to `agnostic_explode`:

            >>> agnostic_explode(pd.DataFrame(data))
               a  lst1  lst2
            0  x     1     3
            0  x     2  <NA>
            1  y  <NA>  <NA>
            2  z  <NA>    42
            3  w  <NA>  <NA>
            >>> agnostic_explode(pl.DataFrame(data))
            shape: (5, 3)
            ┌─────┬──────┬──────┐
            │ a   ┆ lst1 ┆ lst2 │
            │ --- ┆ ---  ┆ ---  │
            │ str ┆ i32  ┆ i32  │
            ╞═════╪══════╪══════╡
            │ x   ┆ 1    ┆ 3    │
            │ x   ┆ 2    ┆ null │
            │ y   ┆ null ┆ null │
            │ z   ┆ null ┆ 42   │
            │ w   ┆ null ┆ null │
            └─────┴──────┴──────┘
        """
        return super().explode(columns, *more_columns)


class LazyFrame(BaseFrame[FrameT]):
    """Narwhals LazyFrame, backed by a native lazyframe.

    !!! warning
        This class is not meant to be instantiated directly - instead use
        [`narwhals.from_native`][] with a native
        object that is a lazy dataframe from one of the supported
        backend (e.g. polars.LazyFrame, dask_expr._collection.DataFrame):
        ```py
        narwhals.from_native(native_lazyframe)
        ```
    """

    @property
    def _dataframe(self) -> type[DataFrame[Any]]:
        return DataFrame

    def __init__(
        self,
        df: Any,
        *,
        level: Literal["full", "lazy", "interchange"],
    ) -> None:
        self._level = level
        if hasattr(df, "__narwhals_lazyframe__"):
            self._compliant_frame: Any = df.__narwhals_lazyframe__()
        else:  # pragma: no cover
            msg = f"Expected Polars LazyFrame or an object that implements `__narwhals_lazyframe__`, got: {type(df)}"
            raise AssertionError(msg)

    def __repr__(self) -> str:  # pragma: no cover
        return generate_repr("Narwhals LazyFrame", self.to_native().__repr__())

    @property
    def implementation(self) -> Implementation:
        """Return implementation of native frame.

        This can be useful when you need to use special-casing for features outside of
        Narwhals' scope - for example, when dealing with pandas' Period Dtype.

        Returns:
            Implementation.

        Examples:
            >>> import narwhals as nw
            >>> import polars as pl
            >>> import dask.dataframe as dd
            >>> lf_pl = pl.LazyFrame({"a": [1, 2, 3]})
            >>> lf_dask = dd.from_dict({"a": [1, 2, 3]}, npartitions=2)

            >>> lf = nw.from_native(lf_pl)
            >>> lf.implementation
            <Implementation.POLARS: 6>
            >>> lf.implementation.is_pandas()
            False
            >>> lf.implementation.is_polars()
            True

            >>> lf = nw.from_native(lf_dask)
            >>> lf.implementation
            <Implementation.DASK: 7>
            >>> lf.implementation.is_dask()
            True
        """
        return self._compliant_frame._implementation  # type: ignore[no-any-return]

    def __getitem__(self, item: str | slice) -> NoReturn:
        msg = "Slicing is not supported on LazyFrame"
        raise TypeError(msg)

    def collect(self) -> DataFrame[Any]:
        r"""Materialize this LazyFrame into a DataFrame.

        Returns:
            DataFrame

        Examples:
            >>> import narwhals as nw
            >>> import polars as pl
            >>> import dask.dataframe as dd
            >>> data = {
            ...     "a": ["a", "b", "a", "b", "b", "c"],
            ...     "b": [1, 2, 3, 4, 5, 6],
            ...     "c": [6, 5, 4, 3, 2, 1],
            ... }
            >>> lf_pl = pl.LazyFrame(data)
            >>> lf_dask = dd.from_dict(data, npartitions=2)

            >>> lf = nw.from_native(lf_pl)
            >>> lf  # doctest:+ELLIPSIS
            ┌─────────────────────────────┐
            |     Narwhals LazyFrame      |
            |-----------------------------|
            |<LazyFrame at ...
            └─────────────────────────────┘
            >>> df = lf.group_by("a").agg(nw.all().sum()).collect()
            >>> df.to_native().sort("a")
            shape: (3, 3)
            ┌─────┬─────┬─────┐
            │ a   ┆ b   ┆ c   │
            │ --- ┆ --- ┆ --- │
            │ str ┆ i64 ┆ i64 │
            ╞═════╪═════╪═════╡
            │ a   ┆ 4   ┆ 10  │
            │ b   ┆ 11  ┆ 10  │
            │ c   ┆ 6   ┆ 1   │
            └─────┴─────┴─────┘

            >>> lf = nw.from_native(lf_dask)
            >>> lf
            ┌───────────────────────────────────┐
            |        Narwhals LazyFrame         |
            |-----------------------------------|
            |Dask DataFrame Structure:          |
            |                    a      b      c|
            |npartitions=2                      |
            |0              string  int64  int64|
            |3                 ...    ...    ...|
            |5                 ...    ...    ...|
            |Dask Name: frompandas, 1 expression|
            |Expr=df                            |
            └───────────────────────────────────┘
            >>> df = lf.group_by("a").agg(nw.col("b", "c").sum()).collect()
            >>> df.to_native()
               a   b   c
            0  a   4  10
            1  b  11  10
            2  c   6   1
        """
        return self._dataframe(
            self._compliant_frame.collect(),
            level="full",
        )

    def to_native(self) -> FrameT:
        """Convert Narwhals LazyFrame to native one.

        Returns:
            Object of class that user started with.

        Examples:
            >>> import polars as pl
            >>> import dask.dataframe as dd
            >>> import narwhals as nw
            >>>
            >>> data = {"foo": [1, 2, 3], "bar": [6.0, 7.0, 8.0], "ham": ["a", "b", "c"]}
            >>> lf_pl = pl.LazyFrame(data)
            >>> lf_dask = dd.from_dict(data, npartitions=2)

            Calling `to_native` on a Narwhals LazyFrame returns the native object:

            >>> nw.from_native(lf_pl).to_native().collect()
            shape: (3, 3)
            ┌─────┬─────┬─────┐
            │ foo ┆ bar ┆ ham │
            │ --- ┆ --- ┆ --- │
            │ i64 ┆ f64 ┆ str │
            ╞═════╪═════╪═════╡
            │ 1   ┆ 6.0 ┆ a   │
            │ 2   ┆ 7.0 ┆ b   │
            │ 3   ┆ 8.0 ┆ c   │
            └─────┴─────┴─────┘
            >>> nw.from_native(lf_dask).to_native().compute()
               foo  bar ham
            0    1  6.0   a
            1    2  7.0   b
            2    3  8.0   c
        """
        return to_native(narwhals_object=self, pass_through=False)

    # inherited
    def pipe(self, function: Callable[[Any], Self], *args: Any, **kwargs: Any) -> Self:
        """Pipe function call.

        Arguments:
            function: Function to apply.
            args: Positional arguments to pass to function.
            kwargs: Keyword arguments to pass to function.

        Returns:
            The original object with the function applied.

        Examples:
            >>> import polars as pl
            >>> import dask.dataframe as dd
            >>> import narwhals as nw
            >>> from narwhals.typing import IntoFrameT
            >>>
            >>> data = {"a": [1, 2, 3], "ba": [4, 5, 6]}
            >>> lf_pl = pl.LazyFrame(data)
            >>> lf_dask = dd.from_dict(data, npartitions=2)

            Let's define a dataframe-agnostic function:

            >>> def agnostic_pipe(df_native: IntoFrameT) -> IntoFrameT:
            ...     df = nw.from_native(df_native)
            ...     return df.pipe(lambda _df: _df.select("a")).collect().to_native()

            We can then pass any supported library such as Polars or Dask to `agnostic_pipe`:

            >>> agnostic_pipe(lf_pl)
            shape: (3, 1)
            ┌─────┐
            │ a   │
            │ --- │
            │ i64 │
            ╞═════╡
            │ 1   │
            │ 2   │
            │ 3   │
            └─────┘
            >>> agnostic_pipe(lf_dask)
               a
            0  1
            1  2
            2  3
        """
        return super().pipe(function, *args, **kwargs)

    def drop_nulls(self: Self, subset: str | list[str] | None = None) -> Self:
        """Drop rows that contain null values.

        Arguments:
            subset: Column name(s) for which null values are considered. If set to None
                (default), use all columns.

        Returns:
            The original object with the rows removed that contained the null values.

        Notes:
            pandas handles null values differently from Polars and PyArrow.
            See [null_handling](../pandas_like_concepts/null_handling.md/)
            for reference.

        Examples:
            >>> import polars as pl
            >>> import dask.dataframe as dd
            >>> import narwhals as nw
            >>> from narwhals.typing import IntoFrameT
            >>>
            >>> data = {"a": [1.0, 2.0, None], "ba": [1.0, None, 2.0]}
            >>> lf_pl = pl.LazyFrame(data)
            >>> lf_dask = dd.from_dict(data, npartitions=2)

            Let's define a dataframe-agnostic function:

            >>> def agnostic_drop_nulls(df_native: IntoFrameT) -> IntoFrameT:
            ...     df = nw.from_native(df_native)
            ...     return df.drop_nulls().collect().to_native()

            We can then pass any supported library such as Polars or Dask to `agnostic_drop_nulls`:

            >>> agnostic_drop_nulls(lf_pl)
            shape: (1, 2)
            ┌─────┬─────┐
            │ a   ┆ ba  │
            │ --- ┆ --- │
            │ f64 ┆ f64 │
            ╞═════╪═════╡
            │ 1.0 ┆ 1.0 │
            └─────┴─────┘
            >>> agnostic_drop_nulls(lf_dask)
                 a   ba
            0  1.0  1.0
        """
        return super().drop_nulls(subset=subset)

    def with_row_index(self, name: str = "index") -> Self:
        """Insert column which enumerates rows.

        Arguments:
            name: The name of the column as a string. The default is "index".

        Returns:
            The original object with the column added.

        Examples:
            >>> import polars as pl
            >>> import dask.dataframe as dd
            >>> import narwhals as nw
            >>> from narwhals.typing import IntoFrameT
            >>>
            >>> data = {"a": [1, 2, 3], "b": [4, 5, 6]}
            >>> lf_pl = pl.LazyFrame(data)
            >>> lf_dask = dd.from_dict(data, npartitions=2)

            Let's define a dataframe-agnostic function:

            >>> def agnostic_with_row_index(df_native: IntoFrameT) -> IntoFrameT:
            ...     df = nw.from_native(df_native)
            ...     return df.with_row_index().collect().to_native()

            We can then pass any supported library such as Polars or Dask to `agnostic_with_row_index`:

            >>> agnostic_with_row_index(lf_pl)
            shape: (3, 3)
            ┌───────┬─────┬─────┐
            │ index ┆ a   ┆ b   │
            │ ---   ┆ --- ┆ --- │
            │ u32   ┆ i64 ┆ i64 │
            ╞═══════╪═════╪═════╡
            │ 0     ┆ 1   ┆ 4   │
            │ 1     ┆ 2   ┆ 5   │
            │ 2     ┆ 3   ┆ 6   │
            └───────┴─────┴─────┘
            >>> agnostic_with_row_index(lf_dask)
               index  a  b
            0      0  1  4
            1      1  2  5
            2      2  3  6
        """
        return super().with_row_index(name)

    @property
    def schema(self) -> Schema:
        r"""Get an ordered mapping of column names to their data type.

        Returns:
            A Narwhals Schema object that displays the mapping of column names.

        Examples:
            >>> import polars as pl
            >>> import dask.dataframe as dd
            >>> import narwhals as nw
            >>> data = {
            ...     "foo": [1, 2, 3],
            ...     "bar": [6.0, 7.0, 8.0],
            ...     "ham": ["a", "b", "c"],
            ... }
            >>> lf_pl = pl.LazyFrame(data)
            >>> lf_dask = dd.from_dict(data, npartitions=2)

            >>> lf = nw.from_native(lf_pl)
            >>> lf.schema  # doctest: +SKIP
            Schema({'foo': Int64, 'bar': Float64, 'ham': String})

            >>> lf = nw.from_native(lf_dask)
            >>> lf.schema  # doctest: +SKIP
            Schema({'foo': Int64, 'bar': Float64, 'ham': String})
        """
        return super().schema

    def collect_schema(self: Self) -> Schema:
        r"""Get an ordered mapping of column names to their data type.

        Returns:
            A Narwhals Schema object that displays the mapping of column names.

        Examples:
            >>> import polars as pl
            >>> import dask.dataframe as dd
            >>> import narwhals as nw
            >>> data = {
            ...     "foo": [1, 2, 3],
            ...     "bar": [6.0, 7.0, 8.0],
            ...     "ham": ["a", "b", "c"],
            ... }
            >>> lf_pl = pl.LazyFrame(data)
            >>> lf_dask = dd.from_dict(data, npartitions=2)

            >>> lf = nw.from_native(lf_pl)
            >>> lf.collect_schema()
            Schema({'foo': Int64, 'bar': Float64, 'ham': String})

            >>> lf = nw.from_native(lf_dask)
            >>> lf.collect_schema()
            Schema({'foo': Int64, 'bar': Float64, 'ham': String})
        """
        return super().collect_schema()

    @property
    def columns(self) -> list[str]:
        r"""Get column names.

        Returns:
            The column names stored in a list.

        Examples:
            >>> import polars as pl
            >>> import dask.dataframe as dd
            >>> import narwhals as nw
            >>> from narwhals.typing import IntoFrame
            >>>
            >>> data = {"foo": [1, 2, 3], "bar": [6.0, 7.0, 8.0], "ham": ["a", "b", "c"]}
            >>> lf_pl = pl.LazyFrame(data)
            >>> lf_dask = dd.from_dict(data, npartitions=2)

            We define a library agnostic function:

            >>> def agnostic_columns(df_native: IntoFrame) -> list[str]:
            ...     df = nw.from_native(df_native)
            ...     return df.columns

            We can then pass any supported library such as Polars or Dask to `agnostic_columns`:

            >>> agnostic_columns(lf_pl)  # doctest: +SKIP
            ['foo', 'bar', 'ham']
            >>> agnostic_columns(lf_dask)
            ['foo', 'bar', 'ham']
        """
        return super().columns

    def with_columns(
        self, *exprs: IntoExpr | Iterable[IntoExpr], **named_exprs: IntoExpr
    ) -> Self:
        r"""Add columns to this LazyFrame.

        Added columns will replace existing columns with the same name.

        Arguments:
            *exprs: Column(s) to add, specified as positional arguments.
                     Accepts expression input. Strings are parsed as column names, other
                     non-expression inputs are parsed as literals.

            **named_exprs: Additional columns to add, specified as keyword arguments.
                            The columns will be renamed to the keyword used.

        Returns:
            LazyFrame: A new LazyFrame with the columns added.

        Note:
            Creating a new LazyFrame using this method does not create a new copy of
            existing data.

        Examples:
            >>> import polars as pl
            >>> import dask.dataframe as dd
            >>> import narwhals as nw
            >>> from narwhals.typing import IntoFrameT
            >>>
            >>> data = {
            ...     "a": [1, 2, 3, 4],
            ...     "b": [0.5, 4, 10, 13],
            ...     "c": [True, True, False, True],
            ... }
            >>> lf_pl = pl.LazyFrame(data)
            >>> lf_dask = dd.from_dict(data, npartitions=2)

            Let's define a dataframe-agnostic function in which we pass an expression
            to add it as a new column:

            >>> def agnostic_with_columns(df_native: IntoFrameT) -> IntoFrameT:
            ...     df = nw.from_native(df_native)
            ...     return (
            ...         df.with_columns((nw.col("a") * 2).alias("2a")).collect().to_native()
            ...     )

            We can then pass any supported library such as Polars or Dask to `agnostic_with_columns`:

            >>> agnostic_with_columns(lf_pl)
            shape: (4, 4)
            ┌─────┬──────┬───────┬─────┐
            │ a   ┆ b    ┆ c     ┆ 2a  │
            │ --- ┆ ---  ┆ ---   ┆ --- │
            │ i64 ┆ f64  ┆ bool  ┆ i64 │
            ╞═════╪══════╪═══════╪═════╡
            │ 1   ┆ 0.5  ┆ true  ┆ 2   │
            │ 2   ┆ 4.0  ┆ true  ┆ 4   │
            │ 3   ┆ 10.0 ┆ false ┆ 6   │
            │ 4   ┆ 13.0 ┆ true  ┆ 8   │
            └─────┴──────┴───────┴─────┘
            >>> agnostic_with_columns(lf_dask)
               a     b      c  2a
            0  1   0.5   True   2
            1  2   4.0   True   4
            2  3  10.0  False   6
            3  4  13.0   True   8
        """
        return super().with_columns(*exprs, **named_exprs)

    def select(
        self,
        *exprs: IntoExpr | Iterable[IntoExpr],
        **named_exprs: IntoExpr,
    ) -> Self:
        r"""Select columns from this LazyFrame.

        Arguments:
            *exprs: Column(s) to select, specified as positional arguments.
                Accepts expression input. Strings are parsed as column names.
            **named_exprs: Additional columns to select, specified as keyword arguments.
                The columns will be renamed to the keyword used.

        Returns:
            The LazyFrame containing only the selected columns.

        Notes:
            If you'd like to select a column whose name isn't a string (for example,
            if you're working with pandas) then you should explicitly use `nw.col` instead
            of just passing the column name. For example, to select a column named
            `0` use `df.select(nw.col(0))`, not `df.select(0)`.

        Examples:
            >>> import polars as pl
            >>> import dask.dataframe as dd
            >>> import narwhals as nw
            >>> from narwhals.typing import IntoFrameT
            >>>
            >>> data = {
            ...     "foo": [1, 2, 3],
            ...     "bar": [6, 7, 8],
            ...     "ham": ["a", "b", "c"],
            ... }
            >>> lf_pl = pl.LazyFrame(data)
            >>> lf_dask = dd.from_dict(data, npartitions=2)

            Let's define a dataframe-agnostic function in which we pass the name of a
            column to select that column.

            >>> def agnostic_select(df_native: IntoFrameT) -> IntoFrameT:
            ...     df = nw.from_native(df_native)
            ...     return df.select("foo").collect().to_native()

            We can then pass any supported library such as Polars or Dask to `agnostic_select`:

            >>> agnostic_select(lf_pl)
            shape: (3, 1)
            ┌─────┐
            │ foo │
            │ --- │
            │ i64 │
            ╞═════╡
            │ 1   │
            │ 2   │
            │ 3   │
            └─────┘
            >>> agnostic_select(lf_dask)
               foo
            0    1
            1    2
            2    3

            Multiple columns can be selected by passing a list of column names.

            >>> def agnostic_select(df_native: IntoFrameT) -> IntoFrameT:
            ...     df = nw.from_native(df_native)
            ...     return df.select(["foo", "bar"]).collect().to_native()

            >>> agnostic_select(lf_pl)
            shape: (3, 2)
            ┌─────┬─────┐
            │ foo ┆ bar │
            │ --- ┆ --- │
            │ i64 ┆ i64 │
            ╞═════╪═════╡
            │ 1   ┆ 6   │
            │ 2   ┆ 7   │
            │ 3   ┆ 8   │
            └─────┴─────┘
            >>> agnostic_select(lf_dask)
               foo  bar
            0    1    6
            1    2    7
            2    3    8

            Multiple columns can also be selected using positional arguments instead of a
            list. Expressions are also accepted.

            >>> def agnostic_select(df_native: IntoFrameT) -> IntoFrameT:
            ...     df = nw.from_native(df_native)
            ...     return df.select(nw.col("foo"), nw.col("bar") + 1).collect().to_native()

            >>> agnostic_select(lf_pl)
            shape: (3, 2)
            ┌─────┬─────┐
            │ foo ┆ bar │
            │ --- ┆ --- │
            │ i64 ┆ i64 │
            ╞═════╪═════╡
            │ 1   ┆ 7   │
            │ 2   ┆ 8   │
            │ 3   ┆ 9   │
            └─────┴─────┘
            >>> agnostic_select(lf_dask)
               foo  bar
            0    1    7
            1    2    8
            2    3    9

            Use keyword arguments to easily name your expression inputs.

            >>> def agnostic_select(df_native: IntoFrameT) -> IntoFrameT:
            ...     df = nw.from_native(df_native)
            ...     return df.select(threshold=nw.col("foo") * 2).collect().to_native()

            >>> agnostic_select(lf_pl)
            shape: (3, 1)
            ┌───────────┐
            │ threshold │
            │ ---       │
            │ i64       │
            ╞═══════════╡
            │ 2         │
            │ 4         │
            │ 6         │
            └───────────┘
            >>> agnostic_select(lf_dask)
               threshold
            0          2
            1          4
            2          6
        """
        return super().select(*exprs, **named_exprs)

    def rename(self, mapping: dict[str, str]) -> Self:
        r"""Rename column names.

        Arguments:
            mapping: Key value pairs that map from old name to new name, or a
                      function that takes the old name as input and returns the
                      new name.

        Returns:
            The LazyFrame with the specified columns renamed.

        Examples:
            >>> import polars as pl
            >>> import dask.dataframe as dd
            >>> import narwhals as nw
            >>> from narwhals.typing import IntoFrameT
            >>>
            >>> data = {"foo": [1, 2, 3], "bar": [6, 7, 8], "ham": ["a", "b", "c"]}
            >>> lf_pl = pl.LazyFrame(data)
            >>> lf_dask = dd.from_dict(data, npartitions=2)

            We define a library agnostic function:

            >>> def agnostic_rename(df_native: IntoFrameT) -> IntoFrameT:
            ...     df = nw.from_native(df_native)
            ...     return df.rename({"foo": "apple"}).collect().to_native()

            We can then pass any supported library such as Polars or Dask to `agnostic_rename`:

            >>> agnostic_rename(lf_pl)
            shape: (3, 3)
            ┌───────┬─────┬─────┐
            │ apple ┆ bar ┆ ham │
            │ ---   ┆ --- ┆ --- │
            │ i64   ┆ i64 ┆ str │
            ╞═══════╪═════╪═════╡
            │ 1     ┆ 6   ┆ a   │
            │ 2     ┆ 7   ┆ b   │
            │ 3     ┆ 8   ┆ c   │
            └───────┴─────┴─────┘
            >>> agnostic_rename(lf_dask)
               apple  bar ham
            0      1    6   a
            1      2    7   b
            2      3    8   c
        """
        return super().rename(mapping)

    def head(self, n: int = 5) -> Self:
        r"""Get the first `n` rows.

        Arguments:
            n: Number of rows to return.

        Returns:
            A subset of the LazyFrame of shape (n, n_columns).

        Examples:
            >>> import narwhals as nw
            >>> import polars as pl
            >>> import dask.dataframe as dd
            >>> from narwhals.typing import IntoFrameT
            >>>
            >>> data = {
            ...     "a": [1, 2, 3, 4, 5, 6],
            ...     "b": [7, 8, 9, 10, 11, 12],
            ... }
            >>> lf_pl = pl.LazyFrame(data)
            >>> lf_dask = dd.from_dict(data, npartitions=2)

            Let's define a dataframe-agnostic function that gets the first 3 rows.

            >>> def agnostic_head(df_native: IntoFrameT) -> IntoFrameT:
            ...     df = nw.from_native(df_native)
            ...     return df.head(3).collect().to_native()

            We can then pass any supported library such as Polars or Dask to `agnostic_head`:

            >>> agnostic_head(lf_pl)
            shape: (3, 2)
            ┌─────┬─────┐
            │ a   ┆ b   │
            │ --- ┆ --- │
            │ i64 ┆ i64 │
            ╞═════╪═════╡
            │ 1   ┆ 7   │
            │ 2   ┆ 8   │
            │ 3   ┆ 9   │
            └─────┴─────┘
            >>> agnostic_head(lf_dask)
               a  b
            0  1  7
            1  2  8
            2  3  9
        """
        return super().head(n)

    def tail(self, n: int = 5) -> Self:
        r"""Get the last `n` rows.

        Arguments:
            n: Number of rows to return.

        Returns:
            A subset of the LazyFrame of shape (n, n_columns).

        Notes:
            `LazyFrame.tail` is not supported for the Dask backend with multiple
            partitions.

        Examples:
            >>> import narwhals as nw
            >>> import polars as pl
            >>> import dask.dataframe as dd
            >>> from narwhals.typing import IntoFrameT
            >>>
            >>> data = {
            ...     "a": [1, 2, 3, 4, 5, 6],
            ...     "b": [7, 8, 9, 10, 11, 12],
            ... }
            >>> lf_pl = pl.LazyFrame(data)
            >>> lf_dask = dd.from_dict(data, npartitions=1)

            Let's define a dataframe-agnostic function that gets the last 3 rows.

            >>> def agnostic_tail(df_native: IntoFrameT) -> IntoFrameT:
            ...     df = nw.from_native(df_native)
            ...     return df.tail(3).collect().to_native()

            We can then pass any supported library such as Polars or Dask to `agnostic_tail`:

            >>> agnostic_tail(lf_pl)
            shape: (3, 2)
            ┌─────┬─────┐
            │ a   ┆ b   │
            │ --- ┆ --- │
            │ i64 ┆ i64 │
            ╞═════╪═════╡
            │ 4   ┆ 10  │
            │ 5   ┆ 11  │
            │ 6   ┆ 12  │
            └─────┴─────┘
            >>> agnostic_tail(lf_dask)
               a   b
            3  4  10
            4  5  11
            5  6  12
        """
        return super().tail(n)

    def drop(self, *columns: str | Iterable[str], strict: bool = True) -> Self:
        r"""Remove columns from the LazyFrame.

        Arguments:
            *columns: Names of the columns that should be removed from the dataframe.
            strict: Validate that all column names exist in the schema and throw an
                exception if a column name does not exist in the schema.

        Returns:
            The LazyFrame with the specified columns removed.

        Warning:
            `strict` argument is ignored for `polars<1.0.0`.

            Please consider upgrading to a newer version or pass to eager mode.

        Examples:
            >>> import polars as pl
            >>> import dask.dataframe as dd
            >>> import narwhals as nw
            >>> from narwhals.typing import IntoFrameT
            >>>
            >>> data = {"foo": [1, 2, 3], "bar": [6.0, 7.0, 8.0], "ham": ["a", "b", "c"]}
            >>> lf_pl = pl.LazyFrame(data)
            >>> lf_dask = dd.from_dict(data, npartitions=2)

            We define a library agnostic function:

            >>> def agnostic_drop(df_native: IntoFrameT) -> IntoFrameT:
            ...     df = nw.from_native(df_native)
            ...     return df.drop("ham").collect().to_native()

            We can then pass any supported library such as Polars or Dask to `agnostic_drop`:

            >>> agnostic_drop(lf_pl)
            shape: (3, 2)
            ┌─────┬─────┐
            │ foo ┆ bar │
            │ --- ┆ --- │
            │ i64 ┆ f64 │
            ╞═════╪═════╡
            │ 1   ┆ 6.0 │
            │ 2   ┆ 7.0 │
            │ 3   ┆ 8.0 │
            └─────┴─────┘
            >>> agnostic_drop(lf_dask)
               foo  bar
            0    1  6.0
            1    2  7.0
            2    3  8.0

            Use positional arguments to drop multiple columns.

            >>> def agnostic_drop(df_native: IntoFrameT) -> IntoFrameT:
            ...     df = nw.from_native(df_native)
            ...     return df.drop("foo", "ham").collect().to_native()

            >>> agnostic_drop(lf_pl)
            shape: (3, 1)
            ┌─────┐
            │ bar │
            │ --- │
            │ f64 │
            ╞═════╡
            │ 6.0 │
            │ 7.0 │
            │ 8.0 │
            └─────┘
            >>> agnostic_drop(lf_dask)
               bar
            0  6.0
            1  7.0
            2  8.0
        """
        return super().drop(*flatten(columns), strict=strict)

    def unique(
        self,
        subset: str | list[str] | None = None,
        *,
        keep: Literal["any", "none"] = "any",
        maintain_order: bool | None = None,
    ) -> Self:
        """Drop duplicate rows from this LazyFrame.

        Arguments:
            subset: Column name(s) to consider when identifying duplicate rows.
                     If set to `None`, use all columns.
            keep: {'first', 'none'}
                Which of the duplicate rows to keep.

                * 'any': Does not give any guarantee of which row is kept.
                        This allows more optimizations.
                * 'none': Don't keep duplicate rows.
            maintain_order: Has no effect and is kept around only for backwards-compatibility.

        Returns:
            The LazyFrame with unique rows.

        Examples:
            >>> import polars as pl
            >>> import dask.dataframe as dd
            >>> import narwhals as nw
            >>> from narwhals.typing import IntoFrameT
            >>>
            >>> data = {
            ...     "foo": [1, 2, 3, 1],
            ...     "bar": ["a", "a", "a", "a"],
            ...     "ham": ["b", "b", "b", "b"],
            ... }
            >>> lf_pl = pl.LazyFrame(data)
            >>> lf_dask = dd.from_dict(data, npartitions=2)

            We define a library agnostic function:

            >>> def agnostic_unique(df_native: IntoFrameT) -> IntoFrameT:
            ...     df = nw.from_native(df_native)
            ...     return df.unique(["bar", "ham"]).collect().to_native()

            We can then pass any supported library such as Polars or Dask to `agnostic_unique`:

            >>> agnostic_unique(lf_pl)
            shape: (1, 3)
            ┌─────┬─────┬─────┐
            │ foo ┆ bar ┆ ham │
            │ --- ┆ --- ┆ --- │
            │ i64 ┆ str ┆ str │
            ╞═════╪═════╪═════╡
            │ 1   ┆ a   ┆ b   │
            └─────┴─────┴─────┘
            >>> agnostic_unique(lf_dask)
               foo bar ham
            0    1   a   b
        """
<<<<<<< HEAD
        if isinstance(subset, str):
            subset = [subset]
        return super().unique(subset, keep=keep, maintain_order=maintain_order)
=======
        if keep not in {"any", "none"}:
            msg = (
                "narwhals.LazyFrame makes no assumptions about row order, so only "
                f"'any' and 'none' are supported for `keep` in `unique`. Got: {keep}."
            )
            raise ValueError(msg)
        if maintain_order:
            msg = "`maintain_order=True` is not supported for LazyFrame.unique."
            raise ValueError(msg)
        if maintain_order is not None:
            msg = (
                "`maintain_order` has no effect and is only kept around for backwards-compatibility. "
                "You can safely remove this argument."
            )
            warn(message=msg, category=UserWarning, stacklevel=find_stacklevel())
        if isinstance(subset, str):
            subset = [subset]
        return self._from_compliant_dataframe(
            self._compliant_frame.unique(subset=subset, keep=keep)
        )
>>>>>>> b7e4cb9f

    def filter(
        self, *predicates: IntoExpr | Iterable[IntoExpr] | list[bool], **constraints: Any
    ) -> Self:
        r"""Filter the rows in the LazyFrame based on a predicate expression.

        The original order of the remaining rows is preserved.

        Arguments:
            *predicates: Expression that evaluates to a boolean Series. Can
                also be a (single!) boolean list.
            **constraints: Column filters; use `name = value` to filter columns by the supplied value.
                Each constraint will behave the same as `nw.col(name).eq(value)`, and will be implicitly
                joined with the other filter conditions using &.

        Returns:
            The filtered LazyFrame.

        Examples:
            >>> import polars as pl
            >>> import dask.dataframe as dd
            >>> import narwhals as nw
            >>> from narwhals.typing import IntoFrameT
            >>>
            >>> data = {
            ...     "foo": [1, 2, 3],
            ...     "bar": [6, 7, 8],
            ...     "ham": ["a", "b", "c"],
            ... }
            >>> lf_pl = pl.LazyFrame(data)
            >>> lf_dask = dd.from_dict(data, npartitions=2)

            Let's define a dataframe-agnostic function in which we filter on
            one condition.

            >>> def agnostic_filter(df_native: IntoFrameT) -> IntoFrameT:
            ...     df = nw.from_native(df_native)
            ...     return df.filter(nw.col("foo") > 1).collect().to_native()

            We can then pass any supported library such as Polars or Dask to `agnostic_filter`:

            >>> agnostic_filter(lf_pl)
            shape: (2, 3)
            ┌─────┬─────┬─────┐
            │ foo ┆ bar ┆ ham │
            │ --- ┆ --- ┆ --- │
            │ i64 ┆ i64 ┆ str │
            ╞═════╪═════╪═════╡
            │ 2   ┆ 7   ┆ b   │
            │ 3   ┆ 8   ┆ c   │
            └─────┴─────┴─────┘
            >>> agnostic_filter(lf_dask)
               foo  bar ham
            1    2    7   b
            2    3    8   c

            Filter on multiple conditions:

            >>> def agnostic_filter(df_native: IntoFrameT) -> IntoFrameT:
            ...     df = nw.from_native(df_native)
            ...     return (
            ...         df.filter((nw.col("foo") < 3) & (nw.col("ham") == "a"))
            ...         .collect()
            ...         .to_native()
            ...     )

            >>> agnostic_filter(lf_pl)
            shape: (1, 3)
            ┌─────┬─────┬─────┐
            │ foo ┆ bar ┆ ham │
            │ --- ┆ --- ┆ --- │
            │ i64 ┆ i64 ┆ str │
            ╞═════╪═════╪═════╡
            │ 1   ┆ 6   ┆ a   │
            └─────┴─────┴─────┘
            >>> agnostic_filter(lf_dask)
               foo  bar ham
            0    1    6   a

            Provide multiple filters using `*args` syntax:

            >>> def agnostic_filter(df_native: IntoFrameT) -> IntoFrameT:
            ...     df = nw.from_native(df_native)
            ...     return (
            ...         df.filter(
            ...             nw.col("foo") == 1,
            ...             nw.col("ham") == "a",
            ...         )
            ...         .collect()
            ...         .to_native()
            ...     )

            >>> agnostic_filter(lf_pl)
            shape: (1, 3)
            ┌─────┬─────┬─────┐
            │ foo ┆ bar ┆ ham │
            │ --- ┆ --- ┆ --- │
            │ i64 ┆ i64 ┆ str │
            ╞═════╪═════╪═════╡
            │ 1   ┆ 6   ┆ a   │
            └─────┴─────┴─────┘
            >>> agnostic_filter(lf_dask)
               foo  bar ham
            0    1    6   a

            Filter on an OR condition:

            >>> def agnostic_filter(df_native: IntoFrameT) -> IntoFrameT:
            ...     df = nw.from_native(df_native)
            ...     return (
            ...         df.filter((nw.col("foo") == 1) | (nw.col("ham") == "c"))
            ...         .collect()
            ...         .to_native()
            ...     )

            >>> agnostic_filter(lf_pl)
            shape: (2, 3)
            ┌─────┬─────┬─────┐
            │ foo ┆ bar ┆ ham │
            │ --- ┆ --- ┆ --- │
            │ i64 ┆ i64 ┆ str │
            ╞═════╪═════╪═════╡
            │ 1   ┆ 6   ┆ a   │
            │ 3   ┆ 8   ┆ c   │
            └─────┴─────┴─────┘
            >>> agnostic_filter(lf_dask)
               foo  bar ham
            0    1    6   a
            2    3    8   c

            Provide multiple filters using `**kwargs` syntax:

            >>> def agnostic_filter(df_native: IntoFrameT) -> IntoFrameT:
            ...     df = nw.from_native(df_native)
            ...     return df.filter(foo=2, ham="b").collect().to_native()

            >>> agnostic_filter(lf_pl)
            shape: (1, 3)
            ┌─────┬─────┬─────┐
            │ foo ┆ bar ┆ ham │
            │ --- ┆ --- ┆ --- │
            │ i64 ┆ i64 ┆ str │
            ╞═════╪═════╪═════╡
            │ 2   ┆ 7   ┆ b   │
            └─────┴─────┴─────┘
            >>> agnostic_filter(lf_dask)
               foo  bar ham
            1    2    7   b
        """
        return super().filter(*predicates, **constraints)

    def group_by(
        self, *keys: str | Iterable[str], drop_null_keys: bool = False
    ) -> LazyGroupBy[Self]:
        r"""Start a group by operation.

        Arguments:
            *keys:
                Column(s) to group by. Accepts expression input. Strings are
                parsed as column names.
            drop_null_keys: if True, then groups where any key is null won't be
                included in the result.

        Returns:
            Object which can be used to perform aggregations.

        Examples:
            Group by one column and call `agg` to compute the grouped sum of
            another column.

            >>> import polars as pl
            >>> import dask.dataframe as dd
            >>> import narwhals as nw
            >>> from narwhals.typing import IntoFrameT
            >>>
            >>> data = {
            ...     "a": ["a", "b", "a", "b", "c"],
            ...     "b": [1, 2, 1, 3, 3],
            ...     "c": [5, 4, 3, 2, 1],
            ... }
            >>> lf_pl = pl.LazyFrame(data)
            >>> lf_dask = dd.from_dict(data, npartitions=2)

            Let's define a dataframe-agnostic function in which we group by one column
            and call `agg` to compute the grouped sum of another column.

            >>> def agnostic_group_by_agg(df_native: IntoFrameT) -> IntoFrameT:
            ...     df = nw.from_native(df_native)
            ...     return (
            ...         df.group_by("a")
            ...         .agg(nw.col("b").sum())
            ...         .sort("a")
            ...         .collect()
            ...         .to_native()
            ...     )

            We can then pass any supported library such as Polars or Dask to `agnostic_group_by_agg`:

            >>> agnostic_group_by_agg(lf_pl)
            shape: (3, 2)
            ┌─────┬─────┐
            │ a   ┆ b   │
            │ --- ┆ --- │
            │ str ┆ i64 │
            ╞═════╪═════╡
            │ a   ┆ 2   │
            │ b   ┆ 5   │
            │ c   ┆ 3   │
            └─────┴─────┘
            >>> agnostic_group_by_agg(lf_dask)
               a  b
            0  a  2
            1  b  5
            2  c  3

            Group by multiple columns by passing a list of column names.

            >>> def agnostic_group_by_agg(df_native: IntoFrameT) -> IntoFrameT:
            ...     df = nw.from_native(df_native)
            ...     return (
            ...         df.group_by(["a", "b"])
            ...         .agg(nw.max("c"))
            ...         .sort(["a", "b"])
            ...         .collect()
            ...         .to_native()
            ...     )

            >>> agnostic_group_by_agg(lf_pl)
            shape: (4, 3)
            ┌─────┬─────┬─────┐
            │ a   ┆ b   ┆ c   │
            │ --- ┆ --- ┆ --- │
            │ str ┆ i64 ┆ i64 │
            ╞═════╪═════╪═════╡
            │ a   ┆ 1   ┆ 5   │
            │ b   ┆ 2   ┆ 4   │
            │ b   ┆ 3   ┆ 2   │
            │ c   ┆ 3   ┆ 1   │
            └─────┴─────┴─────┘
            >>> agnostic_group_by_agg(lf_dask)
               a  b  c
            0  a  1  5
            1  b  2  4
            2  b  3  2
            3  c  3  1
        """
        from narwhals.expr import Expr
        from narwhals.group_by import LazyGroupBy
        from narwhals.series import Series

        flat_keys = flatten(keys)
        if any(isinstance(x, (Expr, Series)) for x in flat_keys):
            msg = (
                "`group_by` with expression or Series keys is not (yet?) supported.\n\n"
                "Hint: instead of `df.group_by(nw.col('a'))`, use `df.group_by('a')`."
            )
            raise NotImplementedError(msg)
        return LazyGroupBy(self, *flat_keys, drop_null_keys=drop_null_keys)

    def sort(
        self,
        by: str | Iterable[str],
        *more_by: str,
        descending: bool | Sequence[bool] = False,
        nulls_last: bool = False,
    ) -> Self:
        r"""Sort the LazyFrame by the given columns.

        Arguments:
            by: Column(s) names to sort by.
            *more_by: Additional columns to sort by, specified as positional arguments.
            descending: Sort in descending order. When sorting by multiple columns, can be
                specified per column by passing a sequence of booleans.
            nulls_last: Place null values last; can specify a single boolean applying to
                all columns or a sequence of booleans for per-column control.

        Returns:
            The sorted LazyFrame.

        Warning:
            Unlike Polars, it is not possible to specify a sequence of booleans for
            `nulls_last` in order to control per-column behaviour. Instead a single
            boolean is applied for all `by` columns.

        Examples:
            >>> import narwhals as nw
            >>> import polars as pl
            >>> import dask.dataframe as dd
            >>> from narwhals.typing import IntoFrameT
            >>>
            >>> data = {
            ...     "a": [1, 2, None],
            ...     "b": [6.0, 5.0, 4.0],
            ...     "c": ["a", "c", "b"],
            ... }
            >>> lf_pl = pl.LazyFrame(data)
            >>> lf_dask = dd.from_dict(data, npartitions=2)

            Let's define a dataframe-agnostic function in which we sort by multiple
            columns in different orders

            >>> def agnostic_sort(df_native: IntoFrameT) -> IntoFrameT:
            ...     df = nw.from_native(df_native)
            ...     return df.sort("c", "a", descending=[False, True]).collect().to_native()

            We can then pass any supported library such as Polars or Dask to `agnostic_sort`:

            >>> agnostic_sort(lf_pl)
            shape: (3, 3)
            ┌──────┬─────┬─────┐
            │ a    ┆ b   ┆ c   │
            │ ---  ┆ --- ┆ --- │
            │ i64  ┆ f64 ┆ str │
            ╞══════╪═════╪═════╡
            │ 1    ┆ 6.0 ┆ a   │
            │ null ┆ 4.0 ┆ b   │
            │ 2    ┆ 5.0 ┆ c   │
            └──────┴─────┴─────┘
            >>> agnostic_sort(lf_dask)
                 a    b  c
            0  1.0  6.0  a
            2  NaN  4.0  b
            1  2.0  5.0  c
        """
        return super().sort(by, *more_by, descending=descending, nulls_last=nulls_last)

    def join(
        self,
        other: Self,
        on: str | list[str] | None = None,
        how: Literal["inner", "left", "cross", "semi", "anti"] = "inner",
        *,
        left_on: str | list[str] | None = None,
        right_on: str | list[str] | None = None,
        suffix: str = "_right",
    ) -> Self:
        r"""Add a join operation to the Logical Plan.

        Arguments:
            other: Lazy DataFrame to join with.
            on: Name(s) of the join columns in both DataFrames. If set, `left_on` and
                `right_on` should be None.
            how: Join strategy.

                  * *inner*: Returns rows that have matching values in both tables.
                  * *left*: Returns all rows from the left table, and the matched rows from the right table.
                  * *cross*: Returns the Cartesian product of rows from both tables.
                  * *semi*: Filter rows that have a match in the right table.
                  * *anti*: Filter rows that do not have a match in the right table.
            left_on: Join column of the left DataFrame.
            right_on: Join column of the right DataFrame.
            suffix: Suffix to append to columns with a duplicate name.

        Returns:
            A new joined LazyFrame.

        Examples:
            >>> import narwhals as nw
            >>> import polars as pl
            >>> import dask.dataframe as dd
            >>> from narwhals.typing import IntoFrameT
            >>>
            >>> data = {
            ...     "foo": [1, 2, 3],
            ...     "bar": [6.0, 7.0, 8.0],
            ...     "ham": ["a", "b", "c"],
            ... }
            >>> data_other = {
            ...     "apple": ["x", "y", "z"],
            ...     "ham": ["a", "b", "d"],
            ... }

            >>> lf_pl = pl.LazyFrame(data)
            >>> other_pl = pl.LazyFrame(data_other)
            >>> lf_dask = dd.from_dict(data, npartitions=2)
            >>> other_dask = dd.from_dict(data_other, npartitions=2)

            Let's define a dataframe-agnostic function in which we join over "ham" column:

            >>> def agnostic_join_on_ham(
            ...     df_native: IntoFrameT,
            ...     other_native: IntoFrameT,
            ... ) -> IntoFrameT:
            ...     df = nw.from_native(df_native)
            ...     other = nw.from_native(other_native)
            ...     return (
            ...         df.join(other, left_on="ham", right_on="ham")
            ...         .sort("ham")
            ...         .collect()
            ...         .to_native()
            ...     )

            We can then pass any supported library such as Polars or Dask to `agnostic_join_on_ham`:

            >>> agnostic_join_on_ham(lf_pl, other_pl)
            shape: (2, 4)
            ┌─────┬─────┬─────┬───────┐
            │ foo ┆ bar ┆ ham ┆ apple │
            │ --- ┆ --- ┆ --- ┆ ---   │
            │ i64 ┆ f64 ┆ str ┆ str   │
            ╞═════╪═════╪═════╪═══════╡
            │ 1   ┆ 6.0 ┆ a   ┆ x     │
            │ 2   ┆ 7.0 ┆ b   ┆ y     │
            └─────┴─────┴─────┴───────┘
            >>> agnostic_join_on_ham(lf_dask, other_dask)
               foo  bar ham apple
            0    1  6.0   a     x
            0    2  7.0   b     y
        """
        return super().join(
            other, how=how, left_on=left_on, right_on=right_on, on=on, suffix=suffix
        )

    def join_asof(
        self,
        other: Self,
        *,
        left_on: str | None = None,
        right_on: str | None = None,
        on: str | None = None,
        by_left: str | list[str] | None = None,
        by_right: str | list[str] | None = None,
        by: str | list[str] | None = None,
        strategy: Literal["backward", "forward", "nearest"] = "backward",
    ) -> Self:
        """Perform an asof join.

        This is similar to a left-join except that we match on nearest key rather than equal keys.

        Both DataFrames must be sorted by the asof_join key.

        Arguments:
            other: DataFrame to join with.

            left_on: Name(s) of the left join column(s).

            right_on: Name(s) of the right join column(s).

            on: Join column of both DataFrames. If set, left_on and right_on should be None.

            by_left: join on these columns before doing asof join

            by_right: join on these columns before doing asof join

            by: join on these columns before doing asof join

            strategy: Join strategy. The default is "backward".

                  * *backward*: selects the last row in the right DataFrame whose "on" key is less than or equal to the left's key.
                  * *forward*: selects the first row in the right DataFrame whose "on" key is greater than or equal to the left's key.
                  * *nearest*: search selects the last row in the right DataFrame whose value is nearest to the left's key.

        Returns:
            A new joined LazyFrame.

        Examples:
            >>> from datetime import datetime
            >>> import narwhals as nw
            >>> import polars as pl
            >>> import dask.dataframe as dd
            >>> from typing import Literal
            >>> from narwhals.typing import IntoFrameT
            >>>
            >>> data_gdp = {
            ...     "datetime": [
            ...         datetime(2016, 1, 1),
            ...         datetime(2017, 1, 1),
            ...         datetime(2018, 1, 1),
            ...         datetime(2019, 1, 1),
            ...         datetime(2020, 1, 1),
            ...     ],
            ...     "gdp": [4164, 4411, 4566, 4696, 4827],
            ... }
            >>> data_population = {
            ...     "datetime": [
            ...         datetime(2016, 3, 1),
            ...         datetime(2018, 8, 1),
            ...         datetime(2019, 1, 1),
            ...     ],
            ...     "population": [82.19, 82.66, 83.12],
            ... }
            >>> gdp_pl = pl.LazyFrame(data_gdp)
            >>> population_pl = pl.LazyFrame(data_population)
            >>> gdp_dask = dd.from_dict(data_gdp, npartitions=2)
            >>> population_dask = dd.from_dict(data_population, npartitions=2)

            Let's define a dataframe-agnostic function in which we join over "datetime" column:

            >>> def agnostic_join_asof_datetime(
            ...     df_native: IntoFrameT,
            ...     other_native: IntoFrameT,
            ...     strategy: Literal["backward", "forward", "nearest"],
            ... ) -> IntoFrameT:
            ...     df = nw.from_native(df_native)
            ...     other = nw.from_native(other_native)
            ...     return (
            ...         df.sort("datetime")
            ...         .join_asof(other, on="datetime", strategy=strategy)
            ...         .collect()
            ...         .to_native()
            ...     )

            We can then pass any supported library such as Polars or Dask to `agnostic_join_asof_datetime`:

            >>> agnostic_join_asof_datetime(population_pl, gdp_pl, strategy="backward")
            shape: (3, 3)
            ┌─────────────────────┬────────────┬──────┐
            │ datetime            ┆ population ┆ gdp  │
            │ ---                 ┆ ---        ┆ ---  │
            │ datetime[μs]        ┆ f64        ┆ i64  │
            ╞═════════════════════╪════════════╪══════╡
            │ 2016-03-01 00:00:00 ┆ 82.19      ┆ 4164 │
            │ 2018-08-01 00:00:00 ┆ 82.66      ┆ 4566 │
            │ 2019-01-01 00:00:00 ┆ 83.12      ┆ 4696 │
            └─────────────────────┴────────────┴──────┘
            >>> agnostic_join_asof_datetime(population_dask, gdp_dask, strategy="backward")
                datetime  population   gdp
            0 2016-03-01       82.19  4164
            1 2018-08-01       82.66  4566
            0 2019-01-01       83.12  4696

            Here is a real-world times-series example that uses `by` argument.

            >>> from datetime import datetime
            >>> import narwhals as nw
            >>> import polars as pl
            >>> import dask.dataframe as dd
            >>> from narwhals.typing import IntoFrameT
            >>>
            >>> data_quotes = {
            ...     "datetime": [
            ...         datetime(2016, 5, 25, 13, 30, 0, 23),
            ...         datetime(2016, 5, 25, 13, 30, 0, 23),
            ...         datetime(2016, 5, 25, 13, 30, 0, 30),
            ...         datetime(2016, 5, 25, 13, 30, 0, 41),
            ...         datetime(2016, 5, 25, 13, 30, 0, 48),
            ...         datetime(2016, 5, 25, 13, 30, 0, 49),
            ...         datetime(2016, 5, 25, 13, 30, 0, 72),
            ...         datetime(2016, 5, 25, 13, 30, 0, 75),
            ...     ],
            ...     "ticker": [
            ...         "GOOG",
            ...         "MSFT",
            ...         "MSFT",
            ...         "MSFT",
            ...         "GOOG",
            ...         "AAPL",
            ...         "GOOG",
            ...         "MSFT",
            ...     ],
            ...     "bid": [720.50, 51.95, 51.97, 51.99, 720.50, 97.99, 720.50, 52.01],
            ...     "ask": [720.93, 51.96, 51.98, 52.00, 720.93, 98.01, 720.88, 52.03],
            ... }
            >>> data_trades = {
            ...     "datetime": [
            ...         datetime(2016, 5, 25, 13, 30, 0, 23),
            ...         datetime(2016, 5, 25, 13, 30, 0, 38),
            ...         datetime(2016, 5, 25, 13, 30, 0, 48),
            ...         datetime(2016, 5, 25, 13, 30, 0, 48),
            ...         datetime(2016, 5, 25, 13, 30, 0, 48),
            ...     ],
            ...     "ticker": ["MSFT", "MSFT", "GOOG", "GOOG", "AAPL"],
            ...     "price": [51.95, 51.95, 720.77, 720.92, 98.0],
            ...     "quantity": [75, 155, 100, 100, 100],
            ... }
            >>> quotes_pl = pl.LazyFrame(data_quotes)
            >>> trades_pl = pl.LazyFrame(data_trades)
            >>> quotes_dask = dd.from_dict(data_quotes, npartitions=2)
            >>> trades_dask = dd.from_dict(data_trades, npartitions=2)

            Let's define a dataframe-agnostic function in which we join over "datetime" and by "ticker" columns:

            >>> def agnostic_join_asof_datetime_by_ticker(
            ...     df_native: IntoFrameT,
            ...     other_native: IntoFrameT,
            ... ) -> IntoFrameT:
            ...     df = nw.from_native(df_native)
            ...     other = nw.from_native(other_native)
            ...     return (
            ...         df.sort("datetime")
            ...         .join_asof(other, on="datetime", by="ticker")
            ...         .collect()
            ...         .to_native()
            ...     )

            We can then pass any supported library such as Polars or Dask to `agnostic_join_asof_datetime_by_ticker`:

            >>> agnostic_join_asof_datetime_by_ticker(trades_pl, quotes_pl)
            shape: (5, 6)
            ┌────────────────────────────┬────────┬────────┬──────────┬───────┬────────┐
            │ datetime                   ┆ ticker ┆ price  ┆ quantity ┆ bid   ┆ ask    │
            │ ---                        ┆ ---    ┆ ---    ┆ ---      ┆ ---   ┆ ---    │
            │ datetime[μs]               ┆ str    ┆ f64    ┆ i64      ┆ f64   ┆ f64    │
            ╞════════════════════════════╪════════╪════════╪══════════╪═══════╪════════╡
            │ 2016-05-25 13:30:00.000023 ┆ MSFT   ┆ 51.95  ┆ 75       ┆ 51.95 ┆ 51.96  │
            │ 2016-05-25 13:30:00.000038 ┆ MSFT   ┆ 51.95  ┆ 155      ┆ 51.97 ┆ 51.98  │
            │ 2016-05-25 13:30:00.000048 ┆ GOOG   ┆ 720.77 ┆ 100      ┆ 720.5 ┆ 720.93 │
            │ 2016-05-25 13:30:00.000048 ┆ GOOG   ┆ 720.92 ┆ 100      ┆ 720.5 ┆ 720.93 │
            │ 2016-05-25 13:30:00.000048 ┆ AAPL   ┆ 98.0   ┆ 100      ┆ null  ┆ null   │
            └────────────────────────────┴────────┴────────┴──────────┴───────┴────────┘
            >>> agnostic_join_asof_datetime_by_ticker(trades_dask, quotes_dask)
                                datetime ticker   price  quantity     bid     ask
            0 2016-05-25 13:30:00.000023   MSFT   51.95        75   51.95   51.96
            0 2016-05-25 13:30:00.000038   MSFT   51.95       155   51.97   51.98
            1 2016-05-25 13:30:00.000048   GOOG  720.92       100  720.50  720.93
            2 2016-05-25 13:30:00.000048   AAPL   98.00       100     NaN     NaN
            3 2016-05-25 13:30:00.000048   GOOG  720.77       100  720.50  720.93
        """
        return super().join_asof(
            other,
            left_on=left_on,
            right_on=right_on,
            on=on,
            by_left=by_left,
            by_right=by_right,
            by=by,
            strategy=strategy,
        )

    def clone(self) -> Self:
        r"""Create a copy of this DataFrame.

        Returns:
            An identical copy of the original LazyFrame.

        Examples:
            >>> import narwhals as nw
            >>> import polars as pl
            >>> from narwhals.typing import IntoFrameT
            >>>
            >>> data = {"a": [1, 2], "b": [3, 4]}
            >>> lf_pl = pl.LazyFrame(data)

            Let's define a dataframe-agnostic function in which we copy the DataFrame:

            >>> def agnostic_clone(df_native: IntoFrameT) -> IntoFrameT:
            ...     df = nw.from_native(df_native)
            ...     return df.clone().collect().to_native()

            We can then pass any supported library such as Polars to `agnostic_clone`:

            >>> agnostic_clone(lf_pl)
            shape: (2, 2)
            ┌─────┬─────┐
            │ a   ┆ b   │
            │ --- ┆ --- │
            │ i64 ┆ i64 │
            ╞═════╪═════╡
            │ 1   ┆ 3   │
            │ 2   ┆ 4   │
            └─────┴─────┘
        """
        return super().clone()

    def lazy(self) -> Self:
        """Lazify the DataFrame (if possible).

        If a library does not support lazy execution, then this is a no-op.

        Returns:
            A LazyFrame.

        Examples:
            Construct pandas and Polars objects:

            >>> import pandas as pd
            >>> import polars as pl
            >>> import narwhals as nw
            >>> from narwhals.typing import IntoFrameT
            >>>
            >>> df = {"foo": [1, 2, 3], "bar": [6.0, 7.0, 8.0], "ham": ["a", "b", "c"]}
            >>> df_pd = pd.DataFrame(df)
            >>> lf_pl = pl.LazyFrame(df)

            We define a library agnostic function:

            >>> def agnostic_lazy(df_native: IntoFrameT) -> IntoFrameT:
            ...     df = nw.from_native(df_native)
            ...     return df.lazy().to_native()

            Note that then, pandas dataframe stay eager, and the Polars LazyFrame stays lazy:

            >>> agnostic_lazy(df_pd)
               foo  bar ham
            0    1  6.0   a
            1    2  7.0   b
            2    3  8.0   c
            >>> agnostic_lazy(lf_pl)
            <LazyFrame ...>
        """
        return self

    def gather_every(self: Self, n: int, offset: int = 0) -> Self:
        r"""Take every nth row in the DataFrame and return as a new DataFrame.

        Arguments:
            n: Gather every *n*-th row.
            offset: Starting index.

        Returns:
            The LazyFrame containing only the selected rows.

        Examples:
            >>> import narwhals as nw
            >>> import polars as pl
            >>> import dask.dataframe as dd
            >>> from narwhals.typing import IntoFrameT
            >>>
            >>> data = {"a": [1, 2, 3, 4], "b": [5, 6, 7, 8]}
            >>> lf_pl = pl.LazyFrame(data)
            >>> lf_dask = dd.from_dict(data, npartitions=2)

            Let's define a dataframe-agnostic function in which we gather every 2 rows,
            starting from a offset of 1:

            >>> def agnostic_gather_every(df_native: IntoFrameT) -> IntoFrameT:
            ...     df = nw.from_native(df_native)
            ...     return df.gather_every(n=2, offset=1).collect().to_native()

            We can then pass any supported library such as Polars or Dask to `agnostic_gather_every`:

            >>> agnostic_gather_every(lf_pl)
            shape: (2, 2)
            ┌─────┬─────┐
            │ a   ┆ b   │
            │ --- ┆ --- │
            │ i64 ┆ i64 │
            ╞═════╪═════╡
            │ 2   ┆ 6   │
            │ 4   ┆ 8   │
            └─────┴─────┘
            >>> agnostic_gather_every(lf_dask)
               a  b
            1  2  6
            3  4  8
        """
        return super().gather_every(n=n, offset=offset)

    def unpivot(
        self: Self,
        on: str | list[str] | None = None,
        *,
        index: str | list[str] | None = None,
        variable_name: str | None = None,
        value_name: str | None = None,
    ) -> Self:
        r"""Unpivot a DataFrame from wide to long format.

        Optionally leaves identifiers set.

        This function is useful to massage a DataFrame into a format where one or more
        columns are identifier variables (index) while all other columns, considered
        measured variables (on), are "unpivoted" to the row axis leaving just
        two non-identifier columns, 'variable' and 'value'.

        Arguments:
            on: Column(s) to use as values variables; if `on` is empty all columns that
                are not in `index` will be used.
            index: Column(s) to use as identifier variables.
            variable_name: Name to give to the `variable` column. Defaults to "variable".
            value_name: Name to give to the `value` column. Defaults to "value".

        Returns:
            The unpivoted LazyFrame.

        Notes:
            If you're coming from pandas, this is similar to `pandas.DataFrame.melt`,
            but with `index` replacing `id_vars` and `on` replacing `value_vars`.
            In other frameworks, you might know this operation as `pivot_longer`.

        Examples:
            >>> import narwhals as nw
            >>> import polars as pl
            >>> import dask.dataframe as dd
            >>> from narwhals.typing import IntoFrameT
            >>>
            >>> data = {
            ...     "a": ["x", "y", "z"],
            ...     "b": [1, 3, 5],
            ...     "c": [2, 4, 6],
            ... }
            >>> lf_pl = pl.LazyFrame(data)
            >>> lf_dask = dd.from_dict(data, npartitions=2)

            We define a library agnostic function:

            >>> def agnostic_unpivot(df_native: IntoFrameT) -> IntoFrameT:
            ...     df = nw.from_native(df_native)
            ...     return (
            ...         (df.unpivot(on=["b", "c"], index="a").sort(["variable", "a"]))
            ...         .collect()
            ...         .to_native()
            ...     )

            We can then pass any supported library such as Polars or Dask to `agnostic_unpivot`:

            >>> agnostic_unpivot(lf_pl)
            shape: (6, 3)
            ┌─────┬──────────┬───────┐
            │ a   ┆ variable ┆ value │
            │ --- ┆ ---      ┆ ---   │
            │ str ┆ str      ┆ i64   │
            ╞═════╪══════════╪═══════╡
            │ x   ┆ b        ┆ 1     │
            │ y   ┆ b        ┆ 3     │
            │ z   ┆ b        ┆ 5     │
            │ x   ┆ c        ┆ 2     │
            │ y   ┆ c        ┆ 4     │
            │ z   ┆ c        ┆ 6     │
            └─────┴──────────┴───────┘
            >>> agnostic_unpivot(lf_dask)
               a variable  value
            0  x        b      1
            1  y        b      3
            0  z        b      5
            2  x        c      2
            3  y        c      4
            1  z        c      6
        """
        return super().unpivot(
            on=on, index=index, variable_name=variable_name, value_name=value_name
        )

    def explode(self: Self, columns: str | Sequence[str], *more_columns: str) -> Self:
        """Explode the dataframe to long format by exploding the given columns.

        Notes:
            It is possible to explode multiple columns only if these columns have
            matching element counts.

        Arguments:
            columns: Column names. The underlying columns being exploded must be of the `List` data type.
            *more_columns: Additional names of columns to explode, specified as positional arguments.

        Returns:
            New LazyFrame

        Examples:
            >>> import narwhals as nw
            >>> from narwhals.typing import IntoFrameT
            >>> import polars as pl
            >>> data = {
            ...     "a": ["x", "y", "z", "w"],
            ...     "lst1": [[1, 2], None, [None], []],
            ...     "lst2": [[3, None], None, [42], []],
            ... }

            We define a library agnostic function:

            >>> def agnostic_explode(df_native: IntoFrameT) -> IntoFrameT:
            ...     return (
            ...         nw.from_native(df_native)
            ...         .with_columns(nw.col("lst1", "lst2").cast(nw.List(nw.Int32())))
            ...         .explode("lst1", "lst2")
            ...         .collect()
            ...         .to_native()
            ...     )

            We can then pass any supported library such as Polars to `agnostic_explode`:

            >>> agnostic_explode(pl.LazyFrame(data))
            shape: (5, 3)
            ┌─────┬──────┬──────┐
            │ a   ┆ lst1 ┆ lst2 │
            │ --- ┆ ---  ┆ ---  │
            │ str ┆ i32  ┆ i32  │
            ╞═════╪══════╪══════╡
            │ x   ┆ 1    ┆ 3    │
            │ x   ┆ 2    ┆ null │
            │ y   ┆ null ┆ null │
            │ z   ┆ null ┆ 42   │
            │ w   ┆ null ┆ null │
            └─────┴──────┴──────┘
        """
        return super().explode(columns, *more_columns)<|MERGE_RESOLUTION|>--- conflicted
+++ resolved
@@ -4428,11 +4428,6 @@
                foo bar ham
             0    1   a   b
         """
-<<<<<<< HEAD
-        if isinstance(subset, str):
-            subset = [subset]
-        return super().unique(subset, keep=keep, maintain_order=maintain_order)
-=======
         if keep not in {"any", "none"}:
             msg = (
                 "narwhals.LazyFrame makes no assumptions about row order, so only "
@@ -4453,7 +4448,6 @@
         return self._from_compliant_dataframe(
             self._compliant_frame.unique(subset=subset, keep=keep)
         )
->>>>>>> b7e4cb9f
 
     def filter(
         self, *predicates: IntoExpr | Iterable[IntoExpr] | list[bool], **constraints: Any
