--- conflicted
+++ resolved
@@ -315,45 +315,10 @@
 
     def to_numpy(self) -> Any:
         """
-<<<<<<< HEAD
-        Convert this DataFrame to a NumPy ndarray.
-
-        Examples:
-            Construct pandas and polars DataFrames:
-
-            >>> import pandas as pd
-            >>> import polars as pl
-            >>> import narwhals as nw
-            >>> df = {"foo": [1, 2, 3], "bar": [6.5, 7.0, 8.5], "ham": ["a", "b", "c"]}
-            >>> df_pd = pd.DataFrame(df)
-            >>> df_pl = pl.DataFrame(df)
-
-            We define a library agnostic function:
-
-            >>> def func(df_any):
-            ...     df = nw.from_native(df_any)
-            ...     df = df.to_numpy()
-            ...     return df
-
-            We can then pass either pandas or Polars to `func`:
-
-            >>> func(df_pd)
-            array([[1, 6.5, 'a'],
-                   [2, 7.0, 'b'],
-                   [3, 8.5, 'c']], dtype=object)
-            >>> func(df_pl)
-            array([[1, 6.5, 'a'],
-                   [2, 7.0, 'b'],
-                   [3, 8.5, 'c']], dtype=object)
-=======
                 Convert this DataFrame to a NumPy ndarray.
 
                 Examples:
-        <<<<<<< HEAD
-                    Construct pandas and polars DataFranes:
-        =======
                     Construct pandas and polars DataFrames:
-        >>>>>>> upstream/main
 
                     >>> import pandas as pd
                     >>> import polars as pl
@@ -379,7 +344,6 @@
                     array([[1, 6.5, 'a'],
                            [2, 7.0, 'b'],
                            [3, 8.5, 'c']], dtype=object)
->>>>>>> ecfd23a7
         """
         return self._dataframe.to_numpy()
 
