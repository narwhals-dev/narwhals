--- conflicted
+++ resolved
@@ -32,11 +32,7 @@
     is_list_of,
     is_sequence_like,
     is_slice_none,
-<<<<<<< HEAD
-=======
-    issue_deprecation_warning,
     issue_performance_warning,
->>>>>>> e256d50a
     supports_arrow_c_stream,
 )
 from narwhals.dependencies import get_polars, is_numpy_array
