--- conflicted
+++ resolved
@@ -2567,7 +2567,6 @@
         """
         return super().gather_every(n=n, offset=offset)
 
-<<<<<<< HEAD
     def pivot(
         self: Self,
         on: str | list[str],
@@ -2584,7 +2583,6 @@
     ) -> Self:
         r"""
         Create a spreadsheet-style pivot table as a DataFrame.
-
         Arguments:
             on: Name of the column(s) whose values will be used as the header of the
                 output DataFrame.
@@ -2595,7 +2593,6 @@
                 specified on `on` and `index` will be used. At least one of `index` and
                 `values` must be specified.
             aggregate_function: Choose from:
-
                 - None: no aggregation takes place, will raise error if multiple values
                     are in group.
                 - A predefined aggregate function string, one of
@@ -2605,70 +2602,10 @@
                 discovery.
             separator: Used as separator/delimiter in generated column names in case of
                 multiple `values` columns.
-=======
-    def to_arrow(self: Self) -> pa.Table:
-        r"""
-        Convert to arrow table.
-
-        Examples:
-            >>> import narwhals as nw
-            >>> import pandas as pd
-            >>> import polars as pl
-            >>> data = {"foo": [1, 2, 3], "bar": ["a", "b", "c"]}
-            >>> df_pd = pd.DataFrame(data)
-            >>> df_pl = pl.DataFrame(data)
-
-            Let's define a dataframe-agnostic function that converts to arrow table:
-
-            >>> @nw.narwhalify
-            ... def func(df):
-            ...     return df.to_arrow()
-
-            >>> func(df_pd)
-            pyarrow.Table
-            foo: int64
-            bar: string
-            ----
-            foo: [[1,2,3]]
-            bar: [["a","b","c"]]
-
-            >>> func(df_pl)  # doctest:+NORMALIZE_WHITESPACE
-            pyarrow.Table
-            foo: int64
-            bar: large_string
-            ----
-            foo: [[1,2,3]]
-            bar: [["a","b","c"]]
-        """
-        return self._compliant_frame.to_arrow()
-
-    def sample(
-        self: Self,
-        n: int | None = None,
-        *,
-        fraction: float | None = None,
-        with_replacement: bool = False,
-        seed: int | None = None,
-    ) -> Self:
-        r"""
-        Sample from this DataFrame.
-
-        Arguments:
-            n: Number of items to return. Cannot be used with fraction.
-            fraction: Fraction of items to return. Cannot be used with n.
-            with_replacement: Allow values to be sampled more than once.
-            seed: Seed for the random number generator. If set to None (default), a random
-                seed is generated for each sample operation.
-
-        Notes:
-            The results may not be consistent across libraries.
->>>>>>> 2dae73ff
-
-        Examples:
-            >>> import narwhals as nw
-            >>> import pandas as pd
-            >>> import polars as pl
-<<<<<<< HEAD
+        Examples:
+            >>> import narwhals as nw
+            >>> import pandas as pd
+            >>> import polars as pl
             >>> data = {
             ...     "ix": [1, 1, 2, 2, 1, 2],
             ...     "col": ["a", "a", "a", "a", "b", "b"],
@@ -2677,15 +2614,11 @@
             ... }
             >>> df_pd = pd.DataFrame(data)
             >>> df_pl = pl.DataFrame(data)
-
             Let's define a dataframe-agnostic function:
-
             >>> @nw.narwhalify
             ... def func(df):
             ...     return df.pivot("col", index="ix", aggregate_function="sum")
-
             We can then pass either pandas or Polars to `func`:
-
             >>> func(df_pd)
                ix  foo_a  foo_b  bar_a  bar_b
             0   1      1      7      2      9
@@ -2713,7 +2646,67 @@
             )
         )
 
-=======
+    def to_arrow(self: Self) -> pa.Table:
+        r"""
+        Convert to arrow table.
+
+        Examples:
+            >>> import narwhals as nw
+            >>> import pandas as pd
+            >>> import polars as pl
+            >>> data = {"foo": [1, 2, 3], "bar": ["a", "b", "c"]}
+            >>> df_pd = pd.DataFrame(data)
+            >>> df_pl = pl.DataFrame(data)
+
+            Let's define a dataframe-agnostic function that converts to arrow table:
+
+            >>> @nw.narwhalify
+            ... def func(df):
+            ...     return df.to_arrow()
+
+            >>> func(df_pd)
+            pyarrow.Table
+            foo: int64
+            bar: string
+            ----
+            foo: [[1,2,3]]
+            bar: [["a","b","c"]]
+
+            >>> func(df_pl)  # doctest:+NORMALIZE_WHITESPACE
+            pyarrow.Table
+            foo: int64
+            bar: large_string
+            ----
+            foo: [[1,2,3]]
+            bar: [["a","b","c"]]
+        """
+        return self._compliant_frame.to_arrow()
+
+    def sample(
+        self: Self,
+        n: int | None = None,
+        *,
+        fraction: float | None = None,
+        with_replacement: bool = False,
+        seed: int | None = None,
+    ) -> Self:
+        r"""
+        Sample from this DataFrame.
+
+        Arguments:
+            n: Number of items to return. Cannot be used with fraction.
+            fraction: Fraction of items to return. Cannot be used with n.
+            with_replacement: Allow values to be sampled more than once.
+            seed: Seed for the random number generator. If set to None (default), a random
+                seed is generated for each sample operation.
+
+        Notes:
+            The results may not be consistent across libraries.
+
+        Examples:
+            >>> import narwhals as nw
+            >>> import pandas as pd
+            >>> import polars as pl
             >>> data = {"a": [1, 2, 3, 4], "b": ["x", "y", "x", "y"]}
             >>> df_pd = pd.DataFrame(data)
             >>> df_pl = pl.DataFrame(data)
@@ -2836,7 +2829,6 @@
             on=on, index=index, variable_name=variable_name, value_name=value_name
         )
 
->>>>>>> 2dae73ff
 
 class LazyFrame(BaseFrame[FrameT]):
     """
