--- conflicted
+++ resolved
@@ -26,11 +26,7 @@
 from narwhals._utils import (
     Implementation,
     Version,
-<<<<<<< HEAD
     _Implementation,
-    can_dataframe_lazy,
-=======
->>>>>>> 2183035a
     can_lazyframe_collect,
     check_columns_exist,
     flatten,
