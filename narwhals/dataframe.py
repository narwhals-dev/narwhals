--- conflicted
+++ resolved
@@ -1218,28 +1218,7 @@
             >>> import pandas as pd
             >>> import polars as pl
             >>> import narwhals as nw
-<<<<<<< HEAD
-            >>> df_pl = pl.DataFrame(
-            ...     {
-            ...         "a": ["a", "b", "a", "b", "c"],
-            ...         "b": [1, 2, 1, 3, 3],
-            ...         "c": [5, 4, 3, 2, 1],
-            ...     }
-            ... )
-            >>> df = nw.from_native(df_pl, eager_only=True)
-            >>> df
-            ┌───────────────────────────────────────────────┐
-            | Narwhals DataFrame                            |
-            | Use `narwhals.to_native` to see native output |
-            └───────────────────────────────────────────────┘
-            >>> dframe = df.group_by("a").agg(nw.col("b").sum()).sort("a")
-            >>> dframe
-            ┌───────────────────────────────────────────────┐
-            | Narwhals DataFrame                            |
-            | Use `narwhals.to_native` to see native output |
-            └───────────────────────────────────────────────┘
-            >>> nw.to_native(dframe)
-=======
+
             >>> df = {
             ...     "a": ["a", "b", "a", "b", "c"],
             ...     "b": [1, 2, 1, 3, 3],
@@ -1263,7 +1242,6 @@
             1  b  5
             2  c  3
             >>> func(df_pl)
->>>>>>> 1767254c
             shape: (3, 2)
             ┌─────┬─────┐
             │ a   ┆ b   │
@@ -2621,23 +2599,6 @@
             >>> import pandas as pd
             >>> import polars as pl
             >>> import narwhals as nw
-<<<<<<< HEAD
-            >>> lf_pl = pl.LazyFrame(
-            ...     {
-            ...         "a": ["a", "b", "a", "b", "c"],
-            ...         "b": [1, 2, 1, 3, 3],
-            ...         "c": [5, 4, 3, 2, 1],
-            ...     }
-            ... )
-            >>> lf = nw.from_native(lf_pl)
-            >>> lframe = lf.group_by("a").agg(nw.col("b").sum()).collect().sort("a")
-            >>> lframe
-            ┌───────────────────────────────────────────────┐
-            | Narwhals DataFrame                            |
-            | Use `narwhals.to_native` to see native output |
-            └───────────────────────────────────────────────┘
-            >>> nw.to_native(lframe)
-=======
             >>> df = {
             ...     "a": ["a", "b", "a", "b", "c"],
             ...     "b": [1, 2, 1, 3, 3],
@@ -2673,7 +2634,6 @@
             │ c   ┆ 3   │
             └─────┴─────┘
             >>> func(lf_pl).collect()
->>>>>>> 1767254c
             shape: (3, 2)
             ┌─────┬─────┐
             │ a   ┆ b   │
