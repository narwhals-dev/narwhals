from __future__ import annotations

from abc import abstractmethod
from itertools import chain
from typing import TYPE_CHECKING
from typing import Any
from typing import Callable
from typing import Generic
from typing import Iterable
from typing import Iterator
from typing import Literal
from typing import NoReturn
from typing import Sequence
from typing import TypeVar
from typing import overload
from warnings import warn

from narwhals._expression_parsing import ExprKind
from narwhals._expression_parsing import all_exprs_are_scalar_like
from narwhals._expression_parsing import check_expressions_preserve_length
from narwhals._expression_parsing import infer_kind
from narwhals._expression_parsing import is_scalar_like
from narwhals.dependencies import get_polars
from narwhals.dependencies import is_numpy_array
from narwhals.dependencies import is_numpy_array_1d
from narwhals.exceptions import ColumnNotFoundError
from narwhals.exceptions import InvalidIntoExprError
from narwhals.exceptions import LengthChangingExprError
from narwhals.exceptions import OrderDependentExprError
from narwhals.schema import Schema
from narwhals.translate import to_native
from narwhals.utils import Implementation
from narwhals.utils import find_stacklevel
from narwhals.utils import flatten
from narwhals.utils import generate_repr
from narwhals.utils import is_compliant_dataframe
from narwhals.utils import is_compliant_lazyframe
from narwhals.utils import is_list_of
from narwhals.utils import is_sequence_but_not_str
from narwhals.utils import issue_deprecation_warning
from narwhals.utils import parse_version
from narwhals.utils import supports_arrow_c_stream

if TYPE_CHECKING:
    from io import BytesIO
    from pathlib import Path
    from types import ModuleType

    import pandas as pd
    import polars as pl
    import pyarrow as pa
    from typing_extensions import Concatenate
    from typing_extensions import ParamSpec
    from typing_extensions import Self

    from narwhals._compliant import CompliantDataFrame
    from narwhals._compliant import CompliantLazyFrame
    from narwhals._compliant.typing import CompliantExprAny
    from narwhals._compliant.typing import EagerNamespaceAny
    from narwhals.group_by import GroupBy
    from narwhals.group_by import LazyGroupBy
    from narwhals.series import Series
    from narwhals.typing import AsofJoinStrategy
    from narwhals.typing import IntoDataFrame
    from narwhals.typing import IntoExpr
    from narwhals.typing import IntoFrame
    from narwhals.typing import JoinStrategy
    from narwhals.typing import LazyUniqueKeepStrategy
    from narwhals.typing import PivotAgg
    from narwhals.typing import SizeUnit
    from narwhals.typing import UniqueKeepStrategy
    from narwhals.typing import _1DArray
    from narwhals.typing import _2DArray

    PS = ParamSpec("PS")

_FrameT = TypeVar("_FrameT", bound="IntoFrame")
FrameT = TypeVar("FrameT", bound="IntoFrame")
DataFrameT = TypeVar("DataFrameT", bound="IntoDataFrame")
R = TypeVar("R")


class BaseFrame(Generic[_FrameT]):
    _compliant_frame: Any
    _level: Literal["full", "lazy", "interchange"]

    def __native_namespace__(self) -> ModuleType:
        return self._compliant_frame.__native_namespace__()  # type: ignore[no-any-return]

    def __narwhals_namespace__(self) -> Any:
        return self._compliant_frame.__narwhals_namespace__()

    def _with_compliant(self, df: Any) -> Self:
        # construct, preserving properties
        return self.__class__(df, level=self._level)  # type: ignore[call-arg]

    def _flatten_and_extract(
        self, *exprs: IntoExpr | Iterable[IntoExpr], **named_exprs: IntoExpr
    ) -> tuple[list[CompliantExprAny], list[ExprKind]]:
        """Process `args` and `kwargs`, extracting underlying objects as we go, interpreting strings as column names."""
        out_exprs = []
        out_kinds = []
        for expr in flatten(exprs):
            compliant_expr = self._extract_compliant(expr)
            out_exprs.append(compliant_expr)
            out_kinds.append(infer_kind(expr, str_as_lit=False))
        for alias, expr in named_exprs.items():
            compliant_expr = self._extract_compliant(expr).alias(alias)
            out_exprs.append(compliant_expr)
            out_kinds.append(infer_kind(expr, str_as_lit=False))
        return out_exprs, out_kinds

    @abstractmethod
    def _extract_compliant(self, arg: Any) -> Any:
        raise NotImplementedError

    @property
    def schema(self) -> Schema:
        return Schema(self._compliant_frame.schema.items())

    def collect_schema(self) -> Schema:
        native_schema = dict(self._compliant_frame.collect_schema())

        return Schema(native_schema)

    def pipe(
        self,
        function: Callable[Concatenate[Self, PS], R],
        *args: PS.args,
        **kwargs: PS.kwargs,
    ) -> R:
        return function(self, *args, **kwargs)

    def with_row_index(self, name: str = "index") -> Self:
        return self._with_compliant(self._compliant_frame.with_row_index(name))

    def drop_nulls(self, subset: str | list[str] | None) -> Self:
        subset = [subset] if isinstance(subset, str) else subset
        return self._with_compliant(self._compliant_frame.drop_nulls(subset=subset))

    @property
    def columns(self) -> list[str]:
        return self._compliant_frame.columns  # type: ignore[no-any-return]

    def with_columns(
        self, *exprs: IntoExpr | Iterable[IntoExpr], **named_exprs: IntoExpr
    ) -> Self:
        compliant_exprs, kinds = self._flatten_and_extract(*exprs, **named_exprs)
        compliant_exprs = [
            compliant_expr.broadcast(kind) if is_scalar_like(kind) else compliant_expr
            for compliant_expr, kind in zip(compliant_exprs, kinds)
        ]
        return self._with_compliant(self._compliant_frame.with_columns(*compliant_exprs))

    def select(
        self,
        *exprs: IntoExpr | Iterable[IntoExpr],
        **named_exprs: IntoExpr,
    ) -> Self:
        flat_exprs = tuple(flatten(exprs))
        if flat_exprs and all(isinstance(x, str) for x in flat_exprs) and not named_exprs:
            # fast path!
            try:
                return self._with_compliant(
                    self._compliant_frame.simple_select(*flat_exprs)
                )
            except Exception as e:
                # Column not found is the only thing that can realistically be raised here.
                available_columns = self.columns
                missing_columns = [x for x in flat_exprs if x not in available_columns]
                raise ColumnNotFoundError.from_missing_and_available_column_names(
                    missing_columns, available_columns
                ) from e
        compliant_exprs, kinds = self._flatten_and_extract(*flat_exprs, **named_exprs)
        if compliant_exprs and all_exprs_are_scalar_like(*flat_exprs, **named_exprs):
            return self._with_compliant(self._compliant_frame.aggregate(*compliant_exprs))
        compliant_exprs = [
            compliant_expr.broadcast(kind) if is_scalar_like(kind) else compliant_expr
            for compliant_expr, kind in zip(compliant_exprs, kinds)
        ]
        return self._with_compliant(self._compliant_frame.select(*compliant_exprs))

    def rename(self, mapping: dict[str, str]) -> Self:
        return self._with_compliant(self._compliant_frame.rename(mapping))

    def head(self, n: int) -> Self:
        return self._with_compliant(self._compliant_frame.head(n))

    def tail(self, n: int) -> Self:
        return self._with_compliant(self._compliant_frame.tail(n))

    def drop(self, *columns: Iterable[str], strict: bool) -> Self:
        return self._with_compliant(self._compliant_frame.drop(columns, strict=strict))

    def filter(
        self,
        *predicates: IntoExpr | Iterable[IntoExpr] | list[bool],
        **constraints: Any,
    ) -> Self:
        if len(predicates) == 1 and is_list_of(predicates[0], bool):
            predicate = predicates[0]
        else:
            from narwhals.functions import col

            flat_predicates = flatten(predicates)
            check_expressions_preserve_length(*flat_predicates, function_name="filter")
            plx = self.__narwhals_namespace__()
            compliant_predicates, _kinds = self._flatten_and_extract(*flat_predicates)
            compliant_constraints = (
                (col(name) == v)._to_compliant_expr(plx)
                for name, v in constraints.items()
            )
            predicate = plx.all_horizontal(
                *chain(compliant_predicates, compliant_constraints)
            )
        return self._with_compliant(self._compliant_frame.filter(predicate))

    def sort(
        self,
        by: str | Iterable[str],
        *more_by: str,
        descending: bool | Sequence[bool] = False,
        nulls_last: bool = False,
    ) -> Self:
        by = flatten([*flatten([by]), *more_by])
        return self._with_compliant(
            self._compliant_frame.sort(*by, descending=descending, nulls_last=nulls_last)
        )

    def join(
        self,
        other: Self,
        on: str | list[str] | None = None,
        how: JoinStrategy = "inner",
        *,
        left_on: str | list[str] | None = None,
        right_on: str | list[str] | None = None,
        suffix: str = "_right",
    ) -> Self:
        on = [on] if isinstance(on, str) else on
        left_on = [left_on] if isinstance(left_on, str) else left_on
        right_on = [right_on] if isinstance(right_on, str) else right_on

        if how not in (
            _supported_joins := ("inner", "left", "full", "cross", "anti", "semi")
        ):
            msg = f"Only the following join strategies are supported: {_supported_joins}; found '{how}'."
            raise NotImplementedError(msg)

        if how == "cross" and (
            left_on is not None or right_on is not None or on is not None
        ):
            msg = "Can not pass `left_on`, `right_on` or `on` keys for cross join"
            raise ValueError(msg)

        if how != "cross" and (on is None and (left_on is None or right_on is None)):
            msg = f"Either (`left_on` and `right_on`) or `on` keys should be specified for {how}."
            raise ValueError(msg)

        if how != "cross" and (
            on is not None and (left_on is not None or right_on is not None)
        ):
            msg = f"If `on` is specified, `left_on` and `right_on` should be None for {how}."
            raise ValueError(msg)

        if on is not None:
            left_on = right_on = on

        return self._with_compliant(
            self._compliant_frame.join(
                self._extract_compliant(other),
                how=how,
                left_on=left_on,
                right_on=right_on,
                suffix=suffix,
            )
        )

    def gather_every(self, n: int, offset: int = 0) -> Self:
        return self._with_compliant(
            self._compliant_frame.gather_every(n=n, offset=offset)
        )

    def join_asof(
        self,
        other: Self,
        *,
        left_on: str | None = None,
        right_on: str | None = None,
        on: str | None = None,
        by_left: str | list[str] | None = None,
        by_right: str | list[str] | None = None,
        by: str | list[str] | None = None,
        strategy: AsofJoinStrategy = "backward",
        suffix: str = "_right",
    ) -> Self:
        _supported_strategies = ("backward", "forward", "nearest")

        if strategy not in _supported_strategies:
            msg = f"Only the following strategies are supported: {_supported_strategies}; found '{strategy}'."
            raise NotImplementedError(msg)

        if (on is None) and (left_on is None or right_on is None):
            msg = "Either (`left_on` and `right_on`) or `on` keys should be specified."
            raise ValueError(msg)
        if (on is not None) and (left_on is not None or right_on is not None):
            msg = "If `on` is specified, `left_on` and `right_on` should be None."
            raise ValueError(msg)
        if (by is None) and (
            (by_left is None and by_right is not None)
            or (by_left is not None and by_right is None)
        ):
            msg = (
                "Can not specify only `by_left` or `by_right`, you need to specify both."
            )
            raise ValueError(msg)
        if (by is not None) and (by_left is not None or by_right is not None):
            msg = "If `by` is specified, `by_left` and `by_right` should be None."
            raise ValueError(msg)
        if on is not None:
            left_on = right_on = on
        if by is not None:
            by_left = by_right = by
        if isinstance(by_left, str):
            by_left = [by_left]
        if isinstance(by_right, str):
            by_right = [by_right]
        return self._with_compliant(
            self._compliant_frame.join_asof(
                self._extract_compliant(other),
                left_on=left_on,
                right_on=right_on,
                by_left=by_left,
                by_right=by_right,
                strategy=strategy,
                suffix=suffix,
            )
        )

    def unpivot(
        self,
        on: str | list[str] | None,
        *,
        index: str | list[str] | None,
        variable_name: str,
        value_name: str,
    ) -> Self:
        on = [on] if isinstance(on, str) else on
        index = [index] if isinstance(index, str) else index

        return self._with_compliant(
            self._compliant_frame.unpivot(
                on=on, index=index, variable_name=variable_name, value_name=value_name
            )
        )

    def __neq__(self, other: object) -> NoReturn:
        msg = (
            "DataFrame.__neq__ and LazyFrame.__neq__ are not implemented, please "
            "use expressions instead.\n\n"
            "Hint: instead of\n"
            "    df != 0\n"
            "you may want to use\n"
            "    df.select(nw.all() != 0)"
        )
        raise NotImplementedError(msg)

    def __eq__(self, other: object) -> NoReturn:
        msg = (
            "DataFrame.__eq__ and LazyFrame.__eq__ are not implemented, please "
            "use expressions instead.\n\n"
            "Hint: instead of\n"
            "    df == 0\n"
            "you may want to use\n"
            "    df.select(nw.all() == 0)"
        )
        raise NotImplementedError(msg)

    def explode(self, columns: str | Sequence[str], *more_columns: str) -> Self:
        to_explode = (
            [columns, *more_columns]
            if isinstance(columns, str)
            else [*columns, *more_columns]
        )

        return self._with_compliant(self._compliant_frame.explode(columns=to_explode))


class DataFrame(BaseFrame[DataFrameT]):
    """Narwhals DataFrame, backed by a native eager dataframe.

    !!! warning
        This class is not meant to be instantiated directly - instead:

        - If the native object is a eager dataframe from one of the supported
            backend (e.g. pandas.DataFrame, polars.DataFrame, pyarrow.Table),
            you can use [`narwhals.from_native`][]:
            ```py
            narwhals.from_native(native_dataframe)
            narwhals.from_native(native_dataframe, eager_only=True)
            ```

        - If the object is a dictionary of column names and generic sequences mapping
            (e.g. `dict[str, list]`), you can create a DataFrame via
            [`narwhals.from_dict`][]:
            ```py
            narwhals.from_dict(
                data={"a": [1, 2, 3]},
                backend=narwhals.get_native_namespace(another_object),
            )
            ```
    """

    def _extract_compliant(self, arg: Any) -> Any:
        from narwhals.expr import Expr
        from narwhals.series import Series

        plx: EagerNamespaceAny = self.__narwhals_namespace__()
        if isinstance(arg, BaseFrame):
            return arg._compliant_frame
        if isinstance(arg, Series):
            return arg._compliant_series._to_expr()
        if isinstance(arg, Expr):
            return arg._to_compliant_expr(self.__narwhals_namespace__())
        if isinstance(arg, str):
            return plx.col(arg)
        if get_polars() is not None and "polars" in str(type(arg)):  # pragma: no cover
            msg = (
                f"Expected Narwhals object, got: {type(arg)}.\n\n"
                "Perhaps you:\n"
                "- Forgot a `nw.from_native` somewhere?\n"
                "- Used `pl.col` instead of `nw.col`?"
            )
            raise TypeError(msg)
        if is_numpy_array(arg):
            return plx._series.from_numpy(arg, context=plx)._to_expr()
        raise InvalidIntoExprError.from_invalid_type(type(arg))

    @property
    def _series(self) -> type[Series[Any]]:
        from narwhals.series import Series

        return Series

    @property
    def _lazyframe(self) -> type[LazyFrame[Any]]:
        return LazyFrame

    def __init__(self, df: Any, *, level: Literal["full", "lazy", "interchange"]) -> None:
        self._level: Literal["full", "lazy", "interchange"] = level
        # NOTE: Interchange support (`DataFrameLike`) is the source of the error
        self._compliant_frame: CompliantDataFrame[Any, Any, DataFrameT]  # type: ignore[type-var]
        if is_compliant_dataframe(df):
            self._compliant_frame = df.__narwhals_dataframe__()
        else:  # pragma: no cover
            msg = f"Expected an object which implements `__narwhals_dataframe__`, got: {type(df)}"
            raise AssertionError(msg)

    @property
    def implementation(self) -> Implementation:
        """Return implementation of native frame.

        This can be useful when you need to use special-casing for features outside of
        Narwhals' scope - for example, when dealing with pandas' Period Dtype.

        Returns:
            Implementation.

        Examples:
            >>> import narwhals as nw
            >>> import pandas as pd
            >>> df_native = pd.DataFrame({"a": [1, 2, 3]})
            >>> df = nw.from_native(df_native)
            >>> df.implementation
            <Implementation.PANDAS: 1>
            >>> df.implementation.is_pandas()
            True
            >>> df.implementation.is_pandas_like()
            True
            >>> df.implementation.is_polars()
            False
        """
        return self._compliant_frame._implementation

    def __len__(self) -> int:
        return self._compliant_frame.__len__()

    def __array__(self, dtype: Any = None, copy: bool | None = None) -> _2DArray:  # noqa: FBT001
        return self._compliant_frame.__array__(dtype, copy=copy)

    def __repr__(self) -> str:  # pragma: no cover
        return generate_repr("Narwhals DataFrame", self.to_native().__repr__())

    def __arrow_c_stream__(self, requested_schema: object | None = None) -> object:
        """Export a DataFrame via the Arrow PyCapsule Interface.

        - if the underlying dataframe implements the interface, it'll return that
        - else, it'll call `to_arrow` and then defer to PyArrow's implementation

        See [PyCapsule Interface](https://arrow.apache.org/docs/dev/format/CDataInterface/PyCapsuleInterface.html)
        for more.
        """
        native_frame = self._compliant_frame._native_frame
        if supports_arrow_c_stream(native_frame):
            return native_frame.__arrow_c_stream__(requested_schema=requested_schema)
        try:
            import pyarrow as pa  # ignore-banned-import
        except ModuleNotFoundError as exc:  # pragma: no cover
            msg = f"PyArrow>=14.0.0 is required for `DataFrame.__arrow_c_stream__` for object of type {type(native_frame)}"
            raise ModuleNotFoundError(msg) from exc
        if parse_version(pa) < (14, 0):  # pragma: no cover
            msg = f"PyArrow>=14.0.0 is required for `DataFrame.__arrow_c_stream__` for object of type {type(native_frame)}"
            raise ModuleNotFoundError(msg) from None
        pa_table = self.to_arrow()
        return pa_table.__arrow_c_stream__(requested_schema=requested_schema)  # type: ignore[no-untyped-call]

    def lazy(
        self,
        backend: ModuleType | Implementation | str | None = None,
    ) -> LazyFrame[Any]:
        """Restrict available API methods to lazy-only ones.

        If `backend` is specified, then a conversion between different backends
        might be triggered.

        If a library does not support lazy execution and `backend` is not specified,
        then this is will only restrict the API to lazy-only operations. This is useful
        if you want to ensure that you write dataframe-agnostic code which all has
        the possibility of running entirely lazily.

        Arguments:
            backend: Which lazy backend collect to. This will be the underlying
                backend for the resulting Narwhals LazyFrame. If not specified, and the
                given library does not support lazy execution, then this will restrict
                the API to lazy-only operations.

                `backend` can be specified in various ways:

                - As `Implementation.<BACKEND>` with `BACKEND` being `DASK`, `DUCKDB`
                    or `POLARS`.
                - As a string: `"dask"`, `"duckdb"` or `"polars"`
                - Directly as a module `dask.dataframe`, `duckdb` or `polars`.

        Returns:
            A new LazyFrame.

        Examples:
            >>> import polars as pl
            >>> import pyarrow as pa
            >>> import narwhals as nw
            >>> df_native = pl.DataFrame({"a": [1, 2], "b": [4, 6]})
            >>> df = nw.from_native(df_native)

            If we call `df.lazy`, we get a `narwhals.LazyFrame` backed by a Polars
            LazyFrame.

            >>> df.lazy()  # doctest: +SKIP
            ┌─────────────────────────────┐
            |     Narwhals LazyFrame      |
            |-----------------------------|
            |<LazyFrame at 0x7F52B9937230>|
            └─────────────────────────────┘

            We can also pass DuckDB as the backend, and then we'll get a
            `narwhals.LazyFrame` backed by a `duckdb.DuckDBPyRelation`.

            >>> df.lazy(backend=nw.Implementation.DUCKDB)
            ┌──────────────────┐
            |Narwhals LazyFrame|
            |------------------|
            |┌───────┬───────┐ |
            |│   a   │   b   │ |
            |│ int64 │ int64 │ |
            |├───────┼───────┤ |
            |│     1 │     4 │ |
            |│     2 │     6 │ |
            |└───────┴───────┘ |
            └──────────────────┘
        """
        lazy_backend = None if backend is None else Implementation.from_backend(backend)
        supported_lazy_backends = (
            Implementation.DASK,
            Implementation.DUCKDB,
            Implementation.POLARS,
        )
        if lazy_backend is not None and lazy_backend not in supported_lazy_backends:
            msg = (
                "Not-supported backend."
                f"\n\nExpected one of {supported_lazy_backends} or `None`, got {lazy_backend}"
            )
            raise ValueError(msg)
        return self._lazyframe(
            self._compliant_frame.lazy(backend=lazy_backend), level="lazy"
        )

    def to_native(self) -> DataFrameT:
        """Convert Narwhals DataFrame to native one.

        Returns:
            Object of class that user started with.

        Examples:
            >>> import pandas as pd
            >>> import narwhals as nw
            >>> df_native = pd.DataFrame(
            ...     {"foo": [1, 2, 3], "bar": [6.0, 7.0, 8.0], "ham": ["a", "b", "c"]}
            ... )

            Calling `to_native` on a Narwhals DataFrame returns the native object:

            >>> nw.from_native(df_native).to_native()
               foo  bar ham
            0    1  6.0   a
            1    2  7.0   b
            2    3  8.0   c
        """
        return self._compliant_frame._native_frame

    def to_pandas(self) -> pd.DataFrame:
        """Convert this DataFrame to a pandas DataFrame.

        Returns:
            A pandas DataFrame.

        Examples:
            >>> import polars as pl
            >>> import narwhals as nw
            >>> df_native = pl.DataFrame(
            ...     {"foo": [1, 2, 3], "bar": [6.0, 7.0, 8.0], "ham": ["a", "b", "c"]}
            ... )
            >>> df = nw.from_native(df_native)
            >>> df.to_pandas()
               foo  bar ham
            0    1  6.0   a
            1    2  7.0   b
            2    3  8.0   c
        """
        return self._compliant_frame.to_pandas()

    def to_polars(self) -> pl.DataFrame:
        """Convert this DataFrame to a polars DataFrame.

        Returns:
            A polars DataFrame.

        Examples:
            >>> import pyarrow as pa
            >>> import narwhals as nw
            >>> df_native = pa.table({"foo": [1, 2], "bar": [6.0, 7.0]})
            >>> df = nw.from_native(df_native)
            >>> df.to_polars()
            shape: (2, 2)
            ┌─────┬─────┐
            │ foo ┆ bar │
            │ --- ┆ --- │
            │ i64 ┆ f64 │
            ╞═════╪═════╡
            │ 1   ┆ 6.0 │
            │ 2   ┆ 7.0 │
            └─────┴─────┘
        """
        return self._compliant_frame.to_polars()

    @overload
    def write_csv(self, file: None = None) -> str: ...

    @overload
    def write_csv(self, file: str | Path | BytesIO) -> None: ...

    def write_csv(self, file: str | Path | BytesIO | None = None) -> str | None:
        r"""Write dataframe to comma-separated values (CSV) file.

        Arguments:
            file: String, path object or file-like object to which the dataframe will be
                written. If None, the resulting csv format is returned as a string.

        Returns:
            String or None.

        Examples:
            >>> import pandas as pd
            >>> import narwhals as nw
            >>> df_native = pd.DataFrame(
            ...     {"foo": [1, 2, 3], "bar": [6.0, 7.0, 8.0], "ham": ["a", "b", "c"]}
            ... )
            >>> df = nw.from_native(df_native)
            >>> df.write_csv()
            'foo,bar,ham\n1,6.0,a\n2,7.0,b\n3,8.0,c\n'

            If we had passed a file name to `write_csv`, it would have been
            written to that file.
        """
        return self._compliant_frame.write_csv(file)

    def write_parquet(self, file: str | Path | BytesIO) -> None:
        """Write dataframe to parquet file.

        Arguments:
            file: String, path object or file-like object to which the dataframe will be
                written.

        Returns:
            None.

        Examples:
            >>> import pyarrow as pa
            >>> import narwhals as nw
            >>> df_native = pa.table({"foo": [1, 2], "bar": [6.0, 7.0]})
            >>> df = nw.from_native(df_native)
            >>> df.write_parquet("out.parquet")  # doctest:+SKIP
        """
        self._compliant_frame.write_parquet(file)

    def to_numpy(self) -> _2DArray:
        """Convert this DataFrame to a NumPy ndarray.

        Returns:
            A NumPy ndarray array.

        Examples:
            >>> import pandas as pd
            >>> import narwhals as nw
            >>> df_native = pd.DataFrame({"foo": [1, 2], "bar": [6.5, 7.0]})
            >>> df = nw.from_native(df_native)
            >>> df.to_numpy()
            array([[1. , 6.5],
                   [2. , 7. ]])
        """
        return self._compliant_frame.to_numpy(None, copy=None)

    @property
    def shape(self) -> tuple[int, int]:
        """Get the shape of the DataFrame.

        Returns:
            The shape of the dataframe as a tuple.

        Examples:
            >>> import pandas as pd
            >>> import narwhals as nw
            >>> df_native = pd.DataFrame({"foo": [1, 2]})
            >>> df = nw.from_native(df_native)
            >>> df.shape
            (2, 1)
        """
        return self._compliant_frame.shape

    def get_column(self, name: str) -> Series[Any]:
        """Get a single column by name.

        Arguments:
            name: The column name as a string.

        Returns:
            A Narwhals Series, backed by a native series.

        Notes:
            Although `name` is typed as `str`, pandas does allow non-string column
            names, and they will work when passed to this function if the
            `narwhals.DataFrame` is backed by a pandas dataframe with non-string
            columns. This function can only be used to extract a column by name, so
            there is no risk of ambiguity.

        Examples:
            >>> import pandas as pd
            >>> import narwhals as nw
            >>> df_native = pd.DataFrame({"a": [1, 2]})
            >>> df = nw.from_native(df_native)
            >>> df.get_column("a").to_native()
            0    1
            1    2
            Name: a, dtype: int64
        """
        return self._series(self._compliant_frame.get_column(name), level=self._level)

    def estimated_size(self, unit: SizeUnit = "b") -> int | float:
        """Return an estimation of the total (heap) allocated size of the `DataFrame`.

        Estimated size is given in the specified unit (bytes by default).

        Arguments:
            unit: 'b', 'kb', 'mb', 'gb', 'tb', 'bytes', 'kilobytes', 'megabytes',
                'gigabytes', or 'terabytes'.

        Returns:
            Integer or Float.

        Examples:
            >>> import pyarrow as pa
            >>> import narwhals as nw
            >>> df_native = pa.table({"foo": [1, 2], "bar": [6.0, 7.0]})
            >>> df = nw.from_native(df_native)
            >>> df.estimated_size()
            32
        """
        return self._compliant_frame.estimated_size(unit=unit)

    @overload
    def __getitem__(  # type: ignore[overload-overlap]
        self,
        item: str | tuple[slice | Sequence[int] | _1DArray, int | str],
    ) -> Series[Any]: ...

    @overload
    def __getitem__(
        self,
        item: (
            int
            | slice
            | Sequence[int]
            | Sequence[str]
            | _1DArray
            | tuple[
                slice | Sequence[int] | _1DArray, slice | Sequence[int] | Sequence[str]
            ]
        ),
    ) -> Self: ...
    def __getitem__(
        self,
        item: (
            str
            | int
            | slice
            | Sequence[int]
            | Sequence[str]
            | _1DArray
            | tuple[slice | Sequence[int] | _1DArray, int | str]
            | tuple[
                slice | Sequence[int] | _1DArray, slice | Sequence[int] | Sequence[str]
            ]
        ),
    ) -> Series[Any] | Self:
        """Extract column or slice of DataFrame.

        Arguments:
            item: How to slice dataframe. What happens depends on what is passed. It's easiest
                to explain by example. Suppose we have a Dataframe `df`:

                - `df['a']` extracts column `'a'` and returns a `Series`.
                - `df[0:2]` extracts the first two rows and returns a `DataFrame`.
                - `df[0:2, 'a']` extracts the first two rows from column `'a'` and returns
                    a `Series`.
                - `df[0:2, 0]` extracts the first two rows from the first column and returns
                    a `Series`.
                - `df[[0, 1], [0, 1, 2]]` extracts the first two rows and the first three columns
                    and returns a `DataFrame`
                - `df[:, [0, 1, 2]]` extracts all rows from the first three columns and returns a
                  `DataFrame`.
                - `df[:, ['a', 'c']]` extracts all rows and columns `'a'` and `'c'` and returns a
                  `DataFrame`.
                - `df[['a', 'c']]` extracts all rows and columns `'a'` and `'c'` and returns a
                  `DataFrame`.
                - `df[0: 2, ['a', 'c']]` extracts the first two rows and columns `'a'` and `'c'` and
                    returns a `DataFrame`
                - `df[:, 0: 2]` extracts all rows from the first two columns and returns a `DataFrame`
                - `df[:, 'a': 'c']` extracts all rows and all columns positioned between `'a'` and `'c'`
                    _inclusive_ and returns a `DataFrame`. For example, if the columns are
                    `'a', 'd', 'c', 'b'`, then that would extract columns `'a'`, `'d'`, and `'c'`.

        Returns:
            A Narwhals Series, backed by a native series.

        Notes:
            - Integers are always interpreted as positions
            - Strings are always interpreted as column names.

            In contrast with Polars, pandas allows non-string column names.
            If you don't know whether the column name you're trying to extract
            is definitely a string (e.g. `df[df.columns[0]]`) then you should
            use `DataFrame.get_column` instead.

        Examples:
            >>> import pandas as pd
            >>> import narwhals as nw
            >>> df_native = pd.DataFrame({"a": [1, 2]})
            >>> df = nw.from_native(df_native)
            >>> df["a"].to_native()
            0    1
            1    2
            Name: a, dtype: int64
        """
        if isinstance(item, int):
            item = [item]
        if (
            isinstance(item, tuple)
            and len(item) == 2
            and (isinstance(item[0], (str, int)))
        ):
            msg = (
                f"Expected str or slice, got: {type(item)}.\n\n"
                "Hint: if you were trying to get a single element out of a "
                "dataframe, use `DataFrame.item`."
            )
            raise TypeError(msg)
        if (
            isinstance(item, tuple)
            and len(item) == 2
            and (is_sequence_but_not_str(item[1]) or isinstance(item[1], slice))
        ):
            if item[1] == slice(None) and item[0] == slice(None):
                return self
            return self._with_compliant(self._compliant_frame[item])
        if isinstance(item, str) or (isinstance(item, tuple) and len(item) == 2):
            return self._series(self._compliant_frame[item], level=self._level)

        elif (
            is_sequence_but_not_str(item)
            or isinstance(item, slice)
            or (is_numpy_array_1d(item))
        ):
            return self._with_compliant(self._compliant_frame[item])

        else:
            msg = f"Expected str or slice, got: {type(item)}"
            raise TypeError(msg)

    def __contains__(self, key: str) -> bool:
        return key in self.columns

    @overload
    def to_dict(self, *, as_series: Literal[True] = ...) -> dict[str, Series[Any]]: ...
    @overload
    def to_dict(self, *, as_series: Literal[False]) -> dict[str, list[Any]]: ...
    @overload
    def to_dict(
        self, *, as_series: bool
    ) -> dict[str, Series[Any]] | dict[str, list[Any]]: ...
    def to_dict(
        self, *, as_series: bool = True
    ) -> dict[str, Series[Any]] | dict[str, list[Any]]:
        """Convert DataFrame to a dictionary mapping column name to values.

        Arguments:
            as_series: If set to true ``True``, then the values are Narwhals Series,
                    otherwise the values are Any.

        Returns:
            A mapping from column name to values / Series.

        Examples:
            >>> import pyarrow as pa
            >>> import narwhals as nw
            >>> df_native = pa.table({"A": [1, 2], "fruits": ["banana", "apple"]})
            >>> df = nw.from_native(df_native)
            >>> df.to_dict(as_series=False)
            {'A': [1, 2], 'fruits': ['banana', 'apple']}
        """
        if as_series:
            return {
                key: self._series(value, level=self._level)
                for key, value in self._compliant_frame.to_dict(
                    as_series=as_series
                ).items()
            }
        return self._compliant_frame.to_dict(as_series=as_series)

    def row(self, index: int) -> tuple[Any, ...]:
        """Get values at given row.

        !!! warning
            You should NEVER use this method to iterate over a DataFrame;
            if you require row-iteration you should strongly prefer use of iter_rows()
            instead.

        Arguments:
            index: Row number.

        Returns:
            A tuple of the values in the selected row.

        Notes:
            cuDF doesn't support this method.

        Examples:
            >>> import pyarrow as pa
            >>> import narwhals as nw
            >>> df_native = pa.table({"a": [1, 2], "b": [4, 5]})
            >>> nw.from_native(df_native).row(1)
            (<pyarrow.Int64Scalar: 2>, <pyarrow.Int64Scalar: 5>)
        """
        return self._compliant_frame.row(index)

    # inherited
    def pipe(
        self,
        function: Callable[Concatenate[Self, PS], R],
        *args: PS.args,
        **kwargs: PS.kwargs,
    ) -> R:
        """Pipe function call.

        Arguments:
            function: Function to apply.
            args: Positional arguments to pass to function.
            kwargs: Keyword arguments to pass to function.

        Returns:
            The original object with the function applied.

        Examples:
            >>> import pandas as pd
            >>> import narwhals as nw
            >>> df_native = pd.DataFrame({"a": [1, 2], "ba": [4, 5]})
            >>> nw.from_native(df_native).pipe(
            ...     lambda _df: _df.select(
            ...         [x for x in _df.columns if len(x) == 1]
            ...     ).to_native()
            ... )
               a
            0  1
            1  2
        """
        return super().pipe(function, *args, **kwargs)

    def drop_nulls(self, subset: str | list[str] | None = None) -> Self:
        """Drop rows that contain null values.

        Arguments:
            subset: Column name(s) for which null values are considered. If set to None
                (default), use all columns.

        Returns:
            The original object with the rows removed that contained the null values.

        Notes:
            pandas handles null values differently from Polars and PyArrow.
            See [null_handling](../pandas_like_concepts/null_handling.md)
            for reference.

        Examples:
            >>> import pyarrow as pa
            >>> import narwhals as nw
            >>> df_native = pa.table({"a": [1.0, None], "ba": [1.0, 2.0]})
            >>> nw.from_native(df_native).drop_nulls().to_native()
            pyarrow.Table
            a: double
            ba: double
            ----
            a: [[1]]
            ba: [[1]]
        """
        return super().drop_nulls(subset=subset)

    def with_row_index(self, name: str = "index") -> Self:
        """Insert column which enumerates rows.

        Arguments:
            name: The name of the column as a string. The default is "index".

        Returns:
            The original object with the column added.

        Examples:
            >>> import pyarrow as pa
            >>> import narwhals as nw
            >>> df_native = pa.table({"a": [1, 2], "b": [4, 5]})
            >>> nw.from_native(df_native).with_row_index().to_native()
            pyarrow.Table
            index: int64
            a: int64
            b: int64
            ----
            index: [[0,1]]
            a: [[1,2]]
            b: [[4,5]]
        """
        return super().with_row_index(name)

    @property
    def schema(self) -> Schema:
        r"""Get an ordered mapping of column names to their data type.

        Returns:
            A Narwhals Schema object that displays the mapping of column names.

        Examples:
            >>> import pyarrow as pa
            >>> import narwhals as nw
            >>> df_native = pa.table({"foo": [1, 2], "bar": [6.0, 7.0]})
            >>> nw.from_native(df_native).schema
            Schema({'foo': Int64, 'bar': Float64})
        """
        return super().schema

    def collect_schema(self) -> Schema:
        r"""Get an ordered mapping of column names to their data type.

        Returns:
            A Narwhals Schema object that displays the mapping of column names.

        Examples:
            >>> import pyarrow as pa
            >>> import narwhals as nw
            >>> df_native = pa.table({"foo": [1, 2], "bar": [6.0, 7.0]})
            >>> nw.from_native(df_native).collect_schema()
            Schema({'foo': Int64, 'bar': Float64})
        """
        return super().collect_schema()

    @property
    def columns(self) -> list[str]:
        """Get column names.

        Returns:
            The column names stored in a list.

        Examples:
            >>> import pyarrow as pa
            >>> import narwhals as nw
            >>> df_native = pa.table({"foo": [1, 2], "bar": [6.0, 7.0]})
            >>> nw.from_native(df_native).columns
            ['foo', 'bar']
        """
        return super().columns

    @overload
    def rows(self, *, named: Literal[False] = False) -> list[tuple[Any, ...]]: ...

    @overload
    def rows(self, *, named: Literal[True]) -> list[dict[str, Any]]: ...

    @overload
    def rows(self, *, named: bool) -> list[tuple[Any, ...]] | list[dict[str, Any]]: ...

    def rows(
        self, *, named: bool = False
    ) -> list[tuple[Any, ...]] | list[dict[str, Any]]:
        """Returns all data in the DataFrame as a list of rows of python-native values.

        Arguments:
            named: By default, each row is returned as a tuple of values given
                in the same order as the frame columns. Setting named=True will
                return rows of dictionaries instead.

        Returns:
            The data as a list of rows.

        Examples:
            >>> import pyarrow as pa
            >>> import narwhals as nw
            >>> df_native = pa.table({"foo": [1, 2], "bar": [6.0, 7.0]})
            >>> nw.from_native(df_native).rows()
            [(1, 6.0), (2, 7.0)]
        """
        return self._compliant_frame.rows(named=named)  # type: ignore[return-value]

    def iter_columns(self) -> Iterator[Series[Any]]:
        """Returns an iterator over the columns of this DataFrame.

        Yields:
            A Narwhals Series, backed by a native series.

        Examples:
            >>> import pandas as pd
            >>> import narwhals as nw
            >>> df_native = pd.DataFrame({"foo": [1, 2], "bar": [6.0, 7.0]})
            >>> iter_columns = nw.from_native(df_native).iter_columns()
            >>> next(iter_columns)
            ┌───────────────────────┐
            |    Narwhals Series    |
            |-----------------------|
            |0    1                 |
            |1    2                 |
            |Name: foo, dtype: int64|
            └───────────────────────┘
            >>> next(iter_columns)
            ┌─────────────────────────┐
            |     Narwhals Series     |
            |-------------------------|
            |0    6.0                 |
            |1    7.0                 |
            |Name: bar, dtype: float64|
            └─────────────────────────┘
        """
        for series in self._compliant_frame.iter_columns():
            yield self._series(series, level=self._level)

    @overload
    def iter_rows(
        self, *, named: Literal[False], buffer_size: int = ...
    ) -> Iterator[tuple[Any, ...]]: ...

    @overload
    def iter_rows(
        self, *, named: Literal[True], buffer_size: int = ...
    ) -> Iterator[dict[str, Any]]: ...

    @overload
    def iter_rows(
        self, *, named: bool, buffer_size: int = ...
    ) -> Iterator[tuple[Any, ...]] | Iterator[dict[str, Any]]: ...

    def iter_rows(
        self, *, named: bool = False, buffer_size: int = 512
    ) -> Iterator[tuple[Any, ...]] | Iterator[dict[str, Any]]:
        """Returns an iterator over the DataFrame of rows of python-native values.

        Arguments:
            named: By default, each row is returned as a tuple of values given
                in the same order as the frame columns. Setting named=True will
                return rows of dictionaries instead.
            buffer_size: Determines the number of rows that are buffered
                internally while iterating over the data.
                See https://docs.pola.rs/api/python/stable/reference/dataframe/api/polars.DataFrame.iter_rows.html

        Returns:
            An iterator over the DataFrame of rows.

        Notes:
            cuDF doesn't support this method.

        Examples:
            >>> import pyarrow as pa
            >>> import narwhals as nw
            >>> df_native = pa.table({"foo": [1, 2], "bar": [6.0, 7.0]})
            >>> iter_rows = nw.from_native(df_native).iter_rows()
            >>> next(iter_rows)
            (1, 6.0)
            >>> next(iter_rows)
            (2, 7.0)
        """
        return self._compliant_frame.iter_rows(named=named, buffer_size=buffer_size)  # type: ignore[return-value]

    def with_columns(
        self, *exprs: IntoExpr | Iterable[IntoExpr], **named_exprs: IntoExpr
    ) -> Self:
        r"""Add columns to this DataFrame.

        Added columns will replace existing columns with the same name.

        Arguments:
            *exprs: Column(s) to add, specified as positional arguments.
                     Accepts expression input. Strings are parsed as column names, other
                     non-expression inputs are parsed as literals.

            **named_exprs: Additional columns to add, specified as keyword arguments.
                            The columns will be renamed to the keyword used.

        Returns:
            DataFrame: A new DataFrame with the columns added.

        Note:
            Creating a new DataFrame using this method does not create a new copy of
            existing data.

        Examples:
            >>> import pandas as pd
            >>> import narwhals as nw
            >>> df_native = pd.DataFrame({"a": [1, 2], "b": [0.5, 4.0]})
            >>> (
            ...     nw.from_native(df_native)
            ...     .with_columns((nw.col("a") * 2).alias("a*2"))
            ...     .to_native()
            ... )
               a    b  a*2
            0  1  0.5    2
            1  2  4.0    4
        """
        return super().with_columns(*exprs, **named_exprs)

    def select(
        self,
        *exprs: IntoExpr | Iterable[IntoExpr],
        **named_exprs: IntoExpr,
    ) -> Self:
        r"""Select columns from this DataFrame.

        Arguments:
            *exprs: Column(s) to select, specified as positional arguments.
                     Accepts expression input. Strings are parsed as column names,
                     other non-expression inputs are parsed as literals.

            **named_exprs: Additional columns to select, specified as keyword arguments.
                            The columns will be renamed to the keyword used.

        Returns:
            The dataframe containing only the selected columns.

        Examples:
            >>> import pyarrow as pa
            >>> import narwhals as nw
            >>> df_native = pa.table({"a": [1, 2], "b": [3, 4]})
            >>> nw.from_native(df_native).select("a", a_plus_1=nw.col("a") + 1)
            ┌──────────────────┐
            |Narwhals DataFrame|
            |------------------|
            |pyarrow.Table     |
            |a: int64          |
            |a_plus_1: int64   |
            |----              |
            |a: [[1,2]]        |
            |a_plus_1: [[2,3]] |
            └──────────────────┘
        """
        return super().select(*exprs, **named_exprs)

    def rename(self, mapping: dict[str, str]) -> Self:
        """Rename column names.

        Arguments:
            mapping: Key value pairs that map from old name to new name.

        Returns:
            The dataframe with the specified columns renamed.

        Examples:
            >>> import pyarrow as pa
            >>> import narwhals as nw
            >>> df_native = pa.table({"foo": [1, 2], "bar": [6, 7]})
            >>> nw.from_native(df_native).rename({"foo": "apple"}).to_native()
            pyarrow.Table
            apple: int64
            bar: int64
            ----
            apple: [[1,2]]
            bar: [[6,7]]
        """
        return super().rename(mapping)

    def head(self, n: int = 5) -> Self:
        """Get the first `n` rows.

        Arguments:
            n: Number of rows to return. If a negative value is passed, return all rows
                except the last `abs(n)`.

        Returns:
            A subset of the dataframe of shape (n, n_columns).

        Examples:
            >>> import pandas as pd
            >>> import narwhals as nw
            >>> df_native = pd.DataFrame({"a": [1, 2], "b": [0.5, 4.0]})
            >>> nw.from_native(df_native).head(1).to_native()
               a    b
            0  1  0.5
        """
        return super().head(n)

    def tail(self, n: int = 5) -> Self:
        """Get the last `n` rows.

        Arguments:
            n: Number of rows to return. If a negative value is passed, return all rows
                except the first `abs(n)`.

        Returns:
            A subset of the dataframe of shape (n, n_columns).

        Examples:
            >>> import pandas as pd
            >>> import narwhals as nw
            >>> df_native = pd.DataFrame({"a": [1, 2], "b": [0.5, 4.0]})
            >>> nw.from_native(df_native).tail(1)
            ┌──────────────────┐
            |Narwhals DataFrame|
            |------------------|
            |       a    b     |
            |    1  2  4.0     |
            └──────────────────┘
        """
        return super().tail(n)

    def drop(self, *columns: str | Iterable[str], strict: bool = True) -> Self:
        """Remove columns from the dataframe.

        Returns:
            The dataframe with the specified columns removed.

        Arguments:
            *columns: Names of the columns that should be removed from the dataframe.
            strict: Validate that all column names exist in the schema and throw an
                exception if a column name does not exist in the schema.

        Examples:
            >>> import pandas as pd
            >>> import narwhals as nw
            >>> df_native = pd.DataFrame(
            ...     {"foo": [1, 2], "bar": [6.0, 7.0], "ham": ["a", "b"]}
            ... )
            >>> nw.from_native(df_native).drop("ham").to_native()
               foo  bar
            0    1  6.0
            1    2  7.0
        """
        return super().drop(*flatten(columns), strict=strict)

    def unique(
        self,
        subset: str | list[str] | None = None,
        *,
        keep: UniqueKeepStrategy = "any",
        maintain_order: bool = False,
    ) -> Self:
        """Drop duplicate rows from this dataframe.

        Arguments:
            subset: Column name(s) to consider when identifying duplicate rows.
            keep: {'first', 'last', 'any', 'none'}
                Which of the duplicate rows to keep.

                * 'any': Does not give any guarantee of which row is kept.
                        This allows more optimizations.
                * 'none': Don't keep duplicate rows.
                * 'first': Keep first unique row.
                * 'last': Keep last unique row.
            maintain_order: Keep the same order as the original DataFrame. This may be more
                expensive to compute.

        Returns:
            The dataframe with the duplicate rows removed.

        Examples:
            >>> import pandas as pd
            >>> import narwhals as nw
            >>> df_native = pd.DataFrame(
            ...     {"foo": [1, 2], "bar": ["a", "a"], "ham": ["b", "b"]}
            ... )
            >>> nw.from_native(df_native).unique(["bar", "ham"]).to_native()
               foo bar ham
            0    1   a   b
        """
        if keep not in {"any", "none", "first", "last"}:
            msg = f"Expected {'any', 'none', 'first', 'last'}, got: {keep}"
            raise ValueError(msg)
        if isinstance(subset, str):
            subset = [subset]
        return self._with_compliant(
            self._compliant_frame.unique(subset, keep=keep, maintain_order=maintain_order)
        )

    def filter(
        self,
        *predicates: IntoExpr | Iterable[IntoExpr] | list[bool],
        **constraints: Any,
    ) -> Self:
        r"""Filter the rows in the DataFrame based on one or more predicate expressions.

        The original order of the remaining rows is preserved.

        Arguments:
            *predicates: Expression(s) that evaluates to a boolean Series. Can
                also be a (single!) boolean list.
            **constraints: Column filters; use `name = value` to filter columns by the supplied value.
                Each constraint will behave the same as `nw.col(name).eq(value)`, and will be implicitly
                joined with the other filter conditions using &.

        Returns:
            The filtered dataframe.

        Examples:
            >>> import pandas as pd
            >>> import narwhals as nw
            >>> df_native = pd.DataFrame(
            ...     {"foo": [1, 2, 3], "bar": [6, 7, 8], "ham": ["a", "b", "c"]}
            ... )

            Filter on one condition

            >>> nw.from_native(df_native).filter(nw.col("foo") > 1).to_native()
               foo  bar ham
            1    2    7   b
            2    3    8   c

            Filter on multiple conditions with implicit `&`

            >>> nw.from_native(df_native).filter(
            ...     nw.col("foo") < 3, nw.col("ham") == "a"
            ... ).to_native()
               foo  bar ham
            0    1    6   a

            Filter on multiple conditions with `|`

            >>> nw.from_native(df_native).filter(
            ...     (nw.col("foo") == 1) | (nw.col("ham") == "c")
            ... ).to_native()
               foo  bar ham
            0    1    6   a
            2    3    8   c

            Filter using `**kwargs` syntax

            >>> nw.from_native(df_native).filter(foo=2, ham="b").to_native()
               foo  bar ham
            1    2    7   b
        """
        return super().filter(*predicates, **constraints)

    def group_by(
<<<<<<< HEAD
        self: Self, *keys: IntoExpr | Iterable[IntoExpr], drop_null_keys: bool = False
=======
        self, *keys: str | Iterable[str], drop_null_keys: bool = False
>>>>>>> db1c5a34
    ) -> GroupBy[Self]:
        r"""Start a group by operation.

        Arguments:
            *keys: Column(s) to group by. Accepts expression input. Strings are parsed as column names.
                Multiple columns should can be passed as a list.
            drop_null_keys: if True, then groups where any key is null won't be included
                in the result.

        Returns:
            GroupBy: Object which can be used to perform aggregations.

        Examples:
            >>> import pandas as pd
            >>> import narwhals as nw
            >>> df_native = pd.DataFrame(
            ...     {
            ...         "a": ["a", "b", "a", "b", "c"],
            ...         "b": [1, 2, 1, 3, 3],
            ...         "c": [5, 4, 3, 2, 1],
            ...     }
            ... )

            Group by one column and compute the sum of another column

            >>> nw.from_native(df_native, eager_only=True).group_by("a").agg(
            ...     nw.col("b").sum()
            ... ).sort("a").to_native()
               a  b
            0  a  2
            1  b  5
            2  c  3

            Group by multiple columns and compute the max of another column

            >>> (
            ...     nw.from_native(df_native, eager_only=True)
            ...     .group_by(["a", "b"])
            ...     .agg(nw.max("c"))
            ...     .sort("a", "b")
            ...     .to_native()
            ... )
               a  b  c
            0  a  1  5
            1  b  2  4
            2  b  3  2
            3  c  3  1
        """
        from narwhals.group_by import GroupBy

        flat_keys = flatten(keys)

        if all(isinstance(key, str) for key in flat_keys):
            return GroupBy(self, flat_keys, drop_null_keys=drop_null_keys)

        from narwhals import col
        from narwhals.expr import Expr
        from narwhals.series import Series

        _keys = [k if isinstance(k, (Expr, Series)) else col(k) for k in flat_keys]
        expr_flat_keys, kinds = self._flatten_and_extract(*_keys)

        if not all(kind is ExprKind.TRANSFORM for kind in kinds):
            from narwhals.exceptions import ComputeError

            msg = "Group by is not supported with keys that are not transformation expressions"
            raise ComputeError(msg)

        return GroupBy(self, expr_flat_keys, drop_null_keys=drop_null_keys)

    def sort(
        self,
        by: str | Iterable[str],
        *more_by: str,
        descending: bool | Sequence[bool] = False,
        nulls_last: bool = False,
    ) -> Self:
        r"""Sort the dataframe by the given columns.

        Arguments:
            by: Column(s) names to sort by.
            *more_by: Additional columns to sort by, specified as positional arguments.
            descending: Sort in descending order. When sorting by multiple columns, can be
                specified per column by passing a sequence of booleans.
            nulls_last: Place null values last.

        Returns:
            The sorted dataframe.

        Note:
            Unlike Polars, it is not possible to specify a sequence of booleans for
            `nulls_last` in order to control per-column behaviour. Instead a single
            boolean is applied for all `by` columns.

        Examples:
            >>> import pandas as pd
            >>> import narwhals as nw
            >>> df_native = pd.DataFrame(
            ...     {"foo": [2, 1], "bar": [6.0, 7.0], "ham": ["a", "b"]}
            ... )
            >>> nw.from_native(df_native).sort("foo")
            ┌──────────────────┐
            |Narwhals DataFrame|
            |------------------|
            |    foo  bar ham  |
            | 1    1  7.0   b  |
            | 0    2  6.0   a  |
            └──────────────────┘
        """
        return super().sort(by, *more_by, descending=descending, nulls_last=nulls_last)

    def join(
        self,
        other: Self,
        on: str | list[str] | None = None,
        how: JoinStrategy = "inner",
        *,
        left_on: str | list[str] | None = None,
        right_on: str | list[str] | None = None,
        suffix: str = "_right",
    ) -> Self:
        r"""Join in SQL-like fashion.

        Arguments:
            other: DataFrame to join with.
            on: Name(s) of the join columns in both DataFrames. If set, `left_on` and
                `right_on` should be None.
            how: Join strategy.

                  * *inner*: Returns rows that have matching values in both tables.
                  * *left*: Returns all rows from the left table, and the matched rows from the right table.
                  * *full*: Returns all rows in both dataframes, with the suffix appended to the right join keys.
                  * *cross*: Returns the Cartesian product of rows from both tables.
                  * *semi*: Filter rows that have a match in the right table.
                  * *anti*: Filter rows that do not have a match in the right table.
            left_on: Join column of the left DataFrame.
            right_on: Join column of the right DataFrame.
            suffix: Suffix to append to columns with a duplicate name.

        Returns:
            A new joined DataFrame

        Examples:
            >>> import pandas as pd
            >>> import narwhals as nw
            >>> df_1_native = pd.DataFrame({"id": ["a", "b"], "price": [6.0, 7.0]})
            >>> df_2_native = pd.DataFrame({"id": ["a", "b", "c"], "qty": [1, 2, 3]})
            >>> nw.from_native(df_1_native).join(nw.from_native(df_2_native), on="id")
            ┌──────────────────┐
            |Narwhals DataFrame|
            |------------------|
            |   id  price  qty |
            | 0  a    6.0    1 |
            | 1  b    7.0    2 |
            └──────────────────┘
        """
        return super().join(
            other, how=how, left_on=left_on, right_on=right_on, on=on, suffix=suffix
        )

    def join_asof(
        self,
        other: Self,
        *,
        left_on: str | None = None,
        right_on: str | None = None,
        on: str | None = None,
        by_left: str | list[str] | None = None,
        by_right: str | list[str] | None = None,
        by: str | list[str] | None = None,
        strategy: AsofJoinStrategy = "backward",
        suffix: str = "_right",
    ) -> Self:
        """Perform an asof join.

        This is similar to a left-join except that we match on nearest key rather than equal keys.

        Both DataFrames must be sorted by the asof_join key.

        Arguments:
            other: DataFrame to join with.
            left_on: Name(s) of the left join column(s).
            right_on: Name(s) of the right join column(s).
            on: Join column of both DataFrames. If set, left_on and right_on should be None.
            by_left: join on these columns before doing asof join.
            by_right: join on these columns before doing asof join.
            by: join on these columns before doing asof join.
            strategy: Join strategy. The default is "backward".
            suffix: Suffix to append to columns with a duplicate name.

                  * *backward*: selects the last row in the right DataFrame whose "on" key is less than or equal to the left's key.
                  * *forward*: selects the first row in the right DataFrame whose "on" key is greater than or equal to the left's key.
                  * *nearest*: search selects the last row in the right DataFrame whose value is nearest to the left's key.

        Returns:
            A new joined DataFrame

        Examples:
            >>> from datetime import datetime
            >>> import pandas as pd
            >>> import narwhals as nw
            >>> data_gdp = {
            ...     "datetime": [
            ...         datetime(2016, 1, 1),
            ...         datetime(2017, 1, 1),
            ...         datetime(2018, 1, 1),
            ...         datetime(2019, 1, 1),
            ...         datetime(2020, 1, 1),
            ...     ],
            ...     "gdp": [4164, 4411, 4566, 4696, 4827],
            ... }
            >>> data_population = {
            ...     "datetime": [
            ...         datetime(2016, 3, 1),
            ...         datetime(2018, 8, 1),
            ...         datetime(2019, 1, 1),
            ...     ],
            ...     "population": [82.19, 82.66, 83.12],
            ... }
            >>> gdp_native = pd.DataFrame(data_gdp)
            >>> population_native = pd.DataFrame(data_population)
            >>> gdp = nw.from_native(gdp_native)
            >>> population = nw.from_native(population_native)
            >>> population.join_asof(gdp, on="datetime", strategy="backward")
            ┌──────────────────────────────┐
            |      Narwhals DataFrame      |
            |------------------------------|
            |    datetime  population   gdp|
            |0 2016-03-01       82.19  4164|
            |1 2018-08-01       82.66  4566|
            |2 2019-01-01       83.12  4696|
            └──────────────────────────────┘
        """
        return super().join_asof(
            other,
            left_on=left_on,
            right_on=right_on,
            on=on,
            by_left=by_left,
            by_right=by_right,
            by=by,
            strategy=strategy,
            suffix=suffix,
        )

    # --- descriptive ---
    def is_duplicated(self) -> Series[Any]:
        r"""Get a mask of all duplicated rows in this DataFrame.

        Returns:
            A new Series.

        Examples:
            >>> import pandas as pd
            >>> import narwhals as nw
            >>> df_native = pd.DataFrame({"foo": [2, 2, 2], "bar": [6.0, 6.0, 7.0]})
            >>> nw.from_native(df_native).is_duplicated()
            ┌───────────────┐
            |Narwhals Series|
            |---------------|
            |  0     True   |
            |  1     True   |
            |  2    False   |
            |  dtype: bool  |
            └───────────────┘
        """
        return ~self.is_unique()

    def is_empty(self) -> bool:
        r"""Check if the dataframe is empty.

        Returns:
            A boolean indicating whether the dataframe is empty (True) or not (False).

        Examples:
            >>> import pandas as pd
            >>> import narwhals as nw
            >>> df_native = pd.DataFrame({"foo": [2, 2, 2], "bar": [6.0, 6.0, 7.0]})
            >>> nw.from_native(df_native).is_empty()
            False
        """
        return len(self) == 0

    def is_unique(self) -> Series[Any]:
        r"""Get a mask of all unique rows in this DataFrame.

        Returns:
            A new Series.

        Examples:
            >>> import pandas as pd
            >>> import narwhals as nw
            >>> df_native = pd.DataFrame({"foo": [2, 2, 2], "bar": [6.0, 6.0, 7.0]})
            >>> nw.from_native(df_native).is_unique()
            ┌───────────────┐
            |Narwhals Series|
            |---------------|
            |  0    False   |
            |  1    False   |
            |  2     True   |
            |  dtype: bool  |
            └───────────────┘
        """
        return self._series(self._compliant_frame.is_unique(), level=self._level)

    def null_count(self) -> Self:
        r"""Create a new DataFrame that shows the null counts per column.

        Returns:
            A dataframe of shape (1, n_columns).

        Notes:
            pandas handles null values differently from Polars and PyArrow.
            See [null_handling](../pandas_like_concepts/null_handling.md/)
            for reference.

        Examples:
            >>> import pyarrow as pa
            >>> import narwhals as nw
            >>> df_native = pa.table({"foo": [1, None], "bar": [2, 3]})
            >>> nw.from_native(df_native).null_count()
            ┌──────────────────┐
            |Narwhals DataFrame|
            |------------------|
            |  pyarrow.Table   |
            |  foo: int64      |
            |  bar: int64      |
            |  ----            |
            |  foo: [[1]]      |
            |  bar: [[0]]      |
            └──────────────────┘
        """
        plx = self._compliant_frame.__narwhals_namespace__()
        result = self._compliant_frame.select(plx.all().null_count())
        return self._with_compliant(result)

    def item(self, row: int | None = None, column: int | str | None = None) -> Any:
        r"""Return the DataFrame as a scalar, or return the element at the given row/column.

        Arguments:
            row: The *n*-th row.
            column: The column selected via an integer or a string (column name).

        Returns:
            A scalar or the specified element in the dataframe.

        Notes:
            If row/col not provided, this is equivalent to df[0,0], with a check that the shape is (1,1).
            With row/col, this is equivalent to df[row,col].

        Examples:
            >>> import pyarrow as pa
            >>> import narwhals as nw
            >>> df_native = pa.table({"foo": [1, None], "bar": [2, 3]})
            >>> nw.from_native(df_native).item(0, 1)
            2
        """
        return self._compliant_frame.item(row=row, column=column)

    def clone(self) -> Self:
        r"""Create a copy of this DataFrame.

        Returns:
            An identical copy of the original dataframe.
        """
        return self._with_compliant(self._compliant_frame.clone())

    def gather_every(self, n: int, offset: int = 0) -> Self:
        r"""Take every nth row in the DataFrame and return as a new DataFrame.

        Arguments:
            n: Gather every *n*-th row.
            offset: Starting index.

        Returns:
            The dataframe containing only the selected rows.

        Examples:
            >>> import pyarrow as pa
            >>> import narwhals as nw
            >>> df_native = pa.table({"foo": [1, None, 2, 3]})
            >>> nw.from_native(df_native).gather_every(2)
            ┌──────────────────┐
            |Narwhals DataFrame|
            |------------------|
            |  pyarrow.Table   |
            |  foo: int64      |
            |  ----            |
            |  foo: [[1,2]]    |
            └──────────────────┘
        """
        return super().gather_every(n=n, offset=offset)

    def pivot(
        self,
        on: str | list[str],
        *,
        index: str | list[str] | None = None,
        values: str | list[str] | None = None,
        aggregate_function: PivotAgg | None = None,
        maintain_order: bool | None = None,
        sort_columns: bool = False,
        separator: str = "_",
    ) -> Self:
        r"""Create a spreadsheet-style pivot table as a DataFrame.

        Arguments:
            on: Name of the column(s) whose values will be used as the header of the
                output DataFrame.
            index: One or multiple keys to group by. If None, all remaining columns not
                specified on `on` and `values` will be used. At least one of `index` and
                `values` must be specified.
            values: One or multiple keys to group by. If None, all remaining columns not
                specified on `on` and `index` will be used. At least one of `index` and
                `values` must be specified.
            aggregate_function: Choose from:

                - None: no aggregation takes place, will raise error if multiple values
                    are in group.
                - A predefined aggregate function string, one of
                    {'min', 'max', 'first', 'last', 'sum', 'mean', 'median', 'len'}
            maintain_order: Has no effect and is kept around only for backwards-compatibility.
            sort_columns: Sort the transposed columns by name. Default is by order of
                discovery.
            separator: Used as separator/delimiter in generated column names in case of
                multiple `values` columns.

        Returns:
            A new dataframe.

        Examples:
            >>> import pandas as pd
            >>> import narwhals as nw
            >>> data = {
            ...     "ix": [1, 1, 2, 2, 1, 2],
            ...     "col": ["a", "a", "a", "a", "b", "b"],
            ...     "foo": [0, 1, 2, 2, 7, 1],
            ...     "bar": [0, 2, 0, 0, 9, 4],
            ... }
            >>> df_native = pd.DataFrame(data)
            >>> nw.from_native(df_native).pivot(
            ...     "col", index="ix", aggregate_function="sum"
            ... )
            ┌─────────────────────────────────┐
            |       Narwhals DataFrame        |
            |---------------------------------|
            |   ix  foo_a  foo_b  bar_a  bar_b|
            |0   1      1      7      2      9|
            |1   2      4      1      0      4|
            └─────────────────────────────────┘
        """
        if values is None and index is None:
            msg = "At least one of `values` and `index` must be passed"
            raise ValueError(msg)
        if maintain_order is not None:
            msg = (
                "`maintain_order` has no effect and is only kept around for backwards-compatibility. "
                "You can safely remove this argument."
            )
            warn(message=msg, category=UserWarning, stacklevel=find_stacklevel())
        on = [on] if isinstance(on, str) else on
        values = [values] if isinstance(values, str) else values
        index = [index] if isinstance(index, str) else index

        return self._with_compliant(
            self._compliant_frame.pivot(
                on=on,
                index=index,
                values=values,
                aggregate_function=aggregate_function,
                sort_columns=sort_columns,
                separator=separator,
            )
        )

    def to_arrow(self) -> pa.Table:
        r"""Convert to arrow table.

        Returns:
            A new PyArrow table.

        Examples:
            >>> import pandas as pd
            >>> import narwhals as nw
            >>> df_native = pd.DataFrame({"foo": [1, None], "bar": [2, 3]})
            >>> nw.from_native(df_native).to_arrow()
            pyarrow.Table
            foo: double
            bar: int64
            ----
            foo: [[1,null]]
            bar: [[2,3]]
        """
        return self._compliant_frame.to_arrow()

    def sample(
        self,
        n: int | None = None,
        *,
        fraction: float | None = None,
        with_replacement: bool = False,
        seed: int | None = None,
    ) -> Self:
        r"""Sample from this DataFrame.

        Arguments:
            n: Number of items to return. Cannot be used with fraction.
            fraction: Fraction of items to return. Cannot be used with n.
            with_replacement: Allow values to be sampled more than once.
            seed: Seed for the random number generator. If set to None (default), a random
                seed is generated for each sample operation.

        Returns:
            A new dataframe.

        Notes:
            The results may not be consistent across libraries.

        Examples:
            >>> import pandas as pd
            >>> import narwhals as nw
            >>> df_native = pd.DataFrame({"foo": [1, 2, 3], "bar": [19, 32, 4]})
            >>> nw.from_native(df_native).sample(n=2)  # doctest:+SKIP
            ┌──────────────────┐
            |Narwhals DataFrame|
            |------------------|
            |      foo  bar    |
            |   2    3    4    |
            |   1    2   32    |
            └──────────────────┘
        """
        return self._with_compliant(
            self._compliant_frame.sample(
                n=n, fraction=fraction, with_replacement=with_replacement, seed=seed
            )
        )

    def unpivot(
        self,
        on: str | list[str] | None = None,
        *,
        index: str | list[str] | None = None,
        variable_name: str = "variable",
        value_name: str = "value",
    ) -> Self:
        r"""Unpivot a DataFrame from wide to long format.

        Optionally leaves identifiers set.

        This function is useful to massage a DataFrame into a format where one or more
        columns are identifier variables (index) while all other columns, considered
        measured variables (on), are "unpivoted" to the row axis leaving just
        two non-identifier columns, 'variable' and 'value'.

        Arguments:
            on: Column(s) to use as values variables; if `on` is empty all columns that
                are not in `index` will be used.
            index: Column(s) to use as identifier variables.
            variable_name: Name to give to the `variable` column. Defaults to "variable".
            value_name: Name to give to the `value` column. Defaults to "value".

        Returns:
            The unpivoted dataframe.

        Notes:
            If you're coming from pandas, this is similar to `pandas.DataFrame.melt`,
            but with `index` replacing `id_vars` and `on` replacing `value_vars`.
            In other frameworks, you might know this operation as `pivot_longer`.

        Examples:
            >>> import pandas as pd
            >>> import narwhals as nw
            >>> data = {
            ...     "a": ["x", "y", "z"],
            ...     "b": [1, 3, 5],
            ...     "c": [2, 4, 6],
            ... }
            >>> df_native = pd.DataFrame(data)
            >>> nw.from_native(df_native).unpivot(["b", "c"], index="a")
            ┌────────────────────┐
            | Narwhals DataFrame |
            |--------------------|
            |   a variable  value|
            |0  x        b      1|
            |1  y        b      3|
            |2  z        b      5|
            |3  x        c      2|
            |4  y        c      4|
            |5  z        c      6|
            └────────────────────┘
        """
        return super().unpivot(
            on=on, index=index, variable_name=variable_name, value_name=value_name
        )

    def explode(self, columns: str | Sequence[str], *more_columns: str) -> Self:
        """Explode the dataframe to long format by exploding the given columns.

        Notes:
            It is possible to explode multiple columns only if these columns must have
            matching element counts.

        Arguments:
            columns: Column names. The underlying columns being exploded must be of the `List` data type.
            *more_columns: Additional names of columns to explode, specified as positional arguments.

        Returns:
            New DataFrame

        Examples:
            >>> import polars as pl
            >>> import narwhals as nw
            >>> data = {"a": ["x", "y"], "b": [[1, 2], [3]]}
            >>> df_native = pl.DataFrame(data)
            >>> nw.from_native(df_native).explode("b").to_native()
            shape: (3, 2)
            ┌─────┬─────┐
            │ a   ┆ b   │
            │ --- ┆ --- │
            │ str ┆ i64 │
            ╞═════╪═════╡
            │ x   ┆ 1   │
            │ x   ┆ 2   │
            │ y   ┆ 3   │
            └─────┴─────┘
        """
        return super().explode(columns, *more_columns)


class LazyFrame(BaseFrame[FrameT]):
    """Narwhals LazyFrame, backed by a native lazyframe.

    !!! warning
        This class is not meant to be instantiated directly - instead use
        [`narwhals.from_native`][] with a native
        object that is a lazy dataframe from one of the supported
        backend (e.g. polars.LazyFrame, dask_expr._collection.DataFrame):
        ```py
        narwhals.from_native(native_lazyframe)
        ```
    """

    def _extract_compliant(self, arg: Any) -> Any:
        from narwhals.expr import Expr
        from narwhals.series import Series

        if isinstance(arg, BaseFrame):
            return arg._compliant_frame
        if isinstance(arg, Series):  # pragma: no cover
            msg = "Binary operations between Series and LazyFrame are not supported."
            raise TypeError(msg)
        if isinstance(arg, str):  # pragma: no cover
            plx = self.__narwhals_namespace__()
            return plx.col(arg)
        if isinstance(arg, Expr):
            if arg._metadata._window_kind.is_open():
                msg = (
                    "Order-dependent expressions are not supported for use in LazyFrame.\n\n"
                    "Hints:\n"
                    "- Instead of `lf.select(nw.col('a').sort())`, use `lf.select('a').sort()`.\n"
                    "- Instead of `lf.select(nw.col('a').cum_sum())`, use\n"
                    "  `lf.select(nw.col('a').cum_sum().over(order_by='date'))`.\n\n"
                    "See https://narwhals-dev.github.io/narwhals/basics/order_dependence/."
                )
                raise OrderDependentExprError(msg)
            if arg._metadata.kind.is_filtration():
                msg = (
                    "Length-changing expressions are not supported for use in LazyFrame, unless\n"
                    "followed by an aggregation.\n\n"
                    "Hints:\n"
                    "- Instead of `lf.select(nw.col('a').head())`, use `lf.select('a').head()\n"
                    "- Instead of `lf.select(nw.col('a').drop_nulls()).select(nw.sum('a'))`,\n"
                    "  use `lf.select(nw.col('a').drop_nulls().sum())\n"
                )
                raise LengthChangingExprError(msg)
            return arg._to_compliant_expr(self.__narwhals_namespace__())
        if get_polars() is not None and "polars" in str(type(arg)):  # pragma: no cover
            msg = (
                f"Expected Narwhals object, got: {type(arg)}.\n\n"
                "Perhaps you:\n"
                "- Forgot a `nw.from_native` somewhere?\n"
                "- Used `pl.col` instead of `nw.col`?"
            )
            raise TypeError(msg)
        raise InvalidIntoExprError.from_invalid_type(type(arg))  # pragma: no cover

    @property
    def _dataframe(self) -> type[DataFrame[Any]]:
        return DataFrame

    def __init__(self, df: Any, *, level: Literal["full", "lazy", "interchange"]) -> None:
        self._level = level
        self._compliant_frame: CompliantLazyFrame[Any, FrameT]  # type: ignore[type-var]
        if is_compliant_lazyframe(df):
            self._compliant_frame = df.__narwhals_lazyframe__()
        else:  # pragma: no cover
            msg = f"Expected Polars LazyFrame or an object that implements `__narwhals_lazyframe__`, got: {type(df)}"
            raise AssertionError(msg)

    def __repr__(self) -> str:  # pragma: no cover
        return generate_repr("Narwhals LazyFrame", self.to_native().__repr__())

    @property
    def implementation(self) -> Implementation:
        """Return implementation of native frame.

        This can be useful when you need to use special-casing for features outside of
        Narwhals' scope - for example, when dealing with pandas' Period Dtype.

        Returns:
            Implementation.

        Examples:
            >>> import narwhals as nw
            >>> import dask.dataframe as dd
            >>> lf_native = dd.from_dict({"a": [1, 2]}, npartitions=1)
            >>> nw.from_native(lf_native).implementation
            <Implementation.DASK: 7>
        """
        return self._compliant_frame._implementation

    def __getitem__(self, item: str | slice) -> NoReturn:
        msg = "Slicing is not supported on LazyFrame"
        raise TypeError(msg)

    def collect(
        self,
        backend: ModuleType | Implementation | str | None = None,
        **kwargs: Any,
    ) -> DataFrame[Any]:
        r"""Materialize this LazyFrame into a DataFrame.

        As each underlying lazyframe has different arguments to set when materializing
        the lazyframe into a dataframe, we allow to pass them as kwargs (see examples
        below for how to generalize the specification).

        Arguments:
            backend: specifies which eager backend collect to. This will be the underlying
                backend for the resulting Narwhals DataFrame. If None, then the following
                default conversions will be applied:

                - `polars.LazyFrame` -> `polars.DataFrame`
                - `dask.DataFrame` -> `pandas.DataFrame`
                - `duckdb.PyRelation` -> `pyarrow.Table`
                - `pyspark.DataFrame` -> `pyarrow.Table`

                `backend` can be specified in various ways:

                - As `Implementation.<BACKEND>` with `BACKEND` being `PANDAS`, `PYARROW`
                    or `POLARS`.
                - As a string: `"pandas"`, `"pyarrow"` or `"polars"`
                - Directly as a module `pandas`, `pyarrow` or `polars`.
            kwargs: backend specific kwargs to pass along. To know more please check the
                backend specific documentation:

                - [polars.LazyFrame.collect](https://docs.pola.rs/api/python/dev/reference/lazyframe/api/polars.LazyFrame.collect.html)
                - [dask.dataframe.DataFrame.compute](https://docs.dask.org/en/stable/generated/dask.dataframe.DataFrame.compute.html)

        Returns:
            DataFrame

        Examples:
            >>> import duckdb
            >>> import narwhals as nw
            >>> lf_native = duckdb.sql("SELECT * FROM VALUES (1, 2), (3, 4) df(a, b)")
            >>> lf = nw.from_native(lf_native)
            >>> lf
            ┌──────────────────┐
            |Narwhals LazyFrame|
            |------------------|
            |┌───────┬───────┐ |
            |│   a   │   b   │ |
            |│ int32 │ int32 │ |
            |├───────┼───────┤ |
            |│     1 │     2 │ |
            |│     3 │     4 │ |
            |└───────┴───────┘ |
            └──────────────────┘
            >>> lf.collect()
            ┌──────────────────┐
            |Narwhals DataFrame|
            |------------------|
            |  pyarrow.Table   |
            |  a: int32        |
            |  b: int32        |
            |  ----            |
            |  a: [[1,3]]      |
            |  b: [[2,4]]      |
            └──────────────────┘
        """
        eager_backend = None if backend is None else Implementation.from_backend(backend)
        supported_eager_backends = (
            Implementation.POLARS,
            Implementation.PANDAS,
            Implementation.PYARROW,
        )
        if eager_backend is not None and eager_backend not in supported_eager_backends:
            msg = f"Unsupported `backend` value.\nExpected one of {supported_eager_backends} or None, got: {eager_backend}."
            raise ValueError(msg)
        return self._dataframe(
            self._compliant_frame.collect(backend=eager_backend, **kwargs),
            level="full",
        )

    def to_native(self) -> FrameT:
        """Convert Narwhals LazyFrame to native one.

        Returns:
            Object of class that user started with.

        Examples:
            >>> import duckdb
            >>> import narwhals as nw
            >>> lf_native = duckdb.sql("SELECT * FROM VALUES (1, 2), (3, 4) df(a, b)")
            >>> nw.from_native(lf_native).to_native()
            ┌───────┬───────┐
            │   a   │   b   │
            │ int32 │ int32 │
            ├───────┼───────┤
            │     1 │     2 │
            │     3 │     4 │
            └───────┴───────┘
            <BLANKLINE>
        """
        return to_native(narwhals_object=self, pass_through=False)

    # inherited
    def pipe(
        self,
        function: Callable[Concatenate[Self, PS], R],
        *args: PS.args,
        **kwargs: PS.kwargs,
    ) -> R:
        """Pipe function call.

        Arguments:
            function: Function to apply.
            args: Positional arguments to pass to function.
            kwargs: Keyword arguments to pass to function.

        Returns:
            The original object with the function applied.

        Examples:
            >>> import duckdb
            >>> import narwhals as nw
            >>> lf_native = duckdb.sql("SELECT * FROM VALUES (1, 2), (3, 4) df(a, b)")
            >>> nw.from_native(lf_native).pipe(lambda x: x.select("a")).to_native()
            ┌───────┐
            │   a   │
            │ int32 │
            ├───────┤
            │     1 │
            │     3 │
            └───────┘
            <BLANKLINE>
        """
        return super().pipe(function, *args, **kwargs)

    def drop_nulls(self, subset: str | list[str] | None = None) -> Self:
        """Drop rows that contain null values.

        Arguments:
            subset: Column name(s) for which null values are considered. If set to None
                (default), use all columns.

        Returns:
            The original object with the rows removed that contained the null values.

        Notes:
            pandas handles null values differently from Polars and PyArrow.
            See [null_handling](../pandas_like_concepts/null_handling.md/)
            for reference.

        Examples:
            >>> import duckdb
            >>> import narwhals as nw
            >>> lf_native = duckdb.sql("SELECT * FROM VALUES (1, NULL), (3, 4) df(a, b)")
            >>> nw.from_native(lf_native).drop_nulls()
            ┌──────────────────┐
            |Narwhals LazyFrame|
            |------------------|
            |┌───────┬───────┐ |
            |│   a   │   b   │ |
            |│ int32 │ int32 │ |
            |├───────┼───────┤ |
            |│     3 │     4 │ |
            |└───────┴───────┘ |
            └──────────────────┘
        """
        return super().drop_nulls(subset=subset)

    def with_row_index(self, name: str = "index") -> Self:
        """Insert column which enumerates rows.

        Arguments:
            name: The name of the column as a string. The default is "index".

        Returns:
            The original object with the column added.

        Examples:
            >>> import dask.dataframe as dd
            >>> import narwhals as nw
            >>> lf_native = dd.from_dict({"a": [1, 2], "b": [4, 5]}, npartitions=1)
            >>> nw.from_native(lf_native).with_row_index().collect()
            ┌──────────────────┐
            |Narwhals DataFrame|
            |------------------|
            |     index  a  b  |
            |  0      0  1  4  |
            |  1      1  2  5  |
            └──────────────────┘
        """
        return super().with_row_index(name)

    @property
    def schema(self) -> Schema:
        r"""Get an ordered mapping of column names to their data type.

        Returns:
            A Narwhals Schema object that displays the mapping of column names.

        Examples:
            >>> import duckdb
            >>> import narwhals as nw
            >>> lf_native = duckdb.sql("SELECT * FROM VALUES (1, 4.5), (3, 2.) df(a, b)")
            >>> nw.from_native(lf_native).schema
            Schema({'a': Int32, 'b': Decimal})
        """
        return super().schema

    def collect_schema(self) -> Schema:
        r"""Get an ordered mapping of column names to their data type.

        Returns:
            A Narwhals Schema object that displays the mapping of column names.

        Examples:
            >>> import duckdb
            >>> import narwhals as nw
            >>> lf_native = duckdb.sql("SELECT * FROM VALUES (1, 4.5), (3, 2.) df(a, b)")
            >>> nw.from_native(lf_native).collect_schema()
            Schema({'a': Int32, 'b': Decimal})
        """
        return super().collect_schema()

    @property
    def columns(self) -> list[str]:
        r"""Get column names.

        Returns:
            The column names stored in a list.

        Examples:
            >>> import duckdb
            >>> import narwhals as nw
            >>> lf_native = duckdb.sql("SELECT * FROM VALUES (1, 4.5), (3, 2.) df(a, b)")
            >>> nw.from_native(lf_native).columns
            ['a', 'b']
        """
        return super().columns

    def with_columns(
        self, *exprs: IntoExpr | Iterable[IntoExpr], **named_exprs: IntoExpr
    ) -> Self:
        r"""Add columns to this LazyFrame.

        Added columns will replace existing columns with the same name.

        Arguments:
            *exprs: Column(s) to add, specified as positional arguments.
                     Accepts expression input. Strings are parsed as column names, other
                     non-expression inputs are parsed as literals.

            **named_exprs: Additional columns to add, specified as keyword arguments.
                            The columns will be renamed to the keyword used.

        Returns:
            LazyFrame: A new LazyFrame with the columns added.

        Note:
            Creating a new LazyFrame using this method does not create a new copy of
            existing data.

        Examples:
            >>> import duckdb
            >>> import narwhals as nw
            >>> lf_native = duckdb.sql("SELECT * FROM VALUES (1, 4.5), (3, 2.) df(a, b)")
            >>> nw.from_native(lf_native).with_columns(c=nw.col("a") + 1)
            ┌────────────────────────────────┐
            |       Narwhals LazyFrame       |
            |--------------------------------|
            |┌───────┬──────────────┬───────┐|
            |│   a   │      b       │   c   │|
            |│ int32 │ decimal(2,1) │ int32 │|
            |├───────┼──────────────┼───────┤|
            |│     1 │          4.5 │     2 │|
            |│     3 │          2.0 │     4 │|
            |└───────┴──────────────┴───────┘|
            └────────────────────────────────┘
        """
        if not exprs and not named_exprs:
            msg = "At least one expression must be passed to LazyFrame.with_columns"
            raise ValueError(msg)
        return super().with_columns(*exprs, **named_exprs)

    def select(
        self,
        *exprs: IntoExpr | Iterable[IntoExpr],
        **named_exprs: IntoExpr,
    ) -> Self:
        r"""Select columns from this LazyFrame.

        Arguments:
            *exprs: Column(s) to select, specified as positional arguments.
                Accepts expression input. Strings are parsed as column names.
            **named_exprs: Additional columns to select, specified as keyword arguments.
                The columns will be renamed to the keyword used.

        Returns:
            The LazyFrame containing only the selected columns.

        Notes:
            If you'd like to select a column whose name isn't a string (for example,
            if you're working with pandas) then you should explicitly use `nw.col` instead
            of just passing the column name. For example, to select a column named
            `0` use `df.select(nw.col(0))`, not `df.select(0)`.

        Examples:
            >>> import duckdb
            >>> import narwhals as nw
            >>> lf_native = duckdb.sql("SELECT * FROM VALUES (1, 4.5), (3, 2.) df(a, b)")
            >>> nw.from_native(lf_native).select("a", a_plus_1=nw.col("a") + 1)
            ┌────────────────────┐
            | Narwhals LazyFrame |
            |--------------------|
            |┌───────┬──────────┐|
            |│   a   │ a_plus_1 │|
            |│ int32 │  int32   │|
            |├───────┼──────────┤|
            |│     1 │        2 │|
            |│     3 │        4 │|
            |└───────┴──────────┘|
            └────────────────────┘
        """
        if not exprs and not named_exprs:
            msg = "At least one expression must be passed to LazyFrame.select"
            raise ValueError(msg)
        return super().select(*exprs, **named_exprs)

    def rename(self, mapping: dict[str, str]) -> Self:
        r"""Rename column names.

        Arguments:
            mapping: Key value pairs that map from old name to new name, or a
                      function that takes the old name as input and returns the
                      new name.

        Returns:
            The LazyFrame with the specified columns renamed.

        Examples:
            >>> import duckdb
            >>> import narwhals as nw
            >>> lf_native = duckdb.sql("SELECT * FROM VALUES (1, 4.5), (3, 2.) df(a, b)")
            >>> nw.from_native(lf_native).rename({"a": "c"})
            ┌────────────────────────┐
            |   Narwhals LazyFrame   |
            |------------------------|
            |┌───────┬──────────────┐|
            |│   c   │      b       │|
            |│ int32 │ decimal(2,1) │|
            |├───────┼──────────────┤|
            |│     1 │          4.5 │|
            |│     3 │          2.0 │|
            |└───────┴──────────────┘|
            └────────────────────────┘
        """
        return super().rename(mapping)

    def head(self, n: int = 5) -> Self:
        r"""Get `n` rows.

        Arguments:
            n: Number of rows to return.

        Returns:
            A subset of the LazyFrame of shape (n, n_columns).

        Examples:
            >>> import dask.dataframe as dd
            >>> import narwhals as nw
            >>> lf_native = dd.from_dict({"a": [1, 2, 3], "b": [4, 5, 6]}, npartitions=1)
            >>> nw.from_native(lf_native).head(2).collect()
            ┌──────────────────┐
            |Narwhals DataFrame|
            |------------------|
            |        a  b      |
            |     0  1  4      |
            |     1  2  5      |
            └──────────────────┘
        """
        return super().head(n)

    def tail(self, n: int = 5) -> Self:  # pragma: no cover
        r"""Get the last `n` rows.

        !!! warning
            `LazyFrame.tail` is deprecated and will be removed in a future version.
            Note: this will remain available in `narwhals.stable.v1`.
            See [stable api](../backcompat.md/) for more information.

        Arguments:
            n: Number of rows to return.

        Returns:
            A subset of the LazyFrame of shape (n, n_columns).
        """
        return super().tail(n)

    def drop(self, *columns: str | Iterable[str], strict: bool = True) -> Self:
        r"""Remove columns from the LazyFrame.

        Arguments:
            *columns: Names of the columns that should be removed from the dataframe.
            strict: Validate that all column names exist in the schema and throw an
                exception if a column name does not exist in the schema.

        Returns:
            The LazyFrame with the specified columns removed.

        Warning:
            `strict` argument is ignored for `polars<1.0.0`.

            Please consider upgrading to a newer version or pass to eager mode.

        Examples:
            >>> import duckdb
            >>> import narwhals as nw
            >>> lf_native = duckdb.sql("SELECT * FROM VALUES (1, 2), (3, 4) df(a, b)")
            >>> nw.from_native(lf_native).drop("a").to_native()
            ┌───────┐
            │   b   │
            │ int32 │
            ├───────┤
            │     2 │
            │     4 │
            └───────┘
            <BLANKLINE>
        """
        return super().drop(*flatten(columns), strict=strict)

    def unique(
        self,
        subset: str | list[str] | None = None,
        *,
        keep: LazyUniqueKeepStrategy = "any",
    ) -> Self:
        """Drop duplicate rows from this LazyFrame.

        Arguments:
            subset: Column name(s) to consider when identifying duplicate rows.
                     If set to `None`, use all columns.
            keep: {'any', 'none'}
                Which of the duplicate rows to keep.

                * 'any': Does not give any guarantee of which row is kept.
                * 'none': Don't keep duplicate rows.

        Returns:
            The LazyFrame with unique rows.

        Examples:
            >>> import duckdb
            >>> import narwhals as nw
            >>> lf_native = duckdb.sql("SELECT * FROM VALUES (1, 1), (3, 4) df(a, b)")
            >>> nw.from_native(lf_native).unique("a").sort("a", descending=True)
            ┌──────────────────┐
            |Narwhals LazyFrame|
            |------------------|
            |┌───────┬───────┐ |
            |│   a   │   b   │ |
            |│ int32 │ int32 │ |
            |├───────┼───────┤ |
            |│     3 │     4 │ |
            |│     1 │     1 │ |
            |└───────┴───────┘ |
            └──────────────────┘
        """
        if keep not in {"any", "none"}:
            msg = (
                "narwhals.LazyFrame makes no assumptions about row order, so only "
                f"'any' and 'none' are supported for `keep` in `unique`. Got: {keep}."
            )
            raise ValueError(msg)
        if isinstance(subset, str):
            subset = [subset]
        return self._with_compliant(
            self._compliant_frame.unique(subset=subset, keep=keep)
        )

    def filter(
        self,
        *predicates: IntoExpr | Iterable[IntoExpr] | list[bool],
        **constraints: Any,
    ) -> Self:
        r"""Filter the rows in the LazyFrame based on a predicate expression.

        The original order of the remaining rows is preserved.

        Arguments:
            *predicates: Expression that evaluates to a boolean Series. Can
                also be a (single!) boolean list.
            **constraints: Column filters; use `name = value` to filter columns by the supplied value.
                Each constraint will behave the same as `nw.col(name).eq(value)`, and will be implicitly
                joined with the other filter conditions using &.

        Returns:
            The filtered LazyFrame.

        Examples:
            >>> import duckdb
            >>> import narwhals as nw
            >>> df_native = duckdb.sql('''
            ...     SELECT * FROM VALUES
            ...         (1, 6, 'a'),
            ...         (2, 7, 'b'),
            ...         (3, 8, 'c')
            ...     df(foo, bar, ham)
            ... ''')

            Filter on one condition

            >>> nw.from_native(df_native).filter(nw.col("foo") > 1).to_native()
            ┌───────┬───────┬─────────┐
            │  foo  │  bar  │   ham   │
            │ int32 │ int32 │ varchar │
            ├───────┼───────┼─────────┤
            │     2 │     7 │ b       │
            │     3 │     8 │ c       │
            └───────┴───────┴─────────┘
            <BLANKLINE>

            Filter on multiple conditions with implicit `&`

            >>> nw.from_native(df_native).filter(
            ...     nw.col("foo") < 3, nw.col("ham") == "a"
            ... ).to_native()
            ┌───────┬───────┬─────────┐
            │  foo  │  bar  │   ham   │
            │ int32 │ int32 │ varchar │
            ├───────┼───────┼─────────┤
            │     1 │     6 │ a       │
            └───────┴───────┴─────────┘
            <BLANKLINE>

            Filter on multiple conditions with `|`

            >>> nw.from_native(df_native).filter(
            ...     (nw.col("foo") == 1) | (nw.col("ham") == "c")
            ... ).to_native()
            ┌───────┬───────┬─────────┐
            │  foo  │  bar  │   ham   │
            │ int32 │ int32 │ varchar │
            ├───────┼───────┼─────────┤
            │     1 │     6 │ a       │
            │     3 │     8 │ c       │
            └───────┴───────┴─────────┘
            <BLANKLINE>

            Filter using `**kwargs` syntax

            >>> nw.from_native(df_native).filter(foo=2, ham="b").to_native()
            ┌───────┬───────┬─────────┐
            │  foo  │  bar  │   ham   │
            │ int32 │ int32 │ varchar │
            ├───────┼───────┼─────────┤
            │     2 │     7 │ b       │
            └───────┴───────┴─────────┘
            <BLANKLINE>
        """
        if (
            len(predicates) == 1 and is_list_of(predicates[0], bool) and not constraints
        ):  # pragma: no cover
            msg = "`LazyFrame.filter` is not supported with Python boolean masks - use expressions instead."
            raise TypeError(msg)

        return super().filter(*predicates, **constraints)

    def group_by(
<<<<<<< HEAD
        self: Self, *keys: IntoExpr | Iterable[IntoExpr], drop_null_keys: bool = False
=======
        self, *keys: str | Iterable[str], drop_null_keys: bool = False
>>>>>>> db1c5a34
    ) -> LazyGroupBy[Self]:
        r"""Start a group by operation.

        Arguments:
            *keys:
                Column(s) to group by. Accepts expression input. Strings are parsed as column names.
                Multiple columns should can be passed as a list.
            drop_null_keys: if True, then groups where any key is null won't be
                included in the result.

        Returns:
            Object which can be used to perform aggregations.

        Examples:
            >>> import duckdb
            >>> import narwhals as nw
            >>> df_native = duckdb.sql(
            ...     "SELECT * FROM VALUES (1, 'a'), (2, 'b'), (3, 'a') df(a, b)"
            ... )
            >>> df = nw.from_native(df_native)
            >>> df.group_by("b").agg(nw.col("a").sum()).sort("b").to_native()
            ┌─────────┬────────┐
            │    b    │   a    │
            │ varchar │ int128 │
            ├─────────┼────────┤
            │ a       │      4 │
            │ b       │      2 │
            └─────────┴────────┘
            <BLANKLINE>
        """
        from narwhals.group_by import LazyGroupBy

        flat_keys = flatten(keys)

        if all(isinstance(key, str) for key in flat_keys):
            return LazyGroupBy(self, flat_keys, drop_null_keys=drop_null_keys)

        from narwhals import col
        from narwhals.expr import Expr

        _keys = [k if isinstance(k, Expr) else col(k) for k in flat_keys]
        expr_flat_keys, kinds = self._flatten_and_extract(*_keys)

        if not all(kind is ExprKind.TRANSFORM for kind in kinds):
            from narwhals.exceptions import ComputeError

            msg = "Group by is not supported with keys that are not transformation expressions"
            raise ComputeError(msg)

        return LazyGroupBy(self, expr_flat_keys, drop_null_keys=drop_null_keys)

    def sort(
        self,
        by: str | Iterable[str],
        *more_by: str,
        descending: bool | Sequence[bool] = False,
        nulls_last: bool = False,
    ) -> Self:
        r"""Sort the LazyFrame by the given columns.

        Arguments:
            by: Column(s) names to sort by.
            *more_by: Additional columns to sort by, specified as positional arguments.
            descending: Sort in descending order. When sorting by multiple columns, can be
                specified per column by passing a sequence of booleans.
            nulls_last: Place null values last; can specify a single boolean applying to
                all columns or a sequence of booleans for per-column control.

        Returns:
            The sorted LazyFrame.

        Warning:
            Unlike Polars, it is not possible to specify a sequence of booleans for
            `nulls_last` in order to control per-column behaviour. Instead a single
            boolean is applied for all `by` columns.

        Examples:
            >>> import duckdb
            >>> import narwhals as nw
            >>> df_native = duckdb.sql(
            ...     "SELECT * FROM VALUES (1, 6.0, 'a'), (2, 5.0, 'c'), (NULL, 4.0, 'b') df(a, b, c)"
            ... )
            >>> df = nw.from_native(df_native)
            >>> df.sort("a")
            ┌──────────────────────────────────┐
            |        Narwhals LazyFrame        |
            |----------------------------------|
            |┌───────┬──────────────┬─────────┐|
            |│   a   │      b       │    c    │|
            |│ int32 │ decimal(2,1) │ varchar │|
            |├───────┼──────────────┼─────────┤|
            |│  NULL │          4.0 │ b       │|
            |│     1 │          6.0 │ a       │|
            |│     2 │          5.0 │ c       │|
            |└───────┴──────────────┴─────────┘|
            └──────────────────────────────────┘
        """
        return super().sort(by, *more_by, descending=descending, nulls_last=nulls_last)

    def join(
        self,
        other: Self,
        on: str | list[str] | None = None,
        how: JoinStrategy = "inner",
        *,
        left_on: str | list[str] | None = None,
        right_on: str | list[str] | None = None,
        suffix: str = "_right",
    ) -> Self:
        r"""Add a join operation to the Logical Plan.

        Arguments:
            other: Lazy DataFrame to join with.
            on: Name(s) of the join columns in both DataFrames. If set, `left_on` and
                `right_on` should be None.
            how: Join strategy.

                  * *inner*: Returns rows that have matching values in both tables.
                  * *left*: Returns all rows from the left table, and the matched rows from the right table.
                  * *full*: Returns all rows in both dataframes, with the suffix appended to the right join keys.
                  * *cross*: Returns the Cartesian product of rows from both tables.
                  * *semi*: Filter rows that have a match in the right table.
                  * *anti*: Filter rows that do not have a match in the right table.
            left_on: Join column of the left DataFrame.
            right_on: Join column of the right DataFrame.
            suffix: Suffix to append to columns with a duplicate name.

        Returns:
            A new joined LazyFrame.

        Examples:
            >>> import duckdb
            >>> import narwhals as nw
            >>> df_native1 = duckdb.sql(
            ...     "SELECT * FROM VALUES (1, 'a'), (2, 'b') df(a, b)"
            ... )
            >>> df_native2 = duckdb.sql(
            ...     "SELECT * FROM VALUES (1, 'x'), (3, 'y') df(a, c)"
            ... )
            >>> df1 = nw.from_native(df_native1)
            >>> df2 = nw.from_native(df_native2)
            >>> df1.join(df2, on="a")
            ┌─────────────────────────────┐
            |     Narwhals LazyFrame      |
            |-----------------------------|
            |┌───────┬─────────┬─────────┐|
            |│   a   │    b    │    c    │|
            |│ int32 │ varchar │ varchar │|
            |├───────┼─────────┼─────────┤|
            |│     1 │ a       │ x       │|
            |└───────┴─────────┴─────────┘|
            └─────────────────────────────┘
        """
        return super().join(
            other, how=how, left_on=left_on, right_on=right_on, on=on, suffix=suffix
        )

    def join_asof(
        self,
        other: Self,
        *,
        left_on: str | None = None,
        right_on: str | None = None,
        on: str | None = None,
        by_left: str | list[str] | None = None,
        by_right: str | list[str] | None = None,
        by: str | list[str] | None = None,
        strategy: AsofJoinStrategy = "backward",
        suffix: str = "_right",
    ) -> Self:
        """Perform an asof join.

        This is similar to a left-join except that we match on nearest key rather than equal keys.

        Both DataFrames must be sorted by the asof_join key.

        Arguments:
            other: DataFrame to join with.
            left_on: Name(s) of the left join column(s).
            right_on: Name(s) of the right join column(s).
            on: Join column of both DataFrames. If set, left_on and right_on should be None.
            by_left: join on these columns before doing asof join
            by_right: join on these columns before doing asof join
            by: join on these columns before doing asof join
            strategy: Join strategy. The default is "backward".

                  * *backward*: selects the last row in the right DataFrame whose "on" key is less than or equal to the left's key.
                  * *forward*: selects the first row in the right DataFrame whose "on" key is greater than or equal to the left's key.
                  * *nearest*: search selects the last row in the right DataFrame whose value is nearest to the left's key.

            suffix: Suffix to append to columns with a duplicate name.

        Returns:
            A new joined LazyFrame.

        Examples:
            >>> from datetime import datetime
            >>> import polars as pl
            >>> import narwhals as nw
            >>> data_gdp = {
            ...     "datetime": [
            ...         datetime(2016, 1, 1),
            ...         datetime(2017, 1, 1),
            ...         datetime(2018, 1, 1),
            ...         datetime(2019, 1, 1),
            ...         datetime(2020, 1, 1),
            ...     ],
            ...     "gdp": [4164, 4411, 4566, 4696, 4827],
            ... }
            >>> data_population = {
            ...     "datetime": [
            ...         datetime(2016, 3, 1),
            ...         datetime(2018, 8, 1),
            ...         datetime(2019, 1, 1),
            ...     ],
            ...     "population": [82.19, 82.66, 83.12],
            ... }
            >>> gdp_native = pl.DataFrame(data_gdp)
            >>> population_native = pl.DataFrame(data_population)
            >>> gdp = nw.from_native(gdp_native)
            >>> population = nw.from_native(population_native)
            >>> population.join_asof(gdp, on="datetime", strategy="backward").to_native()
            shape: (3, 3)
            ┌─────────────────────┬────────────┬──────┐
            │ datetime            ┆ population ┆ gdp  │
            │ ---                 ┆ ---        ┆ ---  │
            │ datetime[μs]        ┆ f64        ┆ i64  │
            ╞═════════════════════╪════════════╪══════╡
            │ 2016-03-01 00:00:00 ┆ 82.19      ┆ 4164 │
            │ 2018-08-01 00:00:00 ┆ 82.66      ┆ 4566 │
            │ 2019-01-01 00:00:00 ┆ 83.12      ┆ 4696 │
            └─────────────────────┴────────────┴──────┘
        """
        return super().join_asof(
            other,
            left_on=left_on,
            right_on=right_on,
            on=on,
            by_left=by_left,
            by_right=by_right,
            by=by,
            strategy=strategy,
            suffix=suffix,
        )

    def lazy(self) -> Self:
        """Restrict available API methods to lazy-only ones.

        This is a no-op, and exists only for compatibility with `DataFrame.lazy`.

        Returns:
            A LazyFrame.
        """
        return self

    def gather_every(self, n: int, offset: int = 0) -> Self:
        r"""Take every nth row in the DataFrame and return as a new DataFrame.

        !!! warning
            `LazyFrame.gather_every` is deprecated and will be removed in a future version.
            Note: this will remain available in `narwhals.stable.v1`.
            See [stable api](../backcompat.md/) for more information.

        Arguments:
            n: Gather every *n*-th row.
            offset: Starting index.

        Returns:
            The LazyFrame containing only the selected rows.
        """
        msg = (
            "`LazyFrame.gather_every` is deprecated and will be removed in a future version.\n\n"
            "Note: this will remain available in `narwhals.stable.v1`.\n"
            "See https://narwhals-dev.github.io/narwhals/backcompat/ for more information.\n"
        )
        issue_deprecation_warning(msg, _version="1.29.0")

        return super().gather_every(n=n, offset=offset)

    def unpivot(
        self,
        on: str | list[str] | None = None,
        *,
        index: str | list[str] | None = None,
        variable_name: str = "variable",
        value_name: str = "value",
    ) -> Self:
        r"""Unpivot a DataFrame from wide to long format.

        Optionally leaves identifiers set.

        This function is useful to massage a DataFrame into a format where one or more
        columns are identifier variables (index) while all other columns, considered
        measured variables (on), are "unpivoted" to the row axis leaving just
        two non-identifier columns, 'variable' and 'value'.

        Arguments:
            on: Column(s) to use as values variables; if `on` is empty all columns that
                are not in `index` will be used.
            index: Column(s) to use as identifier variables.
            variable_name: Name to give to the `variable` column. Defaults to "variable".
            value_name: Name to give to the `value` column. Defaults to "value".

        Returns:
            The unpivoted LazyFrame.

        Notes:
            If you're coming from pandas, this is similar to `pandas.DataFrame.melt`,
            but with `index` replacing `id_vars` and `on` replacing `value_vars`.
            In other frameworks, you might know this operation as `pivot_longer`.

        Examples:
            >>> import duckdb
            >>> import narwhals as nw
            >>> df_native = duckdb.sql(
            ...     "SELECT * FROM VALUES ('x', 1, 2), ('y', 3, 4), ('z', 5, 6) df(a, b, c)"
            ... )
            >>> df = nw.from_native(df_native)
            >>> df.unpivot(on=["b", "c"], index="a").sort("a", "variable").to_native()
            ┌─────────┬──────────┬───────┐
            │    a    │ variable │ value │
            │ varchar │ varchar  │ int32 │
            ├─────────┼──────────┼───────┤
            │ x       │ b        │     1 │
            │ x       │ c        │     2 │
            │ y       │ b        │     3 │
            │ y       │ c        │     4 │
            │ z       │ b        │     5 │
            │ z       │ c        │     6 │
            └─────────┴──────────┴───────┘
            <BLANKLINE>
        """
        return super().unpivot(
            on=on, index=index, variable_name=variable_name, value_name=value_name
        )

    def explode(self, columns: str | Sequence[str], *more_columns: str) -> Self:
        """Explode the dataframe to long format by exploding the given columns.

        Notes:
            It is possible to explode multiple columns only if these columns have
            matching element counts.

        Arguments:
            columns: Column names. The underlying columns being exploded must be of the `List` data type.
            *more_columns: Additional names of columns to explode, specified as positional arguments.

        Returns:
            New LazyFrame

        Examples:
            >>> import duckdb
            >>> import narwhals as nw
            >>> df_native = duckdb.sql(
            ...     "SELECT * FROM VALUES ('x', [1, 2]), ('y', [3, 4]), ('z', [5, 6]) df(a, b)"
            ... )
            >>> df = nw.from_native(df_native)
            >>> df.explode("b").to_native()
            ┌─────────┬───────┐
            │    a    │   b   │
            │ varchar │ int32 │
            ├─────────┼───────┤
            │ x       │     1 │
            │ x       │     2 │
            │ y       │     3 │
            │ y       │     4 │
            │ z       │     5 │
            │ z       │     6 │
            └─────────┴───────┘
            <BLANKLINE>
        """
        return super().explode(columns, *more_columns)<|MERGE_RESOLUTION|>--- conflicted
+++ resolved
@@ -1488,11 +1488,7 @@
         return super().filter(*predicates, **constraints)
 
     def group_by(
-<<<<<<< HEAD
-        self: Self, *keys: IntoExpr | Iterable[IntoExpr], drop_null_keys: bool = False
-=======
-        self, *keys: str | Iterable[str], drop_null_keys: bool = False
->>>>>>> db1c5a34
+        self, *keys: IntoExpr | Iterable[IntoExpr], drop_null_keys: bool = False
     ) -> GroupBy[Self]:
         r"""Start a group by operation.
 
@@ -2784,11 +2780,7 @@
         return super().filter(*predicates, **constraints)
 
     def group_by(
-<<<<<<< HEAD
-        self: Self, *keys: IntoExpr | Iterable[IntoExpr], drop_null_keys: bool = False
-=======
-        self, *keys: str | Iterable[str], drop_null_keys: bool = False
->>>>>>> db1c5a34
+        self, *keys: IntoExpr | Iterable[IntoExpr], drop_null_keys: bool = False
     ) -> LazyGroupBy[Self]:
         r"""Start a group by operation.
 
