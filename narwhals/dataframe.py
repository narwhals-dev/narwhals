--- conflicted
+++ resolved
@@ -24,11 +24,8 @@
 from narwhals._utils import (
     Implementation,
     Version,
-<<<<<<< HEAD
     _hasattr_static,
-=======
     check_columns_exist,
->>>>>>> f7169d4a
     flatten,
     generate_repr,
     generate_repr_html,
