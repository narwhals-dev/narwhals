--- conflicted
+++ resolved
@@ -654,14 +654,8 @@
         """
         return self._compliant_frame.shape  # type: ignore[no-any-return]
 
-<<<<<<< HEAD
     def get_column(self, name: str) -> Series[Any]:
-        """
-        Get a single column by name.
-=======
-    def get_column(self, name: str) -> Series:
         """Get a single column by name.
->>>>>>> 07de3f96
 
         Notes:
             Although `name` is typed as `str`, pandas does allow non-string column
@@ -750,14 +744,8 @@
             | tuple[slice | Sequence[int], Sequence[int] | Sequence[str] | slice]
             | tuple[slice, slice]
         ),
-<<<<<<< HEAD
     ) -> Series[Any] | Self:
-        """
-        Extract column or slice of DataFrame.
-=======
-    ) -> Series | Self:
         """Extract column or slice of DataFrame.
->>>>>>> 07de3f96
 
         Arguments:
             item: How to slice dataframe. What happens depends on what is passed. It's easiest
@@ -883,14 +871,8 @@
     ) -> dict[str, Series[Any]] | dict[str, list[Any]]: ...
     def to_dict(
         self, *, as_series: bool = True
-<<<<<<< HEAD
     ) -> dict[str, Series[Any]] | dict[str, list[Any]]:
-        """
-        Convert DataFrame to a dictionary mapping column name to values.
-=======
-    ) -> dict[str, Series] | dict[str, list[Any]]:
         """Convert DataFrame to a dictionary mapping column name to values.
->>>>>>> 07de3f96
 
         Arguments:
             as_series: If set to true ``True``, then the values are Narwhals Series,
@@ -2267,17 +2249,11 @@
         )
 
     # --- descriptive ---
-<<<<<<< HEAD
     def is_duplicated(self: Self) -> Series[Any]:
-        r"""
-        Get a mask of all duplicated rows in this DataFrame.
-=======
-    def is_duplicated(self: Self) -> Series:
         r"""Get a mask of all duplicated rows in this DataFrame.
 
         Returns:
             A new Series.
->>>>>>> 07de3f96
 
         Examples:
             >>> import narwhals as nw
@@ -2355,17 +2331,11 @@
         """
         return self._compliant_frame.is_empty()  # type: ignore[no-any-return]
 
-<<<<<<< HEAD
     def is_unique(self: Self) -> Series[Any]:
-        r"""
-        Get a mask of all unique rows in this DataFrame.
-=======
-    def is_unique(self: Self) -> Series:
         r"""Get a mask of all unique rows in this DataFrame.
 
         Returns:
             A new Series.
->>>>>>> 07de3f96
 
         Examples:
             >>> import narwhals as nw
