--- conflicted
+++ resolved
@@ -3790,34 +3790,38 @@
         msg = "Slicing is not supported on LazyFrame"
         raise TypeError(msg)
 
-<<<<<<< HEAD
     def collect(
         self: Self,
-        *,
-        polars_kwargs: dict[str, Any] | None = None,
-        dask_kwargs: dict[str, Any] | None = None,
-        duckdb_kwargs: dict[str, str] | None = None,
+        backend: ModuleType | Implementation | str | None = None,
+        **kwargs: Any,
     ) -> DataFrame[Any]:
-=======
-    def collect(self: Self) -> DataFrame[Any]:
->>>>>>> 83c1b2aa
         r"""Materialize this LazyFrame into a DataFrame.
 
         As each underlying lazyframe has different arguments to set when materializing
-        the lazyframe into a dataframe, we allow to pass them separately into its own
-        keyword argument.
+        the lazyframe into a dataframe, we allow to pass them as kwargs (see examples
+        below for how to generalize the specification).
 
         Arguments:
-            polars_kwargs: [polars.LazyFrame.collect](https://docs.pola.rs/api/python/dev/reference/lazyframe/api/polars.LazyFrame.collect.html)
-                arguments. Used only if the `LazyFrame` is backed by a `polars.LazyFrame`.
-                If not provided, it uses the polars default values.
-            dask_kwargs: [dask.dataframe.DataFrame.compute](https://docs.dask.org/en/stable/generated/dask.dataframe.DataFrame.compute.html)
-                arguments. Used only if the `LazyFrame` is backed by a `dask.dataframe.DataFrame`.
-                If not provided, it uses the dask default values.
-            duckdb_kwargs: Allows to specify in which eager backend to materialize a
-                DuckDBPyRelation backed LazyFrame. It is possible to choose among
-                `pyarrow`, `pandas` or `polars` by declaring
-                `duckdb_kwargs={"eager_backend": "<eager_backend>"}`.
+            backend: specifies which eager backend collect to. This will be the underlying
+                backend for the resulting Narwhals DataFrame. If None, then the following
+                default conversions will be applied:
+
+                - `polars.LazyFrame` -> `polars.DataFrame`
+                - `dask.DataFrame` -> `pandas.DataFrame`
+                - `duckdb.PyRelation` -> `pyarrow.Table`
+                - `pyspark.DataFrame` -> `pandas.DataFrame`
+
+                `backend` can be specified in various ways:
+
+                - As `Implementation.<BACKEND>` with `BACKEND` being `PANDAS`, `PYARROW`
+                    or `POLARS`.
+                - As a string: `"pandas"`, `"pyarrow"` or `"polars"`
+                - Directly as a module `pandas`, `pyarrow` or `polars`.
+            kwargs: backend specific kwargs to pass along. To know more please check the
+                backend specific documentation:
+
+                - [polars.LazyFrame.collect](https://docs.pola.rs/api/python/dev/reference/lazyframe/api/polars.LazyFrame.collect.html)
+                - [dask.dataframe.DataFrame.compute](https://docs.dask.org/en/stable/generated/dask.dataframe.DataFrame.compute.html)
 
         Returns:
             DataFrame
@@ -3892,9 +3896,16 @@
             2  c   6   1
 
             Now, let's suppose that we want to run lazily, yet without
-            query optimization (e.g. for debugging purpose). As this is achieved
-            differently in polars and dask, to keep a unified workflow we can specify
-            the native kwargs for each backend:
+            query optimization (e.g. for debugging purpose) _and_ collect to pyarrow.
+            As this is achieved differently in polars and dask, to keep a unified workflow
+            we can specify the native kwargs for each lazy backend, and specify
+            backend="pyarrow" in order to collect to pyarrow instead of their default.
+
+            >>> collect_kwargs = {
+            ...     nw.Implementation.POLARS: {"no_optimization": True},
+            ...     nw.Implementation.DASK: {"optimize_graph": False},
+            ...     nw.Implementation.PYARROW: {},
+            ... }
 
             >>> def agnostic_collect_no_opt(lf_native: IntoFrame) -> IntoDataFrame:
             ...     lf = nw.from_native(lf_native)
@@ -3903,43 +3914,33 @@
             ...         .agg(nw.col("b", "c").sum())
             ...         .sort("a")
             ...         .collect(
-            ...             polars_kwargs={"no_optimization": True},
-            ...             dask_kwargs={"optimize_graph": False},
+            ...             backend="pyarrow", **collect_kwargs.get(lf.implementation, {})
             ...         )
             ...         .to_native()
             ...     )
 
             >>> agnostic_collect_no_opt(lf_pl)
-            shape: (3, 3)
-            ┌─────┬─────┬─────┐
-            │ a   ┆ b   ┆ c   │
-            │ --- ┆ --- ┆ --- │
-            │ str ┆ i64 ┆ i64 │
-            ╞═════╪═════╪═════╡
-            │ a   ┆ 4   ┆ 10  │
-            │ b   ┆ 11  ┆ 10  │
-            │ c   ┆ 6   ┆ 1   │
-            └─────┴─────┴─────┘
+            pyarrow.Table
+            a: large_string
+            b: int64
+            c: int64
+            ----
+            a: [["a","b","c"]]
+            b: [[4,11,6]]
+            c: [[10,10,1]]
 
             >>> agnostic_collect_no_opt(lf_dask)
-               a   b   c
-            0  a   4  10
-            1  b  11  10
-            2  c   6   1
-        """
-        from narwhals.utils import Implementation
-
-        if self.implementation is Implementation.POLARS and polars_kwargs is not None:
-            kwargs = polars_kwargs
-        elif self.implementation is Implementation.DASK and dask_kwargs is not None:
-            kwargs = dask_kwargs
-        elif self.implementation is Implementation.DUCKDB and duckdb_kwargs is not None:
-            kwargs = duckdb_kwargs
-        else:
-            kwargs = {}
-
+            pyarrow.Table
+            a: large_string
+            b: int64
+            c: int64
+            ----
+            a: [["a","b","c"]]
+            b: [[4,11,6]]
+            c: [[10,10,1]]
+        """
         return self._dataframe(
-            self._compliant_frame.collect(**kwargs),
+            self._compliant_frame.collect(backend=backend, **kwargs),
             level="full",
         )
 
