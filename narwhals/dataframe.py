from __future__ import annotations

from abc import abstractmethod
from itertools import chain
from typing import (
    TYPE_CHECKING,
    Any,
    Callable,
    ClassVar,
    Generic,
    Literal,
    NoReturn,
    TypeVar,
    overload,
)

from narwhals._exceptions import issue_warning
from narwhals._expression_parsing import (
    ExprKind,
    all_exprs_are_scalar_like,
    check_expressions_preserve_length,
    is_scalar_like,
)
from narwhals._utils import (
    Implementation,
    Version,
    check_columns_exist,
    flatten,
    generate_repr,
    is_compliant_dataframe,
    is_compliant_lazyframe,
    is_eager_allowed,
    is_index_selector,
    is_list_of,
    is_sequence_like,
    is_slice_none,
    supports_arrow_c_stream,
)
from narwhals.dependencies import (
    get_polars,
    is_numpy_array,
    is_numpy_array_2d,
    is_pyarrow_table,
)
from narwhals.exceptions import (
    ColumnNotFoundError,
    InvalidIntoExprError,
    InvalidOperationError,
    PerformanceWarning,
)
from narwhals.functions import _from_dict_no_backend, _is_into_schema
from narwhals.schema import Schema
from narwhals.series import Series
from narwhals.translate import to_native

if TYPE_CHECKING:
    from collections.abc import Iterable, Iterator, Mapping, Sequence
    from io import BytesIO
    from pathlib import Path
    from types import ModuleType

    import pandas as pd
    import polars as pl
    import pyarrow as pa
    from typing_extensions import Concatenate, ParamSpec, Self, TypeAlias, Unpack

    from narwhals._compliant import CompliantDataFrame, CompliantLazyFrame
    from narwhals._compliant.typing import CompliantExprAny, EagerNamespaceAny
    from narwhals._translate import IntoArrowTable
    from narwhals.group_by import GroupBy, LazyGroupBy
    from narwhals.typing import (
        AsofJoinStrategy,
        IntoDataFrame,
        IntoExpr,
        IntoFrame,
        IntoSchema,
        JoinStrategy,
        LazyUniqueKeepStrategy,
        MultiColSelector as _MultiColSelector,
        MultiIndexSelector as _MultiIndexSelector,
        PivotAgg,
        SingleColSelector,
        SingleIndexSelector,
        SizeUnit,
        ToPandasArrowKwds,
        UniqueKeepStrategy,
        _2DArray,
    )

    PS = ParamSpec("PS")

_FrameT = TypeVar("_FrameT", bound="IntoFrame")
FrameT = TypeVar("FrameT", bound="IntoFrame")
DataFrameT = TypeVar("DataFrameT", bound="IntoDataFrame")
R = TypeVar("R")

MultiColSelector: TypeAlias = "_MultiColSelector[Series[Any]]"
MultiIndexSelector: TypeAlias = "_MultiIndexSelector[Series[Any]]"


class BaseFrame(Generic[_FrameT]):
    _compliant_frame: Any
    _level: Literal["full", "lazy", "interchange"]

    def __native_namespace__(self) -> ModuleType:
        return self._compliant_frame.__native_namespace__()  # type: ignore[no-any-return]

    def __narwhals_namespace__(self) -> Any:
        return self._compliant_frame.__narwhals_namespace__()

    def _with_compliant(self, df: Any) -> Self:
        # construct, preserving properties
        return self.__class__(df, level=self._level)  # type: ignore[call-arg]

    def _flatten_and_extract(
        self, *exprs: IntoExpr | Iterable[IntoExpr], **named_exprs: IntoExpr
    ) -> tuple[list[CompliantExprAny], list[ExprKind]]:
        # Process `args` and `kwargs`, extracting underlying objects as we go.
        # NOTE: Strings are interpreted as column names.
        out_exprs = []
        out_kinds = []
        for expr in flatten(exprs):
            compliant_expr = self._extract_compliant(expr)
            out_exprs.append(compliant_expr)
            out_kinds.append(ExprKind.from_into_expr(expr, str_as_lit=False))
        for alias, expr in named_exprs.items():
            compliant_expr = self._extract_compliant(expr).alias(alias)
            out_exprs.append(compliant_expr)
            out_kinds.append(ExprKind.from_into_expr(expr, str_as_lit=False))
        return out_exprs, out_kinds

    @abstractmethod
    def _extract_compliant(self, arg: Any) -> Any:
        raise NotImplementedError

    def _check_columns_exist(self, subset: Sequence[str]) -> ColumnNotFoundError | None:
        return check_columns_exist(subset, available=self.columns)

    @property
    def schema(self) -> Schema:
        return Schema(self._compliant_frame.schema.items())

    def collect_schema(self) -> Schema:
        native_schema = dict(self._compliant_frame.collect_schema())

        return Schema(native_schema)

    def pipe(
        self,
        function: Callable[Concatenate[Self, PS], R],
        *args: PS.args,
        **kwargs: PS.kwargs,
    ) -> R:
        return function(self, *args, **kwargs)

    def drop_nulls(self, subset: str | list[str] | None) -> Self:
        subset = [subset] if isinstance(subset, str) else subset
        return self._with_compliant(self._compliant_frame.drop_nulls(subset=subset))

    @property
    def columns(self) -> list[str]:
        return self._compliant_frame.columns  # type: ignore[no-any-return]

    def with_columns(
        self, *exprs: IntoExpr | Iterable[IntoExpr], **named_exprs: IntoExpr
    ) -> Self:
        compliant_exprs, kinds = self._flatten_and_extract(*exprs, **named_exprs)
        compliant_exprs = [
            compliant_expr.broadcast(kind) if is_scalar_like(kind) else compliant_expr
            for compliant_expr, kind in zip(compliant_exprs, kinds)
        ]
        return self._with_compliant(self._compliant_frame.with_columns(*compliant_exprs))

    def select(
        self, *exprs: IntoExpr | Iterable[IntoExpr], **named_exprs: IntoExpr
    ) -> Self:
        flat_exprs = tuple(flatten(exprs))
        if flat_exprs and all(isinstance(x, str) for x in flat_exprs) and not named_exprs:
            # fast path!
            try:
                return self._with_compliant(
                    self._compliant_frame.simple_select(*flat_exprs)
                )
            except Exception as e:
                # Column not found is the only thing that can realistically be raised here.
                if error := self._check_columns_exist(flat_exprs):
                    raise error from e
                raise
        compliant_exprs, kinds = self._flatten_and_extract(*flat_exprs, **named_exprs)
        if compliant_exprs and all_exprs_are_scalar_like(*flat_exprs, **named_exprs):
            return self._with_compliant(self._compliant_frame.aggregate(*compliant_exprs))
        compliant_exprs = [
            compliant_expr.broadcast(kind) if is_scalar_like(kind) else compliant_expr
            for compliant_expr, kind in zip(compliant_exprs, kinds)
        ]
        return self._with_compliant(self._compliant_frame.select(*compliant_exprs))

    def rename(self, mapping: dict[str, str]) -> Self:
        return self._with_compliant(self._compliant_frame.rename(mapping))

    def head(self, n: int) -> Self:
        return self._with_compliant(self._compliant_frame.head(n))

    def tail(self, n: int) -> Self:
        return self._with_compliant(self._compliant_frame.tail(n))

    def drop(self, *columns: Iterable[str], strict: bool) -> Self:
        return self._with_compliant(self._compliant_frame.drop(columns, strict=strict))

    def filter(
        self, *predicates: IntoExpr | Iterable[IntoExpr] | list[bool], **constraints: Any
    ) -> Self:
        if len(predicates) == 1 and is_list_of(predicates[0], bool):
            predicate = predicates[0]
        else:
            from narwhals.functions import col

            flat_predicates = flatten(predicates)
            check_expressions_preserve_length(*flat_predicates, function_name="filter")
            plx = self.__narwhals_namespace__()
            compliant_predicates, _kinds = self._flatten_and_extract(*flat_predicates)
            compliant_constraints = (
                (col(name) == v)._to_compliant_expr(plx)
                for name, v in constraints.items()
            )
            predicate = plx.all_horizontal(
                *chain(compliant_predicates, compliant_constraints), ignore_nulls=False
            )
        return self._with_compliant(self._compliant_frame.filter(predicate))

    def sort(
        self,
        by: str | Iterable[str],
        *more_by: str,
        descending: bool | Sequence[bool] = False,
        nulls_last: bool = False,
    ) -> Self:
        by = flatten([*flatten([by]), *more_by])
        return self._with_compliant(
            self._compliant_frame.sort(*by, descending=descending, nulls_last=nulls_last)
        )

    def join(
        self,
        other: Self,
        on: str | list[str] | None,
        how: JoinStrategy,
        *,
        left_on: str | list[str] | None,
        right_on: str | list[str] | None,
        suffix: str,
    ) -> Self:
        _supported_joins = ("inner", "left", "full", "cross", "anti", "semi")
        on = [on] if isinstance(on, str) else on
        left_on = [left_on] if isinstance(left_on, str) else left_on
        right_on = [right_on] if isinstance(right_on, str) else right_on
        compliant = self._compliant_frame
        other = self._extract_compliant(other)

        if how not in _supported_joins:
            msg = f"Only the following join strategies are supported: {_supported_joins}; found '{how}'."
            raise NotImplementedError(msg)
        if how == "cross":
            if left_on is not None or right_on is not None or on is not None:
                msg = "Can not pass `left_on`, `right_on` or `on` keys for cross join"
                raise ValueError(msg)
            result = compliant.join(
                other, how=how, left_on=None, right_on=None, suffix=suffix
            )
        elif on is None:
            if left_on is None or right_on is None:
                msg = f"Either (`left_on` and `right_on`) or `on` keys should be specified for {how}."
                raise ValueError(msg)
            if len(left_on) != len(right_on):
                msg = "`left_on` and `right_on` must have the same length."
                raise ValueError(msg)
            result = compliant.join(
                other, how=how, left_on=left_on, right_on=right_on, suffix=suffix
            )
        else:
            if left_on is not None or right_on is not None:
                msg = f"If `on` is specified, `left_on` and `right_on` should be None for {how}."
                raise ValueError(msg)
            result = compliant.join(
                other, how=how, left_on=on, right_on=on, suffix=suffix
            )
        return self._with_compliant(result)

    def gather_every(self, n: int, offset: int = 0) -> Self:
        return self._with_compliant(
            self._compliant_frame.gather_every(n=n, offset=offset)
        )

    def join_asof(
        self,
        other: Self,
        *,
        left_on: str | None,
        right_on: str | None,
        on: str | None,
        by_left: str | list[str] | None,
        by_right: str | list[str] | None,
        by: str | list[str] | None,
        strategy: AsofJoinStrategy,
        suffix: str,
    ) -> Self:
        _supported_strategies = ("backward", "forward", "nearest")

        if strategy not in _supported_strategies:
            msg = f"Only the following strategies are supported: {_supported_strategies}; found '{strategy}'."
            raise NotImplementedError(msg)

        if (on is None) and (left_on is None or right_on is None):
            msg = "Either (`left_on` and `right_on`) or `on` keys should be specified."
            raise ValueError(msg)
        if (on is not None) and (left_on is not None or right_on is not None):
            msg = "If `on` is specified, `left_on` and `right_on` should be None."
            raise ValueError(msg)
        if (by is None) and (
            (by_left is None and by_right is not None)
            or (by_left is not None and by_right is None)
        ):
            msg = (
                "Can not specify only `by_left` or `by_right`, you need to specify both."
            )
            raise ValueError(msg)
        if (by is not None) and (by_left is not None or by_right is not None):
            msg = "If `by` is specified, `by_left` and `by_right` should be None."
            raise ValueError(msg)
        if on is not None:
            left_on = right_on = on
        if by is not None:
            by_left = by_right = by

        by_left = [by_left] if isinstance(by_left, str) else by_left
        by_right = [by_right] if isinstance(by_right, str) else by_right

        if (isinstance(by_left, list) and isinstance(by_right, list)) and (
            len(by_left) != len(by_right)
        ):
            msg = "`by_left` and `by_right` must have the same length."
            raise ValueError(msg)

        return self._with_compliant(
            self._compliant_frame.join_asof(
                self._extract_compliant(other),
                left_on=left_on,
                right_on=right_on,
                by_left=by_left,
                by_right=by_right,
                strategy=strategy,
                suffix=suffix,
            )
        )

    def unpivot(
        self,
        on: str | list[str] | None,
        *,
        index: str | list[str] | None,
        variable_name: str,
        value_name: str,
    ) -> Self:
        on = [on] if isinstance(on, str) else on
        index = [index] if isinstance(index, str) else index

        return self._with_compliant(
            self._compliant_frame.unpivot(
                on=on, index=index, variable_name=variable_name, value_name=value_name
            )
        )

    def __neq__(self, other: object) -> NoReturn:
        msg = (
            "DataFrame.__neq__ and LazyFrame.__neq__ are not implemented, please "
            "use expressions instead.\n\n"
            "Hint: instead of\n"
            "    df != 0\n"
            "you may want to use\n"
            "    df.select(nw.all() != 0)"
        )
        raise NotImplementedError(msg)

    def __eq__(self, other: object) -> NoReturn:
        msg = (
            "DataFrame.__eq__ and LazyFrame.__eq__ are not implemented, please "
            "use expressions instead.\n\n"
            "Hint: instead of\n"
            "    df == 0\n"
            "you may want to use\n"
            "    df.select(nw.all() == 0)"
        )
        raise NotImplementedError(msg)

    def explode(self, columns: str | Sequence[str], *more_columns: str) -> Self:
        to_explode = (
            [columns, *more_columns]
            if isinstance(columns, str)
            else [*columns, *more_columns]
        )

        return self._with_compliant(self._compliant_frame.explode(columns=to_explode))


class DataFrame(BaseFrame[DataFrameT]):
    """Narwhals DataFrame, backed by a native eager dataframe.

    Warning:
        This class is not meant to be instantiated directly - instead:

        - If the native object is a eager dataframe from one of the supported
            backend (e.g. pandas.DataFrame, polars.DataFrame, pyarrow.Table),
            you can use [`narwhals.from_native`][]:
            ```py
            narwhals.from_native(native_dataframe)
            narwhals.from_native(native_dataframe, eager_only=True)
            ```

        - If the object is a dictionary of column names and generic sequences mapping
            (e.g. `dict[str, list]`), you can create a DataFrame via
            [`narwhals.from_dict`][]:
            ```py
            narwhals.from_dict(
                data={"a": [1, 2, 3]},
                backend=narwhals.get_native_namespace(another_object),
            )
            ```
    """

    _version: ClassVar[Version] = Version.MAIN

    def _extract_compliant(self, arg: Any) -> Any:
        from narwhals.expr import Expr
        from narwhals.series import Series

        plx: EagerNamespaceAny = self.__narwhals_namespace__()
        if isinstance(arg, BaseFrame):
            return arg._compliant_frame
        if isinstance(arg, Series):
            return arg._compliant_series._to_expr()
        if isinstance(arg, Expr):
            return arg._to_compliant_expr(self.__narwhals_namespace__())
        if isinstance(arg, str):
            return plx.col(arg)
        if get_polars() is not None and "polars" in str(type(arg)):  # pragma: no cover
            msg = (
                f"Expected Narwhals object, got: {type(arg)}.\n\n"
                "Perhaps you:\n"
                "- Forgot a `nw.from_native` somewhere?\n"
                "- Used `pl.col` instead of `nw.col`?"
            )
            raise TypeError(msg)
        if is_numpy_array(arg):
            return plx._series.from_numpy(arg, context=plx)._to_expr()
        raise InvalidIntoExprError.from_invalid_type(type(arg))

    @property
    def _series(self) -> type[Series[Any]]:
        return Series

    @property
    def _lazyframe(self) -> type[LazyFrame[Any]]:
        return LazyFrame

    def __init__(self, df: Any, *, level: Literal["full", "lazy", "interchange"]) -> None:
        self._level: Literal["full", "lazy", "interchange"] = level
        # NOTE: Interchange support (`DataFrameLike`) is the source of the error
        self._compliant_frame: CompliantDataFrame[Any, Any, DataFrameT, Self]  # type: ignore[type-var]
        if is_compliant_dataframe(df):
            self._compliant_frame = df.__narwhals_dataframe__()
        else:  # pragma: no cover
            msg = f"Expected an object which implements `__narwhals_dataframe__`, got: {type(df)}"
            raise AssertionError(msg)

    @classmethod
    def from_arrow(
        cls, native_frame: IntoArrowTable, *, backend: ModuleType | Implementation | str
    ) -> DataFrame[Any]:
        """Construct a DataFrame from an object which supports the PyCapsule Interface.

        Arguments:
            native_frame: Object which implements `__arrow_c_stream__`.
            backend: specifies which eager backend instantiate to.

                `backend` can be specified in various ways

                - As `Implementation.<BACKEND>` with `BACKEND` being `PANDAS`, `PYARROW`,
                    `POLARS`, `MODIN` or `CUDF`.
                - As a string: `"pandas"`, `"pyarrow"`, `"polars"`, `"modin"` or `"cudf"`.
                - Directly as a module `pandas`, `pyarrow`, `polars`, `modin` or `cudf`.

        Examples:
            >>> import pandas as pd
            >>> import polars as pl
            >>> import narwhals as nw
            >>>
            >>> df_native = pd.DataFrame({"a": [1, 2], "b": [4.2, 5.1]})
            >>> nw.DataFrame.from_arrow(df_native, backend="polars")
            ┌──────────────────┐
            |Narwhals DataFrame|
            |------------------|
            |  shape: (2, 2)   |
            |  ┌─────┬─────┐   |
            |  │ a   ┆ b   │   |
            |  │ --- ┆ --- │   |
            |  │ i64 ┆ f64 │   |
            |  ╞═════╪═════╡   |
            |  │ 1   ┆ 4.2 │   |
            |  │ 2   ┆ 5.1 │   |
            |  └─────┴─────┘   |
            └──────────────────┘
        """
        if not (supports_arrow_c_stream(native_frame) or is_pyarrow_table(native_frame)):
            msg = f"Given object of type {type(native_frame)} does not support PyCapsule interface"
            raise TypeError(msg)
        implementation = Implementation.from_backend(backend)
        if is_eager_allowed(implementation):
            ns = cls._version.namespace.from_backend(implementation).compliant
            compliant = ns._dataframe.from_arrow(native_frame, context=ns)
            return cls(compliant, level="full")
        msg = (
            f"{implementation} support in Narwhals is lazy-only, but `DataFrame.from_arrow` is an eager-only function.\n\n"
            "Hint: you may want to use an eager backend and then call `.lazy`, e.g.:\n\n"
            f"    nw.DataFrame.from_arrow(df, backend='pyarrow').lazy('{implementation}')"
        )
        raise ValueError(msg)

    @classmethod
    def from_dict(
        cls,
        data: Mapping[str, Any],
        schema: IntoSchema | None = None,
        *,
        backend: ModuleType | Implementation | str | None = None,
    ) -> DataFrame[Any]:
        """Instantiate DataFrame from dictionary.

        Indexes (if present, for pandas-like backends) are aligned following
        the [left-hand-rule](../concepts/pandas_index.md/).

        Notes:
            For pandas-like dataframes, conversion to schema is applied after dataframe
            creation.

        Arguments:
            data: Dictionary to create DataFrame from.
            schema: The DataFrame schema as Schema or dict of {name: type}. If not
                specified, the schema will be inferred by the native library.
            backend: specifies which eager backend instantiate to. Only
                necessary if inputs are not Narwhals Series.

                `backend` can be specified in various ways

                - As `Implementation.<BACKEND>` with `BACKEND` being `PANDAS`, `PYARROW`,
                    `POLARS`, `MODIN` or `CUDF`.
                - As a string: `"pandas"`, `"pyarrow"`, `"polars"`, `"modin"` or `"cudf"`.
                - Directly as a module `pandas`, `pyarrow`, `polars`, `modin` or `cudf`.

        Examples:
            >>> import pandas as pd
            >>> import narwhals as nw
            >>> data = {"c": [5, 2], "d": [1, 4]}
            >>> nw.DataFrame.from_dict(data, backend="pandas")
            ┌──────────────────┐
            |Narwhals DataFrame|
            |------------------|
            |        c  d      |
            |     0  5  1      |
            |     1  2  4      |
            └──────────────────┘
        """
        if backend is None:
            data, backend = _from_dict_no_backend(data)
        implementation = Implementation.from_backend(backend)
        if is_eager_allowed(implementation):
            ns = cls._version.namespace.from_backend(implementation).compliant
            compliant = ns._dataframe.from_dict(data, schema=schema, context=ns)
            return cls(compliant, level="full")
        # NOTE: (#2786) needs resolving for extensions
        msg = (
            f"{implementation} support in Narwhals is lazy-only, but `DataFrame.from_dict` is an eager-only function.\n\n"
            "Hint: you may want to use an eager backend and then call `.lazy`, e.g.:\n\n"
            f"    nw.DataFrame.from_dict({{'a': [1, 2]}}, backend='pyarrow').lazy('{implementation}')"
        )
        raise ValueError(msg)

    @classmethod
    def from_numpy(
        cls,
        data: _2DArray,
        schema: IntoSchema | Sequence[str] | None = None,
        *,
        backend: ModuleType | Implementation | str,
    ) -> DataFrame[Any]:
        """Construct a DataFrame from a NumPy ndarray.

        Notes:
            Only row orientation is currently supported.

            For pandas-like dataframes, conversion to schema is applied after dataframe
            creation.

        Arguments:
            data: Two-dimensional data represented as a NumPy ndarray.
            schema: The DataFrame schema as Schema, dict of {name: type}, or a sequence of str.
            backend: specifies which eager backend instantiate to.

                `backend` can be specified in various ways

                - As `Implementation.<BACKEND>` with `BACKEND` being `PANDAS`, `PYARROW`,
                    `POLARS`, `MODIN` or `CUDF`.
                - As a string: `"pandas"`, `"pyarrow"`, `"polars"`, `"modin"` or `"cudf"`.
                - Directly as a module `pandas`, `pyarrow`, `polars`, `modin` or `cudf`.

        Examples:
            >>> import numpy as np
            >>> import polars as pl
            >>> import narwhals as nw
            >>>
            >>> arr = np.array([[5, 2, 1], [1, 4, 3]])
            >>> schema = {"c": nw.Int16(), "d": nw.Float32(), "e": nw.Int8()}
            >>> nw.DataFrame.from_numpy(arr, schema=schema, backend="polars")
            ┌───────────────────┐
            |Narwhals DataFrame |
            |-------------------|
            |shape: (2, 3)      |
            |┌─────┬─────┬─────┐|
            |│ c   ┆ d   ┆ e   │|
            |│ --- ┆ --- ┆ --- │|
            |│ i16 ┆ f32 ┆ i8  │|
            |╞═════╪═════╪═════╡|
            |│ 5   ┆ 2.0 ┆ 1   │|
            |│ 1   ┆ 4.0 ┆ 3   │|
            |└─────┴─────┴─────┘|
            └───────────────────┘
        """
        if not is_numpy_array_2d(data):
            msg = "`from_numpy` only accepts 2D numpy arrays"
            raise ValueError(msg)
        if not _is_into_schema(schema):
            msg = (
                "`schema` is expected to be one of the following types: "
                "Mapping[str, DType] | Schema | Sequence[str]. "
                f"Got {type(schema)}."
            )
            raise TypeError(msg)
        implementation = Implementation.from_backend(backend)
        if is_eager_allowed(implementation):
            ns = cls._version.namespace.from_backend(implementation).compliant
            return cls(ns.from_numpy(data, schema), level="full")
        msg = (
            f"{implementation} support in Narwhals is lazy-only, but `DataFrame.from_numpy` is an eager-only function.\n\n"
            "Hint: you may want to use an eager backend and then call `.lazy`, e.g.:\n\n"
            f"    nw.DataFrame.from_numpy(arr, backend='pyarrow').lazy('{implementation}')"
        )
        raise ValueError(msg)

    @property
    def implementation(self) -> Implementation:
        """Return implementation of native frame.

        This can be useful when you need to use special-casing for features outside of
        Narwhals' scope - for example, when dealing with pandas' Period Dtype.

        Examples:
            >>> import narwhals as nw
            >>> import pandas as pd
            >>> df_native = pd.DataFrame({"a": [1, 2, 3]})
            >>> df = nw.from_native(df_native)
            >>> df.implementation
            <Implementation.PANDAS: 'pandas'>
            >>> df.implementation.is_pandas()
            True
            >>> df.implementation.is_pandas_like()
            True
            >>> df.implementation.is_polars()
            False
        """
        return self._compliant_frame._implementation

    def __len__(self) -> int:
        return self._compliant_frame.__len__()

    def __array__(self, dtype: Any = None, copy: bool | None = None) -> _2DArray:  # noqa: FBT001
        return self._compliant_frame.__array__(dtype, copy=copy)

    def __repr__(self) -> str:  # pragma: no cover
        return generate_repr("Narwhals DataFrame", self.to_native().__repr__())

    def __arrow_c_stream__(self, requested_schema: object | None = None) -> object:
        """Export a DataFrame via the Arrow PyCapsule Interface.

        - if the underlying dataframe implements the interface, it'll return that
        - else, it'll call `to_arrow` and then defer to PyArrow's implementation

        See [PyCapsule Interface](https://arrow.apache.org/docs/dev/format/CDataInterface/PyCapsuleInterface.html)
        for more.
        """
        native_frame = self._compliant_frame._native_frame
        if supports_arrow_c_stream(native_frame):
            return native_frame.__arrow_c_stream__(requested_schema=requested_schema)
        try:
            pa_version = Implementation.PYARROW._backend_version()
        except ModuleNotFoundError as exc:  # pragma: no cover
            msg = f"'pyarrow>=14.0.0' is required for `DataFrame.__arrow_c_stream__` for object of type {type(native_frame)}"
            raise ModuleNotFoundError(msg) from exc
        if pa_version < (14, 0):  # pragma: no cover
            msg = f"'pyarrow>=14.0.0' is required for `DataFrame.__arrow_c_stream__` for object of type {type(native_frame)}"
            raise ModuleNotFoundError(msg) from None
        pa_table = self.to_arrow()
        return pa_table.__arrow_c_stream__(requested_schema=requested_schema)  # type: ignore[no-untyped-call]

    def lazy(
        self, backend: ModuleType | Implementation | str | None = None
    ) -> LazyFrame[Any]:
        """Restrict available API methods to lazy-only ones.

        If `backend` is specified, then a conversion between different backends
        might be triggered.

        If a library does not support lazy execution and `backend` is not specified,
        then this is will only restrict the API to lazy-only operations. This is useful
        if you want to ensure that you write dataframe-agnostic code which all has
        the possibility of running entirely lazily.

        Arguments:
            backend: Which lazy backend collect to. This will be the underlying
                backend for the resulting Narwhals LazyFrame. If not specified, and the
                given library does not support lazy execution, then this will restrict
                the API to lazy-only operations.

                `backend` can be specified in various ways

                - As `Implementation.<BACKEND>` with `BACKEND` being `DASK`, `DUCKDB`,
                    `IBIS` or `POLARS`.
                - As a string: `"dask"`, `"duckdb"`, `"ibis"` or `"polars"`
                - Directly as a module `dask.dataframe`, `duckdb`, `ibis` or `polars`.

        Examples:
            >>> import polars as pl
            >>> import pyarrow as pa
            >>> import narwhals as nw
            >>> df_native = pl.DataFrame({"a": [1, 2], "b": [4, 6]})
            >>> df = nw.from_native(df_native)

            If we call `df.lazy`, we get a `narwhals.LazyFrame` backed by a Polars
            LazyFrame.

            >>> df.lazy()  # doctest: +SKIP
            ┌─────────────────────────────┐
            |     Narwhals LazyFrame      |
            |-----------------------------|
            |<LazyFrame at 0x7F52B9937230>|
            └─────────────────────────────┘

            We can also pass DuckDB as the backend, and then we'll get a
            `narwhals.LazyFrame` backed by a `duckdb.DuckDBPyRelation`.

            >>> df.lazy(backend=nw.Implementation.DUCKDB)
            ┌──────────────────┐
            |Narwhals LazyFrame|
            |------------------|
            |┌───────┬───────┐ |
            |│   a   │   b   │ |
            |│ int64 │ int64 │ |
            |├───────┼───────┤ |
            |│     1 │     4 │ |
            |│     2 │     6 │ |
            |└───────┴───────┘ |
            └──────────────────┘
        """
        lazy_backend = None if backend is None else Implementation.from_backend(backend)
        supported_lazy_backends = (
            Implementation.DASK,
            Implementation.DUCKDB,
            Implementation.POLARS,
            Implementation.IBIS,
        )
        if lazy_backend is not None and lazy_backend not in supported_lazy_backends:
            msg = (
                "Not-supported backend."
                f"\n\nExpected one of {supported_lazy_backends} or `None`, got {lazy_backend}"
            )
            raise ValueError(msg)
        return self._lazyframe(
            self._compliant_frame.lazy(backend=lazy_backend), level="lazy"
        )

    def to_native(self) -> DataFrameT:
        """Convert Narwhals DataFrame to native one.

        Examples:
            >>> import pandas as pd
            >>> import narwhals as nw
            >>> df_native = pd.DataFrame(
            ...     {"foo": [1, 2, 3], "bar": [6.0, 7.0, 8.0], "ham": ["a", "b", "c"]}
            ... )

            Calling `to_native` on a Narwhals DataFrame returns the native object:

            >>> nw.from_native(df_native).to_native()
               foo  bar ham
            0    1  6.0   a
            1    2  7.0   b
            2    3  8.0   c
        """
        return self._compliant_frame._native_frame

    def to_pandas(
        self,
        *,
        use_pyarrow_extension_array: bool = False,
        **kwds: Unpack[ToPandasArrowKwds],
    ) -> pd.DataFrame:
        """Convert this DataFrame to a pandas DataFrame.

<<<<<<< HEAD
        Arguments:
            use_pyarrow_extension_array: Use PyArrow-backed extension arrays instead of
                NumPy arrays for the columns of the pandas DataFrame.
                This allows zero copy operations and preservation of null values.
                Subsequent operations on the resulting pandas DataFrame may trigger conversion to
                NumPy if those operations are not supported by PyArrow compute functions.
            **kwds: Additional keyword arguments to be passed to [`pyarrow.Table.to_pandas`](https://arrow.apache.org/docs/python/generated/pyarrow.Table.html#pyarrow.Table.to_pandas)

        Returns:
            A pandas DataFrame.

        Notes:
            This operation always requires `pandas`, and requires `pyarrow` when any arguments are provided.

=======
>>>>>>> 57a5dde2
        Examples:
            >>> import polars as pl
            >>> import narwhals as nw
            >>> df_native = pl.DataFrame(
            ...     {"foo": [1, 2, 3], "bar": [6.0, 7.0, 8.0], "ham": ["a", "b", "c"]}
            ... )
            >>> df = nw.from_native(df_native)
            >>> df.to_pandas()
               foo  bar ham
            0    1  6.0   a
            1    2  7.0   b
            2    3  8.0   c

            Nested data types are not supported in pandas by default:

            >>> df_nested = nw.from_native(df_native.to_struct("egg").to_frame())
            >>> df_nested
            ┌──────────────────┐
            |Narwhals DataFrame|
            |------------------|
            | shape: (3, 1)    |
            | ┌─────────────┐  |
            | │ egg         │  |
            | │ ---         │  |
            | │ struct[3]   │  |
            | ╞═════════════╡  |
            | │ {1,6.0,"a"} │  |
            | │ {2,7.0,"b"} │  |
            | │ {3,8.0,"c"} │  |
            | └─────────────┘  |
            └──────────────────┘
            >>> df_nested.to_pandas().dtypes
            egg    object
            dtype: object

            Pass `use_pyarrow_extension_array=True` to preserve nested and/or null values:

            >>> result = df_nested.to_pandas(use_pyarrow_extension_array=True)
            >>> result.dtypes
            egg    struct<foo: int64, bar: double, ham: large_str...
            dtype: object

            Additional arguments *may* be provided for `polars` and `pyarrow` **only**.

            However, we can keep our code *mostly* dataframe-agnostic with:

            >>> from narwhals.typing import ToPandasArrowKwds
            >>>
            >>> kwds: dict[nw.Implementation, ToPandasArrowKwds] = {
            ...     nw.Implementation.POLARS: {"zero_copy_only": True},
            ...     nw.Implementation.PYARROW: {
            ...         "zero_copy_only": True,
            ...         "date_as_object": False,
            ...     },
            ... }
            >>> df = nw.from_native(result)
            >>> kwargs = kwds.get(df.implementation, {})
            >>> df.to_pandas(use_pyarrow_extension_array=True, **kwargs).dtypes
            egg    struct<foo: int64, bar: double, ham: large_str...
            dtype: object
        """
        return self._compliant_frame.to_pandas(
            use_pyarrow_extension_array=use_pyarrow_extension_array, **kwds
        )

    def to_polars(self) -> pl.DataFrame:
        """Convert this DataFrame to a polars DataFrame.

        Examples:
            >>> import pyarrow as pa
            >>> import narwhals as nw
            >>> df_native = pa.table({"foo": [1, 2], "bar": [6.0, 7.0]})
            >>> df = nw.from_native(df_native)
            >>> df.to_polars()
            shape: (2, 2)
            ┌─────┬─────┐
            │ foo ┆ bar │
            │ --- ┆ --- │
            │ i64 ┆ f64 │
            ╞═════╪═════╡
            │ 1   ┆ 6.0 │
            │ 2   ┆ 7.0 │
            └─────┴─────┘
        """
        return self._compliant_frame.to_polars()

    @overload
    def write_csv(self, file: None = None) -> str: ...

    @overload
    def write_csv(self, file: str | Path | BytesIO) -> None: ...

    def write_csv(self, file: str | Path | BytesIO | None = None) -> str | None:
        r"""Write dataframe to comma-separated values (CSV) file.

        Arguments:
            file: String, path object or file-like object to which the dataframe will be
                written. If None, the resulting csv format is returned as a string.

        Examples:
            >>> import pandas as pd
            >>> import narwhals as nw
            >>> df_native = pd.DataFrame(
            ...     {"foo": [1, 2, 3], "bar": [6.0, 7.0, 8.0], "ham": ["a", "b", "c"]}
            ... )
            >>> df = nw.from_native(df_native)
            >>> df.write_csv()
            'foo,bar,ham\n1,6.0,a\n2,7.0,b\n3,8.0,c\n'

            If we had passed a file name to `write_csv`, it would have been
            written to that file.
        """
        return self._compliant_frame.write_csv(file)

    def write_parquet(self, file: str | Path | BytesIO) -> None:
        """Write dataframe to parquet file.

        Arguments:
            file: String, path object or file-like object to which the dataframe will be
                written.

        Examples:
            >>> import pyarrow as pa
            >>> import narwhals as nw
            >>> df_native = pa.table({"foo": [1, 2], "bar": [6.0, 7.0]})
            >>> df = nw.from_native(df_native)
            >>> df.write_parquet("out.parquet")  # doctest:+SKIP
        """
        self._compliant_frame.write_parquet(file)

    def to_numpy(self) -> _2DArray:
        """Convert this DataFrame to a NumPy ndarray.

        Examples:
            >>> import pandas as pd
            >>> import narwhals as nw
            >>> df_native = pd.DataFrame({"foo": [1, 2], "bar": [6.5, 7.0]})
            >>> df = nw.from_native(df_native)
            >>> df.to_numpy()
            array([[1. , 6.5],
                   [2. , 7. ]])
        """
        return self._compliant_frame.to_numpy(None, copy=None)

    @property
    def shape(self) -> tuple[int, int]:
        """Get the shape of the DataFrame.

        Examples:
            >>> import pandas as pd
            >>> import narwhals as nw
            >>> df_native = pd.DataFrame({"foo": [1, 2]})
            >>> df = nw.from_native(df_native)
            >>> df.shape
            (2, 1)
        """
        return self._compliant_frame.shape

    def get_column(self, name: str) -> Series[Any]:
        """Get a single column by name.

        Arguments:
            name: The column name as a string.

        Notes:
            Although `name` is typed as `str`, pandas does allow non-string column
            names, and they will work when passed to this function if the
            `narwhals.DataFrame` is backed by a pandas dataframe with non-string
            columns. This function can only be used to extract a column by name, so
            there is no risk of ambiguity.

        Examples:
            >>> import pandas as pd
            >>> import narwhals as nw
            >>> df_native = pd.DataFrame({"a": [1, 2]})
            >>> df = nw.from_native(df_native)
            >>> df.get_column("a").to_native()
            0    1
            1    2
            Name: a, dtype: int64
        """
        return self._series(self._compliant_frame.get_column(name), level=self._level)

    def estimated_size(self, unit: SizeUnit = "b") -> int | float:
        """Return an estimation of the total (heap) allocated size of the `DataFrame`.

        Estimated size is given in the specified unit (bytes by default).

        Arguments:
            unit: 'b', 'kb', 'mb', 'gb', 'tb', 'bytes', 'kilobytes', 'megabytes',
                'gigabytes', or 'terabytes'.

        Examples:
            >>> import pyarrow as pa
            >>> import narwhals as nw
            >>> df_native = pa.table({"foo": [1, 2], "bar": [6.0, 7.0]})
            >>> df = nw.from_native(df_native)
            >>> df.estimated_size()
            32
        """
        return self._compliant_frame.estimated_size(unit=unit)

    # `str` overlaps with `Sequence[str]`
    # We can ignore this but we must keep this overload ordering
    @overload
    def __getitem__(self, item: tuple[SingleIndexSelector, SingleColSelector]) -> Any: ...

    @overload
    def __getitem__(  # type: ignore[overload-overlap]
        self, item: str | tuple[MultiIndexSelector, SingleColSelector]
    ) -> Series[Any]: ...

    @overload
    def __getitem__(
        self,
        item: (
            SingleIndexSelector
            | MultiIndexSelector
            | MultiColSelector
            | tuple[SingleIndexSelector, MultiColSelector]
            | tuple[MultiIndexSelector, MultiColSelector]
        ),
    ) -> Self: ...
    def __getitem__(  # noqa: C901, PLR0912
        self,
        item: (
            SingleIndexSelector
            | SingleColSelector
            | MultiColSelector
            | MultiIndexSelector
            | tuple[SingleIndexSelector, SingleColSelector]
            | tuple[SingleIndexSelector, MultiColSelector]
            | tuple[MultiIndexSelector, SingleColSelector]
            | tuple[MultiIndexSelector, MultiColSelector]
        ),
    ) -> Series[Any] | Self | Any:
        """Extract column or slice of DataFrame.

        Arguments:
            item: How to slice dataframe. What happens depends on what is passed. It's easiest
                to explain by example. Suppose we have a Dataframe `df`

                - `df['a']` extracts column `'a'` and returns a `Series`.
                - `df[0:2]` extracts the first two rows and returns a `DataFrame`.
                - `df[0:2, 'a']` extracts the first two rows from column `'a'` and returns
                    a `Series`.
                - `df[0:2, 0]` extracts the first two rows from the first column and returns
                    a `Series`.
                - `df[[0, 1], [0, 1, 2]]` extracts the first two rows and the first three columns
                    and returns a `DataFrame`
                - `df[:, [0, 1, 2]]` extracts all rows from the first three columns and returns a
                  `DataFrame`.
                - `df[:, ['a', 'c']]` extracts all rows and columns `'a'` and `'c'` and returns a
                  `DataFrame`.
                - `df[['a', 'c']]` extracts all rows and columns `'a'` and `'c'` and returns a
                  `DataFrame`.
                - `df[0: 2, ['a', 'c']]` extracts the first two rows and columns `'a'` and `'c'` and
                    returns a `DataFrame`
                - `df[:, 0: 2]` extracts all rows from the first two columns and returns a `DataFrame`
                - `df[:, 'a': 'c']` extracts all rows and all columns positioned between `'a'` and `'c'`
                    _inclusive_ and returns a `DataFrame`. For example, if the columns are
                    `'a', 'd', 'c', 'b'`, then that would extract columns `'a'`, `'d'`, and `'c'`.

        Notes:
            - Integers are always interpreted as positions
            - Strings are always interpreted as column names.

            In contrast with Polars, pandas allows non-string column names.
            If you don't know whether the column name you're trying to extract
            is definitely a string (e.g. `df[df.columns[0]]`) then you should
            use `DataFrame.get_column` instead.

        Examples:
            >>> import pandas as pd
            >>> import narwhals as nw
            >>> df_native = pd.DataFrame({"a": [1, 2]})
            >>> df = nw.from_native(df_native)
            >>> df["a"].to_native()
            0    1
            1    2
            Name: a, dtype: int64
        """
        from narwhals.series import Series

        msg = (
            f"Unexpected type for `DataFrame.__getitem__`, got: {type(item)}.\n\n"
            "Hints:\n"
            "- use `df.item` to select a single item.\n"
            "- Use `df[indices, :]` to select rows positionally.\n"
            "- Use `df.filter(mask)` to filter rows based on a boolean mask."
        )

        if isinstance(item, tuple):
            if len(item) > 2:
                tuple_msg = (
                    "Tuples cannot be passed to DataFrame.__getitem__ directly.\n\n"
                    "Hint: instead of `df[indices]`, did you mean `df[indices, :]`?"
                )
                raise TypeError(tuple_msg)
            rows = None if not item or is_slice_none(item[0]) else item[0]
            columns = None if len(item) < 2 or is_slice_none(item[1]) else item[1]
            if rows is None and columns is None:
                return self
        elif is_index_selector(item):
            rows = item
            columns = None
        elif is_sequence_like(item) or isinstance(item, (slice, str)):
            rows = None
            columns = item
        else:
            raise TypeError(msg)

        if isinstance(rows, str):
            raise TypeError(msg)

        compliant = self._compliant_frame

        if isinstance(columns, (int, str)):
            if isinstance(rows, int):
                return self.item(rows, columns)
            col_name = columns if isinstance(columns, str) else self.columns[columns]
            series = self.get_column(col_name)
            return series[rows] if rows is not None else series
        if isinstance(rows, Series):
            rows = rows._compliant_series
        if isinstance(columns, Series):
            columns = columns._compliant_series
        if rows is None:
            return self._with_compliant(compliant[:, columns])
        if columns is None:
            return self._with_compliant(compliant[rows, :])
        return self._with_compliant(compliant[rows, columns])

    def __contains__(self, key: str) -> bool:
        return key in self.columns

    @overload
    def to_dict(self, *, as_series: Literal[True] = ...) -> dict[str, Series[Any]]: ...
    @overload
    def to_dict(self, *, as_series: Literal[False]) -> dict[str, list[Any]]: ...
    @overload
    def to_dict(
        self, *, as_series: bool
    ) -> dict[str, Series[Any]] | dict[str, list[Any]]: ...
    def to_dict(
        self, *, as_series: bool = True
    ) -> dict[str, Series[Any]] | dict[str, list[Any]]:
        """Convert DataFrame to a dictionary mapping column name to values.

        Arguments:
            as_series: If set to true ``True``, then the values are Narwhals Series,
                    otherwise the values are Any.

        Examples:
            >>> import pyarrow as pa
            >>> import narwhals as nw
            >>> df_native = pa.table({"A": [1, 2], "fruits": ["banana", "apple"]})
            >>> df = nw.from_native(df_native)
            >>> df.to_dict(as_series=False)
            {'A': [1, 2], 'fruits': ['banana', 'apple']}
        """
        if as_series:
            return {
                key: self._series(value, level=self._level)
                for key, value in self._compliant_frame.to_dict(
                    as_series=as_series
                ).items()
            }
        return self._compliant_frame.to_dict(as_series=as_series)

    def row(self, index: int) -> tuple[Any, ...]:
        """Get values at given row.

        Warning:
            You should NEVER use this method to iterate over a DataFrame;
            if you require row-iteration you should strongly prefer use of iter_rows()
            instead.

        Arguments:
            index: Row number.

        Notes:
            cuDF doesn't support this method.

        Examples:
            >>> import pyarrow as pa
            >>> import narwhals as nw
            >>> df_native = pa.table({"a": [1, 2], "b": [4, 5]})
            >>> nw.from_native(df_native).row(1)
            (<pyarrow.Int64Scalar: 2>, <pyarrow.Int64Scalar: 5>)
        """
        return self._compliant_frame.row(index)

    # inherited
    def pipe(
        self,
        function: Callable[Concatenate[Self, PS], R],
        *args: PS.args,
        **kwargs: PS.kwargs,
    ) -> R:
        """Pipe function call.

        Arguments:
            function: Function to apply.
            args: Positional arguments to pass to function.
            kwargs: Keyword arguments to pass to function.

        Examples:
            >>> import pandas as pd
            >>> import narwhals as nw
            >>> df_native = pd.DataFrame({"a": [1, 2], "ba": [4, 5]})
            >>> nw.from_native(df_native).pipe(
            ...     lambda _df: _df.select(
            ...         [x for x in _df.columns if len(x) == 1]
            ...     ).to_native()
            ... )
               a
            0  1
            1  2
        """
        return super().pipe(function, *args, **kwargs)

    def drop_nulls(self, subset: str | list[str] | None = None) -> Self:
        """Drop rows that contain null values.

        Arguments:
            subset: Column name(s) for which null values are considered. If set to None
                (default), use all columns.

        Notes:
            pandas handles null values differently from Polars and PyArrow.
            See [null_handling](../concepts/null_handling.md)
            for reference.

        Examples:
            >>> import pyarrow as pa
            >>> import narwhals as nw
            >>> df_native = pa.table({"a": [1.0, None], "ba": [1.0, 2.0]})
            >>> nw.from_native(df_native).drop_nulls().to_native()
            pyarrow.Table
            a: double
            ba: double
            ----
            a: [[1]]
            ba: [[1]]
        """
        return super().drop_nulls(subset=subset)

    def with_row_index(
        self, name: str = "index", *, order_by: str | Sequence[str] | None = None
    ) -> Self:
        """Insert column which enumerates rows.

        Arguments:
            name: The name of the column as a string. The default is "index".
            order_by: Column(s) to order by when computing the row index.

        Examples:
            >>> import pyarrow as pa
            >>> import narwhals as nw
            >>> df_native = pa.table({"a": [1, 2], "b": [4, 5]})
            >>> nw.from_native(df_native).with_row_index().to_native()
            pyarrow.Table
            index: int64
            a: int64
            b: int64
            ----
            index: [[0,1]]
            a: [[1,2]]
            b: [[4,5]]
        """
        order_by_ = [order_by] if isinstance(order_by, str) else order_by
        return self._with_compliant(
            self._compliant_frame.with_row_index(name, order_by=order_by_)
        )

    @property
    def schema(self) -> Schema:
        r"""Get an ordered mapping of column names to their data type.

        Examples:
            >>> import pyarrow as pa
            >>> import narwhals as nw
            >>> df_native = pa.table({"foo": [1, 2], "bar": [6.0, 7.0]})
            >>> nw.from_native(df_native).schema
            Schema({'foo': Int64, 'bar': Float64})
        """
        return super().schema

    def collect_schema(self) -> Schema:
        r"""Get an ordered mapping of column names to their data type.

        Examples:
            >>> import pyarrow as pa
            >>> import narwhals as nw
            >>> df_native = pa.table({"foo": [1, 2], "bar": [6.0, 7.0]})
            >>> nw.from_native(df_native).collect_schema()
            Schema({'foo': Int64, 'bar': Float64})
        """
        return super().collect_schema()

    @property
    def columns(self) -> list[str]:
        """Get column names.

        Examples:
            >>> import pyarrow as pa
            >>> import narwhals as nw
            >>> df_native = pa.table({"foo": [1, 2], "bar": [6.0, 7.0]})
            >>> nw.from_native(df_native).columns
            ['foo', 'bar']
        """
        return super().columns

    @overload
    def rows(self, *, named: Literal[False] = False) -> list[tuple[Any, ...]]: ...

    @overload
    def rows(self, *, named: Literal[True]) -> list[dict[str, Any]]: ...

    @overload
    def rows(self, *, named: bool) -> list[tuple[Any, ...]] | list[dict[str, Any]]: ...

    def rows(
        self, *, named: bool = False
    ) -> list[tuple[Any, ...]] | list[dict[str, Any]]:
        """Returns all data in the DataFrame as a list of rows of python-native values.

        Arguments:
            named: By default, each row is returned as a tuple of values given
                in the same order as the frame columns. Setting named=True will
                return rows of dictionaries instead.

        Examples:
            >>> import pyarrow as pa
            >>> import narwhals as nw
            >>> df_native = pa.table({"foo": [1, 2], "bar": [6.0, 7.0]})
            >>> nw.from_native(df_native).rows()
            [(1, 6.0), (2, 7.0)]
        """
        return self._compliant_frame.rows(named=named)  # type: ignore[return-value]

    def iter_columns(self) -> Iterator[Series[Any]]:
        """Returns an iterator over the columns of this DataFrame.

        Yields:
            A Narwhals Series, backed by a native series.

        Examples:
            >>> import pandas as pd
            >>> import narwhals as nw
            >>> df_native = pd.DataFrame({"foo": [1, 2], "bar": [6.0, 7.0]})
            >>> iter_columns = nw.from_native(df_native).iter_columns()
            >>> next(iter_columns)
            ┌───────────────────────┐
            |    Narwhals Series    |
            |-----------------------|
            |0    1                 |
            |1    2                 |
            |Name: foo, dtype: int64|
            └───────────────────────┘
            >>> next(iter_columns)
            ┌─────────────────────────┐
            |     Narwhals Series     |
            |-------------------------|
            |0    6.0                 |
            |1    7.0                 |
            |Name: bar, dtype: float64|
            └─────────────────────────┘
        """
        for series in self._compliant_frame.iter_columns():
            yield self._series(series, level=self._level)

    @overload
    def iter_rows(
        self, *, named: Literal[False] = ..., buffer_size: int = ...
    ) -> Iterator[tuple[Any, ...]]: ...

    @overload
    def iter_rows(
        self, *, named: Literal[True], buffer_size: int = ...
    ) -> Iterator[dict[str, Any]]: ...

    @overload
    def iter_rows(
        self, *, named: bool, buffer_size: int = ...
    ) -> Iterator[tuple[Any, ...]] | Iterator[dict[str, Any]]: ...

    def iter_rows(
        self, *, named: bool = False, buffer_size: int = 512
    ) -> Iterator[tuple[Any, ...]] | Iterator[dict[str, Any]]:
        """Returns an iterator over the DataFrame of rows of python-native values.

        Arguments:
            named: By default, each row is returned as a tuple of values given
                in the same order as the frame columns. Setting named=True will
                return rows of dictionaries instead.
            buffer_size: Determines the number of rows that are buffered
                internally while iterating over the data.
                See https://docs.pola.rs/api/python/stable/reference/dataframe/api/polars.DataFrame.iter_rows.html

        Notes:
            cuDF doesn't support this method.

        Examples:
            >>> import pyarrow as pa
            >>> import narwhals as nw
            >>> df_native = pa.table({"foo": [1, 2], "bar": [6.0, 7.0]})
            >>> iter_rows = nw.from_native(df_native).iter_rows()
            >>> next(iter_rows)
            (1, 6.0)
            >>> next(iter_rows)
            (2, 7.0)
        """
        return self._compliant_frame.iter_rows(named=named, buffer_size=buffer_size)  # type: ignore[return-value]

    def with_columns(
        self, *exprs: IntoExpr | Iterable[IntoExpr], **named_exprs: IntoExpr
    ) -> Self:
        r"""Add columns to this DataFrame.

        Added columns will replace existing columns with the same name.

        Arguments:
            *exprs: Column(s) to add, specified as positional arguments.
                     Accepts expression input. Strings are parsed as column names, other
                     non-expression inputs are parsed as literals.

            **named_exprs: Additional columns to add, specified as keyword arguments.
                            The columns will be renamed to the keyword used.

        Note:
            Creating a new DataFrame using this method does not create a new copy of
            existing data.

        Examples:
            >>> import pandas as pd
            >>> import narwhals as nw
            >>> df_native = pd.DataFrame({"a": [1, 2], "b": [0.5, 4.0]})
            >>> (
            ...     nw.from_native(df_native)
            ...     .with_columns((nw.col("a") * 2).alias("a*2"))
            ...     .to_native()
            ... )
               a    b  a*2
            0  1  0.5    2
            1  2  4.0    4
        """
        return super().with_columns(*exprs, **named_exprs)

    def select(
        self, *exprs: IntoExpr | Iterable[IntoExpr], **named_exprs: IntoExpr
    ) -> Self:
        r"""Select columns from this DataFrame.

        Arguments:
            *exprs: Column(s) to select, specified as positional arguments.
                     Accepts expression input. Strings are parsed as column names,
                     other non-expression inputs are parsed as literals.

            **named_exprs: Additional columns to select, specified as keyword arguments.
                            The columns will be renamed to the keyword used.

        Examples:
            >>> import pyarrow as pa
            >>> import narwhals as nw
            >>> df_native = pa.table({"a": [1, 2], "b": [3, 4]})
            >>> nw.from_native(df_native).select("a", a_plus_1=nw.col("a") + 1)
            ┌──────────────────┐
            |Narwhals DataFrame|
            |------------------|
            |pyarrow.Table     |
            |a: int64          |
            |a_plus_1: int64   |
            |----              |
            |a: [[1,2]]        |
            |a_plus_1: [[2,3]] |
            └──────────────────┘
        """
        return super().select(*exprs, **named_exprs)

    def rename(self, mapping: dict[str, str]) -> Self:
        """Rename column names.

        Arguments:
            mapping: Key value pairs that map from old name to new name.

        Examples:
            >>> import pyarrow as pa
            >>> import narwhals as nw
            >>> df_native = pa.table({"foo": [1, 2], "bar": [6, 7]})
            >>> nw.from_native(df_native).rename({"foo": "apple"}).to_native()
            pyarrow.Table
            apple: int64
            bar: int64
            ----
            apple: [[1,2]]
            bar: [[6,7]]
        """
        return super().rename(mapping)

    def head(self, n: int = 5) -> Self:
        """Get the first `n` rows.

        Arguments:
            n: Number of rows to return. If a negative value is passed, return all rows
                except the last `abs(n)`.

        Examples:
            >>> import pandas as pd
            >>> import narwhals as nw
            >>> df_native = pd.DataFrame({"a": [1, 2], "b": [0.5, 4.0]})
            >>> nw.from_native(df_native).head(1).to_native()
               a    b
            0  1  0.5
        """
        return super().head(n)

    def tail(self, n: int = 5) -> Self:
        """Get the last `n` rows.

        Arguments:
            n: Number of rows to return. If a negative value is passed, return all rows
                except the first `abs(n)`.

        Examples:
            >>> import pandas as pd
            >>> import narwhals as nw
            >>> df_native = pd.DataFrame({"a": [1, 2], "b": [0.5, 4.0]})
            >>> nw.from_native(df_native).tail(1)
            ┌──────────────────┐
            |Narwhals DataFrame|
            |------------------|
            |       a    b     |
            |    1  2  4.0     |
            └──────────────────┘
        """
        return super().tail(n)

    def drop(self, *columns: str | Iterable[str], strict: bool = True) -> Self:
        """Remove columns from the dataframe.

        Arguments:
            *columns: Names of the columns that should be removed from the dataframe.
            strict: Validate that all column names exist in the schema and throw an
                exception if a column name does not exist in the schema.

        Examples:
            >>> import pandas as pd
            >>> import narwhals as nw
            >>> df_native = pd.DataFrame(
            ...     {"foo": [1, 2], "bar": [6.0, 7.0], "ham": ["a", "b"]}
            ... )
            >>> nw.from_native(df_native).drop("ham").to_native()
               foo  bar
            0    1  6.0
            1    2  7.0
        """
        return super().drop(*flatten(columns), strict=strict)

    def unique(
        self,
        subset: str | list[str] | None = None,
        *,
        keep: UniqueKeepStrategy = "any",
        maintain_order: bool = False,
    ) -> Self:
        """Drop duplicate rows from this dataframe.

        Arguments:
            subset: Column name(s) to consider when identifying duplicate rows.
            keep: {'first', 'last', 'any', 'none'}
                Which of the duplicate rows to keep.

                * 'any': Does not give any guarantee of which row is kept.
                        This allows more optimizations.
                * 'none': Don't keep duplicate rows.
                * 'first': Keep first unique row.
                * 'last': Keep last unique row.
            maintain_order: Keep the same order as the original DataFrame. This may be more
                expensive to compute.

        Examples:
            >>> import pandas as pd
            >>> import narwhals as nw
            >>> df_native = pd.DataFrame(
            ...     {"foo": [1, 2], "bar": ["a", "a"], "ham": ["b", "b"]}
            ... )
            >>> nw.from_native(df_native).unique(["bar", "ham"]).to_native()
               foo bar ham
            0    1   a   b
        """
        if keep not in {"any", "none", "first", "last"}:
            msg = f"Expected {'any', 'none', 'first', 'last'}, got: {keep}"
            raise ValueError(msg)
        if isinstance(subset, str):
            subset = [subset]
        return self._with_compliant(
            self._compliant_frame.unique(subset, keep=keep, maintain_order=maintain_order)
        )

    def filter(
        self, *predicates: IntoExpr | Iterable[IntoExpr] | list[bool], **constraints: Any
    ) -> Self:
        r"""Filter the rows in the DataFrame based on one or more predicate expressions.

        The original order of the remaining rows is preserved.

        Arguments:
            *predicates: Expression(s) that evaluates to a boolean Series. Can
                also be a (single!) boolean list.
            **constraints: Column filters; use `name = value` to filter columns by the supplied value.
                Each constraint will behave the same as `nw.col(name).eq(value)`, and will be implicitly
                joined with the other filter conditions using &.

        Examples:
            >>> import pandas as pd
            >>> import narwhals as nw
            >>> df_native = pd.DataFrame(
            ...     {"foo": [1, 2, 3], "bar": [6, 7, 8], "ham": ["a", "b", "c"]}
            ... )

            Filter on one condition

            >>> nw.from_native(df_native).filter(nw.col("foo") > 1).to_native()
               foo  bar ham
            1    2    7   b
            2    3    8   c

            Filter on multiple conditions with implicit `&`

            >>> nw.from_native(df_native).filter(
            ...     nw.col("foo") < 3, nw.col("ham") == "a"
            ... ).to_native()
               foo  bar ham
            0    1    6   a

            Filter on multiple conditions with `|`

            >>> nw.from_native(df_native).filter(
            ...     (nw.col("foo") == 1) | (nw.col("ham") == "c")
            ... ).to_native()
               foo  bar ham
            0    1    6   a
            2    3    8   c

            Filter using `**kwargs` syntax

            >>> nw.from_native(df_native).filter(foo=2, ham="b").to_native()
               foo  bar ham
            1    2    7   b
        """
        return super().filter(*predicates, **constraints)

    @overload
    def group_by(
        self, *keys: IntoExpr | Iterable[IntoExpr], drop_null_keys: Literal[False] = ...
    ) -> GroupBy[Self]: ...

    @overload
    def group_by(
        self, *keys: str | Iterable[str], drop_null_keys: Literal[True]
    ) -> GroupBy[Self]: ...

    def group_by(
        self, *keys: IntoExpr | Iterable[IntoExpr], drop_null_keys: bool = False
    ) -> GroupBy[Self]:
        r"""Start a group by operation.

        Arguments:
            *keys: Column(s) to group by. Accepts expression input. Strings are parsed as
                column names.
            drop_null_keys: if True, then groups where any key is null won't be included
                in the result.

        Examples:
            >>> import pandas as pd
            >>> import narwhals as nw
            >>> df_native = pd.DataFrame(
            ...     {
            ...         "a": ["a", "b", "a", "b", "c"],
            ...         "b": [1, 2, 1, 3, 3],
            ...         "c": [5, 4, 3, 2, 1],
            ...     }
            ... )

            Group by one column and compute the sum of another column

            >>> nw.from_native(df_native, eager_only=True).group_by("a").agg(
            ...     nw.col("b").sum()
            ... ).sort("a").to_native()
               a  b
            0  a  2
            1  b  5
            2  c  3

            Group by multiple columns and compute the max of another column

            >>> (
            ...     nw.from_native(df_native, eager_only=True)
            ...     .group_by(["a", "b"])
            ...     .agg(nw.max("c"))
            ...     .sort("a", "b")
            ...     .to_native()
            ... )
               a  b  c
            0  a  1  5
            1  b  2  4
            2  b  3  2
            3  c  3  1

            Expressions are also accepted.

            >>> nw.from_native(df_native, eager_only=True).group_by(
            ...     "a", nw.col("b") // 2
            ... ).agg(nw.col("c").mean()).to_native()
               a  b    c
            0  a  0  4.0
            1  b  1  3.0
            2  c  1  1.0
        """
        from narwhals.group_by import GroupBy

        flat_keys = flatten(keys)

        if all(isinstance(key, str) for key in flat_keys):
            return GroupBy(self, flat_keys, drop_null_keys=drop_null_keys)

        from narwhals import col
        from narwhals.expr import Expr
        from narwhals.series import Series

        key_is_expr_or_series = tuple(isinstance(k, (Expr, Series)) for k in flat_keys)

        if drop_null_keys and any(key_is_expr_or_series):
            msg = "drop_null_keys cannot be True when keys contains Expr or Series"
            raise NotImplementedError(msg)

        _keys = [
            k if is_expr else col(k)
            for k, is_expr in zip(flat_keys, key_is_expr_or_series)
        ]
        expr_flat_keys, kinds = self._flatten_and_extract(*_keys)

        if not all(kind is ExprKind.ELEMENTWISE for kind in kinds):
            from narwhals.exceptions import ComputeError

            msg = (
                "Group by is not supported with keys that are not elementwise expressions"
            )
            raise ComputeError(msg)

        return GroupBy(self, expr_flat_keys, drop_null_keys=drop_null_keys)

    def sort(
        self,
        by: str | Iterable[str],
        *more_by: str,
        descending: bool | Sequence[bool] = False,
        nulls_last: bool = False,
    ) -> Self:
        r"""Sort the dataframe by the given columns.

        Arguments:
            by: Column(s) names to sort by.
            *more_by: Additional columns to sort by, specified as positional arguments.
            descending: Sort in descending order. When sorting by multiple columns, can be
                specified per column by passing a sequence of booleans.
            nulls_last: Place null values last.

        Note:
            Unlike Polars, it is not possible to specify a sequence of booleans for
            `nulls_last` in order to control per-column behaviour. Instead a single
            boolean is applied for all `by` columns.

        Examples:
            >>> import pandas as pd
            >>> import narwhals as nw
            >>> df_native = pd.DataFrame(
            ...     {"foo": [2, 1], "bar": [6.0, 7.0], "ham": ["a", "b"]}
            ... )
            >>> nw.from_native(df_native).sort("foo")
            ┌──────────────────┐
            |Narwhals DataFrame|
            |------------------|
            |    foo  bar ham  |
            | 1    1  7.0   b  |
            | 0    2  6.0   a  |
            └──────────────────┘
        """
        return super().sort(by, *more_by, descending=descending, nulls_last=nulls_last)

    def join(
        self,
        other: Self,
        on: str | list[str] | None = None,
        how: JoinStrategy = "inner",
        *,
        left_on: str | list[str] | None = None,
        right_on: str | list[str] | None = None,
        suffix: str = "_right",
    ) -> Self:
        r"""Join in SQL-like fashion.

        Arguments:
            other: DataFrame to join with.
            on: Name(s) of the join columns in both DataFrames. If set, `left_on` and
                `right_on` should be None.
            how: Join strategy.

                  * *inner*: Returns rows that have matching values in both tables.
                  * *left*: Returns all rows from the left table, and the matched rows from the right table.
                  * *full*: Returns all rows in both dataframes, with the suffix appended to the right join keys.
                  * *cross*: Returns the Cartesian product of rows from both tables.
                  * *semi*: Filter rows that have a match in the right table.
                  * *anti*: Filter rows that do not have a match in the right table.
            left_on: Join column of the left DataFrame.
            right_on: Join column of the right DataFrame.
            suffix: Suffix to append to columns with a duplicate name.

        Examples:
            >>> import pandas as pd
            >>> import narwhals as nw
            >>> df_1_native = pd.DataFrame({"id": ["a", "b"], "price": [6.0, 7.0]})
            >>> df_2_native = pd.DataFrame({"id": ["a", "b", "c"], "qty": [1, 2, 3]})
            >>> nw.from_native(df_1_native).join(nw.from_native(df_2_native), on="id")
            ┌──────────────────┐
            |Narwhals DataFrame|
            |------------------|
            |   id  price  qty |
            | 0  a    6.0    1 |
            | 1  b    7.0    2 |
            └──────────────────┘
        """
        return super().join(
            other, how=how, left_on=left_on, right_on=right_on, on=on, suffix=suffix
        )

    def join_asof(
        self,
        other: Self,
        *,
        left_on: str | None = None,
        right_on: str | None = None,
        on: str | None = None,
        by_left: str | list[str] | None = None,
        by_right: str | list[str] | None = None,
        by: str | list[str] | None = None,
        strategy: AsofJoinStrategy = "backward",
        suffix: str = "_right",
    ) -> Self:
        """Perform an asof join.

        This is similar to a left-join except that we match on nearest key rather than equal keys.

        For Polars, both DataFrames must be sorted by the `on` key (within each `by` group
        if specified).

        Arguments:
            other: DataFrame to join with.
            left_on: Name(s) of the left join column(s).
            right_on: Name(s) of the right join column(s).
            on: Join column of both DataFrames. If set, left_on and right_on should be None.
            by_left: join on these columns before doing asof join.
            by_right: join on these columns before doing asof join.
            by: join on these columns before doing asof join.
            strategy: Join strategy. The default is "backward".
            suffix: Suffix to append to columns with a duplicate name.

                  * *backward*: selects the last row in the right DataFrame whose "on" key is less than or equal to the left's key.
                  * *forward*: selects the first row in the right DataFrame whose "on" key is greater than or equal to the left's key.
                  * *nearest*: search selects the last row in the right DataFrame whose value is nearest to the left's key.

        Examples:
            >>> from datetime import datetime
            >>> import pandas as pd
            >>> import narwhals as nw
            >>> data_gdp = {
            ...     "datetime": [
            ...         datetime(2016, 1, 1),
            ...         datetime(2017, 1, 1),
            ...         datetime(2018, 1, 1),
            ...         datetime(2019, 1, 1),
            ...         datetime(2020, 1, 1),
            ...     ],
            ...     "gdp": [4164, 4411, 4566, 4696, 4827],
            ... }
            >>> data_population = {
            ...     "datetime": [
            ...         datetime(2016, 3, 1),
            ...         datetime(2018, 8, 1),
            ...         datetime(2019, 1, 1),
            ...     ],
            ...     "population": [82.19, 82.66, 83.12],
            ... }
            >>> gdp_native = pd.DataFrame(data_gdp)
            >>> population_native = pd.DataFrame(data_population)
            >>> gdp = nw.from_native(gdp_native)
            >>> population = nw.from_native(population_native)
            >>> population.join_asof(gdp, on="datetime", strategy="backward")
            ┌──────────────────────────────┐
            |      Narwhals DataFrame      |
            |------------------------------|
            |    datetime  population   gdp|
            |0 2016-03-01       82.19  4164|
            |1 2018-08-01       82.66  4566|
            |2 2019-01-01       83.12  4696|
            └──────────────────────────────┘
        """
        return super().join_asof(
            other,
            left_on=left_on,
            right_on=right_on,
            on=on,
            by_left=by_left,
            by_right=by_right,
            by=by,
            strategy=strategy,
            suffix=suffix,
        )

    # --- descriptive ---
    def is_duplicated(self) -> Series[Any]:
        r"""Get a mask of all duplicated rows in this DataFrame.

        Examples:
            >>> import pandas as pd
            >>> import narwhals as nw
            >>> df_native = pd.DataFrame({"foo": [2, 2, 2], "bar": [6.0, 6.0, 7.0]})
            >>> nw.from_native(df_native).is_duplicated()
            ┌───────────────┐
            |Narwhals Series|
            |---------------|
            |  0     True   |
            |  1     True   |
            |  2    False   |
            |  dtype: bool  |
            └───────────────┘
        """
        return ~self.is_unique()

    def is_empty(self) -> bool:
        r"""Check if the dataframe is empty.

        Examples:
            >>> import pandas as pd
            >>> import narwhals as nw
            >>> df_native = pd.DataFrame({"foo": [2, 2, 2], "bar": [6.0, 6.0, 7.0]})
            >>> nw.from_native(df_native).is_empty()
            False
        """
        return len(self) == 0

    def is_unique(self) -> Series[Any]:
        r"""Get a mask of all unique rows in this DataFrame.

        Examples:
            >>> import pandas as pd
            >>> import narwhals as nw
            >>> df_native = pd.DataFrame({"foo": [2, 2, 2], "bar": [6.0, 6.0, 7.0]})
            >>> nw.from_native(df_native).is_unique()
            ┌───────────────┐
            |Narwhals Series|
            |---------------|
            |  0    False   |
            |  1    False   |
            |  2     True   |
            |  dtype: bool  |
            └───────────────┘
        """
        return self._series(self._compliant_frame.is_unique(), level=self._level)

    def null_count(self) -> Self:
        r"""Create a new DataFrame that shows the null counts per column.

        Notes:
            pandas handles null values differently from Polars and PyArrow.
            See [null_handling](../concepts/null_handling.md/)
            for reference.

        Examples:
            >>> import pyarrow as pa
            >>> import narwhals as nw
            >>> df_native = pa.table({"foo": [1, None], "bar": [2, 3]})
            >>> nw.from_native(df_native).null_count()
            ┌──────────────────┐
            |Narwhals DataFrame|
            |------------------|
            |  pyarrow.Table   |
            |  foo: int64      |
            |  bar: int64      |
            |  ----            |
            |  foo: [[1]]      |
            |  bar: [[0]]      |
            └──────────────────┘
        """
        plx = self._compliant_frame.__narwhals_namespace__()
        result = self._compliant_frame.select(plx.all().null_count())
        return self._with_compliant(result)

    def item(self, row: int | None = None, column: int | str | None = None) -> Any:
        r"""Return the DataFrame as a scalar, or return the element at the given row/column.

        Arguments:
            row: The *n*-th row.
            column: The column selected via an integer or a string (column name).

        Notes:
            If row/col not provided, this is equivalent to df[0,0], with a check that the shape is (1,1).
            With row/col, this is equivalent to df[row,col].

        Examples:
            >>> import pyarrow as pa
            >>> import narwhals as nw
            >>> df_native = pa.table({"foo": [1, None], "bar": [2, 3]})
            >>> nw.from_native(df_native).item(0, 1)
            2
        """
        return self._compliant_frame.item(row=row, column=column)

    def clone(self) -> Self:
        r"""Create a copy of this DataFrame."""
        return self._with_compliant(self._compliant_frame.clone())

    def gather_every(self, n: int, offset: int = 0) -> Self:
        r"""Take every nth row in the DataFrame and return as a new DataFrame.

        Arguments:
            n: Gather every *n*-th row.
            offset: Starting index.

        Examples:
            >>> import pyarrow as pa
            >>> import narwhals as nw
            >>> df_native = pa.table({"foo": [1, None, 2, 3]})
            >>> nw.from_native(df_native).gather_every(2)
            ┌──────────────────┐
            |Narwhals DataFrame|
            |------------------|
            |  pyarrow.Table   |
            |  foo: int64      |
            |  ----            |
            |  foo: [[1,2]]    |
            └──────────────────┘
        """
        return super().gather_every(n=n, offset=offset)

    def pivot(
        self,
        on: str | list[str],
        *,
        index: str | list[str] | None = None,
        values: str | list[str] | None = None,
        aggregate_function: PivotAgg | None = None,
        maintain_order: bool | None = None,
        sort_columns: bool = False,
        separator: str = "_",
    ) -> Self:
        r"""Create a spreadsheet-style pivot table as a DataFrame.

        Arguments:
            on: Name of the column(s) whose values will be used as the header of the
                output DataFrame.
            index: One or multiple keys to group by. If None, all remaining columns not
                specified on `on` and `values` will be used. At least one of `index` and
                `values` must be specified.
            values: One or multiple keys to group by. If None, all remaining columns not
                specified on `on` and `index` will be used. At least one of `index` and
                `values` must be specified.
            aggregate_function: Choose from

                - None: no aggregation takes place, will raise error if multiple values
                    are in group.
                - A predefined aggregate function string, one of
                    {'min', 'max', 'first', 'last', 'sum', 'mean', 'median', 'len'}
            maintain_order: Has no effect and is kept around only for backwards-compatibility.
            sort_columns: Sort the transposed columns by name. Default is by order of
                discovery.
            separator: Used as separator/delimiter in generated column names in case of
                multiple `values` columns.

        Examples:
            >>> import pandas as pd
            >>> import narwhals as nw
            >>> data = {
            ...     "ix": [1, 1, 2, 2, 1, 2],
            ...     "col": ["a", "a", "a", "a", "b", "b"],
            ...     "foo": [0, 1, 2, 2, 7, 1],
            ...     "bar": [0, 2, 0, 0, 9, 4],
            ... }
            >>> df_native = pd.DataFrame(data)
            >>> nw.from_native(df_native).pivot(
            ...     "col", index="ix", aggregate_function="sum"
            ... )
            ┌─────────────────────────────────┐
            |       Narwhals DataFrame        |
            |---------------------------------|
            |   ix  foo_a  foo_b  bar_a  bar_b|
            |0   1      1      7      2      9|
            |1   2      4      1      0      4|
            └─────────────────────────────────┘
        """
        if values is None and index is None:
            msg = "At least one of `values` and `index` must be passed"
            raise ValueError(msg)
        if maintain_order is not None:
            msg = (
                "`maintain_order` has no effect and is only kept around for backwards-compatibility. "
                "You can safely remove this argument."
            )
            issue_warning(msg, UserWarning)
        on = [on] if isinstance(on, str) else on
        values = [values] if isinstance(values, str) else values
        index = [index] if isinstance(index, str) else index

        return self._with_compliant(
            self._compliant_frame.pivot(
                on=on,
                index=index,
                values=values,
                aggregate_function=aggregate_function,
                sort_columns=sort_columns,
                separator=separator,
            )
        )

    def to_arrow(self) -> pa.Table:
        r"""Convert to arrow table.

        Examples:
            >>> import pandas as pd
            >>> import narwhals as nw
            >>> df_native = pd.DataFrame({"foo": [1, None], "bar": [2, 3]})
            >>> nw.from_native(df_native).to_arrow()
            pyarrow.Table
            foo: double
            bar: int64
            ----
            foo: [[1,null]]
            bar: [[2,3]]
        """
        return self._compliant_frame.to_arrow()

    def sample(
        self,
        n: int | None = None,
        *,
        fraction: float | None = None,
        with_replacement: bool = False,
        seed: int | None = None,
    ) -> Self:
        r"""Sample from this DataFrame.

        Arguments:
            n: Number of items to return. Cannot be used with fraction.
            fraction: Fraction of items to return. Cannot be used with n.
            with_replacement: Allow values to be sampled more than once.
            seed: Seed for the random number generator. If set to None (default), a random
                seed is generated for each sample operation.

        Notes:
            The results may not be consistent across libraries.

        Examples:
            >>> import pandas as pd
            >>> import narwhals as nw
            >>> df_native = pd.DataFrame({"foo": [1, 2, 3], "bar": [19, 32, 4]})
            >>> nw.from_native(df_native).sample(n=2)  # doctest:+SKIP
            ┌──────────────────┐
            |Narwhals DataFrame|
            |------------------|
            |      foo  bar    |
            |   2    3    4    |
            |   1    2   32    |
            └──────────────────┘
        """
        return self._with_compliant(
            self._compliant_frame.sample(
                n=n, fraction=fraction, with_replacement=with_replacement, seed=seed
            )
        )

    def unpivot(
        self,
        on: str | list[str] | None = None,
        *,
        index: str | list[str] | None = None,
        variable_name: str = "variable",
        value_name: str = "value",
    ) -> Self:
        r"""Unpivot a DataFrame from wide to long format.

        Optionally leaves identifiers set.

        This function is useful to massage a DataFrame into a format where one or more
        columns are identifier variables (index) while all other columns, considered
        measured variables (on), are "unpivoted" to the row axis leaving just
        two non-identifier columns, 'variable' and 'value'.

        Arguments:
            on: Column(s) to use as values variables; if `on` is empty all columns that
                are not in `index` will be used.
            index: Column(s) to use as identifier variables.
            variable_name: Name to give to the `variable` column. Defaults to "variable".
            value_name: Name to give to the `value` column. Defaults to "value".

        Notes:
            If you're coming from pandas, this is similar to `pandas.DataFrame.melt`,
            but with `index` replacing `id_vars` and `on` replacing `value_vars`.
            In other frameworks, you might know this operation as `pivot_longer`.

        Examples:
            >>> import pandas as pd
            >>> import narwhals as nw
            >>> data = {"a": ["x", "y", "z"], "b": [1, 3, 5], "c": [2, 4, 6]}
            >>> df_native = pd.DataFrame(data)
            >>> nw.from_native(df_native).unpivot(["b", "c"], index="a")
            ┌────────────────────┐
            | Narwhals DataFrame |
            |--------------------|
            |   a variable  value|
            |0  x        b      1|
            |1  y        b      3|
            |2  z        b      5|
            |3  x        c      2|
            |4  y        c      4|
            |5  z        c      6|
            └────────────────────┘
        """
        return super().unpivot(
            on=on, index=index, variable_name=variable_name, value_name=value_name
        )

    def explode(self, columns: str | Sequence[str], *more_columns: str) -> Self:
        """Explode the dataframe to long format by exploding the given columns.

        Notes:
            It is possible to explode multiple columns only if these columns must have
            matching element counts.

        Arguments:
            columns: Column names. The underlying columns being exploded must be of the `List` data type.
            *more_columns: Additional names of columns to explode, specified as positional arguments.

        Examples:
            >>> import polars as pl
            >>> import narwhals as nw
            >>> data = {"a": ["x", "y"], "b": [[1, 2], [3]]}
            >>> df_native = pl.DataFrame(data)
            >>> nw.from_native(df_native).explode("b").to_native()
            shape: (3, 2)
            ┌─────┬─────┐
            │ a   ┆ b   │
            │ --- ┆ --- │
            │ str ┆ i64 │
            ╞═════╪═════╡
            │ x   ┆ 1   │
            │ x   ┆ 2   │
            │ y   ┆ 3   │
            └─────┴─────┘
        """
        return super().explode(columns, *more_columns)


class LazyFrame(BaseFrame[FrameT]):
    """Narwhals LazyFrame, backed by a native lazyframe.

    Warning:
        This class is not meant to be instantiated directly - instead use
        [`narwhals.from_native`][] with a native
        object that is a lazy dataframe from one of the supported
        backend (e.g. polars.LazyFrame, dask_expr._collection.DataFrame):
        ```py
        narwhals.from_native(native_lazyframe)
        ```
    """

    def _extract_compliant(self, arg: Any) -> Any:
        from narwhals.expr import Expr
        from narwhals.series import Series

        if isinstance(arg, BaseFrame):
            return arg._compliant_frame
        if isinstance(arg, Series):  # pragma: no cover
            msg = "Binary operations between Series and LazyFrame are not supported."
            raise TypeError(msg)
        if isinstance(arg, str):  # pragma: no cover
            plx = self.__narwhals_namespace__()
            return plx.col(arg)
        if isinstance(arg, Expr):
            if arg._metadata.n_orderable_ops:
                msg = (
                    "Order-dependent expressions are not supported for use in LazyFrame.\n\n"
                    "Hint: To make the expression valid, use `.over` with `order_by` specified.\n\n"
                    "For example, if you wrote `nw.col('price').cum_sum()` and you have a column\n"
                    "`'date'` which orders your data, then replace:\n\n"
                    "   nw.col('price').cum_sum()\n\n"
                    " with:\n\n"
                    "   nw.col('price').cum_sum().over(order_by='date')\n"
                    "                            ^^^^^^^^^^^^^^^^^^^^^^\n\n"
                    "See https://narwhals-dev.github.io/narwhals/concepts/order_dependence/."
                )
                raise InvalidOperationError(msg)
            if arg._metadata.is_filtration:
                msg = (
                    "Length-changing expressions are not supported for use in LazyFrame, unless\n"
                    "followed by an aggregation.\n\n"
                    "Hints:\n"
                    "- Instead of `lf.select(nw.col('a').head())`, use `lf.select('a').head()\n"
                    "- Instead of `lf.select(nw.col('a').drop_nulls()).select(nw.sum('a'))`,\n"
                    "  use `lf.select(nw.col('a').drop_nulls().sum())\n"
                )
                raise InvalidOperationError(msg)
            return arg._to_compliant_expr(self.__narwhals_namespace__())
        if get_polars() is not None and "polars" in str(type(arg)):  # pragma: no cover
            msg = (
                f"Expected Narwhals object, got: {type(arg)}.\n\n"
                "Perhaps you:\n"
                "- Forgot a `nw.from_native` somewhere?\n"
                "- Used `pl.col` instead of `nw.col`?"
            )
            raise TypeError(msg)
        raise InvalidIntoExprError.from_invalid_type(type(arg))  # pragma: no cover

    @property
    def _dataframe(self) -> type[DataFrame[Any]]:
        return DataFrame

    def __init__(self, df: Any, *, level: Literal["full", "lazy", "interchange"]) -> None:
        self._level = level
        self._compliant_frame: CompliantLazyFrame[Any, FrameT, Self]  # type: ignore[type-var]
        if is_compliant_lazyframe(df):
            self._compliant_frame = df.__narwhals_lazyframe__()
        else:  # pragma: no cover
            msg = f"Expected Polars LazyFrame or an object that implements `__narwhals_lazyframe__`, got: {type(df)}"
            raise AssertionError(msg)

    def __repr__(self) -> str:  # pragma: no cover
        return generate_repr("Narwhals LazyFrame", self.to_native().__repr__())

    @property
    def implementation(self) -> Implementation:
        """Return implementation of native frame.

        This can be useful when you need to use special-casing for features outside of
        Narwhals' scope - for example, when dealing with pandas' Period Dtype.

        Examples:
            >>> import narwhals as nw
            >>> import dask.dataframe as dd
            >>> lf_native = dd.from_dict({"a": [1, 2]}, npartitions=1)
            >>> nw.from_native(lf_native).implementation
            <Implementation.DASK: 'dask'>
        """
        return self._compliant_frame._implementation

    def __getitem__(self, item: str | slice) -> NoReturn:
        msg = "Slicing is not supported on LazyFrame"
        raise TypeError(msg)

    def collect(
        self, backend: ModuleType | Implementation | str | None = None, **kwargs: Any
    ) -> DataFrame[Any]:
        r"""Materialize this LazyFrame into a DataFrame.

        As each underlying lazyframe has different arguments to set when materializing
        the lazyframe into a dataframe, we allow to pass them as kwargs (see examples
        below for how to generalize the specification).

        Arguments:
            backend: specifies which eager backend collect to. This will be the underlying
                backend for the resulting Narwhals DataFrame. If None, then the following
                default conversions will be applied

                - `polars.LazyFrame` -> `polars.DataFrame`
                - `dask.DataFrame` -> `pandas.DataFrame`
                - `duckdb.PyRelation` -> `pyarrow.Table`
                - `pyspark.DataFrame` -> `pyarrow.Table`

                `backend` can be specified in various ways

                - As `Implementation.<BACKEND>` with `BACKEND` being `PANDAS`, `PYARROW`
                    or `POLARS`.
                - As a string: `"pandas"`, `"pyarrow"` or `"polars"`
                - Directly as a module `pandas`, `pyarrow` or `polars`.
            kwargs: backend specific kwargs to pass along. To know more please check the
                backend specific documentation

                - [polars.LazyFrame.collect](https://docs.pola.rs/api/python/dev/reference/lazyframe/api/polars.LazyFrame.collect.html)
                - [dask.dataframe.DataFrame.compute](https://docs.dask.org/en/stable/generated/dask.dataframe.DataFrame.compute.html)

        Examples:
            >>> import duckdb
            >>> import narwhals as nw
            >>> lf_native = duckdb.sql("SELECT * FROM VALUES (1, 2), (3, 4) df(a, b)")
            >>> lf = nw.from_native(lf_native)
            >>> lf
            ┌──────────────────┐
            |Narwhals LazyFrame|
            |------------------|
            |┌───────┬───────┐ |
            |│   a   │   b   │ |
            |│ int32 │ int32 │ |
            |├───────┼───────┤ |
            |│     1 │     2 │ |
            |│     3 │     4 │ |
            |└───────┴───────┘ |
            └──────────────────┘
            >>> lf.collect()
            ┌──────────────────┐
            |Narwhals DataFrame|
            |------------------|
            |  pyarrow.Table   |
            |  a: int32        |
            |  b: int32        |
            |  ----            |
            |  a: [[1,3]]      |
            |  b: [[2,4]]      |
            └──────────────────┘
        """
        eager_backend = None if backend is None else Implementation.from_backend(backend)
        supported_eager_backends = (
            Implementation.POLARS,
            Implementation.PANDAS,
            Implementation.PYARROW,
        )
        if eager_backend is not None and eager_backend not in supported_eager_backends:
            msg = f"Unsupported `backend` value.\nExpected one of {supported_eager_backends} or None, got: {eager_backend}."
            raise ValueError(msg)
        return self._dataframe(
            self._compliant_frame.collect(backend=eager_backend, **kwargs), level="full"
        )

    def to_native(self) -> FrameT:
        """Convert Narwhals LazyFrame to native one.

        Examples:
            >>> import duckdb
            >>> import narwhals as nw
            >>> lf_native = duckdb.sql("SELECT * FROM VALUES (1, 2), (3, 4) df(a, b)")
            >>> nw.from_native(lf_native).to_native()
            ┌───────┬───────┐
            │   a   │   b   │
            │ int32 │ int32 │
            ├───────┼───────┤
            │     1 │     2 │
            │     3 │     4 │
            └───────┴───────┘
            <BLANKLINE>
        """
        return to_native(narwhals_object=self, pass_through=False)

    # inherited
    def pipe(
        self,
        function: Callable[Concatenate[Self, PS], R],
        *args: PS.args,
        **kwargs: PS.kwargs,
    ) -> R:
        """Pipe function call.

        Arguments:
            function: Function to apply.
            args: Positional arguments to pass to function.
            kwargs: Keyword arguments to pass to function.

        Examples:
            >>> import duckdb
            >>> import narwhals as nw
            >>> lf_native = duckdb.sql("SELECT * FROM VALUES (1, 2), (3, 4) df(a, b)")
            >>> nw.from_native(lf_native).pipe(lambda x: x.select("a")).to_native()
            ┌───────┐
            │   a   │
            │ int32 │
            ├───────┤
            │     1 │
            │     3 │
            └───────┘
            <BLANKLINE>
        """
        return super().pipe(function, *args, **kwargs)

    def drop_nulls(self, subset: str | list[str] | None = None) -> Self:
        """Drop rows that contain null values.

        Arguments:
            subset: Column name(s) for which null values are considered. If set to None
                (default), use all columns.

        Notes:
            pandas handles null values differently from Polars and PyArrow.
            See [null_handling](../concepts/null_handling.md/)
            for reference.

        Examples:
            >>> import duckdb
            >>> import narwhals as nw
            >>> lf_native = duckdb.sql("SELECT * FROM VALUES (1, NULL), (3, 4) df(a, b)")
            >>> nw.from_native(lf_native).drop_nulls()
            ┌──────────────────┐
            |Narwhals LazyFrame|
            |------------------|
            |┌───────┬───────┐ |
            |│   a   │   b   │ |
            |│ int32 │ int32 │ |
            |├───────┼───────┤ |
            |│     3 │     4 │ |
            |└───────┴───────┘ |
            └──────────────────┘
        """
        return super().drop_nulls(subset=subset)

    def with_row_index(
        self, name: str = "index", *, order_by: str | Sequence[str]
    ) -> Self:
        """Insert column which enumerates rows.

        Arguments:
            name: The name of the column as a string. The default is "index".
            order_by: Column(s) to order by when computing the row index.

        Examples:
            >>> import duckdb
            >>> import narwhals as nw
            >>> lf_native = duckdb.sql("SELECT * FROM VALUES (1, 5), (2, 4) df(a, b)")
            >>> nw.from_native(lf_native).with_row_index(order_by="a").sort("a").collect()
            ┌──────────────────┐
            |Narwhals DataFrame|
            |------------------|
            |  pyarrow.Table   |
            |  index: int64    |
            |  a: int32        |
            |  b: int32        |
            |  ----            |
            |  index: [[0,1]]  |
            |  a: [[1,2]]      |
            |  b: [[5,4]]      |
            └──────────────────┘
            >>> nw.from_native(lf_native).with_row_index(order_by="b").sort("a").collect()
            ┌──────────────────┐
            |Narwhals DataFrame|
            |------------------|
            |  pyarrow.Table   |
            |  index: int64    |
            |  a: int32        |
            |  b: int32        |
            |  ----            |
            |  index: [[1,0]]  |
            |  a: [[1,2]]      |
            |  b: [[5,4]]      |
            └──────────────────┘
        """
        order_by_ = [order_by] if isinstance(order_by, str) else order_by
        return self._with_compliant(
            self._compliant_frame.with_row_index(name, order_by=order_by_)
        )

    @property
    def schema(self) -> Schema:
        r"""Get an ordered mapping of column names to their data type.

        Examples:
            >>> import duckdb
            >>> import narwhals as nw
            >>> lf_native = duckdb.sql("SELECT * FROM VALUES (1, 4.5), (3, 2.) df(a, b)")
            >>> nw.from_native(lf_native).schema  # doctest:+SKIP
            Schema({'a': Int32, 'b': Decimal})
        """
        if self._compliant_frame._version is not Version.V1:
            msg = (
                "Resolving the schema of a LazyFrame is a potentially expensive operation. "
                "Use `LazyFrame.collect_schema()` to get the schema without this warning."
            )
            issue_warning(msg, PerformanceWarning)
        return super().schema

    def collect_schema(self) -> Schema:
        r"""Get an ordered mapping of column names to their data type.

        Examples:
            >>> import duckdb
            >>> import narwhals as nw
            >>> lf_native = duckdb.sql("SELECT * FROM VALUES (1, 4.5), (3, 2.) df(a, b)")
            >>> nw.from_native(lf_native).collect_schema()
            Schema({'a': Int32, 'b': Decimal})
        """
        return super().collect_schema()

    @property
    def columns(self) -> list[str]:
        r"""Get column names.

        Examples:
            >>> import duckdb
            >>> import narwhals as nw
            >>> lf_native = duckdb.sql("SELECT * FROM VALUES (1, 4.5), (3, 2.) df(a, b)")
            >>> nw.from_native(lf_native).columns
            ['a', 'b']
        """
        return super().columns

    def with_columns(
        self, *exprs: IntoExpr | Iterable[IntoExpr], **named_exprs: IntoExpr
    ) -> Self:
        r"""Add columns to this LazyFrame.

        Added columns will replace existing columns with the same name.

        Arguments:
            *exprs: Column(s) to add, specified as positional arguments.
                     Accepts expression input. Strings are parsed as column names, other
                     non-expression inputs are parsed as literals.

            **named_exprs: Additional columns to add, specified as keyword arguments.
                            The columns will be renamed to the keyword used.

        Note:
            Creating a new LazyFrame using this method does not create a new copy of
            existing data.

        Examples:
            >>> import duckdb
            >>> import narwhals as nw
            >>> lf_native = duckdb.sql("SELECT * FROM VALUES (1, 4.5), (3, 2.) df(a, b)")
            >>> nw.from_native(lf_native).with_columns(c=nw.col("a") + 1)
            ┌────────────────────────────────┐
            |       Narwhals LazyFrame       |
            |--------------------------------|
            |┌───────┬──────────────┬───────┐|
            |│   a   │      b       │   c   │|
            |│ int32 │ decimal(2,1) │ int32 │|
            |├───────┼──────────────┼───────┤|
            |│     1 │          4.5 │     2 │|
            |│     3 │          2.0 │     4 │|
            |└───────┴──────────────┴───────┘|
            └────────────────────────────────┘
        """
        if not exprs and not named_exprs:
            msg = "At least one expression must be passed to LazyFrame.with_columns"
            raise ValueError(msg)
        return super().with_columns(*exprs, **named_exprs)

    def select(
        self, *exprs: IntoExpr | Iterable[IntoExpr], **named_exprs: IntoExpr
    ) -> Self:
        r"""Select columns from this LazyFrame.

        Arguments:
            *exprs: Column(s) to select, specified as positional arguments.
                Accepts expression input. Strings are parsed as column names.
            **named_exprs: Additional columns to select, specified as keyword arguments.
                The columns will be renamed to the keyword used.

        Notes:
            If you'd like to select a column whose name isn't a string (for example,
            if you're working with pandas) then you should explicitly use `nw.col` instead
            of just passing the column name. For example, to select a column named
            `0` use `df.select(nw.col(0))`, not `df.select(0)`.

        Examples:
            >>> import duckdb
            >>> import narwhals as nw
            >>> lf_native = duckdb.sql("SELECT * FROM VALUES (1, 4.5), (3, 2.) df(a, b)")
            >>> nw.from_native(lf_native).select("a", a_plus_1=nw.col("a") + 1)
            ┌────────────────────┐
            | Narwhals LazyFrame |
            |--------------------|
            |┌───────┬──────────┐|
            |│   a   │ a_plus_1 │|
            |│ int32 │  int32   │|
            |├───────┼──────────┤|
            |│     1 │        2 │|
            |│     3 │        4 │|
            |└───────┴──────────┘|
            └────────────────────┘
        """
        if not exprs and not named_exprs:
            msg = "At least one expression must be passed to LazyFrame.select"
            raise ValueError(msg)
        return super().select(*exprs, **named_exprs)

    def rename(self, mapping: dict[str, str]) -> Self:
        r"""Rename column names.

        Arguments:
            mapping: Key value pairs that map from old name to new name, or a
                      function that takes the old name as input and returns the
                      new name.

        Examples:
            >>> import duckdb
            >>> import narwhals as nw
            >>> lf_native = duckdb.sql("SELECT * FROM VALUES (1, 4.5), (3, 2.) df(a, b)")
            >>> nw.from_native(lf_native).rename({"a": "c"})
            ┌────────────────────────┐
            |   Narwhals LazyFrame   |
            |------------------------|
            |┌───────┬──────────────┐|
            |│   c   │      b       │|
            |│ int32 │ decimal(2,1) │|
            |├───────┼──────────────┤|
            |│     1 │          4.5 │|
            |│     3 │          2.0 │|
            |└───────┴──────────────┘|
            └────────────────────────┘
        """
        return super().rename(mapping)

    def head(self, n: int = 5) -> Self:
        r"""Get `n` rows.

        Arguments:
            n: Number of rows to return.

        Examples:
            >>> import dask.dataframe as dd
            >>> import narwhals as nw
            >>> lf_native = dd.from_dict({"a": [1, 2, 3], "b": [4, 5, 6]}, npartitions=1)
            >>> nw.from_native(lf_native).head(2).collect()
            ┌──────────────────┐
            |Narwhals DataFrame|
            |------------------|
            |        a  b      |
            |     0  1  4      |
            |     1  2  5      |
            └──────────────────┘
        """
        return super().head(n)

    def drop(self, *columns: str | Iterable[str], strict: bool = True) -> Self:
        r"""Remove columns from the LazyFrame.

        Arguments:
            *columns: Names of the columns that should be removed from the dataframe.
            strict: Validate that all column names exist in the schema and throw an
                exception if a column name does not exist in the schema.

        Warning:
            `strict` argument is ignored for `polars<1.0.0`.

            Please consider upgrading to a newer version or pass to eager mode.

        Examples:
            >>> import duckdb
            >>> import narwhals as nw
            >>> lf_native = duckdb.sql("SELECT * FROM VALUES (1, 2), (3, 4) df(a, b)")
            >>> nw.from_native(lf_native).drop("a").to_native()
            ┌───────┐
            │   b   │
            │ int32 │
            ├───────┤
            │     2 │
            │     4 │
            └───────┘
            <BLANKLINE>
        """
        return super().drop(*flatten(columns), strict=strict)

    def unique(
        self,
        subset: str | list[str] | None = None,
        *,
        keep: LazyUniqueKeepStrategy = "any",
    ) -> Self:
        """Drop duplicate rows from this LazyFrame.

        Arguments:
            subset: Column name(s) to consider when identifying duplicate rows.
                     If set to `None`, use all columns.
            keep: {'any', 'none'}
                Which of the duplicate rows to keep.

                * 'any': Does not give any guarantee of which row is kept.
                * 'none': Don't keep duplicate rows.

        Examples:
            >>> import duckdb
            >>> import narwhals as nw
            >>> lf_native = duckdb.sql("SELECT * FROM VALUES (1, 1), (3, 4) df(a, b)")
            >>> nw.from_native(lf_native).unique("a").sort("a", descending=True)
            ┌──────────────────┐
            |Narwhals LazyFrame|
            |------------------|
            |┌───────┬───────┐ |
            |│   a   │   b   │ |
            |│ int32 │ int32 │ |
            |├───────┼───────┤ |
            |│     3 │     4 │ |
            |│     1 │     1 │ |
            |└───────┴───────┘ |
            └──────────────────┘
        """
        if keep not in {"any", "none"}:
            msg = (
                "narwhals.LazyFrame makes no assumptions about row order, so only "
                f"'any' and 'none' are supported for `keep` in `unique`. Got: {keep}."
            )
            raise ValueError(msg)
        if isinstance(subset, str):
            subset = [subset]
        return self._with_compliant(
            self._compliant_frame.unique(subset=subset, keep=keep)
        )

    def filter(
        self, *predicates: IntoExpr | Iterable[IntoExpr] | list[bool], **constraints: Any
    ) -> Self:
        r"""Filter the rows in the LazyFrame based on a predicate expression.

        The original order of the remaining rows is preserved.

        Arguments:
            *predicates: Expression that evaluates to a boolean Series. Can
                also be a (single!) boolean list.
            **constraints: Column filters; use `name = value` to filter columns by the supplied value.
                Each constraint will behave the same as `nw.col(name).eq(value)`, and will be implicitly
                joined with the other filter conditions using &.

        Examples:
            >>> import duckdb
            >>> import narwhals as nw
            >>> df_native = duckdb.sql('''
            ...     SELECT * FROM VALUES
            ...         (1, 6, 'a'),
            ...         (2, 7, 'b'),
            ...         (3, 8, 'c')
            ...     df(foo, bar, ham)
            ... ''')

            Filter on one condition

            >>> nw.from_native(df_native).filter(nw.col("foo") > 1).to_native()
            ┌───────┬───────┬─────────┐
            │  foo  │  bar  │   ham   │
            │ int32 │ int32 │ varchar │
            ├───────┼───────┼─────────┤
            │     2 │     7 │ b       │
            │     3 │     8 │ c       │
            └───────┴───────┴─────────┘
            <BLANKLINE>

            Filter on multiple conditions with implicit `&`

            >>> nw.from_native(df_native).filter(
            ...     nw.col("foo") < 3, nw.col("ham") == "a"
            ... ).to_native()
            ┌───────┬───────┬─────────┐
            │  foo  │  bar  │   ham   │
            │ int32 │ int32 │ varchar │
            ├───────┼───────┼─────────┤
            │     1 │     6 │ a       │
            └───────┴───────┴─────────┘
            <BLANKLINE>

            Filter on multiple conditions with `|`

            >>> nw.from_native(df_native).filter(
            ...     (nw.col("foo") == 1) | (nw.col("ham") == "c")
            ... ).to_native()
            ┌───────┬───────┬─────────┐
            │  foo  │  bar  │   ham   │
            │ int32 │ int32 │ varchar │
            ├───────┼───────┼─────────┤
            │     1 │     6 │ a       │
            │     3 │     8 │ c       │
            └───────┴───────┴─────────┘
            <BLANKLINE>

            Filter using `**kwargs` syntax

            >>> nw.from_native(df_native).filter(foo=2, ham="b").to_native()
            ┌───────┬───────┬─────────┐
            │  foo  │  bar  │   ham   │
            │ int32 │ int32 │ varchar │
            ├───────┼───────┼─────────┤
            │     2 │     7 │ b       │
            └───────┴───────┴─────────┘
            <BLANKLINE>
        """
        if (
            len(predicates) == 1 and is_list_of(predicates[0], bool) and not constraints
        ):  # pragma: no cover
            msg = "`LazyFrame.filter` is not supported with Python boolean masks - use expressions instead."
            raise TypeError(msg)

        return super().filter(*predicates, **constraints)

    def sink_parquet(self, file: str | Path | BytesIO) -> None:
        """Write LazyFrame to Parquet file.

        This may allow larger-than-RAM datasets to be written to disk.

        Arguments:
            file: String, path object or file-like object to which the dataframe will be
                written.

        Examples:
            >>> import polars as pl
            >>> import narwhals as nw
            >>> df_native = pl.LazyFrame({"foo": [1, 2], "bar": [6.0, 7.0]})
            >>> df = nw.from_native(df_native)
            >>> df.sink_parquet("out.parquet")  # doctest:+SKIP
        """
        self._compliant_frame.sink_parquet(file)

    @overload
    def group_by(
        self, *keys: IntoExpr | Iterable[IntoExpr], drop_null_keys: Literal[False] = ...
    ) -> LazyGroupBy[Self]: ...

    @overload
    def group_by(
        self, *keys: str | Iterable[str], drop_null_keys: Literal[True]
    ) -> LazyGroupBy[Self]: ...

    def group_by(
        self, *keys: IntoExpr | Iterable[IntoExpr], drop_null_keys: bool = False
    ) -> LazyGroupBy[Self]:
        r"""Start a group by operation.

        Arguments:
            *keys: Column(s) to group by. Accepts expression input. Strings are parsed as
                column names.
            drop_null_keys: if True, then groups where any key is null won't be
                included in the result.

        Examples:
            >>> import duckdb
            >>> import narwhals as nw
            >>> df_native = duckdb.sql(
            ...     "SELECT * FROM VALUES (1, 'a'), (2, 'b'), (3, 'a') df(a, b)"
            ... )
            >>> df = nw.from_native(df_native)
            >>> df.group_by("b").agg(nw.col("a").sum()).sort("b").to_native()
            ┌─────────┬────────┐
            │    b    │   a    │
            │ varchar │ int128 │
            ├─────────┼────────┤
            │ a       │      4 │
            │ b       │      2 │
            └─────────┴────────┘
            <BLANKLINE>

            Expressions are also accepted.

            >>> df.group_by(nw.col("b").str.len_chars()).agg(
            ...     nw.col("a").sum()
            ... ).to_native()
            ┌───────┬────────┐
            │   b   │   a    │
            │ int64 │ int128 │
            ├───────┼────────┤
            │     1 │      6 │
            └───────┴────────┘
            <BLANKLINE>
        """
        from narwhals.group_by import LazyGroupBy

        flat_keys = flatten(keys)

        if all(isinstance(key, str) for key in flat_keys):
            return LazyGroupBy(self, flat_keys, drop_null_keys=drop_null_keys)

        from narwhals import col
        from narwhals.expr import Expr

        key_is_expr = tuple(isinstance(k, Expr) for k in flat_keys)

        if drop_null_keys and any(key_is_expr):
            msg = "drop_null_keys cannot be True when keys contains Expr"
            raise NotImplementedError(msg)

        _keys = [k if is_expr else col(k) for k, is_expr in zip(flat_keys, key_is_expr)]
        expr_flat_keys, kinds = self._flatten_and_extract(*_keys)

        if not all(kind is ExprKind.ELEMENTWISE for kind in kinds):
            from narwhals.exceptions import ComputeError

            msg = (
                "Group by is not supported with keys that are not elementwise expressions"
            )
            raise ComputeError(msg)

        return LazyGroupBy(self, expr_flat_keys, drop_null_keys=drop_null_keys)

    def sort(
        self,
        by: str | Iterable[str],
        *more_by: str,
        descending: bool | Sequence[bool] = False,
        nulls_last: bool = False,
    ) -> Self:
        r"""Sort the LazyFrame by the given columns.

        Arguments:
            by: Column(s) names to sort by.
            *more_by: Additional columns to sort by, specified as positional arguments.
            descending: Sort in descending order. When sorting by multiple columns, can be
                specified per column by passing a sequence of booleans.
            nulls_last: Place null values last; can specify a single boolean applying to
                all columns or a sequence of booleans for per-column control.

        Warning:
            Unlike Polars, it is not possible to specify a sequence of booleans for
            `nulls_last` in order to control per-column behaviour. Instead a single
            boolean is applied for all `by` columns.

        Examples:
            >>> import duckdb
            >>> import narwhals as nw
            >>> df_native = duckdb.sql(
            ...     "SELECT * FROM VALUES (1, 6.0, 'a'), (2, 5.0, 'c'), (NULL, 4.0, 'b') df(a, b, c)"
            ... )
            >>> df = nw.from_native(df_native)
            >>> df.sort("a")
            ┌──────────────────────────────────┐
            |        Narwhals LazyFrame        |
            |----------------------------------|
            |┌───────┬──────────────┬─────────┐|
            |│   a   │      b       │    c    │|
            |│ int32 │ decimal(2,1) │ varchar │|
            |├───────┼──────────────┼─────────┤|
            |│  NULL │          4.0 │ b       │|
            |│     1 │          6.0 │ a       │|
            |│     2 │          5.0 │ c       │|
            |└───────┴──────────────┴─────────┘|
            └──────────────────────────────────┘
        """
        return super().sort(by, *more_by, descending=descending, nulls_last=nulls_last)

    def join(
        self,
        other: Self,
        on: str | list[str] | None = None,
        how: JoinStrategy = "inner",
        *,
        left_on: str | list[str] | None = None,
        right_on: str | list[str] | None = None,
        suffix: str = "_right",
    ) -> Self:
        r"""Add a join operation to the Logical Plan.

        Arguments:
            other: Lazy DataFrame to join with.
            on: Name(s) of the join columns in both DataFrames. If set, `left_on` and
                `right_on` should be None.
            how: Join strategy.

                  * *inner*: Returns rows that have matching values in both tables.
                  * *left*: Returns all rows from the left table, and the matched rows from the right table.
                  * *full*: Returns all rows in both dataframes, with the suffix appended to the right join keys.
                  * *cross*: Returns the Cartesian product of rows from both tables.
                  * *semi*: Filter rows that have a match in the right table.
                  * *anti*: Filter rows that do not have a match in the right table.
            left_on: Join column of the left DataFrame.
            right_on: Join column of the right DataFrame.
            suffix: Suffix to append to columns with a duplicate name.

        Examples:
            >>> import duckdb
            >>> import narwhals as nw
            >>> df_native1 = duckdb.sql(
            ...     "SELECT * FROM VALUES (1, 'a'), (2, 'b') df(a, b)"
            ... )
            >>> df_native2 = duckdb.sql(
            ...     "SELECT * FROM VALUES (1, 'x'), (3, 'y') df(a, c)"
            ... )
            >>> df1 = nw.from_native(df_native1)
            >>> df2 = nw.from_native(df_native2)
            >>> df1.join(df2, on="a")
            ┌─────────────────────────────┐
            |     Narwhals LazyFrame      |
            |-----------------------------|
            |┌───────┬─────────┬─────────┐|
            |│   a   │    b    │    c    │|
            |│ int32 │ varchar │ varchar │|
            |├───────┼─────────┼─────────┤|
            |│     1 │ a       │ x       │|
            |└───────┴─────────┴─────────┘|
            └─────────────────────────────┘
        """
        return super().join(
            other, how=how, left_on=left_on, right_on=right_on, on=on, suffix=suffix
        )

    def join_asof(
        self,
        other: Self,
        *,
        left_on: str | None = None,
        right_on: str | None = None,
        on: str | None = None,
        by_left: str | list[str] | None = None,
        by_right: str | list[str] | None = None,
        by: str | list[str] | None = None,
        strategy: AsofJoinStrategy = "backward",
        suffix: str = "_right",
    ) -> Self:
        """Perform an asof join.

        This is similar to a left-join except that we match on nearest key rather than equal keys.

        For Polars, both DataFrames must be sorted by the `on` key (within each `by` group
        if specified).

        Arguments:
            other: DataFrame to join with.
            left_on: Name(s) of the left join column(s).
            right_on: Name(s) of the right join column(s).
            on: Join column of both DataFrames. If set, left_on and right_on should be None.
            by_left: join on these columns before doing asof join
            by_right: join on these columns before doing asof join
            by: join on these columns before doing asof join
            strategy: Join strategy. The default is "backward".

                  * *backward*: selects the last row in the right DataFrame whose "on" key is less than or equal to the left's key.
                  * *forward*: selects the first row in the right DataFrame whose "on" key is greater than or equal to the left's key.
                  * *nearest*: search selects the last row in the right DataFrame whose value is nearest to the left's key.

            suffix: Suffix to append to columns with a duplicate name.

        Examples:
            >>> from datetime import datetime
            >>> import polars as pl
            >>> import narwhals as nw
            >>> data_gdp = {
            ...     "datetime": [
            ...         datetime(2016, 1, 1),
            ...         datetime(2017, 1, 1),
            ...         datetime(2018, 1, 1),
            ...         datetime(2019, 1, 1),
            ...         datetime(2020, 1, 1),
            ...     ],
            ...     "gdp": [4164, 4411, 4566, 4696, 4827],
            ... }
            >>> data_population = {
            ...     "datetime": [
            ...         datetime(2016, 3, 1),
            ...         datetime(2018, 8, 1),
            ...         datetime(2019, 1, 1),
            ...     ],
            ...     "population": [82.19, 82.66, 83.12],
            ... }
            >>> gdp_native = pl.DataFrame(data_gdp)
            >>> population_native = pl.DataFrame(data_population)
            >>> gdp = nw.from_native(gdp_native)
            >>> population = nw.from_native(population_native)
            >>> population.join_asof(gdp, on="datetime", strategy="backward").to_native()
            shape: (3, 3)
            ┌─────────────────────┬────────────┬──────┐
            │ datetime            ┆ population ┆ gdp  │
            │ ---                 ┆ ---        ┆ ---  │
            │ datetime[μs]        ┆ f64        ┆ i64  │
            ╞═════════════════════╪════════════╪══════╡
            │ 2016-03-01 00:00:00 ┆ 82.19      ┆ 4164 │
            │ 2018-08-01 00:00:00 ┆ 82.66      ┆ 4566 │
            │ 2019-01-01 00:00:00 ┆ 83.12      ┆ 4696 │
            └─────────────────────┴────────────┴──────┘
        """
        return super().join_asof(
            other,
            left_on=left_on,
            right_on=right_on,
            on=on,
            by_left=by_left,
            by_right=by_right,
            by=by,
            strategy=strategy,
            suffix=suffix,
        )

    def lazy(self) -> Self:
        """Restrict available API methods to lazy-only ones.

        This is a no-op, and exists only for compatibility with `DataFrame.lazy`.
        """
        return self

    def unpivot(
        self,
        on: str | list[str] | None = None,
        *,
        index: str | list[str] | None = None,
        variable_name: str = "variable",
        value_name: str = "value",
    ) -> Self:
        r"""Unpivot a DataFrame from wide to long format.

        Optionally leaves identifiers set.

        This function is useful to massage a DataFrame into a format where one or more
        columns are identifier variables (index) while all other columns, considered
        measured variables (on), are "unpivoted" to the row axis leaving just
        two non-identifier columns, 'variable' and 'value'.

        Arguments:
            on: Column(s) to use as values variables; if `on` is empty all columns that
                are not in `index` will be used.
            index: Column(s) to use as identifier variables.
            variable_name: Name to give to the `variable` column. Defaults to "variable".
            value_name: Name to give to the `value` column. Defaults to "value".

        Notes:
            If you're coming from pandas, this is similar to `pandas.DataFrame.melt`,
            but with `index` replacing `id_vars` and `on` replacing `value_vars`.
            In other frameworks, you might know this operation as `pivot_longer`.

        Examples:
            >>> import duckdb
            >>> import narwhals as nw
            >>> df_native = duckdb.sql(
            ...     "SELECT * FROM VALUES ('x', 1, 2), ('y', 3, 4), ('z', 5, 6) df(a, b, c)"
            ... )
            >>> df = nw.from_native(df_native)
            >>> df.unpivot(on=["b", "c"], index="a").sort("a", "variable").to_native()
            ┌─────────┬──────────┬───────┐
            │    a    │ variable │ value │
            │ varchar │ varchar  │ int32 │
            ├─────────┼──────────┼───────┤
            │ x       │ b        │     1 │
            │ x       │ c        │     2 │
            │ y       │ b        │     3 │
            │ y       │ c        │     4 │
            │ z       │ b        │     5 │
            │ z       │ c        │     6 │
            └─────────┴──────────┴───────┘
            <BLANKLINE>
        """
        return super().unpivot(
            on=on, index=index, variable_name=variable_name, value_name=value_name
        )

    def explode(self, columns: str | Sequence[str], *more_columns: str) -> Self:
        """Explode the dataframe to long format by exploding the given columns.

        Notes:
            It is possible to explode multiple columns only if these columns have
            matching element counts.

        Arguments:
            columns: Column names. The underlying columns being exploded must be of the `List` data type.
            *more_columns: Additional names of columns to explode, specified as positional arguments.

        Examples:
            >>> import duckdb
            >>> import narwhals as nw
            >>> df_native = duckdb.sql(
            ...     "SELECT * FROM VALUES ('x', [1, 2]), ('y', [3, 4]), ('z', [5, 6]) df(a, b)"
            ... )
            >>> df = nw.from_native(df_native)
            >>> df.explode("b").to_native()
            ┌─────────┬───────┐
            │    a    │   b   │
            │ varchar │ int32 │
            ├─────────┼───────┤
            │ x       │     1 │
            │ x       │     2 │
            │ y       │     3 │
            │ y       │     4 │
            │ z       │     5 │
            │ z       │     6 │
            └─────────┴───────┘
            <BLANKLINE>
        """
        return super().explode(columns, *more_columns)<|MERGE_RESOLUTION|>--- conflicted
+++ resolved
@@ -814,7 +814,6 @@
     ) -> pd.DataFrame:
         """Convert this DataFrame to a pandas DataFrame.
 
-<<<<<<< HEAD
         Arguments:
             use_pyarrow_extension_array: Use PyArrow-backed extension arrays instead of
                 NumPy arrays for the columns of the pandas DataFrame.
@@ -823,14 +822,9 @@
                 NumPy if those operations are not supported by PyArrow compute functions.
             **kwds: Additional keyword arguments to be passed to [`pyarrow.Table.to_pandas`](https://arrow.apache.org/docs/python/generated/pyarrow.Table.html#pyarrow.Table.to_pandas)
 
-        Returns:
-            A pandas DataFrame.
-
         Notes:
             This operation always requires `pandas`, and requires `pyarrow` when any arguments are provided.
 
-=======
->>>>>>> 57a5dde2
         Examples:
             >>> import polars as pl
             >>> import narwhals as nw
