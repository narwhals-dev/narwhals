from __future__ import annotations

from abc import abstractmethod
from itertools import chain
from typing import TYPE_CHECKING
from typing import Any
from typing import Callable
from typing import Generic
from typing import Iterable
from typing import Iterator
from typing import Literal
from typing import NoReturn
from typing import Sequence
from typing import TypeVar
from typing import overload
from warnings import warn

from narwhals._expression_parsing import ExprKind
from narwhals._expression_parsing import all_exprs_are_scalar_like
from narwhals._expression_parsing import check_expressions_preserve_length
from narwhals._expression_parsing import infer_kind
from narwhals._expression_parsing import is_scalar_like
from narwhals.dependencies import get_polars
from narwhals.dependencies import is_numpy_array
from narwhals.dependencies import is_numpy_array_1d
from narwhals.exceptions import ColumnNotFoundError
from narwhals.exceptions import InvalidIntoExprError
from narwhals.exceptions import LengthChangingExprError
from narwhals.exceptions import OrderDependentExprError
from narwhals.schema import Schema
from narwhals.translate import to_native
from narwhals.utils import Implementation
from narwhals.utils import find_stacklevel
from narwhals.utils import flatten
from narwhals.utils import generate_repr
from narwhals.utils import is_compliant_dataframe
from narwhals.utils import is_compliant_lazyframe
from narwhals.utils import is_list_of
from narwhals.utils import is_sequence_but_not_str
from narwhals.utils import issue_deprecation_warning
from narwhals.utils import parse_version
from narwhals.utils import supports_arrow_c_stream

if TYPE_CHECKING:
    from io import BytesIO
    from pathlib import Path
    from types import ModuleType

    import pandas as pd
    import polars as pl
    import pyarrow as pa
    from typing_extensions import Concatenate
    from typing_extensions import ParamSpec
    from typing_extensions import Self

<<<<<<< HEAD
    from narwhals._compliant.typing import CompliantExprAny
=======
    from narwhals._compliant import CompliantDataFrame
    from narwhals._compliant import CompliantLazyFrame
    from narwhals._compliant import IntoCompliantExpr
>>>>>>> d74927fa
    from narwhals._compliant.typing import EagerNamespaceAny
    from narwhals.group_by import GroupBy
    from narwhals.group_by import LazyGroupBy
    from narwhals.series import Series
    from narwhals.typing import AsofJoinStrategy
    from narwhals.typing import IntoDataFrame
    from narwhals.typing import IntoExpr
    from narwhals.typing import IntoFrame
    from narwhals.typing import JoinStrategy
    from narwhals.typing import LazyUniqueKeepStrategy
    from narwhals.typing import PivotAgg
    from narwhals.typing import SizeUnit
    from narwhals.typing import UniqueKeepStrategy
    from narwhals.typing import _1DArray
    from narwhals.typing import _2DArray

    PS = ParamSpec("PS")

_FrameT = TypeVar("_FrameT", bound="IntoFrame")
FrameT = TypeVar("FrameT", bound="IntoFrame")
DataFrameT = TypeVar("DataFrameT", bound="IntoDataFrame")
R = TypeVar("R")


class BaseFrame(Generic[_FrameT]):
    _compliant_frame: Any
    _level: Literal["full", "lazy", "interchange"]

    def __native_namespace__(self: Self) -> ModuleType:
        return self._compliant_frame.__native_namespace__()  # type: ignore[no-any-return]

    def __narwhals_namespace__(self: Self) -> Any:
        return self._compliant_frame.__narwhals_namespace__()

    def _with_compliant(self: Self, df: Any) -> Self:
        # construct, preserving properties
        return self.__class__(df, level=self._level)  # type: ignore[call-arg]

    def _flatten_and_extract(
        self, *exprs: IntoExpr | Iterable[IntoExpr], **named_exprs: IntoExpr
    ) -> tuple[list[CompliantExprAny], list[ExprKind]]:
        """Process `args` and `kwargs`, extracting underlying objects as we go, interpreting strings as column names."""
        out_exprs = []
        out_kinds = []
        for expr in flatten(exprs):
            compliant_expr = self._extract_compliant(expr)
            out_exprs.append(compliant_expr)
            out_kinds.append(infer_kind(expr, str_as_lit=False))
        for alias, expr in named_exprs.items():
            compliant_expr = self._extract_compliant(expr).alias(alias)
            out_exprs.append(compliant_expr)
            out_kinds.append(infer_kind(expr, str_as_lit=False))
        return out_exprs, out_kinds

    @abstractmethod
    def _extract_compliant(self: Self, arg: Any) -> Any:
        raise NotImplementedError

    @property
    def schema(self: Self) -> Schema:
        return Schema(self._compliant_frame.schema.items())

    def collect_schema(self: Self) -> Schema:
        native_schema = dict(self._compliant_frame.collect_schema())

        return Schema(native_schema)

    def pipe(
        self: Self,
        function: Callable[Concatenate[Self, PS], R],
        *args: PS.args,
        **kwargs: PS.kwargs,
    ) -> R:
        return function(self, *args, **kwargs)

    def with_row_index(self: Self, name: str = "index") -> Self:
        return self._with_compliant(self._compliant_frame.with_row_index(name))

    def drop_nulls(self: Self, subset: str | list[str] | None) -> Self:
        subset = [subset] if isinstance(subset, str) else subset
        return self._with_compliant(self._compliant_frame.drop_nulls(subset=subset))

    @property
    def columns(self: Self) -> list[str]:
        return self._compliant_frame.columns  # type: ignore[no-any-return]

    def with_columns(
        self: Self, *exprs: IntoExpr | Iterable[IntoExpr], **named_exprs: IntoExpr
    ) -> Self:
        compliant_exprs, kinds = self._flatten_and_extract(*exprs, **named_exprs)
        compliant_exprs = [
            compliant_expr.broadcast(kind) if is_scalar_like(kind) else compliant_expr
            for compliant_expr, kind in zip(compliant_exprs, kinds)
        ]
        return self._with_compliant(self._compliant_frame.with_columns(*compliant_exprs))

    def select(
        self: Self,
        *exprs: IntoExpr | Iterable[IntoExpr],
        **named_exprs: IntoExpr,
    ) -> Self:
        flat_exprs = tuple(flatten(exprs))
        if flat_exprs and all(isinstance(x, str) for x in flat_exprs) and not named_exprs:
            # fast path!
            try:
                return self._with_compliant(
                    self._compliant_frame.simple_select(*flat_exprs)
                )
            except Exception as e:
                # Column not found is the only thing that can realistically be raised here.
                available_columns = self.columns
                missing_columns = [x for x in flat_exprs if x not in available_columns]
                raise ColumnNotFoundError.from_missing_and_available_column_names(
                    missing_columns, available_columns
                ) from e
        compliant_exprs, kinds = self._flatten_and_extract(*flat_exprs, **named_exprs)
        if compliant_exprs and all_exprs_are_scalar_like(*flat_exprs, **named_exprs):
            return self._with_compliant(self._compliant_frame.aggregate(*compliant_exprs))
        compliant_exprs = [
            compliant_expr.broadcast(kind) if is_scalar_like(kind) else compliant_expr
            for compliant_expr, kind in zip(compliant_exprs, kinds)
        ]
        return self._with_compliant(self._compliant_frame.select(*compliant_exprs))

    def rename(self: Self, mapping: dict[str, str]) -> Self:
        return self._with_compliant(self._compliant_frame.rename(mapping))

    def head(self: Self, n: int) -> Self:
        return self._with_compliant(self._compliant_frame.head(n))

    def tail(self: Self, n: int) -> Self:
        return self._with_compliant(self._compliant_frame.tail(n))

    def drop(self: Self, *columns: Iterable[str], strict: bool) -> Self:
        return self._with_compliant(self._compliant_frame.drop(columns, strict=strict))

    def filter(
        self: Self,
        *predicates: IntoExpr | Iterable[IntoExpr] | list[bool],
        **constraints: Any,
    ) -> Self:
        if len(predicates) == 1 and is_list_of(predicates[0], bool):
            predicate = predicates[0]
        else:
            from narwhals.functions import col

            flat_predicates = flatten(predicates)
            check_expressions_preserve_length(*flat_predicates, function_name="filter")
            plx = self.__narwhals_namespace__()
            compliant_predicates, _kinds = self._flatten_and_extract(*flat_predicates)
            compliant_constraints = (
                (col(name) == v)._to_compliant_expr(plx)
                for name, v in constraints.items()
            )
            predicate = plx.all_horizontal(
                *chain(compliant_predicates, compliant_constraints)
            )
        return self._with_compliant(self._compliant_frame.filter(predicate))

    def sort(
        self: Self,
        by: str | Iterable[str],
        *more_by: str,
        descending: bool | Sequence[bool] = False,
        nulls_last: bool = False,
    ) -> Self:
        by = flatten([*flatten([by]), *more_by])
        return self._with_compliant(
            self._compliant_frame.sort(*by, descending=descending, nulls_last=nulls_last)
        )

    def join(
        self: Self,
        other: Self,
        on: str | list[str] | None = None,
        how: JoinStrategy = "inner",
        *,
        left_on: str | list[str] | None = None,
        right_on: str | list[str] | None = None,
        suffix: str = "_right",
    ) -> Self:
        on = [on] if isinstance(on, str) else on
        left_on = [left_on] if isinstance(left_on, str) else left_on
        right_on = [right_on] if isinstance(right_on, str) else right_on

        if how not in (
            _supported_joins := ("inner", "left", "full", "cross", "anti", "semi")
        ):
            msg = f"Only the following join strategies are supported: {_supported_joins}; found '{how}'."
            raise NotImplementedError(msg)

        if how == "cross" and (
            left_on is not None or right_on is not None or on is not None
        ):
            msg = "Can not pass `left_on`, `right_on` or `on` keys for cross join"
            raise ValueError(msg)

        if how != "cross" and (on is None and (left_on is None or right_on is None)):
            msg = f"Either (`left_on` and `right_on`) or `on` keys should be specified for {how}."
            raise ValueError(msg)

        if how != "cross" and (
            on is not None and (left_on is not None or right_on is not None)
        ):
            msg = f"If `on` is specified, `left_on` and `right_on` should be None for {how}."
            raise ValueError(msg)

        if on is not None:
            left_on = right_on = on

        return self._with_compliant(
            self._compliant_frame.join(
                self._extract_compliant(other),
                how=how,
                left_on=left_on,
                right_on=right_on,
                suffix=suffix,
            )
        )

    def gather_every(self: Self, n: int, offset: int = 0) -> Self:
        return self._with_compliant(
            self._compliant_frame.gather_every(n=n, offset=offset)
        )

    def join_asof(
        self: Self,
        other: Self,
        *,
        left_on: str | None = None,
        right_on: str | None = None,
        on: str | None = None,
        by_left: str | list[str] | None = None,
        by_right: str | list[str] | None = None,
        by: str | list[str] | None = None,
        strategy: AsofJoinStrategy = "backward",
        suffix: str = "_right",
    ) -> Self:
        _supported_strategies = ("backward", "forward", "nearest")

        if strategy not in _supported_strategies:
            msg = f"Only the following strategies are supported: {_supported_strategies}; found '{strategy}'."
            raise NotImplementedError(msg)

        if (on is None) and (left_on is None or right_on is None):
            msg = "Either (`left_on` and `right_on`) or `on` keys should be specified."
            raise ValueError(msg)
        if (on is not None) and (left_on is not None or right_on is not None):
            msg = "If `on` is specified, `left_on` and `right_on` should be None."
            raise ValueError(msg)
        if (by is None) and (
            (by_left is None and by_right is not None)
            or (by_left is not None and by_right is None)
        ):
            msg = (
                "Can not specify only `by_left` or `by_right`, you need to specify both."
            )
            raise ValueError(msg)
        if (by is not None) and (by_left is not None or by_right is not None):
            msg = "If `by` is specified, `by_left` and `by_right` should be None."
            raise ValueError(msg)
        if on is not None:
            left_on = right_on = on
        if by is not None:
            by_left = by_right = by
        if isinstance(by_left, str):
            by_left = [by_left]
        if isinstance(by_right, str):
            by_right = [by_right]
        return self._with_compliant(
            self._compliant_frame.join_asof(
                self._extract_compliant(other),
                left_on=left_on,
                right_on=right_on,
                by_left=by_left,
                by_right=by_right,
                strategy=strategy,
                suffix=suffix,
            )
        )

    def unpivot(
        self: Self,
        on: str | list[str] | None,
        *,
        index: str | list[str] | None,
        variable_name: str,
        value_name: str,
    ) -> Self:
        on = [on] if isinstance(on, str) else on
        index = [index] if isinstance(index, str) else index

        return self._with_compliant(
            self._compliant_frame.unpivot(
                on=on, index=index, variable_name=variable_name, value_name=value_name
            )
        )

    def __neq__(self: Self, other: object) -> NoReturn:
        msg = (
            "DataFrame.__neq__ and LazyFrame.__neq__ are not implemented, please "
            "use expressions instead.\n\n"
            "Hint: instead of\n"
            "    df != 0\n"
            "you may want to use\n"
            "    df.select(nw.all() != 0)"
        )
        raise NotImplementedError(msg)

    def __eq__(self: Self, other: object) -> NoReturn:
        msg = (
            "DataFrame.__eq__ and LazyFrame.__eq__ are not implemented, please "
            "use expressions instead.\n\n"
            "Hint: instead of\n"
            "    df == 0\n"
            "you may want to use\n"
            "    df.select(nw.all() == 0)"
        )
        raise NotImplementedError(msg)

    def explode(self: Self, columns: str | Sequence[str], *more_columns: str) -> Self:
        to_explode = (
            [columns, *more_columns]
            if isinstance(columns, str)
            else [*columns, *more_columns]
        )

        return self._with_compliant(self._compliant_frame.explode(columns=to_explode))


class DataFrame(BaseFrame[DataFrameT]):
    """Narwhals DataFrame, backed by a native eager dataframe.

    !!! warning
        This class is not meant to be instantiated directly - instead:

        - If the native object is a eager dataframe from one of the supported
            backend (e.g. pandas.DataFrame, polars.DataFrame, pyarrow.Table),
            you can use [`narwhals.from_native`][]:
            ```py
            narwhals.from_native(native_dataframe)
            narwhals.from_native(native_dataframe, eager_only=True)
            ```

        - If the object is a dictionary of column names and generic sequences mapping
            (e.g. `dict[str, list]`), you can create a DataFrame via
            [`narwhals.from_dict`][]:
            ```py
            narwhals.from_dict(
                data={"a": [1, 2, 3]},
                backend=narwhals.get_native_namespace(another_object),
            )
            ```
    """

    def _extract_compliant(self: Self, arg: Any) -> Any:
        from narwhals.expr import Expr
        from narwhals.series import Series

        plx: EagerNamespaceAny = self.__narwhals_namespace__()
        if isinstance(arg, BaseFrame):
            return arg._compliant_frame
        if isinstance(arg, Series):
            return arg._compliant_series._to_expr()
        if isinstance(arg, Expr):
            return arg._to_compliant_expr(self.__narwhals_namespace__())
        if isinstance(arg, str):
            return plx.col(arg)
        if get_polars() is not None and "polars" in str(type(arg)):  # pragma: no cover
            msg = (
                f"Expected Narwhals object, got: {type(arg)}.\n\n"
                "Perhaps you:\n"
                "- Forgot a `nw.from_native` somewhere?\n"
                "- Used `pl.col` instead of `nw.col`?"
            )
            raise TypeError(msg)
        if is_numpy_array(arg):
            return plx._series.from_numpy(arg, context=plx)._to_expr()
        raise InvalidIntoExprError.from_invalid_type(type(arg))

    @property
    def _series(self: Self) -> type[Series[Any]]:
        from narwhals.series import Series

        return Series

    @property
    def _lazyframe(self: Self) -> type[LazyFrame[Any]]:
        return LazyFrame

    def __init__(
        self: Self, df: Any, *, level: Literal["full", "lazy", "interchange"]
    ) -> None:
        self._level: Literal["full", "lazy", "interchange"] = level
        # NOTE: Interchange support (`DataFrameLike`) is the source of the error
        self._compliant_frame: CompliantDataFrame[Any, Any, DataFrameT]  # type: ignore[type-var]
        if is_compliant_dataframe(df):
            self._compliant_frame = df.__narwhals_dataframe__()
        else:  # pragma: no cover
            msg = f"Expected an object which implements `__narwhals_dataframe__`, got: {type(df)}"
            raise AssertionError(msg)

    @property
    def implementation(self: Self) -> Implementation:
        """Return implementation of native frame.

        This can be useful when you need to use special-casing for features outside of
        Narwhals' scope - for example, when dealing with pandas' Period Dtype.

        Returns:
            Implementation.

        Examples:
            >>> import narwhals as nw
            >>> import pandas as pd
            >>> df_native = pd.DataFrame({"a": [1, 2, 3]})
            >>> df = nw.from_native(df_native)
            >>> df.implementation
            <Implementation.PANDAS: 1>
            >>> df.implementation.is_pandas()
            True
            >>> df.implementation.is_pandas_like()
            True
            >>> df.implementation.is_polars()
            False
        """
        return self._compliant_frame._implementation

    def __len__(self: Self) -> int:
        return self._compliant_frame.__len__()

    def __array__(self: Self, dtype: Any = None, copy: bool | None = None) -> _2DArray:  # noqa: FBT001
        return self._compliant_frame.__array__(dtype, copy=copy)

    def __repr__(self: Self) -> str:  # pragma: no cover
        return generate_repr("Narwhals DataFrame", self.to_native().__repr__())

    def __arrow_c_stream__(self: Self, requested_schema: object | None = None) -> object:
        """Export a DataFrame via the Arrow PyCapsule Interface.

        - if the underlying dataframe implements the interface, it'll return that
        - else, it'll call `to_arrow` and then defer to PyArrow's implementation

        See [PyCapsule Interface](https://arrow.apache.org/docs/dev/format/CDataInterface/PyCapsuleInterface.html)
        for more.
        """
        native_frame = self._compliant_frame._native_frame
        if supports_arrow_c_stream(native_frame):
            return native_frame.__arrow_c_stream__(requested_schema=requested_schema)
        try:
            import pyarrow as pa  # ignore-banned-import
        except ModuleNotFoundError as exc:  # pragma: no cover
            msg = f"PyArrow>=14.0.0 is required for `DataFrame.__arrow_c_stream__` for object of type {type(native_frame)}"
            raise ModuleNotFoundError(msg) from exc
        if parse_version(pa) < (14, 0):  # pragma: no cover
            msg = f"PyArrow>=14.0.0 is required for `DataFrame.__arrow_c_stream__` for object of type {type(native_frame)}"
            raise ModuleNotFoundError(msg) from None
        pa_table = self.to_arrow()
        return pa_table.__arrow_c_stream__(requested_schema=requested_schema)  # type: ignore[no-untyped-call]

    def lazy(
        self: Self,
        backend: ModuleType | Implementation | str | None = None,
    ) -> LazyFrame[Any]:
        """Restrict available API methods to lazy-only ones.

        If `backend` is specified, then a conversion between different backends
        might be triggered.

        If a library does not support lazy execution and `backend` is not specified,
        then this is will only restrict the API to lazy-only operations. This is useful
        if you want to ensure that you write dataframe-agnostic code which all has
        the possibility of running entirely lazily.

        Arguments:
            backend: Which lazy backend collect to. This will be the underlying
                backend for the resulting Narwhals LazyFrame. If not specified, and the
                given library does not support lazy execution, then this will restrict
                the API to lazy-only operations.

                `backend` can be specified in various ways:

                - As `Implementation.<BACKEND>` with `BACKEND` being `DASK`, `DUCKDB`
                    or `POLARS`.
                - As a string: `"dask"`, `"duckdb"` or `"polars"`
                - Directly as a module `dask.dataframe`, `duckdb` or `polars`.

        Returns:
            A new LazyFrame.

        Examples:
            >>> import polars as pl
            >>> import pyarrow as pa
            >>> import narwhals as nw
            >>> df_native = pl.DataFrame({"a": [1, 2], "b": [4, 6]})
            >>> df = nw.from_native(df_native)

            If we call `df.lazy`, we get a `narwhals.LazyFrame` backed by a Polars
            LazyFrame.

            >>> df.lazy()  # doctest: +SKIP
            ┌─────────────────────────────┐
            |     Narwhals LazyFrame      |
            |-----------------------------|
            |<LazyFrame at 0x7F52B9937230>|
            └─────────────────────────────┘

            We can also pass DuckDB as the backend, and then we'll get a
            `narwhals.LazyFrame` backed by a `duckdb.DuckDBPyRelation`.

            >>> df.lazy(backend=nw.Implementation.DUCKDB)
            ┌──────────────────┐
            |Narwhals LazyFrame|
            |------------------|
            |┌───────┬───────┐ |
            |│   a   │   b   │ |
            |│ int64 │ int64 │ |
            |├───────┼───────┤ |
            |│     1 │     4 │ |
            |│     2 │     6 │ |
            |└───────┴───────┘ |
            └──────────────────┘
        """
        lazy_backend = None if backend is None else Implementation.from_backend(backend)
        supported_lazy_backends = (
            Implementation.DASK,
            Implementation.DUCKDB,
            Implementation.POLARS,
        )
        if lazy_backend is not None and lazy_backend not in supported_lazy_backends:
            msg = (
                "Not-supported backend."
                f"\n\nExpected one of {supported_lazy_backends} or `None`, got {lazy_backend}"
            )
            raise ValueError(msg)
        return self._lazyframe(
            self._compliant_frame.lazy(backend=lazy_backend), level="lazy"
        )

    def to_native(self: Self) -> DataFrameT:
        """Convert Narwhals DataFrame to native one.

        Returns:
            Object of class that user started with.

        Examples:
            >>> import pandas as pd
            >>> import narwhals as nw
            >>> df_native = pd.DataFrame(
            ...     {"foo": [1, 2, 3], "bar": [6.0, 7.0, 8.0], "ham": ["a", "b", "c"]}
            ... )

            Calling `to_native` on a Narwhals DataFrame returns the native object:

            >>> nw.from_native(df_native).to_native()
               foo  bar ham
            0    1  6.0   a
            1    2  7.0   b
            2    3  8.0   c
        """
        return self._compliant_frame._native_frame

    def to_pandas(self: Self) -> pd.DataFrame:
        """Convert this DataFrame to a pandas DataFrame.

        Returns:
            A pandas DataFrame.

        Examples:
            >>> import polars as pl
            >>> import narwhals as nw
            >>> df_native = pl.DataFrame(
            ...     {"foo": [1, 2, 3], "bar": [6.0, 7.0, 8.0], "ham": ["a", "b", "c"]}
            ... )
            >>> df = nw.from_native(df_native)
            >>> df.to_pandas()
               foo  bar ham
            0    1  6.0   a
            1    2  7.0   b
            2    3  8.0   c
        """
        return self._compliant_frame.to_pandas()

    def to_polars(self: Self) -> pl.DataFrame:
        """Convert this DataFrame to a polars DataFrame.

        Returns:
            A polars DataFrame.

        Examples:
            >>> import pyarrow as pa
            >>> import narwhals as nw
            >>> df_native = pa.table({"foo": [1, 2], "bar": [6.0, 7.0]})
            >>> df = nw.from_native(df_native)
            >>> df.to_polars()
            shape: (2, 2)
            ┌─────┬─────┐
            │ foo ┆ bar │
            │ --- ┆ --- │
            │ i64 ┆ f64 │
            ╞═════╪═════╡
            │ 1   ┆ 6.0 │
            │ 2   ┆ 7.0 │
            └─────┴─────┘
        """
        return self._compliant_frame.to_polars()

    @overload
    def write_csv(self: Self, file: None = None) -> str: ...

    @overload
    def write_csv(self: Self, file: str | Path | BytesIO) -> None: ...

    def write_csv(self: Self, file: str | Path | BytesIO | None = None) -> str | None:
        r"""Write dataframe to comma-separated values (CSV) file.

        Arguments:
            file: String, path object or file-like object to which the dataframe will be
                written. If None, the resulting csv format is returned as a string.

        Returns:
            String or None.

        Examples:
            >>> import pandas as pd
            >>> import narwhals as nw
            >>> df_native = pd.DataFrame(
            ...     {"foo": [1, 2, 3], "bar": [6.0, 7.0, 8.0], "ham": ["a", "b", "c"]}
            ... )
            >>> df = nw.from_native(df_native)
            >>> df.write_csv()
            'foo,bar,ham\n1,6.0,a\n2,7.0,b\n3,8.0,c\n'

            If we had passed a file name to `write_csv`, it would have been
            written to that file.
        """
        return self._compliant_frame.write_csv(file)

    def write_parquet(self: Self, file: str | Path | BytesIO) -> None:
        """Write dataframe to parquet file.

        Arguments:
            file: String, path object or file-like object to which the dataframe will be
                written.

        Returns:
            None.

        Examples:
            >>> import pyarrow as pa
            >>> import narwhals as nw
            >>> df_native = pa.table({"foo": [1, 2], "bar": [6.0, 7.0]})
            >>> df = nw.from_native(df_native)
            >>> df.write_parquet("out.parquet")  # doctest:+SKIP
        """
        self._compliant_frame.write_parquet(file)

    def to_numpy(self: Self) -> _2DArray:
        """Convert this DataFrame to a NumPy ndarray.

        Returns:
            A NumPy ndarray array.

        Examples:
            >>> import pandas as pd
            >>> import narwhals as nw
            >>> df_native = pd.DataFrame({"foo": [1, 2], "bar": [6.5, 7.0]})
            >>> df = nw.from_native(df_native)
            >>> df.to_numpy()
            array([[1. , 6.5],
                   [2. , 7. ]])
        """
        return self._compliant_frame.to_numpy(None, copy=None)

    @property
    def shape(self: Self) -> tuple[int, int]:
        """Get the shape of the DataFrame.

        Returns:
            The shape of the dataframe as a tuple.

        Examples:
            >>> import pandas as pd
            >>> import narwhals as nw
            >>> df_native = pd.DataFrame({"foo": [1, 2]})
            >>> df = nw.from_native(df_native)
            >>> df.shape
            (2, 1)
        """
        return self._compliant_frame.shape

    def get_column(self: Self, name: str) -> Series[Any]:
        """Get a single column by name.

        Arguments:
            name: The column name as a string.

        Returns:
            A Narwhals Series, backed by a native series.

        Notes:
            Although `name` is typed as `str`, pandas does allow non-string column
            names, and they will work when passed to this function if the
            `narwhals.DataFrame` is backed by a pandas dataframe with non-string
            columns. This function can only be used to extract a column by name, so
            there is no risk of ambiguity.

        Examples:
            >>> import pandas as pd
            >>> import narwhals as nw
            >>> df_native = pd.DataFrame({"a": [1, 2]})
            >>> df = nw.from_native(df_native)
            >>> df.get_column("a").to_native()
            0    1
            1    2
            Name: a, dtype: int64
        """
        return self._series(self._compliant_frame.get_column(name), level=self._level)

    def estimated_size(self: Self, unit: SizeUnit = "b") -> int | float:
        """Return an estimation of the total (heap) allocated size of the `DataFrame`.

        Estimated size is given in the specified unit (bytes by default).

        Arguments:
            unit: 'b', 'kb', 'mb', 'gb', 'tb', 'bytes', 'kilobytes', 'megabytes',
                'gigabytes', or 'terabytes'.

        Returns:
            Integer or Float.

        Examples:
            >>> import pyarrow as pa
            >>> import narwhals as nw
            >>> df_native = pa.table({"foo": [1, 2], "bar": [6.0, 7.0]})
            >>> df = nw.from_native(df_native)
            >>> df.estimated_size()
            32
        """
        return self._compliant_frame.estimated_size(unit=unit)

    @overload
    def __getitem__(  # type: ignore[overload-overlap]
        self: Self,
        item: str | tuple[slice | Sequence[int] | _1DArray, int | str],
    ) -> Series[Any]: ...

    @overload
    def __getitem__(
        self: Self,
        item: (
            int
            | slice
            | Sequence[int]
            | Sequence[str]
            | _1DArray
            | tuple[
                slice | Sequence[int] | _1DArray, slice | Sequence[int] | Sequence[str]
            ]
        ),
    ) -> Self: ...
    def __getitem__(
        self: Self,
        item: (
            str
            | int
            | slice
            | Sequence[int]
            | Sequence[str]
            | _1DArray
            | tuple[slice | Sequence[int] | _1DArray, int | str]
            | tuple[
                slice | Sequence[int] | _1DArray, slice | Sequence[int] | Sequence[str]
            ]
        ),
    ) -> Series[Any] | Self:
        """Extract column or slice of DataFrame.

        Arguments:
            item: How to slice dataframe. What happens depends on what is passed. It's easiest
                to explain by example. Suppose we have a Dataframe `df`:

                - `df['a']` extracts column `'a'` and returns a `Series`.
                - `df[0:2]` extracts the first two rows and returns a `DataFrame`.
                - `df[0:2, 'a']` extracts the first two rows from column `'a'` and returns
                    a `Series`.
                - `df[0:2, 0]` extracts the first two rows from the first column and returns
                    a `Series`.
                - `df[[0, 1], [0, 1, 2]]` extracts the first two rows and the first three columns
                    and returns a `DataFrame`
                - `df[:, [0, 1, 2]]` extracts all rows from the first three columns and returns a
                  `DataFrame`.
                - `df[:, ['a', 'c']]` extracts all rows and columns `'a'` and `'c'` and returns a
                  `DataFrame`.
                - `df[['a', 'c']]` extracts all rows and columns `'a'` and `'c'` and returns a
                  `DataFrame`.
                - `df[0: 2, ['a', 'c']]` extracts the first two rows and columns `'a'` and `'c'` and
                    returns a `DataFrame`
                - `df[:, 0: 2]` extracts all rows from the first two columns and returns a `DataFrame`
                - `df[:, 'a': 'c']` extracts all rows and all columns positioned between `'a'` and `'c'`
                    _inclusive_ and returns a `DataFrame`. For example, if the columns are
                    `'a', 'd', 'c', 'b'`, then that would extract columns `'a'`, `'d'`, and `'c'`.

        Returns:
            A Narwhals Series, backed by a native series.

        Notes:
            - Integers are always interpreted as positions
            - Strings are always interpreted as column names.

            In contrast with Polars, pandas allows non-string column names.
            If you don't know whether the column name you're trying to extract
            is definitely a string (e.g. `df[df.columns[0]]`) then you should
            use `DataFrame.get_column` instead.

        Examples:
            >>> import pandas as pd
            >>> import narwhals as nw
            >>> df_native = pd.DataFrame({"a": [1, 2]})
            >>> df = nw.from_native(df_native)
            >>> df["a"].to_native()
            0    1
            1    2
            Name: a, dtype: int64
        """
        if isinstance(item, int):
            item = [item]
        if (
            isinstance(item, tuple)
            and len(item) == 2
            and (isinstance(item[0], (str, int)))
        ):
            msg = (
                f"Expected str or slice, got: {type(item)}.\n\n"
                "Hint: if you were trying to get a single element out of a "
                "dataframe, use `DataFrame.item`."
            )
            raise TypeError(msg)
        if (
            isinstance(item, tuple)
            and len(item) == 2
            and (is_sequence_but_not_str(item[1]) or isinstance(item[1], slice))
        ):
            if item[1] == slice(None) and item[0] == slice(None):
                return self
            return self._with_compliant(self._compliant_frame[item])
        if isinstance(item, str) or (isinstance(item, tuple) and len(item) == 2):
            return self._series(self._compliant_frame[item], level=self._level)

        elif (
            is_sequence_but_not_str(item)
            or isinstance(item, slice)
            or (is_numpy_array_1d(item))
        ):
            return self._with_compliant(self._compliant_frame[item])

        else:
            msg = f"Expected str or slice, got: {type(item)}"
            raise TypeError(msg)

    def __contains__(self: Self, key: str) -> bool:
        return key in self.columns

    @overload
    def to_dict(
        self: Self, *, as_series: Literal[True] = ...
    ) -> dict[str, Series[Any]]: ...
    @overload
    def to_dict(self: Self, *, as_series: Literal[False]) -> dict[str, list[Any]]: ...
    @overload
    def to_dict(
        self: Self, *, as_series: bool
    ) -> dict[str, Series[Any]] | dict[str, list[Any]]: ...
    def to_dict(
        self: Self, *, as_series: bool = True
    ) -> dict[str, Series[Any]] | dict[str, list[Any]]:
        """Convert DataFrame to a dictionary mapping column name to values.

        Arguments:
            as_series: If set to true ``True``, then the values are Narwhals Series,
                    otherwise the values are Any.

        Returns:
            A mapping from column name to values / Series.

        Examples:
            >>> import pyarrow as pa
            >>> import narwhals as nw
            >>> df_native = pa.table({"A": [1, 2], "fruits": ["banana", "apple"]})
            >>> df = nw.from_native(df_native)
            >>> df.to_dict(as_series=False)
            {'A': [1, 2], 'fruits': ['banana', 'apple']}
        """
        if as_series:
            return {
                key: self._series(value, level=self._level)
                for key, value in self._compliant_frame.to_dict(
                    as_series=as_series
                ).items()
            }
        return self._compliant_frame.to_dict(as_series=as_series)

    def row(self: Self, index: int) -> tuple[Any, ...]:
        """Get values at given row.

        !!! warning
            You should NEVER use this method to iterate over a DataFrame;
            if you require row-iteration you should strongly prefer use of iter_rows()
            instead.

        Arguments:
            index: Row number.

        Returns:
            A tuple of the values in the selected row.

        Notes:
            cuDF doesn't support this method.

        Examples:
            >>> import pyarrow as pa
            >>> import narwhals as nw
            >>> df_native = pa.table({"a": [1, 2], "b": [4, 5]})
            >>> nw.from_native(df_native).row(1)
            (<pyarrow.Int64Scalar: 2>, <pyarrow.Int64Scalar: 5>)
        """
        return self._compliant_frame.row(index)

    # inherited
    def pipe(
        self: Self,
        function: Callable[Concatenate[Self, PS], R],
        *args: PS.args,
        **kwargs: PS.kwargs,
    ) -> R:
        """Pipe function call.

        Arguments:
            function: Function to apply.
            args: Positional arguments to pass to function.
            kwargs: Keyword arguments to pass to function.

        Returns:
            The original object with the function applied.

        Examples:
            >>> import pandas as pd
            >>> import narwhals as nw
            >>> df_native = pd.DataFrame({"a": [1, 2], "ba": [4, 5]})
            >>> nw.from_native(df_native).pipe(
            ...     lambda _df: _df.select(
            ...         [x for x in _df.columns if len(x) == 1]
            ...     ).to_native()
            ... )
               a
            0  1
            1  2
        """
        return super().pipe(function, *args, **kwargs)

    def drop_nulls(self: Self, subset: str | list[str] | None = None) -> Self:
        """Drop rows that contain null values.

        Arguments:
            subset: Column name(s) for which null values are considered. If set to None
                (default), use all columns.

        Returns:
            The original object with the rows removed that contained the null values.

        Notes:
            pandas handles null values differently from Polars and PyArrow.
            See [null_handling](../pandas_like_concepts/null_handling.md)
            for reference.

        Examples:
            >>> import pyarrow as pa
            >>> import narwhals as nw
            >>> df_native = pa.table({"a": [1.0, None], "ba": [1.0, 2.0]})
            >>> nw.from_native(df_native).drop_nulls().to_native()
            pyarrow.Table
            a: double
            ba: double
            ----
            a: [[1]]
            ba: [[1]]
        """
        return super().drop_nulls(subset=subset)

    def with_row_index(self: Self, name: str = "index") -> Self:
        """Insert column which enumerates rows.

        Arguments:
            name: The name of the column as a string. The default is "index".

        Returns:
            The original object with the column added.

        Examples:
            >>> import pyarrow as pa
            >>> import narwhals as nw
            >>> df_native = pa.table({"a": [1, 2], "b": [4, 5]})
            >>> nw.from_native(df_native).with_row_index().to_native()
            pyarrow.Table
            index: int64
            a: int64
            b: int64
            ----
            index: [[0,1]]
            a: [[1,2]]
            b: [[4,5]]
        """
        return super().with_row_index(name)

    @property
    def schema(self: Self) -> Schema:
        r"""Get an ordered mapping of column names to their data type.

        Returns:
            A Narwhals Schema object that displays the mapping of column names.

        Examples:
            >>> import pyarrow as pa
            >>> import narwhals as nw
            >>> df_native = pa.table({"foo": [1, 2], "bar": [6.0, 7.0]})
            >>> nw.from_native(df_native).schema
            Schema({'foo': Int64, 'bar': Float64})
        """
        return super().schema

    def collect_schema(self: Self) -> Schema:
        r"""Get an ordered mapping of column names to their data type.

        Returns:
            A Narwhals Schema object that displays the mapping of column names.

        Examples:
            >>> import pyarrow as pa
            >>> import narwhals as nw
            >>> df_native = pa.table({"foo": [1, 2], "bar": [6.0, 7.0]})
            >>> nw.from_native(df_native).collect_schema()
            Schema({'foo': Int64, 'bar': Float64})
        """
        return super().collect_schema()

    @property
    def columns(self: Self) -> list[str]:
        """Get column names.

        Returns:
            The column names stored in a list.

        Examples:
            >>> import pyarrow as pa
            >>> import narwhals as nw
            >>> df_native = pa.table({"foo": [1, 2], "bar": [6.0, 7.0]})
            >>> nw.from_native(df_native).columns
            ['foo', 'bar']
        """
        return super().columns

    @overload
    def rows(self: Self, *, named: Literal[False] = False) -> list[tuple[Any, ...]]: ...

    @overload
    def rows(self: Self, *, named: Literal[True]) -> list[dict[str, Any]]: ...

    @overload
    def rows(
        self: Self, *, named: bool
    ) -> list[tuple[Any, ...]] | list[dict[str, Any]]: ...

    def rows(
        self: Self, *, named: bool = False
    ) -> list[tuple[Any, ...]] | list[dict[str, Any]]:
        """Returns all data in the DataFrame as a list of rows of python-native values.

        Arguments:
            named: By default, each row is returned as a tuple of values given
                in the same order as the frame columns. Setting named=True will
                return rows of dictionaries instead.

        Returns:
            The data as a list of rows.

        Examples:
            >>> import pyarrow as pa
            >>> import narwhals as nw
            >>> df_native = pa.table({"foo": [1, 2], "bar": [6.0, 7.0]})
            >>> nw.from_native(df_native).rows()
            [(1, 6.0), (2, 7.0)]
        """
        return self._compliant_frame.rows(named=named)  # type: ignore[return-value]

    def iter_columns(self: Self) -> Iterator[Series[Any]]:
        """Returns an iterator over the columns of this DataFrame.

        Yields:
            A Narwhals Series, backed by a native series.

        Examples:
            >>> import pandas as pd
            >>> import narwhals as nw
            >>> df_native = pd.DataFrame({"foo": [1, 2], "bar": [6.0, 7.0]})
            >>> iter_columns = nw.from_native(df_native).iter_columns()
            >>> next(iter_columns)
            ┌───────────────────────┐
            |    Narwhals Series    |
            |-----------------------|
            |0    1                 |
            |1    2                 |
            |Name: foo, dtype: int64|
            └───────────────────────┘
            >>> next(iter_columns)
            ┌─────────────────────────┐
            |     Narwhals Series     |
            |-------------------------|
            |0    6.0                 |
            |1    7.0                 |
            |Name: bar, dtype: float64|
            └─────────────────────────┘
        """
        for series in self._compliant_frame.iter_columns():
            yield self._series(series, level=self._level)

    @overload
    def iter_rows(
        self: Self, *, named: Literal[False], buffer_size: int = ...
    ) -> Iterator[tuple[Any, ...]]: ...

    @overload
    def iter_rows(
        self: Self, *, named: Literal[True], buffer_size: int = ...
    ) -> Iterator[dict[str, Any]]: ...

    @overload
    def iter_rows(
        self: Self, *, named: bool, buffer_size: int = ...
    ) -> Iterator[tuple[Any, ...]] | Iterator[dict[str, Any]]: ...

    def iter_rows(
        self: Self, *, named: bool = False, buffer_size: int = 512
    ) -> Iterator[tuple[Any, ...]] | Iterator[dict[str, Any]]:
        """Returns an iterator over the DataFrame of rows of python-native values.

        Arguments:
            named: By default, each row is returned as a tuple of values given
                in the same order as the frame columns. Setting named=True will
                return rows of dictionaries instead.
            buffer_size: Determines the number of rows that are buffered
                internally while iterating over the data.
                See https://docs.pola.rs/api/python/stable/reference/dataframe/api/polars.DataFrame.iter_rows.html

        Returns:
            An iterator over the DataFrame of rows.

        Notes:
            cuDF doesn't support this method.

        Examples:
            >>> import pyarrow as pa
            >>> import narwhals as nw
            >>> df_native = pa.table({"foo": [1, 2], "bar": [6.0, 7.0]})
            >>> iter_rows = nw.from_native(df_native).iter_rows()
            >>> next(iter_rows)
            (1, 6.0)
            >>> next(iter_rows)
            (2, 7.0)
        """
        return self._compliant_frame.iter_rows(named=named, buffer_size=buffer_size)  # type: ignore[return-value]

    def with_columns(
        self: Self, *exprs: IntoExpr | Iterable[IntoExpr], **named_exprs: IntoExpr
    ) -> Self:
        r"""Add columns to this DataFrame.

        Added columns will replace existing columns with the same name.

        Arguments:
            *exprs: Column(s) to add, specified as positional arguments.
                     Accepts expression input. Strings are parsed as column names, other
                     non-expression inputs are parsed as literals.

            **named_exprs: Additional columns to add, specified as keyword arguments.
                            The columns will be renamed to the keyword used.

        Returns:
            DataFrame: A new DataFrame with the columns added.

        Note:
            Creating a new DataFrame using this method does not create a new copy of
            existing data.

        Examples:
            >>> import pandas as pd
            >>> import narwhals as nw
            >>> df_native = pd.DataFrame({"a": [1, 2], "b": [0.5, 4.0]})
            >>> (
            ...     nw.from_native(df_native)
            ...     .with_columns((nw.col("a") * 2).alias("a*2"))
            ...     .to_native()
            ... )
               a    b  a*2
            0  1  0.5    2
            1  2  4.0    4
        """
        return super().with_columns(*exprs, **named_exprs)

    def select(
        self: Self,
        *exprs: IntoExpr | Iterable[IntoExpr],
        **named_exprs: IntoExpr,
    ) -> Self:
        r"""Select columns from this DataFrame.

        Arguments:
            *exprs: Column(s) to select, specified as positional arguments.
                     Accepts expression input. Strings are parsed as column names,
                     other non-expression inputs are parsed as literals.

            **named_exprs: Additional columns to select, specified as keyword arguments.
                            The columns will be renamed to the keyword used.

        Returns:
            The dataframe containing only the selected columns.

        Examples:
            >>> import pyarrow as pa
            >>> import narwhals as nw
            >>> df_native = pa.table({"a": [1, 2], "b": [3, 4]})
            >>> nw.from_native(df_native).select("a", a_plus_1=nw.col("a") + 1)
            ┌──────────────────┐
            |Narwhals DataFrame|
            |------------------|
            |pyarrow.Table     |
            |a: int64          |
            |a_plus_1: int64   |
            |----              |
            |a: [[1,2]]        |
            |a_plus_1: [[2,3]] |
            └──────────────────┘
        """
        return super().select(*exprs, **named_exprs)

    def rename(self: Self, mapping: dict[str, str]) -> Self:
        """Rename column names.

        Arguments:
            mapping: Key value pairs that map from old name to new name.

        Returns:
            The dataframe with the specified columns renamed.

        Examples:
            >>> import pyarrow as pa
            >>> import narwhals as nw
            >>> df_native = pa.table({"foo": [1, 2], "bar": [6, 7]})
            >>> nw.from_native(df_native).rename({"foo": "apple"}).to_native()
            pyarrow.Table
            apple: int64
            bar: int64
            ----
            apple: [[1,2]]
            bar: [[6,7]]
        """
        return super().rename(mapping)

    def head(self: Self, n: int = 5) -> Self:
        """Get the first `n` rows.

        Arguments:
            n: Number of rows to return. If a negative value is passed, return all rows
                except the last `abs(n)`.

        Returns:
            A subset of the dataframe of shape (n, n_columns).

        Examples:
            >>> import pandas as pd
            >>> import narwhals as nw
            >>> df_native = pd.DataFrame({"a": [1, 2], "b": [0.5, 4.0]})
            >>> nw.from_native(df_native).head(1).to_native()
               a    b
            0  1  0.5
        """
        return super().head(n)

    def tail(self: Self, n: int = 5) -> Self:
        """Get the last `n` rows.

        Arguments:
            n: Number of rows to return. If a negative value is passed, return all rows
                except the first `abs(n)`.

        Returns:
            A subset of the dataframe of shape (n, n_columns).

        Examples:
            >>> import pandas as pd
            >>> import narwhals as nw
            >>> df_native = pd.DataFrame({"a": [1, 2], "b": [0.5, 4.0]})
            >>> nw.from_native(df_native).tail(1)
            ┌──────────────────┐
            |Narwhals DataFrame|
            |------------------|
            |       a    b     |
            |    1  2  4.0     |
            └──────────────────┘
        """
        return super().tail(n)

    def drop(self: Self, *columns: str | Iterable[str], strict: bool = True) -> Self:
        """Remove columns from the dataframe.

        Returns:
            The dataframe with the specified columns removed.

        Arguments:
            *columns: Names of the columns that should be removed from the dataframe.
            strict: Validate that all column names exist in the schema and throw an
                exception if a column name does not exist in the schema.

        Examples:
            >>> import pandas as pd
            >>> import narwhals as nw
            >>> df_native = pd.DataFrame(
            ...     {"foo": [1, 2], "bar": [6.0, 7.0], "ham": ["a", "b"]}
            ... )
            >>> nw.from_native(df_native).drop("ham").to_native()
               foo  bar
            0    1  6.0
            1    2  7.0
        """
        return super().drop(*flatten(columns), strict=strict)

    def unique(
        self: Self,
        subset: str | list[str] | None = None,
        *,
        keep: UniqueKeepStrategy = "any",
        maintain_order: bool = False,
    ) -> Self:
        """Drop duplicate rows from this dataframe.

        Arguments:
            subset: Column name(s) to consider when identifying duplicate rows.
            keep: {'first', 'last', 'any', 'none'}
                Which of the duplicate rows to keep.

                * 'any': Does not give any guarantee of which row is kept.
                        This allows more optimizations.
                * 'none': Don't keep duplicate rows.
                * 'first': Keep first unique row.
                * 'last': Keep last unique row.
            maintain_order: Keep the same order as the original DataFrame. This may be more
                expensive to compute.

        Returns:
            The dataframe with the duplicate rows removed.

        Examples:
            >>> import pandas as pd
            >>> import narwhals as nw
            >>> df_native = pd.DataFrame(
            ...     {"foo": [1, 2], "bar": ["a", "a"], "ham": ["b", "b"]}
            ... )
            >>> nw.from_native(df_native).unique(["bar", "ham"]).to_native()
               foo bar ham
            0    1   a   b
        """
        if keep not in {"any", "none", "first", "last"}:
            msg = f"Expected {'any', 'none', 'first', 'last'}, got: {keep}"
            raise ValueError(msg)
        if isinstance(subset, str):
            subset = [subset]
        return self._with_compliant(
            self._compliant_frame.unique(subset, keep=keep, maintain_order=maintain_order)
        )

    def filter(
        self: Self,
        *predicates: IntoExpr | Iterable[IntoExpr] | list[bool],
        **constraints: Any,
    ) -> Self:
        r"""Filter the rows in the DataFrame based on one or more predicate expressions.

        The original order of the remaining rows is preserved.

        Arguments:
            *predicates: Expression(s) that evaluates to a boolean Series. Can
                also be a (single!) boolean list.
            **constraints: Column filters; use `name = value` to filter columns by the supplied value.
                Each constraint will behave the same as `nw.col(name).eq(value)`, and will be implicitly
                joined with the other filter conditions using &.

        Returns:
            The filtered dataframe.

        Examples:
            >>> import pandas as pd
            >>> import narwhals as nw
            >>> df_native = pd.DataFrame(
            ...     {"foo": [1, 2, 3], "bar": [6, 7, 8], "ham": ["a", "b", "c"]}
            ... )

            Filter on one condition

            >>> nw.from_native(df_native).filter(nw.col("foo") > 1).to_native()
               foo  bar ham
            1    2    7   b
            2    3    8   c

            Filter on multiple conditions with implicit `&`

            >>> nw.from_native(df_native).filter(
            ...     nw.col("foo") < 3, nw.col("ham") == "a"
            ... ).to_native()
               foo  bar ham
            0    1    6   a

            Filter on multiple conditions with `|`

            >>> nw.from_native(df_native).filter(
            ...     (nw.col("foo") == 1) | (nw.col("ham") == "c")
            ... ).to_native()
               foo  bar ham
            0    1    6   a
            2    3    8   c

            Filter using `**kwargs` syntax

            >>> nw.from_native(df_native).filter(foo=2, ham="b").to_native()
               foo  bar ham
            1    2    7   b
        """
        return super().filter(*predicates, **constraints)

    def group_by(
        self: Self, *keys: IntoExpr | Iterable[IntoExpr], drop_null_keys: bool = False
    ) -> GroupBy[Self]:
        r"""Start a group by operation.

        Arguments:
            *keys: Column(s) to group by. Accepts expression input. Strings are parsed as column names.
                Multiple columns should can be passed as a list.
            drop_null_keys: if True, then groups where any key is null won't be included
                in the result.

        Returns:
            GroupBy: Object which can be used to perform aggregations.

        Examples:
            >>> import pandas as pd
            >>> import narwhals as nw
            >>> df_native = pd.DataFrame(
            ...     {
            ...         "a": ["a", "b", "a", "b", "c"],
            ...         "b": [1, 2, 1, 3, 3],
            ...         "c": [5, 4, 3, 2, 1],
            ...     }
            ... )

            Group by one column and compute the sum of another column

            >>> nw.from_native(df_native, eager_only=True).group_by("a").agg(
            ...     nw.col("b").sum()
            ... ).sort("a").to_native()
               a  b
            0  a  2
            1  b  5
            2  c  3

            Group by multiple columns and compute the max of another column

            >>> (
            ...     nw.from_native(df_native, eager_only=True)
            ...     .group_by(["a", "b"])
            ...     .agg(nw.max("c"))
            ...     .sort("a", "b")
            ...     .to_native()
            ... )
               a  b  c
            0  a  1  5
            1  b  2  4
            2  b  3  2
            3  c  3  1
        """
        from narwhals.group_by import GroupBy

        flat_keys = flatten(keys)

        if all(isinstance(key, str) for key in flat_keys):
            return GroupBy(self, *flat_keys, drop_null_keys=drop_null_keys)

        from narwhals import col
        from narwhals.expr import Expr
        from narwhals.series import Series

        _keys = [k if isinstance(k, (Expr, Series)) else col(k) for k in flat_keys]
        expr_flat_keys, kinds = self._flatten_and_extract(*_keys)

        if not all(kind is ExprKind.TRANSFORM for kind in kinds):
            from narwhals.exceptions import ComputeError

            msg = "Group by is not (yet) supported with keys that are not transformation expressions"
            raise ComputeError(msg)

        return GroupBy(self, *expr_flat_keys, drop_null_keys=drop_null_keys)

    def sort(
        self: Self,
        by: str | Iterable[str],
        *more_by: str,
        descending: bool | Sequence[bool] = False,
        nulls_last: bool = False,
    ) -> Self:
        r"""Sort the dataframe by the given columns.

        Arguments:
            by: Column(s) names to sort by.
            *more_by: Additional columns to sort by, specified as positional arguments.
            descending: Sort in descending order. When sorting by multiple columns, can be
                specified per column by passing a sequence of booleans.
            nulls_last: Place null values last.

        Returns:
            The sorted dataframe.

        Note:
            Unlike Polars, it is not possible to specify a sequence of booleans for
            `nulls_last` in order to control per-column behaviour. Instead a single
            boolean is applied for all `by` columns.

        Examples:
            >>> import pandas as pd
            >>> import narwhals as nw
            >>> df_native = pd.DataFrame(
            ...     {"foo": [2, 1], "bar": [6.0, 7.0], "ham": ["a", "b"]}
            ... )
            >>> nw.from_native(df_native).sort("foo")
            ┌──────────────────┐
            |Narwhals DataFrame|
            |------------------|
            |    foo  bar ham  |
            | 1    1  7.0   b  |
            | 0    2  6.0   a  |
            └──────────────────┘
        """
        return super().sort(by, *more_by, descending=descending, nulls_last=nulls_last)

    def join(
        self: Self,
        other: Self,
        on: str | list[str] | None = None,
        how: JoinStrategy = "inner",
        *,
        left_on: str | list[str] | None = None,
        right_on: str | list[str] | None = None,
        suffix: str = "_right",
    ) -> Self:
        r"""Join in SQL-like fashion.

        Arguments:
            other: DataFrame to join with.
            on: Name(s) of the join columns in both DataFrames. If set, `left_on` and
                `right_on` should be None.
            how: Join strategy.

                  * *inner*: Returns rows that have matching values in both tables.
                  * *left*: Returns all rows from the left table, and the matched rows from the right table.
                  * *full*: Returns all rows in both dataframes, with the suffix appended to the right join keys.
                  * *cross*: Returns the Cartesian product of rows from both tables.
                  * *semi*: Filter rows that have a match in the right table.
                  * *anti*: Filter rows that do not have a match in the right table.
            left_on: Join column of the left DataFrame.
            right_on: Join column of the right DataFrame.
            suffix: Suffix to append to columns with a duplicate name.

        Returns:
            A new joined DataFrame

        Examples:
            >>> import pandas as pd
            >>> import narwhals as nw
            >>> df_1_native = pd.DataFrame({"id": ["a", "b"], "price": [6.0, 7.0]})
            >>> df_2_native = pd.DataFrame({"id": ["a", "b", "c"], "qty": [1, 2, 3]})
            >>> nw.from_native(df_1_native).join(nw.from_native(df_2_native), on="id")
            ┌──────────────────┐
            |Narwhals DataFrame|
            |------------------|
            |   id  price  qty |
            | 0  a    6.0    1 |
            | 1  b    7.0    2 |
            └──────────────────┘
        """
        return super().join(
            other, how=how, left_on=left_on, right_on=right_on, on=on, suffix=suffix
        )

    def join_asof(
        self: Self,
        other: Self,
        *,
        left_on: str | None = None,
        right_on: str | None = None,
        on: str | None = None,
        by_left: str | list[str] | None = None,
        by_right: str | list[str] | None = None,
        by: str | list[str] | None = None,
        strategy: AsofJoinStrategy = "backward",
        suffix: str = "_right",
    ) -> Self:
        """Perform an asof join.

        This is similar to a left-join except that we match on nearest key rather than equal keys.

        Both DataFrames must be sorted by the asof_join key.

        Arguments:
            other: DataFrame to join with.
            left_on: Name(s) of the left join column(s).
            right_on: Name(s) of the right join column(s).
            on: Join column of both DataFrames. If set, left_on and right_on should be None.
            by_left: join on these columns before doing asof join.
            by_right: join on these columns before doing asof join.
            by: join on these columns before doing asof join.
            strategy: Join strategy. The default is "backward".
            suffix: Suffix to append to columns with a duplicate name.

                  * *backward*: selects the last row in the right DataFrame whose "on" key is less than or equal to the left's key.
                  * *forward*: selects the first row in the right DataFrame whose "on" key is greater than or equal to the left's key.
                  * *nearest*: search selects the last row in the right DataFrame whose value is nearest to the left's key.

        Returns:
            A new joined DataFrame

        Examples:
            >>> from datetime import datetime
            >>> import pandas as pd
            >>> import narwhals as nw
            >>> data_gdp = {
            ...     "datetime": [
            ...         datetime(2016, 1, 1),
            ...         datetime(2017, 1, 1),
            ...         datetime(2018, 1, 1),
            ...         datetime(2019, 1, 1),
            ...         datetime(2020, 1, 1),
            ...     ],
            ...     "gdp": [4164, 4411, 4566, 4696, 4827],
            ... }
            >>> data_population = {
            ...     "datetime": [
            ...         datetime(2016, 3, 1),
            ...         datetime(2018, 8, 1),
            ...         datetime(2019, 1, 1),
            ...     ],
            ...     "population": [82.19, 82.66, 83.12],
            ... }
            >>> gdp_native = pd.DataFrame(data_gdp)
            >>> population_native = pd.DataFrame(data_population)
            >>> gdp = nw.from_native(gdp_native)
            >>> population = nw.from_native(population_native)
            >>> population.join_asof(gdp, on="datetime", strategy="backward")
            ┌──────────────────────────────┐
            |      Narwhals DataFrame      |
            |------------------------------|
            |    datetime  population   gdp|
            |0 2016-03-01       82.19  4164|
            |1 2018-08-01       82.66  4566|
            |2 2019-01-01       83.12  4696|
            └──────────────────────────────┘
        """
        return super().join_asof(
            other,
            left_on=left_on,
            right_on=right_on,
            on=on,
            by_left=by_left,
            by_right=by_right,
            by=by,
            strategy=strategy,
            suffix=suffix,
        )

    # --- descriptive ---
    def is_duplicated(self: Self) -> Series[Any]:
        r"""Get a mask of all duplicated rows in this DataFrame.

        Returns:
            A new Series.

        Examples:
            >>> import pandas as pd
            >>> import narwhals as nw
            >>> df_native = pd.DataFrame({"foo": [2, 2, 2], "bar": [6.0, 6.0, 7.0]})
            >>> nw.from_native(df_native).is_duplicated()
            ┌───────────────┐
            |Narwhals Series|
            |---------------|
            |  0     True   |
            |  1     True   |
            |  2    False   |
            |  dtype: bool  |
            └───────────────┘
        """
        return ~self.is_unique()

    def is_empty(self: Self) -> bool:
        r"""Check if the dataframe is empty.

        Returns:
            A boolean indicating whether the dataframe is empty (True) or not (False).

        Examples:
            >>> import pandas as pd
            >>> import narwhals as nw
            >>> df_native = pd.DataFrame({"foo": [2, 2, 2], "bar": [6.0, 6.0, 7.0]})
            >>> nw.from_native(df_native).is_empty()
            False
        """
        return len(self) == 0

    def is_unique(self: Self) -> Series[Any]:
        r"""Get a mask of all unique rows in this DataFrame.

        Returns:
            A new Series.

        Examples:
            >>> import pandas as pd
            >>> import narwhals as nw
            >>> df_native = pd.DataFrame({"foo": [2, 2, 2], "bar": [6.0, 6.0, 7.0]})
            >>> nw.from_native(df_native).is_unique()
            ┌───────────────┐
            |Narwhals Series|
            |---------------|
            |  0    False   |
            |  1    False   |
            |  2     True   |
            |  dtype: bool  |
            └───────────────┘
        """
        return self._series(self._compliant_frame.is_unique(), level=self._level)

    def null_count(self: Self) -> Self:
        r"""Create a new DataFrame that shows the null counts per column.

        Returns:
            A dataframe of shape (1, n_columns).

        Notes:
            pandas handles null values differently from Polars and PyArrow.
            See [null_handling](../pandas_like_concepts/null_handling.md/)
            for reference.

        Examples:
            >>> import pyarrow as pa
            >>> import narwhals as nw
            >>> df_native = pa.table({"foo": [1, None], "bar": [2, 3]})
            >>> nw.from_native(df_native).null_count()
            ┌──────────────────┐
            |Narwhals DataFrame|
            |------------------|
            |  pyarrow.Table   |
            |  foo: int64      |
            |  bar: int64      |
            |  ----            |
            |  foo: [[1]]      |
            |  bar: [[0]]      |
            └──────────────────┘
        """
        plx = self._compliant_frame.__narwhals_namespace__()
        result = self._compliant_frame.select(plx.all().null_count())
        return self._with_compliant(result)

    def item(self: Self, row: int | None = None, column: int | str | None = None) -> Any:
        r"""Return the DataFrame as a scalar, or return the element at the given row/column.

        Arguments:
            row: The *n*-th row.
            column: The column selected via an integer or a string (column name).

        Returns:
            A scalar or the specified element in the dataframe.

        Notes:
            If row/col not provided, this is equivalent to df[0,0], with a check that the shape is (1,1).
            With row/col, this is equivalent to df[row,col].

        Examples:
            >>> import pyarrow as pa
            >>> import narwhals as nw
            >>> df_native = pa.table({"foo": [1, None], "bar": [2, 3]})
            >>> nw.from_native(df_native).item(0, 1)
            2
        """
        return self._compliant_frame.item(row=row, column=column)

    def clone(self: Self) -> Self:
        r"""Create a copy of this DataFrame.

        Returns:
            An identical copy of the original dataframe.
        """
        return self._with_compliant(self._compliant_frame.clone())

    def gather_every(self: Self, n: int, offset: int = 0) -> Self:
        r"""Take every nth row in the DataFrame and return as a new DataFrame.

        Arguments:
            n: Gather every *n*-th row.
            offset: Starting index.

        Returns:
            The dataframe containing only the selected rows.

        Examples:
            >>> import pyarrow as pa
            >>> import narwhals as nw
            >>> df_native = pa.table({"foo": [1, None, 2, 3]})
            >>> nw.from_native(df_native).gather_every(2)
            ┌──────────────────┐
            |Narwhals DataFrame|
            |------------------|
            |  pyarrow.Table   |
            |  foo: int64      |
            |  ----            |
            |  foo: [[1,2]]    |
            └──────────────────┘
        """
        return super().gather_every(n=n, offset=offset)

    def pivot(
        self: Self,
        on: str | list[str],
        *,
        index: str | list[str] | None = None,
        values: str | list[str] | None = None,
        aggregate_function: PivotAgg | None = None,
        maintain_order: bool | None = None,
        sort_columns: bool = False,
        separator: str = "_",
    ) -> Self:
        r"""Create a spreadsheet-style pivot table as a DataFrame.

        Arguments:
            on: Name of the column(s) whose values will be used as the header of the
                output DataFrame.
            index: One or multiple keys to group by. If None, all remaining columns not
                specified on `on` and `values` will be used. At least one of `index` and
                `values` must be specified.
            values: One or multiple keys to group by. If None, all remaining columns not
                specified on `on` and `index` will be used. At least one of `index` and
                `values` must be specified.
            aggregate_function: Choose from:

                - None: no aggregation takes place, will raise error if multiple values
                    are in group.
                - A predefined aggregate function string, one of
                    {'min', 'max', 'first', 'last', 'sum', 'mean', 'median', 'len'}
            maintain_order: Has no effect and is kept around only for backwards-compatibility.
            sort_columns: Sort the transposed columns by name. Default is by order of
                discovery.
            separator: Used as separator/delimiter in generated column names in case of
                multiple `values` columns.

        Returns:
            A new dataframe.

        Examples:
            >>> import pandas as pd
            >>> import narwhals as nw
            >>> data = {
            ...     "ix": [1, 1, 2, 2, 1, 2],
            ...     "col": ["a", "a", "a", "a", "b", "b"],
            ...     "foo": [0, 1, 2, 2, 7, 1],
            ...     "bar": [0, 2, 0, 0, 9, 4],
            ... }
            >>> df_native = pd.DataFrame(data)
            >>> nw.from_native(df_native).pivot(
            ...     "col", index="ix", aggregate_function="sum"
            ... )
            ┌─────────────────────────────────┐
            |       Narwhals DataFrame        |
            |---------------------------------|
            |   ix  foo_a  foo_b  bar_a  bar_b|
            |0   1      1      7      2      9|
            |1   2      4      1      0      4|
            └─────────────────────────────────┘
        """
        if values is None and index is None:
            msg = "At least one of `values` and `index` must be passed"
            raise ValueError(msg)
        if maintain_order is not None:
            msg = (
                "`maintain_order` has no effect and is only kept around for backwards-compatibility. "
                "You can safely remove this argument."
            )
            warn(message=msg, category=UserWarning, stacklevel=find_stacklevel())
        on = [on] if isinstance(on, str) else on
        values = [values] if isinstance(values, str) else values
        index = [index] if isinstance(index, str) else index

        return self._with_compliant(
            self._compliant_frame.pivot(
                on=on,
                index=index,
                values=values,
                aggregate_function=aggregate_function,
                sort_columns=sort_columns,
                separator=separator,
            )
        )

    def to_arrow(self: Self) -> pa.Table:
        r"""Convert to arrow table.

        Returns:
            A new PyArrow table.

        Examples:
            >>> import pandas as pd
            >>> import narwhals as nw
            >>> df_native = pd.DataFrame({"foo": [1, None], "bar": [2, 3]})
            >>> nw.from_native(df_native).to_arrow()
            pyarrow.Table
            foo: double
            bar: int64
            ----
            foo: [[1,null]]
            bar: [[2,3]]
        """
        return self._compliant_frame.to_arrow()

    def sample(
        self: Self,
        n: int | None = None,
        *,
        fraction: float | None = None,
        with_replacement: bool = False,
        seed: int | None = None,
    ) -> Self:
        r"""Sample from this DataFrame.

        Arguments:
            n: Number of items to return. Cannot be used with fraction.
            fraction: Fraction of items to return. Cannot be used with n.
            with_replacement: Allow values to be sampled more than once.
            seed: Seed for the random number generator. If set to None (default), a random
                seed is generated for each sample operation.

        Returns:
            A new dataframe.

        Notes:
            The results may not be consistent across libraries.

        Examples:
            >>> import pandas as pd
            >>> import narwhals as nw
            >>> df_native = pd.DataFrame({"foo": [1, 2, 3], "bar": [19, 32, 4]})
            >>> nw.from_native(df_native).sample(n=2)  # doctest:+SKIP
            ┌──────────────────┐
            |Narwhals DataFrame|
            |------------------|
            |      foo  bar    |
            |   2    3    4    |
            |   1    2   32    |
            └──────────────────┘
        """
        return self._with_compliant(
            self._compliant_frame.sample(
                n=n, fraction=fraction, with_replacement=with_replacement, seed=seed
            )
        )

    def unpivot(
        self: Self,
        on: str | list[str] | None = None,
        *,
        index: str | list[str] | None = None,
        variable_name: str = "variable",
        value_name: str = "value",
    ) -> Self:
        r"""Unpivot a DataFrame from wide to long format.

        Optionally leaves identifiers set.

        This function is useful to massage a DataFrame into a format where one or more
        columns are identifier variables (index) while all other columns, considered
        measured variables (on), are "unpivoted" to the row axis leaving just
        two non-identifier columns, 'variable' and 'value'.

        Arguments:
            on: Column(s) to use as values variables; if `on` is empty all columns that
                are not in `index` will be used.
            index: Column(s) to use as identifier variables.
            variable_name: Name to give to the `variable` column. Defaults to "variable".
            value_name: Name to give to the `value` column. Defaults to "value".

        Returns:
            The unpivoted dataframe.

        Notes:
            If you're coming from pandas, this is similar to `pandas.DataFrame.melt`,
            but with `index` replacing `id_vars` and `on` replacing `value_vars`.
            In other frameworks, you might know this operation as `pivot_longer`.

        Examples:
            >>> import pandas as pd
            >>> import narwhals as nw
            >>> data = {
            ...     "a": ["x", "y", "z"],
            ...     "b": [1, 3, 5],
            ...     "c": [2, 4, 6],
            ... }
            >>> df_native = pd.DataFrame(data)
            >>> nw.from_native(df_native).unpivot(["b", "c"], index="a")
            ┌────────────────────┐
            | Narwhals DataFrame |
            |--------------------|
            |   a variable  value|
            |0  x        b      1|
            |1  y        b      3|
            |2  z        b      5|
            |3  x        c      2|
            |4  y        c      4|
            |5  z        c      6|
            └────────────────────┘
        """
        return super().unpivot(
            on=on, index=index, variable_name=variable_name, value_name=value_name
        )

    def explode(self: Self, columns: str | Sequence[str], *more_columns: str) -> Self:
        """Explode the dataframe to long format by exploding the given columns.

        Notes:
            It is possible to explode multiple columns only if these columns must have
            matching element counts.

        Arguments:
            columns: Column names. The underlying columns being exploded must be of the `List` data type.
            *more_columns: Additional names of columns to explode, specified as positional arguments.

        Returns:
            New DataFrame

        Examples:
            >>> import polars as pl
            >>> import narwhals as nw
            >>> data = {"a": ["x", "y"], "b": [[1, 2], [3]]}
            >>> df_native = pl.DataFrame(data)
            >>> nw.from_native(df_native).explode("b").to_native()
            shape: (3, 2)
            ┌─────┬─────┐
            │ a   ┆ b   │
            │ --- ┆ --- │
            │ str ┆ i64 │
            ╞═════╪═════╡
            │ x   ┆ 1   │
            │ x   ┆ 2   │
            │ y   ┆ 3   │
            └─────┴─────┘
        """
        return super().explode(columns, *more_columns)


class LazyFrame(BaseFrame[FrameT]):
    """Narwhals LazyFrame, backed by a native lazyframe.

    !!! warning
        This class is not meant to be instantiated directly - instead use
        [`narwhals.from_native`][] with a native
        object that is a lazy dataframe from one of the supported
        backend (e.g. polars.LazyFrame, dask_expr._collection.DataFrame):
        ```py
        narwhals.from_native(native_lazyframe)
        ```
    """

    def _extract_compliant(self: Self, arg: Any) -> Any:
        from narwhals.expr import Expr
        from narwhals.series import Series

        if isinstance(arg, BaseFrame):
            return arg._compliant_frame
        if isinstance(arg, Series):  # pragma: no cover
            msg = "Binary operations between Series and LazyFrame are not supported."
            raise TypeError(msg)
        if isinstance(arg, str):  # pragma: no cover
            plx = self.__narwhals_namespace__()
            return plx.col(arg)
        if isinstance(arg, Expr):
            if arg._metadata._window_kind.is_open():
                msg = (
                    "Order-dependent expressions are not supported for use in LazyFrame.\n\n"
                    "Hints:\n"
                    "- Instead of `lf.select(nw.col('a').sort())`, use `lf.select('a').sort()`.\n"
                    "- Instead of `lf.select(nw.col('a').cum_sum())`, use\n"
                    "  `lf.select(nw.col('a').cum_sum().over(order_by='date'))`.\n\n"
                    "See https://narwhals-dev.github.io/narwhals/basics/order_dependence/."
                )
                raise OrderDependentExprError(msg)
            if arg._metadata.kind.is_filtration():
                msg = (
                    "Length-changing expressions are not supported for use in LazyFrame, unless\n"
                    "followed by an aggregation.\n\n"
                    "Hints:\n"
                    "- Instead of `lf.select(nw.col('a').head())`, use `lf.select('a').head()\n"
                    "- Instead of `lf.select(nw.col('a').drop_nulls()).select(nw.sum('a'))`,\n"
                    "  use `lf.select(nw.col('a').drop_nulls().sum())\n"
                )
                raise LengthChangingExprError(msg)
            return arg._to_compliant_expr(self.__narwhals_namespace__())
        if get_polars() is not None and "polars" in str(type(arg)):  # pragma: no cover
            msg = (
                f"Expected Narwhals object, got: {type(arg)}.\n\n"
                "Perhaps you:\n"
                "- Forgot a `nw.from_native` somewhere?\n"
                "- Used `pl.col` instead of `nw.col`?"
            )
            raise TypeError(msg)
        raise InvalidIntoExprError.from_invalid_type(type(arg))  # pragma: no cover

    @property
    def _dataframe(self: Self) -> type[DataFrame[Any]]:
        return DataFrame

    def __init__(
        self: Self, df: Any, *, level: Literal["full", "lazy", "interchange"]
    ) -> None:
        self._level = level
        self._compliant_frame: CompliantLazyFrame[Any, FrameT]  # type: ignore[type-var]
        if is_compliant_lazyframe(df):
            self._compliant_frame = df.__narwhals_lazyframe__()
        else:  # pragma: no cover
            msg = f"Expected Polars LazyFrame or an object that implements `__narwhals_lazyframe__`, got: {type(df)}"
            raise AssertionError(msg)

    def __repr__(self: Self) -> str:  # pragma: no cover
        return generate_repr("Narwhals LazyFrame", self.to_native().__repr__())

    @property
    def implementation(self: Self) -> Implementation:
        """Return implementation of native frame.

        This can be useful when you need to use special-casing for features outside of
        Narwhals' scope - for example, when dealing with pandas' Period Dtype.

        Returns:
            Implementation.

        Examples:
            >>> import narwhals as nw
            >>> import dask.dataframe as dd
            >>> lf_native = dd.from_dict({"a": [1, 2]}, npartitions=1)
            >>> nw.from_native(lf_native).implementation
            <Implementation.DASK: 7>
        """
        return self._compliant_frame._implementation

    def __getitem__(self: Self, item: str | slice) -> NoReturn:
        msg = "Slicing is not supported on LazyFrame"
        raise TypeError(msg)

    def collect(
        self: Self,
        backend: ModuleType | Implementation | str | None = None,
        **kwargs: Any,
    ) -> DataFrame[Any]:
        r"""Materialize this LazyFrame into a DataFrame.

        As each underlying lazyframe has different arguments to set when materializing
        the lazyframe into a dataframe, we allow to pass them as kwargs (see examples
        below for how to generalize the specification).

        Arguments:
            backend: specifies which eager backend collect to. This will be the underlying
                backend for the resulting Narwhals DataFrame. If None, then the following
                default conversions will be applied:

                - `polars.LazyFrame` -> `polars.DataFrame`
                - `dask.DataFrame` -> `pandas.DataFrame`
                - `duckdb.PyRelation` -> `pyarrow.Table`
                - `pyspark.DataFrame` -> `pyarrow.Table`

                `backend` can be specified in various ways:

                - As `Implementation.<BACKEND>` with `BACKEND` being `PANDAS`, `PYARROW`
                    or `POLARS`.
                - As a string: `"pandas"`, `"pyarrow"` or `"polars"`
                - Directly as a module `pandas`, `pyarrow` or `polars`.
            kwargs: backend specific kwargs to pass along. To know more please check the
                backend specific documentation:

                - [polars.LazyFrame.collect](https://docs.pola.rs/api/python/dev/reference/lazyframe/api/polars.LazyFrame.collect.html)
                - [dask.dataframe.DataFrame.compute](https://docs.dask.org/en/stable/generated/dask.dataframe.DataFrame.compute.html)

        Returns:
            DataFrame

        Examples:
            >>> import duckdb
            >>> import narwhals as nw
            >>> lf_native = duckdb.sql("SELECT * FROM VALUES (1, 2), (3, 4) df(a, b)")
            >>> lf = nw.from_native(lf_native)
            >>> lf
            ┌──────────────────┐
            |Narwhals LazyFrame|
            |------------------|
            |┌───────┬───────┐ |
            |│   a   │   b   │ |
            |│ int32 │ int32 │ |
            |├───────┼───────┤ |
            |│     1 │     2 │ |
            |│     3 │     4 │ |
            |└───────┴───────┘ |
            └──────────────────┘
            >>> lf.collect()
            ┌──────────────────┐
            |Narwhals DataFrame|
            |------------------|
            |  pyarrow.Table   |
            |  a: int32        |
            |  b: int32        |
            |  ----            |
            |  a: [[1,3]]      |
            |  b: [[2,4]]      |
            └──────────────────┘
        """
        eager_backend = None if backend is None else Implementation.from_backend(backend)
        supported_eager_backends = (
            Implementation.POLARS,
            Implementation.PANDAS,
            Implementation.PYARROW,
        )
        if eager_backend is not None and eager_backend not in supported_eager_backends:
            msg = f"Unsupported `backend` value.\nExpected one of {supported_eager_backends} or None, got: {eager_backend}."
            raise ValueError(msg)
        return self._dataframe(
            self._compliant_frame.collect(backend=eager_backend, **kwargs),
            level="full",
        )

    def to_native(self: Self) -> FrameT:
        """Convert Narwhals LazyFrame to native one.

        Returns:
            Object of class that user started with.

        Examples:
            >>> import duckdb
            >>> import narwhals as nw
            >>> lf_native = duckdb.sql("SELECT * FROM VALUES (1, 2), (3, 4) df(a, b)")
            >>> nw.from_native(lf_native).to_native()
            ┌───────┬───────┐
            │   a   │   b   │
            │ int32 │ int32 │
            ├───────┼───────┤
            │     1 │     2 │
            │     3 │     4 │
            └───────┴───────┘
            <BLANKLINE>
        """
        return to_native(narwhals_object=self, pass_through=False)

    # inherited
    def pipe(
        self: Self,
        function: Callable[Concatenate[Self, PS], R],
        *args: PS.args,
        **kwargs: PS.kwargs,
    ) -> R:
        """Pipe function call.

        Arguments:
            function: Function to apply.
            args: Positional arguments to pass to function.
            kwargs: Keyword arguments to pass to function.

        Returns:
            The original object with the function applied.

        Examples:
            >>> import duckdb
            >>> import narwhals as nw
            >>> lf_native = duckdb.sql("SELECT * FROM VALUES (1, 2), (3, 4) df(a, b)")
            >>> nw.from_native(lf_native).pipe(lambda x: x.select("a")).to_native()
            ┌───────┐
            │   a   │
            │ int32 │
            ├───────┤
            │     1 │
            │     3 │
            └───────┘
            <BLANKLINE>
        """
        return super().pipe(function, *args, **kwargs)

    def drop_nulls(self: Self, subset: str | list[str] | None = None) -> Self:
        """Drop rows that contain null values.

        Arguments:
            subset: Column name(s) for which null values are considered. If set to None
                (default), use all columns.

        Returns:
            The original object with the rows removed that contained the null values.

        Notes:
            pandas handles null values differently from Polars and PyArrow.
            See [null_handling](../pandas_like_concepts/null_handling.md/)
            for reference.

        Examples:
            >>> import duckdb
            >>> import narwhals as nw
            >>> lf_native = duckdb.sql("SELECT * FROM VALUES (1, NULL), (3, 4) df(a, b)")
            >>> nw.from_native(lf_native).drop_nulls()
            ┌──────────────────┐
            |Narwhals LazyFrame|
            |------------------|
            |┌───────┬───────┐ |
            |│   a   │   b   │ |
            |│ int32 │ int32 │ |
            |├───────┼───────┤ |
            |│     3 │     4 │ |
            |└───────┴───────┘ |
            └──────────────────┘
        """
        return super().drop_nulls(subset=subset)

    def with_row_index(self: Self, name: str = "index") -> Self:
        """Insert column which enumerates rows.

        Arguments:
            name: The name of the column as a string. The default is "index".

        Returns:
            The original object with the column added.

        Examples:
            >>> import dask.dataframe as dd
            >>> import narwhals as nw
            >>> lf_native = dd.from_dict({"a": [1, 2], "b": [4, 5]}, npartitions=1)
            >>> nw.from_native(lf_native).with_row_index().collect()
            ┌──────────────────┐
            |Narwhals DataFrame|
            |------------------|
            |     index  a  b  |
            |  0      0  1  4  |
            |  1      1  2  5  |
            └──────────────────┘
        """
        return super().with_row_index(name)

    @property
    def schema(self: Self) -> Schema:
        r"""Get an ordered mapping of column names to their data type.

        Returns:
            A Narwhals Schema object that displays the mapping of column names.

        Examples:
            >>> import duckdb
            >>> import narwhals as nw
            >>> lf_native = duckdb.sql("SELECT * FROM VALUES (1, 4.5), (3, 2.) df(a, b)")
            >>> nw.from_native(lf_native).schema
            Schema({'a': Int32, 'b': Decimal})
        """
        return super().schema

    def collect_schema(self: Self) -> Schema:
        r"""Get an ordered mapping of column names to their data type.

        Returns:
            A Narwhals Schema object that displays the mapping of column names.

        Examples:
            >>> import duckdb
            >>> import narwhals as nw
            >>> lf_native = duckdb.sql("SELECT * FROM VALUES (1, 4.5), (3, 2.) df(a, b)")
            >>> nw.from_native(lf_native).collect_schema()
            Schema({'a': Int32, 'b': Decimal})
        """
        return super().collect_schema()

    @property
    def columns(self: Self) -> list[str]:
        r"""Get column names.

        Returns:
            The column names stored in a list.

        Examples:
            >>> import duckdb
            >>> import narwhals as nw
            >>> lf_native = duckdb.sql("SELECT * FROM VALUES (1, 4.5), (3, 2.) df(a, b)")
            >>> nw.from_native(lf_native).columns
            ['a', 'b']
        """
        return super().columns

    def with_columns(
        self: Self, *exprs: IntoExpr | Iterable[IntoExpr], **named_exprs: IntoExpr
    ) -> Self:
        r"""Add columns to this LazyFrame.

        Added columns will replace existing columns with the same name.

        Arguments:
            *exprs: Column(s) to add, specified as positional arguments.
                     Accepts expression input. Strings are parsed as column names, other
                     non-expression inputs are parsed as literals.

            **named_exprs: Additional columns to add, specified as keyword arguments.
                            The columns will be renamed to the keyword used.

        Returns:
            LazyFrame: A new LazyFrame with the columns added.

        Note:
            Creating a new LazyFrame using this method does not create a new copy of
            existing data.

        Examples:
            >>> import duckdb
            >>> import narwhals as nw
            >>> lf_native = duckdb.sql("SELECT * FROM VALUES (1, 4.5), (3, 2.) df(a, b)")
            >>> nw.from_native(lf_native).with_columns(c=nw.col("a") + 1)
            ┌────────────────────────────────┐
            |       Narwhals LazyFrame       |
            |--------------------------------|
            |┌───────┬──────────────┬───────┐|
            |│   a   │      b       │   c   │|
            |│ int32 │ decimal(2,1) │ int32 │|
            |├───────┼──────────────┼───────┤|
            |│     1 │          4.5 │     2 │|
            |│     3 │          2.0 │     4 │|
            |└───────┴──────────────┴───────┘|
            └────────────────────────────────┘
        """
        if not exprs and not named_exprs:
            msg = "At least one expression must be passed to LazyFrame.with_columns"
            raise ValueError(msg)
        return super().with_columns(*exprs, **named_exprs)

    def select(
        self: Self,
        *exprs: IntoExpr | Iterable[IntoExpr],
        **named_exprs: IntoExpr,
    ) -> Self:
        r"""Select columns from this LazyFrame.

        Arguments:
            *exprs: Column(s) to select, specified as positional arguments.
                Accepts expression input. Strings are parsed as column names.
            **named_exprs: Additional columns to select, specified as keyword arguments.
                The columns will be renamed to the keyword used.

        Returns:
            The LazyFrame containing only the selected columns.

        Notes:
            If you'd like to select a column whose name isn't a string (for example,
            if you're working with pandas) then you should explicitly use `nw.col` instead
            of just passing the column name. For example, to select a column named
            `0` use `df.select(nw.col(0))`, not `df.select(0)`.

        Examples:
            >>> import duckdb
            >>> import narwhals as nw
            >>> lf_native = duckdb.sql("SELECT * FROM VALUES (1, 4.5), (3, 2.) df(a, b)")
            >>> nw.from_native(lf_native).select("a", a_plus_1=nw.col("a") + 1)
            ┌────────────────────┐
            | Narwhals LazyFrame |
            |--------------------|
            |┌───────┬──────────┐|
            |│   a   │ a_plus_1 │|
            |│ int32 │  int32   │|
            |├───────┼──────────┤|
            |│     1 │        2 │|
            |│     3 │        4 │|
            |└───────┴──────────┘|
            └────────────────────┘
        """
        if not exprs and not named_exprs:
            msg = "At least one expression must be passed to LazyFrame.select"
            raise ValueError(msg)
        return super().select(*exprs, **named_exprs)

    def rename(self: Self, mapping: dict[str, str]) -> Self:
        r"""Rename column names.

        Arguments:
            mapping: Key value pairs that map from old name to new name, or a
                      function that takes the old name as input and returns the
                      new name.

        Returns:
            The LazyFrame with the specified columns renamed.

        Examples:
            >>> import duckdb
            >>> import narwhals as nw
            >>> lf_native = duckdb.sql("SELECT * FROM VALUES (1, 4.5), (3, 2.) df(a, b)")
            >>> nw.from_native(lf_native).rename({"a": "c"})
            ┌────────────────────────┐
            |   Narwhals LazyFrame   |
            |------------------------|
            |┌───────┬──────────────┐|
            |│   c   │      b       │|
            |│ int32 │ decimal(2,1) │|
            |├───────┼──────────────┤|
            |│     1 │          4.5 │|
            |│     3 │          2.0 │|
            |└───────┴──────────────┘|
            └────────────────────────┘
        """
        return super().rename(mapping)

    def head(self: Self, n: int = 5) -> Self:
        r"""Get `n` rows.

        Arguments:
            n: Number of rows to return.

        Returns:
            A subset of the LazyFrame of shape (n, n_columns).

        Examples:
            >>> import dask.dataframe as dd
            >>> import narwhals as nw
            >>> lf_native = dd.from_dict({"a": [1, 2, 3], "b": [4, 5, 6]}, npartitions=1)
            >>> nw.from_native(lf_native).head(2).collect()
            ┌──────────────────┐
            |Narwhals DataFrame|
            |------------------|
            |        a  b      |
            |     0  1  4      |
            |     1  2  5      |
            └──────────────────┘
        """
        return super().head(n)

    def tail(self, n: int = 5) -> Self:  # pragma: no cover
        r"""Get the last `n` rows.

        !!! warning
            `LazyFrame.tail` is deprecated and will be removed in a future version.
            Note: this will remain available in `narwhals.stable.v1`.
            See [stable api](../backcompat.md/) for more information.

        Arguments:
            n: Number of rows to return.

        Returns:
            A subset of the LazyFrame of shape (n, n_columns).
        """
        return super().tail(n)

    def drop(self: Self, *columns: str | Iterable[str], strict: bool = True) -> Self:
        r"""Remove columns from the LazyFrame.

        Arguments:
            *columns: Names of the columns that should be removed from the dataframe.
            strict: Validate that all column names exist in the schema and throw an
                exception if a column name does not exist in the schema.

        Returns:
            The LazyFrame with the specified columns removed.

        Warning:
            `strict` argument is ignored for `polars<1.0.0`.

            Please consider upgrading to a newer version or pass to eager mode.

        Examples:
            >>> import duckdb
            >>> import narwhals as nw
            >>> lf_native = duckdb.sql("SELECT * FROM VALUES (1, 2), (3, 4) df(a, b)")
            >>> nw.from_native(lf_native).drop("a").to_native()
            ┌───────┐
            │   b   │
            │ int32 │
            ├───────┤
            │     2 │
            │     4 │
            └───────┘
            <BLANKLINE>
        """
        return super().drop(*flatten(columns), strict=strict)

    def unique(
        self: Self,
        subset: str | list[str] | None = None,
        *,
        keep: LazyUniqueKeepStrategy = "any",
    ) -> Self:
        """Drop duplicate rows from this LazyFrame.

        Arguments:
            subset: Column name(s) to consider when identifying duplicate rows.
                     If set to `None`, use all columns.
            keep: {'any', 'none'}
                Which of the duplicate rows to keep.

                * 'any': Does not give any guarantee of which row is kept.
                * 'none': Don't keep duplicate rows.

        Returns:
            The LazyFrame with unique rows.

        Examples:
            >>> import duckdb
            >>> import narwhals as nw
            >>> lf_native = duckdb.sql("SELECT * FROM VALUES (1, 1), (3, 4) df(a, b)")
            >>> nw.from_native(lf_native).unique("a").sort("a", descending=True)
            ┌──────────────────┐
            |Narwhals LazyFrame|
            |------------------|
            |┌───────┬───────┐ |
            |│   a   │   b   │ |
            |│ int32 │ int32 │ |
            |├───────┼───────┤ |
            |│     3 │     4 │ |
            |│     1 │     1 │ |
            |└───────┴───────┘ |
            └──────────────────┘
        """
        if keep not in {"any", "none"}:
            msg = (
                "narwhals.LazyFrame makes no assumptions about row order, so only "
                f"'any' and 'none' are supported for `keep` in `unique`. Got: {keep}."
            )
            raise ValueError(msg)
        if isinstance(subset, str):
            subset = [subset]
        return self._with_compliant(
            self._compliant_frame.unique(subset=subset, keep=keep)
        )

    def filter(
        self: Self,
        *predicates: IntoExpr | Iterable[IntoExpr] | list[bool],
        **constraints: Any,
    ) -> Self:
        r"""Filter the rows in the LazyFrame based on a predicate expression.

        The original order of the remaining rows is preserved.

        Arguments:
            *predicates: Expression that evaluates to a boolean Series. Can
                also be a (single!) boolean list.
            **constraints: Column filters; use `name = value` to filter columns by the supplied value.
                Each constraint will behave the same as `nw.col(name).eq(value)`, and will be implicitly
                joined with the other filter conditions using &.

        Returns:
            The filtered LazyFrame.

        Examples:
            >>> import duckdb
            >>> import narwhals as nw
            >>> df_native = duckdb.sql('''
            ...     SELECT * FROM VALUES
            ...         (1, 6, 'a'),
            ...         (2, 7, 'b'),
            ...         (3, 8, 'c')
            ...     df(foo, bar, ham)
            ... ''')

            Filter on one condition

            >>> nw.from_native(df_native).filter(nw.col("foo") > 1).to_native()
            ┌───────┬───────┬─────────┐
            │  foo  │  bar  │   ham   │
            │ int32 │ int32 │ varchar │
            ├───────┼───────┼─────────┤
            │     2 │     7 │ b       │
            │     3 │     8 │ c       │
            └───────┴───────┴─────────┘
            <BLANKLINE>

            Filter on multiple conditions with implicit `&`

            >>> nw.from_native(df_native).filter(
            ...     nw.col("foo") < 3, nw.col("ham") == "a"
            ... ).to_native()
            ┌───────┬───────┬─────────┐
            │  foo  │  bar  │   ham   │
            │ int32 │ int32 │ varchar │
            ├───────┼───────┼─────────┤
            │     1 │     6 │ a       │
            └───────┴───────┴─────────┘
            <BLANKLINE>

            Filter on multiple conditions with `|`

            >>> nw.from_native(df_native).filter(
            ...     (nw.col("foo") == 1) | (nw.col("ham") == "c")
            ... ).to_native()
            ┌───────┬───────┬─────────┐
            │  foo  │  bar  │   ham   │
            │ int32 │ int32 │ varchar │
            ├───────┼───────┼─────────┤
            │     1 │     6 │ a       │
            │     3 │     8 │ c       │
            └───────┴───────┴─────────┘
            <BLANKLINE>

            Filter using `**kwargs` syntax

            >>> nw.from_native(df_native).filter(foo=2, ham="b").to_native()
            ┌───────┬───────┬─────────┐
            │  foo  │  bar  │   ham   │
            │ int32 │ int32 │ varchar │
            ├───────┼───────┼─────────┤
            │     2 │     7 │ b       │
            └───────┴───────┴─────────┘
            <BLANKLINE>
        """
        if (
            len(predicates) == 1 and is_list_of(predicates[0], bool) and not constraints
        ):  # pragma: no cover
            msg = "`LazyFrame.filter` is not supported with Python boolean masks - use expressions instead."
            raise TypeError(msg)

        return super().filter(*predicates, **constraints)

    def group_by(
        self: Self, *keys: IntoExpr | Iterable[IntoExpr], drop_null_keys: bool = False
    ) -> LazyGroupBy[Self]:
        r"""Start a group by operation.

        Arguments:
            *keys:
                Column(s) to group by. Accepts expression input. Strings are parsed as column names.
                Multiple columns should can be passed as a list.
            drop_null_keys: if True, then groups where any key is null won't be
                included in the result.

        Returns:
            Object which can be used to perform aggregations.

        Examples:
            >>> import duckdb
            >>> import narwhals as nw
            >>> df_native = duckdb.sql(
            ...     "SELECT * FROM VALUES (1, 'a'), (2, 'b'), (3, 'a') df(a, b)"
            ... )
            >>> df = nw.from_native(df_native)
            >>> df.group_by("b").agg(nw.col("a").sum()).sort("b").to_native()
            ┌─────────┬────────┐
            │    b    │   a    │
            │ varchar │ int128 │
            ├─────────┼────────┤
            │ a       │      4 │
            │ b       │      2 │
            └─────────┴────────┘
            <BLANKLINE>
        """
        from narwhals.group_by import LazyGroupBy

        flat_keys = flatten(keys)

        if all(isinstance(key, str) for key in flat_keys):
            return LazyGroupBy(self, *flat_keys, drop_null_keys=drop_null_keys)

        from narwhals import col
        from narwhals.expr import Expr

        _keys = [k if isinstance(k, Expr) else col(k) for k in flat_keys]
        expr_flat_keys, kinds = self._flatten_and_extract(*_keys)

        if not all(kind is ExprKind.TRANSFORM for kind in kinds):
            from narwhals.exceptions import ComputeError

            msg = "Group by is not (yet) supported with keys that are not transformation expressions"
            raise ComputeError(msg)

        return LazyGroupBy(self, *expr_flat_keys, drop_null_keys=drop_null_keys)

    def sort(
        self: Self,
        by: str | Iterable[str],
        *more_by: str,
        descending: bool | Sequence[bool] = False,
        nulls_last: bool = False,
    ) -> Self:
        r"""Sort the LazyFrame by the given columns.

        Arguments:
            by: Column(s) names to sort by.
            *more_by: Additional columns to sort by, specified as positional arguments.
            descending: Sort in descending order. When sorting by multiple columns, can be
                specified per column by passing a sequence of booleans.
            nulls_last: Place null values last; can specify a single boolean applying to
                all columns or a sequence of booleans for per-column control.

        Returns:
            The sorted LazyFrame.

        Warning:
            Unlike Polars, it is not possible to specify a sequence of booleans for
            `nulls_last` in order to control per-column behaviour. Instead a single
            boolean is applied for all `by` columns.

        Examples:
            >>> import duckdb
            >>> import narwhals as nw
            >>> df_native = duckdb.sql(
            ...     "SELECT * FROM VALUES (1, 6.0, 'a'), (2, 5.0, 'c'), (NULL, 4.0, 'b') df(a, b, c)"
            ... )
            >>> df = nw.from_native(df_native)
            >>> df.sort("a")
            ┌──────────────────────────────────┐
            |        Narwhals LazyFrame        |
            |----------------------------------|
            |┌───────┬──────────────┬─────────┐|
            |│   a   │      b       │    c    │|
            |│ int32 │ decimal(2,1) │ varchar │|
            |├───────┼──────────────┼─────────┤|
            |│  NULL │          4.0 │ b       │|
            |│     1 │          6.0 │ a       │|
            |│     2 │          5.0 │ c       │|
            |└───────┴──────────────┴─────────┘|
            └──────────────────────────────────┘
        """
        return super().sort(by, *more_by, descending=descending, nulls_last=nulls_last)

    def join(
        self: Self,
        other: Self,
        on: str | list[str] | None = None,
        how: JoinStrategy = "inner",
        *,
        left_on: str | list[str] | None = None,
        right_on: str | list[str] | None = None,
        suffix: str = "_right",
    ) -> Self:
        r"""Add a join operation to the Logical Plan.

        Arguments:
            other: Lazy DataFrame to join with.
            on: Name(s) of the join columns in both DataFrames. If set, `left_on` and
                `right_on` should be None.
            how: Join strategy.

                  * *inner*: Returns rows that have matching values in both tables.
                  * *left*: Returns all rows from the left table, and the matched rows from the right table.
                  * *full*: Returns all rows in both dataframes, with the suffix appended to the right join keys.
                  * *cross*: Returns the Cartesian product of rows from both tables.
                  * *semi*: Filter rows that have a match in the right table.
                  * *anti*: Filter rows that do not have a match in the right table.
            left_on: Join column of the left DataFrame.
            right_on: Join column of the right DataFrame.
            suffix: Suffix to append to columns with a duplicate name.

        Returns:
            A new joined LazyFrame.

        Examples:
            >>> import duckdb
            >>> import narwhals as nw
            >>> df_native1 = duckdb.sql(
            ...     "SELECT * FROM VALUES (1, 'a'), (2, 'b') df(a, b)"
            ... )
            >>> df_native2 = duckdb.sql(
            ...     "SELECT * FROM VALUES (1, 'x'), (3, 'y') df(a, c)"
            ... )
            >>> df1 = nw.from_native(df_native1)
            >>> df2 = nw.from_native(df_native2)
            >>> df1.join(df2, on="a")
            ┌─────────────────────────────┐
            |     Narwhals LazyFrame      |
            |-----------------------------|
            |┌───────┬─────────┬─────────┐|
            |│   a   │    b    │    c    │|
            |│ int32 │ varchar │ varchar │|
            |├───────┼─────────┼─────────┤|
            |│     1 │ a       │ x       │|
            |└───────┴─────────┴─────────┘|
            └─────────────────────────────┘
        """
        return super().join(
            other, how=how, left_on=left_on, right_on=right_on, on=on, suffix=suffix
        )

    def join_asof(
        self: Self,
        other: Self,
        *,
        left_on: str | None = None,
        right_on: str | None = None,
        on: str | None = None,
        by_left: str | list[str] | None = None,
        by_right: str | list[str] | None = None,
        by: str | list[str] | None = None,
        strategy: AsofJoinStrategy = "backward",
        suffix: str = "_right",
    ) -> Self:
        """Perform an asof join.

        This is similar to a left-join except that we match on nearest key rather than equal keys.

        Both DataFrames must be sorted by the asof_join key.

        Arguments:
            other: DataFrame to join with.
            left_on: Name(s) of the left join column(s).
            right_on: Name(s) of the right join column(s).
            on: Join column of both DataFrames. If set, left_on and right_on should be None.
            by_left: join on these columns before doing asof join
            by_right: join on these columns before doing asof join
            by: join on these columns before doing asof join
            strategy: Join strategy. The default is "backward".

                  * *backward*: selects the last row in the right DataFrame whose "on" key is less than or equal to the left's key.
                  * *forward*: selects the first row in the right DataFrame whose "on" key is greater than or equal to the left's key.
                  * *nearest*: search selects the last row in the right DataFrame whose value is nearest to the left's key.

            suffix: Suffix to append to columns with a duplicate name.

        Returns:
            A new joined LazyFrame.

        Examples:
            >>> from datetime import datetime
            >>> import polars as pl
            >>> import narwhals as nw
            >>> data_gdp = {
            ...     "datetime": [
            ...         datetime(2016, 1, 1),
            ...         datetime(2017, 1, 1),
            ...         datetime(2018, 1, 1),
            ...         datetime(2019, 1, 1),
            ...         datetime(2020, 1, 1),
            ...     ],
            ...     "gdp": [4164, 4411, 4566, 4696, 4827],
            ... }
            >>> data_population = {
            ...     "datetime": [
            ...         datetime(2016, 3, 1),
            ...         datetime(2018, 8, 1),
            ...         datetime(2019, 1, 1),
            ...     ],
            ...     "population": [82.19, 82.66, 83.12],
            ... }
            >>> gdp_native = pl.DataFrame(data_gdp)
            >>> population_native = pl.DataFrame(data_population)
            >>> gdp = nw.from_native(gdp_native)
            >>> population = nw.from_native(population_native)
            >>> population.join_asof(gdp, on="datetime", strategy="backward").to_native()
            shape: (3, 3)
            ┌─────────────────────┬────────────┬──────┐
            │ datetime            ┆ population ┆ gdp  │
            │ ---                 ┆ ---        ┆ ---  │
            │ datetime[μs]        ┆ f64        ┆ i64  │
            ╞═════════════════════╪════════════╪══════╡
            │ 2016-03-01 00:00:00 ┆ 82.19      ┆ 4164 │
            │ 2018-08-01 00:00:00 ┆ 82.66      ┆ 4566 │
            │ 2019-01-01 00:00:00 ┆ 83.12      ┆ 4696 │
            └─────────────────────┴────────────┴──────┘
        """
        return super().join_asof(
            other,
            left_on=left_on,
            right_on=right_on,
            on=on,
            by_left=by_left,
            by_right=by_right,
            by=by,
            strategy=strategy,
            suffix=suffix,
        )

    def lazy(self: Self) -> Self:
        """Restrict available API methods to lazy-only ones.

        This is a no-op, and exists only for compatibility with `DataFrame.lazy`.

        Returns:
            A LazyFrame.
        """
        return self

    def gather_every(self: Self, n: int, offset: int = 0) -> Self:
        r"""Take every nth row in the DataFrame and return as a new DataFrame.

        !!! warning
            `LazyFrame.gather_every` is deprecated and will be removed in a future version.
            Note: this will remain available in `narwhals.stable.v1`.
            See [stable api](../backcompat.md/) for more information.

        Arguments:
            n: Gather every *n*-th row.
            offset: Starting index.

        Returns:
            The LazyFrame containing only the selected rows.
        """
        msg = (
            "`LazyFrame.gather_every` is deprecated and will be removed in a future version.\n\n"
            "Note: this will remain available in `narwhals.stable.v1`.\n"
            "See https://narwhals-dev.github.io/narwhals/backcompat/ for more information.\n"
        )
        issue_deprecation_warning(msg, _version="1.29.0")

        return super().gather_every(n=n, offset=offset)

    def unpivot(
        self: Self,
        on: str | list[str] | None = None,
        *,
        index: str | list[str] | None = None,
        variable_name: str = "variable",
        value_name: str = "value",
    ) -> Self:
        r"""Unpivot a DataFrame from wide to long format.

        Optionally leaves identifiers set.

        This function is useful to massage a DataFrame into a format where one or more
        columns are identifier variables (index) while all other columns, considered
        measured variables (on), are "unpivoted" to the row axis leaving just
        two non-identifier columns, 'variable' and 'value'.

        Arguments:
            on: Column(s) to use as values variables; if `on` is empty all columns that
                are not in `index` will be used.
            index: Column(s) to use as identifier variables.
            variable_name: Name to give to the `variable` column. Defaults to "variable".
            value_name: Name to give to the `value` column. Defaults to "value".

        Returns:
            The unpivoted LazyFrame.

        Notes:
            If you're coming from pandas, this is similar to `pandas.DataFrame.melt`,
            but with `index` replacing `id_vars` and `on` replacing `value_vars`.
            In other frameworks, you might know this operation as `pivot_longer`.

        Examples:
            >>> import duckdb
            >>> import narwhals as nw
            >>> df_native = duckdb.sql(
            ...     "SELECT * FROM VALUES ('x', 1, 2), ('y', 3, 4), ('z', 5, 6) df(a, b, c)"
            ... )
            >>> df = nw.from_native(df_native)
            >>> df.unpivot(on=["b", "c"], index="a").sort("a", "variable").to_native()
            ┌─────────┬──────────┬───────┐
            │    a    │ variable │ value │
            │ varchar │ varchar  │ int32 │
            ├─────────┼──────────┼───────┤
            │ x       │ b        │     1 │
            │ x       │ c        │     2 │
            │ y       │ b        │     3 │
            │ y       │ c        │     4 │
            │ z       │ b        │     5 │
            │ z       │ c        │     6 │
            └─────────┴──────────┴───────┘
            <BLANKLINE>
        """
        return super().unpivot(
            on=on, index=index, variable_name=variable_name, value_name=value_name
        )

    def explode(self: Self, columns: str | Sequence[str], *more_columns: str) -> Self:
        """Explode the dataframe to long format by exploding the given columns.

        Notes:
            It is possible to explode multiple columns only if these columns have
            matching element counts.

        Arguments:
            columns: Column names. The underlying columns being exploded must be of the `List` data type.
            *more_columns: Additional names of columns to explode, specified as positional arguments.

        Returns:
            New LazyFrame

        Examples:
            >>> import duckdb
            >>> import narwhals as nw
            >>> df_native = duckdb.sql(
            ...     "SELECT * FROM VALUES ('x', [1, 2]), ('y', [3, 4]), ('z', [5, 6]) df(a, b)"
            ... )
            >>> df = nw.from_native(df_native)
            >>> df.explode("b").to_native()
            ┌─────────┬───────┐
            │    a    │   b   │
            │ varchar │ int32 │
            ├─────────┼───────┤
            │ x       │     1 │
            │ x       │     2 │
            │ y       │     3 │
            │ y       │     4 │
            │ z       │     5 │
            │ z       │     6 │
            └─────────┴───────┘
            <BLANKLINE>
        """
        return super().explode(columns, *more_columns)<|MERGE_RESOLUTION|>--- conflicted
+++ resolved
@@ -53,13 +53,9 @@
     from typing_extensions import ParamSpec
     from typing_extensions import Self
 
-<<<<<<< HEAD
-    from narwhals._compliant.typing import CompliantExprAny
-=======
     from narwhals._compliant import CompliantDataFrame
     from narwhals._compliant import CompliantLazyFrame
-    from narwhals._compliant import IntoCompliantExpr
->>>>>>> d74927fa
+    from narwhals._compliant.typing import CompliantExprAny
     from narwhals._compliant.typing import EagerNamespaceAny
     from narwhals.group_by import GroupBy
     from narwhals.group_by import LazyGroupBy
