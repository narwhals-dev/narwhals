from __future__ import annotations

from typing import TYPE_CHECKING
from typing import Any
from typing import Generic
from typing import Iterable
from typing import Iterator
from typing import Sequence
from typing import TypeVar

from narwhals._expression_parsing import all_exprs_are_scalar_like
from narwhals.exceptions import InvalidOperationError
from narwhals.typing import DataFrameT
from narwhals.utils import flatten
from narwhals.utils import tupleify

if TYPE_CHECKING:
<<<<<<< HEAD
    from typing_extensions import Self

    from narwhals._compliant.typing import CompliantExprAny
=======
>>>>>>> db1c5a34
    from narwhals.dataframe import LazyFrame
    from narwhals.expr import Expr

LazyFrameT = TypeVar("LazyFrameT", bound="LazyFrame[Any]")


class GroupBy(Generic[DataFrameT]):
<<<<<<< HEAD
    def __init__(
        self: Self,
        df: DataFrameT,
        keys: Sequence[str] | Sequence[CompliantExprAny],
        *,
        drop_null_keys: bool,
    ) -> None:
=======
    def __init__(self, df: DataFrameT, *keys: str, drop_null_keys: bool) -> None:
>>>>>>> db1c5a34
        self._df: DataFrameT = df
        self._keys = keys
        self._grouped = self._df._compliant_frame.group_by(
            self._keys,
            drop_null_keys=drop_null_keys,
        )

    def agg(self, *aggs: Expr | Iterable[Expr], **named_aggs: Expr) -> DataFrameT:
        """Compute aggregations for each group of a group by operation.

        Arguments:
            aggs: Aggregations to compute for each group of the group by operation,
                specified as positional arguments.
            named_aggs: Additional aggregations, specified as keyword arguments.

        Returns:
            A new Dataframe.

        Examples:
            Group by one column or by multiple columns and call `agg` to compute
            the grouped sum of another column.

            >>> import pandas as pd
            >>> import narwhals as nw
            >>> df_native = pd.DataFrame(
            ...     {
            ...         "a": ["a", "b", "a", "b", "c"],
            ...         "b": [1, 2, 1, 3, 3],
            ...         "c": [5, 4, 3, 2, 1],
            ...     }
            ... )
            >>> df = nw.from_native(df_native)
            >>>
            >>> df.group_by("a").agg(nw.col("b").sum()).sort("a")
            ┌──────────────────┐
            |Narwhals DataFrame|
            |------------------|
            |        a  b      |
            |     0  a  2      |
            |     1  b  5      |
            |     2  c  3      |
            └──────────────────┘
            >>>
            >>> df.group_by("a", "b").agg(nw.col("c").sum()).sort("a", "b").to_native()
               a  b  c
            0  a  1  8
            1  b  2  4
            2  b  3  2
            3  c  3  1
        """
        flat_aggs = tuple(flatten(aggs))
        if not all_exprs_are_scalar_like(*flat_aggs, **named_aggs):
            msg = (
                "Found expression which does not aggregate.\n\n"
                "All expressions passed to GroupBy.agg must aggregate.\n"
                "For example, `df.group_by('a').agg(nw.col('b').sum())` is valid,\n"
                "but `df.group_by('a').agg(nw.col('b'))` is not."
            )
            raise InvalidOperationError(msg)
        plx = self._df.__narwhals_namespace__()
        compliant_aggs = (
            *(x._to_compliant_expr(plx) for x in flat_aggs),
            *(
                value.alias(key)._to_compliant_expr(plx)
                for key, value in named_aggs.items()
            ),
        )
        return self._df._with_compliant(self._grouped.agg(*compliant_aggs))

    def __iter__(self) -> Iterator[tuple[Any, DataFrameT]]:
        yield from (
            (tupleify(key), self._df._with_compliant(df))
            for (key, df) in self._grouped.__iter__()
        )


class LazyGroupBy(Generic[LazyFrameT]):
<<<<<<< HEAD
    def __init__(
        self: Self,
        df: LazyFrameT,
        keys: Sequence[str] | Sequence[CompliantExprAny],
        *,
        drop_null_keys: bool,
    ) -> None:
=======
    def __init__(self, df: LazyFrameT, *keys: str, drop_null_keys: bool) -> None:
>>>>>>> db1c5a34
        self._df: LazyFrameT = df
        self._keys = keys
        self._grouped = self._df._compliant_frame.group_by(
            self._keys, drop_null_keys=drop_null_keys
        )

    def agg(self, *aggs: Expr | Iterable[Expr], **named_aggs: Expr) -> LazyFrameT:
        """Compute aggregations for each group of a group by operation.

        Arguments:
            aggs: Aggregations to compute for each group of the group by operation,
                specified as positional arguments.
            named_aggs: Additional aggregations, specified as keyword arguments.

        Returns:
            A new LazyFrame.

        Examples:
            Group by one column or by multiple columns and call `agg` to compute
            the grouped sum of another column.

            >>> import polars as pl
            >>> import narwhals as nw
            >>> from narwhals.typing import IntoFrameT
            >>> lf_native = pl.LazyFrame(
            ...     {
            ...         "a": ["a", "b", "a", "b", "c"],
            ...         "b": [1, 2, 1, 3, 3],
            ...         "c": [5, 4, 3, 2, 1],
            ...     }
            ... )
            >>> lf = nw.from_native(lf_native)
            >>>
            >>> nw.to_native(lf.group_by("a").agg(nw.col("b").sum()).sort("a")).collect()
            shape: (3, 2)
            ┌─────┬─────┐
            │ a   ┆ b   │
            │ --- ┆ --- │
            │ str ┆ i64 │
            ╞═════╪═════╡
            │ a   ┆ 2   │
            │ b   ┆ 5   │
            │ c   ┆ 3   │
            └─────┴─────┘
            >>>
            >>> lf.group_by("a", "b").agg(nw.sum("c")).sort("a", "b").collect()
            ┌───────────────────┐
            |Narwhals DataFrame |
            |-------------------|
            |shape: (4, 3)      |
            |┌─────┬─────┬─────┐|
            |│ a   ┆ b   ┆ c   │|
            |│ --- ┆ --- ┆ --- │|
            |│ str ┆ i64 ┆ i64 │|
            |╞═════╪═════╪═════╡|
            |│ a   ┆ 1   ┆ 8   │|
            |│ b   ┆ 2   ┆ 4   │|
            |│ b   ┆ 3   ┆ 2   │|
            |│ c   ┆ 3   ┆ 1   │|
            |└─────┴─────┴─────┘|
            └───────────────────┘
        """
        flat_aggs = tuple(flatten(aggs))
        if not all_exprs_are_scalar_like(*flat_aggs, **named_aggs):
            msg = (
                "Found expression which does not aggregate.\n\n"
                "All expressions passed to GroupBy.agg must aggregate.\n"
                "For example, `df.group_by('a').agg(nw.col('b').sum())` is valid,\n"
                "but `df.group_by('a').agg(nw.col('b'))` is not."
            )
            raise InvalidOperationError(msg)
        plx = self._df.__narwhals_namespace__()
        compliant_aggs = (
            *(x._to_compliant_expr(plx) for x in flat_aggs),
            *(
                value.alias(key)._to_compliant_expr(plx)
                for key, value in named_aggs.items()
            ),
        )
        return self._df._with_compliant(self._grouped.agg(*compliant_aggs))<|MERGE_RESOLUTION|>--- conflicted
+++ resolved
@@ -15,12 +15,7 @@
 from narwhals.utils import tupleify
 
 if TYPE_CHECKING:
-<<<<<<< HEAD
-    from typing_extensions import Self
-
     from narwhals._compliant.typing import CompliantExprAny
-=======
->>>>>>> db1c5a34
     from narwhals.dataframe import LazyFrame
     from narwhals.expr import Expr
 
@@ -28,17 +23,13 @@
 
 
 class GroupBy(Generic[DataFrameT]):
-<<<<<<< HEAD
     def __init__(
-        self: Self,
+        self,
         df: DataFrameT,
         keys: Sequence[str] | Sequence[CompliantExprAny],
         *,
         drop_null_keys: bool,
     ) -> None:
-=======
-    def __init__(self, df: DataFrameT, *keys: str, drop_null_keys: bool) -> None:
->>>>>>> db1c5a34
         self._df: DataFrameT = df
         self._keys = keys
         self._grouped = self._df._compliant_frame.group_by(
@@ -116,17 +107,13 @@
 
 
 class LazyGroupBy(Generic[LazyFrameT]):
-<<<<<<< HEAD
     def __init__(
-        self: Self,
+        self,
         df: LazyFrameT,
         keys: Sequence[str] | Sequence[CompliantExprAny],
         *,
         drop_null_keys: bool,
     ) -> None:
-=======
-    def __init__(self, df: LazyFrameT, *keys: str, drop_null_keys: bool) -> None:
->>>>>>> db1c5a34
         self._df: LazyFrameT = df
         self._keys = keys
         self._grouped = self._df._compliant_frame.group_by(
