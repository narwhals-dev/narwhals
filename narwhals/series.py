--- conflicted
+++ resolved
@@ -1403,15 +1403,9 @@
                 NumPy if those operations are not supported by PyArrow compute functions.
             **kwds: Additional keyword arguments to be passed to [`pyarrow.Array.to_pandas`](https://arrow.apache.org/docs/python/generated/pyarrow.Array.html#pyarrow.Array.to_pandas)
 
-<<<<<<< HEAD
-        Returns:
-            A pandas Series.
-
         Notes:
             This operation always requires `pandas`, and requires `pyarrow` when any arguments are provided.
 
-=======
->>>>>>> 57a5dde2
         Examples:
             >>> import polars as pl
             >>> import narwhals as nw
