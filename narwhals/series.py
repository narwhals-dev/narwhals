--- conflicted
+++ resolved
@@ -2845,7 +2845,6 @@
         result = result.rename(orig_name) if name_is_none else result
         return cast("Self", result)
 
-<<<<<<< HEAD
     def clear(self, n: int = 0) -> Self:
         """Create an empty (n=0) or n-row null-filled (n>0) copy of the Series.
 
@@ -2886,7 +2885,7 @@
             err = TypeError if not is_int else ValueError
             raise err(msg)
         return self._with_compliant(self._compliant_series.clear(n=n))
-=======
+
     @unstable
     def any_value(self, *, ignore_nulls: bool = False) -> PythonLiteral:
         """Get a random value from the column.
@@ -2908,7 +2907,6 @@
             1
         """
         return self._compliant_series.any_value(ignore_nulls=ignore_nulls)
->>>>>>> 83f4f2e8
 
     @property
     def str(self) -> SeriesStringNamespace[Self]:
