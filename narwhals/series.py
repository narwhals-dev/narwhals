--- conflicted
+++ resolved
@@ -112,13 +112,8 @@
         """
         return self._compliant_series._implementation  # type: ignore[no-any-return]
 
-<<<<<<< HEAD
     def __array__(self: Self, dtype: Any = None, copy: bool | None = None) -> _1DArray:  # noqa: FBT001
-        return self._compliant_series.__array__(dtype=dtype, copy=copy)
-=======
-    def __array__(self: Self, dtype: Any = None, copy: bool | None = None) -> _1DArray:
         return self._compliant_series.__array__(dtype=dtype, copy=copy)  # type: ignore[no-any-return]
->>>>>>> 8609786a
 
     @overload
     def __getitem__(self: Self, idx: int) -> Any: ...
