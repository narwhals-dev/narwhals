--- conflicted
+++ resolved
@@ -6,11 +6,8 @@
 
 from narwhals._utils import (
     Implementation,
-<<<<<<< HEAD
+    Version,
     _hasattr_static,
-=======
-    Version,
->>>>>>> 79c00c0c
     _validate_rolling_arguments,
     ensure_type,
     generate_repr,
