--- conflicted
+++ resolved
@@ -2409,7 +2409,6 @@
         """
         return self._from_compliant_series(self._compliant_series.mode())
 
-<<<<<<< HEAD
     def log(self: Self, base: float = math.e) -> Self:
         r"""
         Compute the logarithm to a given base.
@@ -2505,10 +2504,9 @@
 
         """
         return self._from_compliant_series(self._compliant_series.log10())
-=======
+
     def __iter__(self: Self) -> Iterator[Any]:
         yield from self._compliant_series.__iter__()
->>>>>>> e49dba10
 
     @property
     def str(self) -> SeriesStringNamespace:
