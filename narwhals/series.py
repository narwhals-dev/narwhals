from __future__ import annotations

from typing import TYPE_CHECKING
from typing import Any
from typing import Callable
from typing import Generic
from typing import Iterator
from typing import Literal
from typing import Mapping
from typing import Sequence
from typing import TypeVar
from typing import overload

from narwhals.utils import parse_version

if TYPE_CHECKING:
    from types import ModuleType

    import numpy as np
    import pandas as pd
    import pyarrow as pa
    from typing_extensions import Self

    from narwhals.dataframe import DataFrame
    from narwhals.dtypes import DType


class Series:
    """
    Narwhals Series, backed by a native series.

    The native series might be pandas.Series, polars.Series, ...

    This class is not meant to be instantiated directly - instead, use
    `narwhals.from_native`, making sure to pass `allow_series=True` or
    `series_only=True`.
    """

    @property
    def _dataframe(self) -> type[DataFrame[Any]]:
        from narwhals.dataframe import DataFrame

        return DataFrame

    def __init__(
        self: Self,
        series: Any,
        *,
        level: Literal["full", "interchange"],
    ) -> None:
        self._level = level
        if hasattr(series, "__narwhals_series__"):
            self._compliant_series = series.__narwhals_series__()
        else:  # pragma: no cover
            msg = f"Expected Polars Series or an object which implements `__narwhals_series__`, got: {type(series)}."
            raise AssertionError(msg)

    def __array__(self: Self, dtype: Any = None, copy: bool | None = None) -> np.ndarray:
        return self._compliant_series.__array__(dtype=dtype, copy=copy)

    @overload
    def __getitem__(self: Self, idx: int) -> Any: ...

    @overload
    def __getitem__(self: Self, idx: slice | Sequence[int]) -> Self: ...

    def __getitem__(self: Self, idx: int | slice | Sequence[int]) -> Any | Self:
        if isinstance(idx, int):
            return self._compliant_series[idx]
        return self._from_compliant_series(self._compliant_series[idx])

    def __native_namespace__(self: Self) -> ModuleType:
        return self._compliant_series.__native_namespace__()  # type: ignore[no-any-return]

    def __arrow_c_stream__(self, requested_schema: object | None = None) -> object:
        """
        Export a Series via the Arrow PyCapsule Interface.

        Narwhals doesn't implement anything itself here:

        - if the underlying series implements the interface, it'll return that
        - else, it'll call `to_arrow` and then defer to PyArrow's implementation

        See [PyCapsule Interface](https://arrow.apache.org/docs/dev/format/CDataInterface/PyCapsuleInterface.html)
        for more.
        """
        native_series = self._compliant_series._native_series
        if hasattr(native_series, "__arrow_c_stream__"):
            return native_series.__arrow_c_stream__(requested_schema=requested_schema)
        try:
            import pyarrow as pa  # ignore-banned-import
        except ModuleNotFoundError as exc:  # pragma: no cover
            msg = f"PyArrow>=16.0.0 is required for `Series.__arrow_c_stream__` for object of type {type(native_series)}"
            raise ModuleNotFoundError(msg) from exc
        if parse_version(pa.__version__) < (16, 0):  # pragma: no cover
            msg = f"PyArrow>=16.0.0 is required for `Series.__arrow_c_stream__` for object of type {type(native_series)}"
            raise ModuleNotFoundError(msg)
        ca = pa.chunked_array([self.to_arrow()])
        return ca.__arrow_c_stream__(requested_schema=requested_schema)

    def to_native(self) -> Any:
        """
        Convert Narwhals series to native series.

        Returns:
            Series of class that user started with.

        Examples:
            >>> import pandas as pd
            >>> import polars as pl
            >>> import narwhals as nw
            >>> s = [1, 2, 3]
            >>> s_pd = pd.Series(s)
            >>> s_pl = pl.Series(s)

            We define a library agnostic function:

            >>> @nw.narwhalify
            ... def func(s):
            ...     return s.to_native()

            We can then pass either pandas or Polars to `func`:

            >>> func(s_pd)
            0    1
            1    2
            2    3
            dtype: int64
            >>> func(s_pl)  # doctest: +NORMALIZE_WHITESPACE
            shape: (3,)
            Series: '' [i64]
            [
                1
                2
                3
            ]
        """
        return self._compliant_series._native_series

    def scatter(self, indices: int | Sequence[int], values: Any) -> Self:
        """
        Set value(s) at given position(s).

        Arguments:
            indices: Position(s) to set items at.
            values: Values to set.

        Note:
            This method always returns a new Series, without modifying the original one.
            Using this function in a for-loop is an anti-pattern, we recommend building
            up your positions and values beforehand and doing an update in one go.

            For example, instead of

            ```python
            for i in [1, 3, 2]:
                value = some_function(i)
                s = s.scatter(i, value)
            ```

            prefer

            ```python
            positions = [1, 3, 2]
            values = [some_function(x) for x in positions]
            s = s.scatter(positions, values)
            ```

        Examples:
            >>> import pandas as pd
            >>> import polars as pl
            >>> import narwhals as nw
            >>> data = {"a": [1, 2, 3], "b": [4, 5, 6]}
            >>> df_pd = pd.DataFrame(data)
            >>> df_pl = pl.DataFrame(data)

            We define a library agnostic function:

            >>> @nw.narwhalify
            ... def func(df):
            ...     return df.with_columns(df["a"].scatter([0, 1], [999, 888]))

            We can then pass either pandas or Polars to `func`:

            >>> func(df_pd)
                 a  b
            0  999  4
            1  888  5
            2    3  6
            >>> func(df_pl)
            shape: (3, 2)
            ┌─────┬─────┐
            │ a   ┆ b   │
            │ --- ┆ --- │
            │ i64 ┆ i64 │
            ╞═════╪═════╡
            │ 999 ┆ 4   │
            │ 888 ┆ 5   │
            │ 3   ┆ 6   │
            └─────┴─────┘
        """
        return self._from_compliant_series(
            self._compliant_series.scatter(indices, self._extract_native(values))
        )

    @property
    def shape(self) -> tuple[int]:
        """
        Get the shape of the Series.

        Examples:
            >>> import pandas as pd
            >>> import polars as pl
            >>> import narwhals as nw
            >>> s = [1, 2, 3]
            >>> s_pd = pd.Series(s)
            >>> s_pl = pl.Series(s)

            We define a library agnostic function:

            >>> @nw.narwhalify
            ... def func(s):
            ...     return s.shape

            We can then pass either pandas or Polars to `func`:

            >>> func(s_pd)
            (3,)
            >>> func(s_pl)
            (3,)
        """
        return self._compliant_series.shape  # type: ignore[no-any-return]

    def _extract_native(self, arg: Any) -> Any:
        from narwhals.series import Series

        if isinstance(arg, Series):
            return arg._compliant_series
        return arg

    def _from_compliant_series(self, series: Any) -> Self:
        return self.__class__(
            series,
            level=self._level,
        )

    def pipe(self, function: Callable[[Any], Self], *args: Any, **kwargs: Any) -> Self:
        """
        Pipe function call.

        Examples:
            >>> import polars as pl
            >>> import pandas as pd
            >>> import narwhals as nw
            >>> s_pd = pd.Series([1, 2, 3, 4])
            >>> s_pl = pl.Series([1, 2, 3, 4])

            Lets define a function to pipe into
            >>> @nw.narwhalify
            ... def func(s):
            ...     return s.pipe(lambda x: x + 2)

            Now apply it to the series

            >>> func(s_pd)
            0    3
            1    4
            2    5
            3    6
            dtype: int64
            >>> func(s_pl)  # doctest: +NORMALIZE_WHITESPACE
            shape: (4,)
            Series: '' [i64]
            [
               3
               4
               5
               6
            ]


        """
        return function(self, *args, **kwargs)

    def __repr__(self) -> str:  # pragma: no cover
        header = " Narwhals Series                         "
        length = len(header)
        return (
            "┌"
            + "─" * length
            + "┐\n"
            + f"|{header}|\n"
            + "| Use `.to_native()` to see native output |\n"
            + "└"
            + "─" * length
            + "┘"
        )

    def __len__(self) -> int:
        return len(self._compliant_series)

    def len(self) -> int:
        r"""
        Return the number of elements in the Series.

        Null values count towards the total.

        Examples:
            >>> import narwhals as nw
            >>> import pandas as pd
            >>> import polars as pl
            >>> data = [1, 2, None]
            >>> s_pd = pd.Series(data)
            >>> s_pl = pl.Series(data)

            Let's define a dataframe-agnostic function that computes the len of the series:

            >>> @nw.narwhalify
            ... def func(s):
            ...     return s.len()

            We can then pass either pandas or Polars to `func`:

            >>> func(s_pd)
            3
            >>> func(s_pl)
            3
        """
        return len(self._compliant_series)

    @property
    def dtype(self: Self) -> DType:
        """
        Get the data type of the Series.

        Examples:
            >>> import pandas as pd
            >>> import polars as pl
            >>> import narwhals as nw
            >>> s = [1, 2, 3]
            >>> s_pd = pd.Series(s)
            >>> s_pl = pl.Series(s)

            We define a library agnostic function:

            >>> @nw.narwhalify
            ... def func(s):
            ...     return s.dtype

            We can then pass either pandas or Polars to `func`:

            >>> func(s_pd)
            Int64
            >>> func(s_pl)
            Int64
        """
        return self._compliant_series.dtype  # type: ignore[no-any-return]

    @property
    def name(self) -> str:
        """
        Get the name of the Series.

        Examples:
            >>> import pandas as pd
            >>> import polars as pl
            >>> import narwhals as nw
            >>> s = [1, 2, 3]
            >>> s_pd = pd.Series(s, name="foo")
            >>> s_pl = pl.Series("foo", s)

            We define a library agnostic function:

            >>> @nw.narwhalify
            ... def func(s):
            ...     return s.name

            We can then pass either pandas or Polars to `func`:

            >>> func(s_pd)
            'foo'
            >>> func(s_pl)
            'foo'
        """
        return self._compliant_series.name  # type: ignore[no-any-return]

    def cast(self: Self, dtype: DType | type[DType]) -> Self:
        """
        Cast between data types.

        Arguments:
            dtype: Data type that the object will be cast into.

        Examples:
            >>> import pandas as pd
            >>> import polars as pl
            >>> import narwhals as nw
            >>> s = [True, False, True]
            >>> s_pd = pd.Series(s)
            >>> s_pl = pl.Series(s)

            We define a dataframe-agnostic function:

            >>> @nw.narwhalify
            ... def func(s):
            ...     return s.cast(nw.Int64)

            We can then pass either pandas or Polars to `func`:

            >>> func(s_pd)
            0    1
            1    0
            2    1
            dtype: int64
            >>> func(s_pl)  # doctest: +NORMALIZE_WHITESPACE
            shape: (3,)
            Series: '' [i64]
            [
               1
               0
               1
            ]
        """
        return self._from_compliant_series(self._compliant_series.cast(dtype))

    def to_frame(self) -> DataFrame[Any]:
        """
        Convert to dataframe.

        Examples:
            >>> import pandas as pd
            >>> import polars as pl
            >>> import narwhals as nw
            >>> s = [1, 2, 3]
            >>> s_pd = pd.Series(s, name="a")
            >>> s_pl = pl.Series("a", s)

            We define a library agnostic function:

            >>> @nw.narwhalify
            ... def func(s):
            ...     return s.to_frame()

            We can then pass either pandas or Polars to `func`:

            >>> func(s_pd)
               a
            0  1
            1  2
            2  3
            >>> func(s_pl)
            shape: (3, 1)
            ┌─────┐
            │ a   │
            │ --- │
            │ i64 │
            ╞═════╡
            │ 1   │
            │ 2   │
            │ 3   │
            └─────┘
        """
        return self._dataframe(
            self._compliant_series.to_frame(),
            level=self._level,
        )

    def to_list(self) -> list[Any]:
        """
        Convert to list.

        Notes:
            This function converts to Python scalars. It's typically
            more efficient to keep your data in the format native to
            your original dataframe, so we recommend only calling this
            when you absolutely need to.

        Examples:
            >>> import pandas as pd
            >>> import polars as pl
            >>> import narwhals as nw
            >>> s = [1, 2, 3]
            >>> s_pd = pd.Series(s, name="a")
            >>> s_pl = pl.Series("a", s)

            We define a library agnostic function:

            >>> @nw.narwhalify
            ... def func(s):
            ...     return s.to_list()

            We can then pass either pandas or Polars to `func`:

            >>> func(s_pd)
            [1, 2, 3]
            >>> func(s_pl)
            [1, 2, 3]
        """
        return self._compliant_series.to_list()  # type: ignore[no-any-return]

    def mean(self) -> Any:
        """
        Reduce this Series to the mean value.

        Examples:
            >>> import pandas as pd
            >>> import polars as pl
            >>> import narwhals as nw
            >>> s = [1, 2, 3]
            >>> s_pd = pd.Series(s)
            >>> s_pl = pl.Series(s)

            We define a library agnostic function:

            >>> @nw.narwhalify
            ... def func(s):
            ...     return s.mean()

            We can then pass either pandas or Polars to `func`:

            >>> func(s_pd)
            np.float64(2.0)
            >>> func(s_pl)
            2.0
        """
        return self._compliant_series.mean()

<<<<<<< HEAD
    def skew(self) -> Any:
        """
        Calculate the sample skewness of the Series.

        Returns:
            The sample skewness of the Series.
=======
    def median(self) -> Any:
        """
        Reduce this Series to the median value.

        Notes:
            Results might slightly differ across backends due to differences in the underlying algorithms used to compute the median.
>>>>>>> 626e5bf9

        Examples:
            >>> import pandas as pd
            >>> import polars as pl
            >>> import pyarrow as pa
            >>> import narwhals as nw
<<<<<<< HEAD
            >>> s = [1, 1, 2, 10, 100]
            >>> s_pd = pd.Series(s)
            >>> s_pl = pl.Series(s)
            >>> s_pa = pa.array(s)

            We define a library agnostic function:

            >>> @nw.narwhalify
            ... def func(s):
            ...     return s.skew()

            We can pass any supported library such as Pandas, Polars, or PyArrow to `func`:

            >>> func(s_pd)
            1.4724267269058975
            >>> func(s_pl)
            1.4724267269058975

        Notes:
            The skewness is a measure of the asymmetry of the probability distribution.
            A perfectly symmetric distribution has a skewness of 0.
        """
        return self._compliant_series.skew()
=======
            >>> s = [5, 3, 8]
            >>> s_pd = pd.Series(s)
            >>> s_pl = pl.Series(s)
            >>> s_pa = pa.chunked_array([s])

            Let's define a library agnostic function:

            >>> @nw.narwhalify
            ... def func(s):
            ...     return s.median()

            We can then pass any supported library such as pandas, Polars, or PyArrow to `func`:

            >>> func(s_pd)
            np.float64(5.0)
            >>> func(s_pl)
            5.0
            >>> func(s_pa)
            <pyarrow.DoubleScalar: 5.0>
        """
        return self._compliant_series.median()
>>>>>>> 626e5bf9

    def count(self) -> Any:
        """
        Returns the number of non-null elements in the Series.

        Examples:
            >>> import pandas as pd
            >>> import polars as pl
            >>> import narwhals as nw
            >>> s = [1, 2, 3]
            >>> s_pd = pd.Series(s)
            >>> s_pl = pl.Series(s)

            We define a library agnostic function:

            >>> @nw.narwhalify
            ... def func(s):
            ...     return s.count()

            We can then pass either pandas or Polars to `func`:

            >>> func(s_pd)
            np.int64(3)
            >>> func(s_pl)
            3

        """
        return self._compliant_series.count()

    def any(self) -> Any:
        """
        Return whether any of the values in the Series are True.

        Notes:
          Only works on Series of data type Boolean.

        Examples:
            >>> import pandas as pd
            >>> import polars as pl
            >>> import narwhals as nw
            >>> s = [False, True, False]
            >>> s_pd = pd.Series(s)
            >>> s_pl = pl.Series(s)

            We define a library agnostic function:

            >>> @nw.narwhalify
            ... def func(s):
            ...     return s.any()

            We can then pass either pandas or Polars to `func`:

            >>> func(s_pd)
            np.True_
            >>> func(s_pl)
            True
        """
        return self._compliant_series.any()

    def all(self) -> Any:
        """
        Return whether all values in the Series are True.

        Examples:
            >>> import pandas as pd
            >>> import polars as pl
            >>> import narwhals as nw
            >>> s = [True, False, True]
            >>> s_pd = pd.Series(s)
            >>> s_pl = pl.Series(s)

            We define a library agnostic function:

            >>> @nw.narwhalify
            ... def func(s):
            ...     return s.all()

            We can then pass either pandas or Polars to `func`:

            >>> func(s_pd)
            np.False_
            >>> func(s_pl)
            False

        """
        return self._compliant_series.all()

    def min(self) -> Any:
        """
        Get the minimal value in this Series.

        Examples:
            >>> import pandas as pd
            >>> import polars as pl
            >>> import narwhals as nw
            >>> s = [1, 2, 3]
            >>> s_pd = pd.Series(s)
            >>> s_pl = pl.Series(s)

            We define a library agnostic function:

            >>> @nw.narwhalify
            ... def func(s):
            ...     return s.min()

            We can then pass either pandas or Polars to `func`:

            >>> func(s_pd)
            np.int64(1)
            >>> func(s_pl)
            1
        """
        return self._compliant_series.min()

    def max(self) -> Any:
        """
        Get the maximum value in this Series.

        Examples:
            >>> import pandas as pd
            >>> import polars as pl
            >>> import narwhals as nw
            >>> s = [1, 2, 3]
            >>> s_pd = pd.Series(s)
            >>> s_pl = pl.Series(s)

            We define a library agnostic function:

            >>> @nw.narwhalify
            ... def func(s):
            ...     return s.max()

            We can then pass either pandas or Polars to `func`:

            >>> func(s_pd)
            np.int64(3)
            >>> func(s_pl)
            3
        """
        return self._compliant_series.max()

    def sum(self) -> Any:
        """
        Reduce this Series to the sum value.

        Examples:
            >>> import pandas as pd
            >>> import polars as pl
            >>> import narwhals as nw
            >>> s = [1, 2, 3]
            >>> s_pd = pd.Series(s)
            >>> s_pl = pl.Series(s)

            We define a library agnostic function:

            >>> @nw.narwhalify
            ... def func(s):
            ...     return s.sum()

            We can then pass either pandas or Polars to `func`:

            >>> func(s_pd)
            np.int64(6)
            >>> func(s_pl)
            6
        """
        return self._compliant_series.sum()

    def std(self, *, ddof: int = 1) -> Any:
        """
        Get the standard deviation of this Series.

        Arguments:
            ddof: “Delta Degrees of Freedom”: the divisor used in the calculation is N - ddof,
                     where N represents the number of elements.

        Examples:
            >>> import pandas as pd
            >>> import polars as pl
            >>> import narwhals as nw
            >>> s = [1, 2, 3]
            >>> s_pd = pd.Series(s)
            >>> s_pl = pl.Series(s)

            We define a library agnostic function:

            >>> @nw.narwhalify
            ... def func(s):
            ...     return s.std()

            We can then pass either pandas or Polars to `func`:

            >>> func(s_pd)
            np.float64(1.0)
            >>> func(s_pl)
            1.0
        """
        return self._compliant_series.std(ddof=ddof)

    def clip(
        self, lower_bound: Any | None = None, upper_bound: Any | None = None
    ) -> Self:
        r"""
        Clip values in the Series.

        Arguments:
            lower_bound: Lower bound value.
            upper_bound: Upper bound value.

        Examples:
            >>> import pandas as pd
            >>> import polars as pl
            >>> import narwhals as nw
            >>>
            >>> s = [1, 2, 3]
            >>> s_pd = pd.Series(s)
            >>> s_pl = pl.Series(s)

            We define a library agnostic function:

            >>> @nw.narwhalify
            ... def func_lower(s):
            ...     return s.clip(2)

            We can then pass either pandas or Polars to `func_lower`:

            >>> func_lower(s_pd)
            0    2
            1    2
            2    3
            dtype: int64
            >>> func_lower(s_pl)  # doctest: +NORMALIZE_WHITESPACE
            shape: (3,)
            Series: '' [i64]
            [
               2
               2
               3
            ]

            We define another library agnostic function:

            >>> @nw.narwhalify
            ... def func_upper(s):
            ...     return s.clip(upper_bound=2)

            We can then pass either pandas or Polars to `func_upper`:

            >>> func_upper(s_pd)
            0    1
            1    2
            2    2
            dtype: int64
            >>> func_upper(s_pl)  # doctest: +NORMALIZE_WHITESPACE
            shape: (3,)
            Series: '' [i64]
            [
               1
               2
               2
            ]

            We can have both at the same time

            >>> s = [-1, 1, -3, 3, -5, 5]
            >>> s_pd = pd.Series(s)
            >>> s_pl = pl.Series(s)

            We define a library agnostic function:

            >>> @nw.narwhalify
            ... def func(s):
            ...     return s.clip(-1, 3)

            We can pass either pandas or Polars to `func`:

            >>> func(s_pd)
            0   -1
            1    1
            2   -1
            3    3
            4   -1
            5    3
            dtype: int64
            >>> func(s_pl)  # doctest: +NORMALIZE_WHITESPACE
            shape: (6,)
            Series: '' [i64]
            [
               -1
                1
               -1
                3
               -1
                3
            ]
        """
        return self._from_compliant_series(
            self._compliant_series.clip(lower_bound=lower_bound, upper_bound=upper_bound)
        )

    def is_in(self, other: Any) -> Self:
        """
        Check if the elements of this Series are in the other sequence.

        Arguments:
            other: Sequence of primitive type.

        Examples:
            >>> import pandas as pd
            >>> import polars as pl
            >>> import narwhals as nw
            >>> s_pd = pd.Series([1, 2, 3])
            >>> s_pl = pl.Series([1, 2, 3])

            We define a library agnostic function:

            >>> @nw.narwhalify
            ... def func(s):
            ...     return s.is_in([3, 2, 8])

            We can then pass either pandas or Polars to `func`:

            >>> func(s_pd)
            0    False
            1     True
            2     True
            dtype: bool
            >>> func(s_pl)  # doctest: +NORMALIZE_WHITESPACE
            shape: (3,)
            Series: '' [bool]
            [
               false
               true
               true
            ]
        """
        return self._from_compliant_series(
            self._compliant_series.is_in(self._extract_native(other))
        )

    def arg_true(self) -> Self:
        """
        Find elements where boolean Series is True.

        Examples:
            >>> import pandas as pd
            >>> import polars as pl
            >>> import narwhals as nw
            >>> data = [1, None, None, 2]
            >>> s_pd = pd.Series(data, name="a")
            >>> s_pl = pl.Series("a", data)

            We define a library agnostic function:

            >>> @nw.narwhalify
            ... def func(s):
            ...     return s.is_null().arg_true()

            We can then pass either pandas or Polars to `func`:

            >>> func(s_pd)
            1    1
            2    2
            Name: a, dtype: int64
            >>> func(s_pl)  # doctest: +NORMALIZE_WHITESPACE
            shape: (2,)
            Series: 'a' [u32]
            [
               1
               2
            ]
        """
        return self._from_compliant_series(self._compliant_series.arg_true())

    def drop_nulls(self) -> Self:
        """
        Drop all null values.

        Notes:
          pandas and Polars handle null values differently. Polars distinguishes
          between NaN and Null, whereas pandas doesn't.

        Examples:
          >>> import pandas as pd
          >>> import polars as pl
          >>> import numpy as np
          >>> import narwhals as nw
          >>> s_pd = pd.Series([2, 4, None, 3, 5])
          >>> s_pl = pl.Series("a", [2, 4, None, 3, 5])

          Now define a dataframe-agnostic function with a `column` argument for the column to evaluate :

          >>> @nw.narwhalify
          ... def func(s):
          ...     return s.drop_nulls()

          Then we can pass either Series (polars or pandas) to `func`:

          >>> func(s_pd)
          0    2.0
          1    4.0
          3    3.0
          4    5.0
          dtype: float64
          >>> func(s_pl)  # doctest: +NORMALIZE_WHITESPACE
          shape: (4,)
          Series: 'a' [i64]
          [
             2
             4
             3
             5
          ]
        """
        return self._from_compliant_series(self._compliant_series.drop_nulls())

    def abs(self) -> Self:
        """
        Calculate the absolute value of each element.

        Examples:
            >>> import pandas as pd
            >>> import polars as pl
            >>> import narwhals as nw
            >>> s = [2, -4, 3]
            >>> s_pd = pd.Series(s)
            >>> s_pl = pl.Series(s)

            We define a dataframe-agnostic function:

            >>> @nw.narwhalify
            ... def func(s):
            ...     return s.abs()

            We can then pass either pandas or Polars to `func`:

            >>> func(s_pd)
            0    2
            1    4
            2    3
            dtype: int64
            >>> func(s_pl)  # doctest: +NORMALIZE_WHITESPACE
            shape: (3,)
            Series: '' [i64]
            [
               2
               4
               3
            ]
        """
        return self._from_compliant_series(self._compliant_series.abs())

    def cum_sum(self) -> Self:
        """
        Calculate the cumulative sum.

        Examples:
            >>> import pandas as pd
            >>> import polars as pl
            >>> import narwhals as nw
            >>> s = [2, 4, 3]
            >>> s_pd = pd.Series(s)
            >>> s_pl = pl.Series(s)

            We define a dataframe-agnostic function:

            >>> @nw.narwhalify
            ... def func(s):
            ...     return s.cum_sum()

            We can then pass either pandas or Polars to `func`:

            >>> func(s_pd)
            0    2
            1    6
            2    9
            dtype: int64
            >>> func(s_pl)  # doctest: +NORMALIZE_WHITESPACE
            shape: (3,)
            Series: '' [i64]
            [
               2
               6
               9
            ]
        """
        return self._from_compliant_series(self._compliant_series.cum_sum())

    def unique(self, *, maintain_order: bool = False) -> Self:
        """
        Returns unique values of the series.

        Arguments:
            maintain_order: Keep the same order as the original series. This may be more
                expensive to compute. Settings this to `True` blocks the possibility
                to run on the streaming engine for Polars.

        Examples:
            >>> import pandas as pd
            >>> import polars as pl
            >>> import narwhals as nw
            >>> s = [2, 4, 4, 6]
            >>> s_pd = pd.Series(s)
            >>> s_pl = pl.Series(s)

            Let's define a dataframe-agnostic function:

            >>> @nw.narwhalify
            ... def func(s):
            ...     return s.unique(maintain_order=True)

            We can then pass either pandas or Polars to `func`:

            >>> func(s_pd)
            0    2
            1    4
            2    6
            dtype: int64
            >>> func(s_pl)  # doctest: +NORMALIZE_WHITESPACE
            shape: (3,)
            Series: '' [i64]
            [
               2
               4
               6
            ]
        """
        return self._from_compliant_series(
            self._compliant_series.unique(maintain_order=maintain_order)
        )

    def diff(self) -> Self:
        """
        Calculate the difference with the previous element, for each element.

        Notes:
            pandas may change the dtype here, for example when introducing missing
            values in an integer column. To ensure, that the dtype doesn't change,
            you may want to use `fill_null` and `cast`. For example, to calculate
            the diff and fill missing values with `0` in a Int64 column, you could
            do:

                s.diff().fill_null(0).cast(nw.Int64)

        Examples:
            >>> import pandas as pd
            >>> import polars as pl
            >>> import narwhals as nw
            >>> s = [2, 4, 3]
            >>> s_pd = pd.Series(s)
            >>> s_pl = pl.Series(s)

            We define a dataframe-agnostic function:

            >>> @nw.narwhalify
            ... def func(s):
            ...     return s.diff()

            We can then pass either pandas or Polars to `func`:

            >>> func(s_pd)
            0    NaN
            1    2.0
            2   -1.0
            dtype: float64
            >>> func(s_pl)  # doctest: +NORMALIZE_WHITESPACE
            shape: (3,)
            Series: '' [i64]
            [
               null
               2
               -1
            ]
        """
        return self._from_compliant_series(self._compliant_series.diff())

    def shift(self, n: int) -> Self:
        """
        Shift values by `n` positions.

        Arguments:
            n: Number of indices to shift forward. If a negative value is passed,
                values are shifted in the opposite direction instead.

        Notes:
            pandas may change the dtype here, for example when introducing missing
            values in an integer column. To ensure, that the dtype doesn't change,
            you may want to use `fill_null` and `cast`. For example, to shift
            and fill missing values with `0` in a Int64 column, you could
            do:

                s.shift(1).fill_null(0).cast(nw.Int64)

        Examples:
            >>> import pandas as pd
            >>> import polars as pl
            >>> import narwhals as nw
            >>> s = [2, 4, 3]
            >>> s_pd = pd.Series(s)
            >>> s_pl = pl.Series(s)

            We define a dataframe-agnostic function:

            >>> @nw.narwhalify
            ... def func(s):
            ...     return s.shift(1)

            We can then pass either pandas or Polars to `func`:

            >>> func(s_pd)
            0    NaN
            1    2.0
            2    4.0
            dtype: float64
            >>> func(s_pl)  # doctest: +NORMALIZE_WHITESPACE
            shape: (3,)
            Series: '' [i64]
            [
               null
               2
               4
            ]
        """
        return self._from_compliant_series(self._compliant_series.shift(n))

    def sample(
        self: Self,
        n: int | None = None,
        *,
        fraction: float | None = None,
        with_replacement: bool = False,
        seed: int | None = None,
    ) -> Self:
        """
        Sample randomly from this Series.

        Arguments:
            n: Number of items to return. Cannot be used with fraction.
            fraction: Fraction of items to return. Cannot be used with n.
            with_replacement: Allow values to be sampled more than once.
            seed: Seed for the random number generator. If set to None (default), a random
                seed is generated for each sample operation.

        Notes:
            The `sample` method returns a Series with a specified number of
            randomly selected items chosen from this Series.
            The results are not consistent across libraries.

        Examples:
            >>> import narwhals as nw
            >>> import pandas as pd
            >>> import polars as pl

            >>> s_pd = pd.Series([1, 2, 3, 4])
            >>> s_pl = pl.Series([1, 2, 3, 4])

            We define a library agnostic function:

            >>> @nw.narwhalify
            ... def func(s):
            ...     return s.sample(fraction=1.0, with_replacement=True)

            We can then pass either pandas or Polars to `func`:

            >>> func(s_pd)  # doctest: +SKIP
               a
            2  3
            1  2
            3  4
            3  4
            >>> func(s_pl)  # doctest: +SKIP
            shape: (4,)
            Series: '' [i64]
            [
               1
               4
               3
               4
            ]
        """
        return self._from_compliant_series(
            self._compliant_series.sample(
                n=n, fraction=fraction, with_replacement=with_replacement, seed=seed
            )
        )

    def alias(self, name: str) -> Self:
        """
        Rename the Series.

        Notes:
            This method is very cheap, but does not guarantee that data
            will be copied. For example:

            ```python
            s1: nw.Series
            s2 = s1.alias("foo")
            arr = s2.to_numpy()
            arr[0] = 999
            ```

            may (depending on the backend, and on the version) result in
            `s1`'s data being modified. We recommend:

                - if you need to alias an object and don't need the original
                  one around any more, just use `alias` without worrying about it.
                - if you were expecting `alias` to copy data, then explicily call
                  `.clone` before calling `alias`.

        Arguments:
            name: The new name.

        Examples:
            >>> import pandas as pd
            >>> import polars as pl
            >>> import pyarrow as pa
            >>> import narwhals as nw
            >>> s = [1, 2, 3]
            >>> s_pd = pd.Series(s, name="foo")
            >>> s_pl = pl.Series("foo", s)
            >>> s_pa = pa.chunked_array([s])

            We define a library agnostic function:

            >>> @nw.narwhalify
            ... def func(s):
            ...     return s.alias("bar")

            We can then pass any supported library such as pandas, Polars, or PyArrow:

            >>> func(s_pd)
            0    1
            1    2
            2    3
            Name: bar, dtype: int64
            >>> func(s_pl)  # doctest: +NORMALIZE_WHITESPACE
            shape: (3,)
            Series: 'bar' [i64]
            [
               1
               2
               3
            ]
            >>> func(s_pa)  # doctest: +ELLIPSIS
            <pyarrow.lib.ChunkedArray object at 0x...>
            [
              [
                1,
                2,
                3
              ]
            ]
        """
        return self._from_compliant_series(self._compliant_series.alias(name=name))

    def rename(self, name: str) -> Self:
        """
        Rename the Series.

        Alias for `Series.alias()`.

        Notes:
            This method is very cheap, but does not guarantee that data
            will be copied. For example:

            ```python
            s1: nw.Series
            s2 = s1.rename("foo")
            arr = s2.to_numpy()
            arr[0] = 999
            ```

            may (depending on the backend, and on the version) result in
            `s1`'s data being modified. We recommend:

                - if you need to rename an object and don't need the original
                  one around any more, just use `rename` without worrying about it.
                - if you were expecting `rename` to copy data, then explicily call
                  `.clone` before calling `rename`.

        Arguments:
            name: The new name.

        Examples:
            >>> import pandas as pd
            >>> import polars as pl
            >>> import pyarrow as pa
            >>> import narwhals as nw
            >>> s = [1, 2, 3]
            >>> s_pd = pd.Series(s, name="foo")
            >>> s_pl = pl.Series("foo", s)
            >>> s_pa = pa.chunked_array([s])

            We define a library agnostic function:

            >>> @nw.narwhalify
            ... def func(s):
            ...     return s.rename("bar")

            We can then pass any supported library such as pandas, Polars, or PyArrow:

            >>> func(s_pd)
            0    1
            1    2
            2    3
            Name: bar, dtype: int64
            >>> func(s_pl)  # doctest: +NORMALIZE_WHITESPACE
            shape: (3,)
            Series: 'bar' [i64]
            [
               1
               2
               3
            ]
            >>> func(s_pa)  # doctest: +ELLIPSIS
            <pyarrow.lib.ChunkedArray object at 0x...>
            [
              [
                1,
                2,
                3
              ]
            ]
        """
        return self.alias(name=name)

    def replace_strict(
        self: Self,
        old: Sequence[Any] | Mapping[Any, Any],
        new: Sequence[Any] | None = None,
        *,
        return_dtype: DType | type[DType] | None = None,
    ) -> Self:
        """
        Replace all values by different values.

        This function must replace all non-null input values (else it raises an error).

        Arguments:
            old: Sequence of values to replace. It also accepts a mapping of values to
                their replacement as syntactic sugar for
                `replace_all(old=list(mapping.keys()), new=list(mapping.values()))`.
            new: Sequence of values to replace by. Length must match the length of `old`.
            return_dtype: The data type of the resulting expression. If set to `None`
                (default), the data type is determined automatically based on the other
                inputs.

        Examples:
            >>> import narwhals as nw
            >>> import pandas as pd
            >>> import polars as pl
            >>> import pyarrow as pa
            >>> df_pd = pd.DataFrame({"a": [3, 0, 1, 2]})
            >>> df_pl = pl.DataFrame({"a": [3, 0, 1, 2]})
            >>> df_pa = pa.table({"a": [3, 0, 1, 2]})

            Let's define dataframe-agnostic functions:

            >>> @nw.narwhalify
            ... def func(s):
            ...     return s.replace_strict(
            ...         [0, 1, 2, 3], ["zero", "one", "two", "three"], return_dtype=nw.String
            ...     )

            We can then pass any supported library such as Pandas, Polars, or PyArrow to `func`:

            >>> func(df_pd["a"])
            0    three
            1     zero
            2      one
            3      two
            Name: a, dtype: object
            >>> func(df_pl["a"])  # doctest: +NORMALIZE_WHITESPACE
            shape: (4,)
            Series: 'a' [str]
            [
                "three"
                "zero"
                "one"
                "two"
            ]
            >>> func(df_pa["a"])
            <pyarrow.lib.ChunkedArray object at ...>
            [
              [
                "three",
                "zero",
                "one",
                "two"
              ]
            ]
        """
        if new is None:
            if not isinstance(old, Mapping):
                msg = "`new` argument is required if `old` argument is not a Mapping type"
                raise TypeError(msg)

            new = list(old.values())
            old = list(old.keys())

        return self._from_compliant_series(
            self._compliant_series.replace_strict(old, new, return_dtype=return_dtype)
        )

    def sort(self, *, descending: bool = False, nulls_last: bool = False) -> Self:
        """
        Sort this Series. Place null values first.

        Arguments:
            descending: Sort in descending order.
            nulls_last: Place null values last instead of first.

        Examples:
            >>> import pandas as pd
            >>> import polars as pl
            >>> import narwhals as nw
            >>> s = [5, None, 1, 2]
            >>> s_pd = pd.Series(s)
            >>> s_pl = pl.Series(s)

            We define library agnostic functions:

            >>> @nw.narwhalify
            ... def func(s):
            ...     return s.sort()

            >>> @nw.narwhalify
            ... def func_descend(s):
            ...     return s.sort(descending=True)

            We can then pass either pandas or Polars to `func`:

            >>> func(s_pd)
            1    NaN
            2    1.0
            3    2.0
            0    5.0
            dtype: float64
            >>> func(s_pl)  # doctest: +NORMALIZE_WHITESPACE
            shape: (4,)
            Series: '' [i64]
            [
               null
               1
               2
               5
            ]
            >>> func_descend(s_pd)
            1    NaN
            0    5.0
            3    2.0
            2    1.0
            dtype: float64
            >>> func_descend(s_pl)  # doctest: +NORMALIZE_WHITESPACE
            shape: (4,)
            Series: '' [i64]
            [
               null
               5
               2
               1
            ]
        """
        return self._from_compliant_series(
            self._compliant_series.sort(descending=descending, nulls_last=nulls_last)
        )

    def is_null(self) -> Self:
        """
        Returns a boolean Series indicating which values are null.

        Notes:
            pandas and Polars handle null values differently. Polars distinguishes
            between NaN and Null, whereas pandas doesn't.

        Examples:
            >>> import pandas as pd
            >>> import polars as pl
            >>> import narwhals as nw
            >>> s = [1, 2, None]
            >>> s_pd = pd.Series(s)
            >>> s_pl = pl.Series(s)

            We define a dataframe-agnostic function:

            >>> @nw.narwhalify
            ... def func(s):
            ...     return s.is_null()

            We can then pass either pandas or Polars to `func`:

            >>> func(s_pd)
            0    False
            1    False
            2     True
            dtype: bool
            >>> func(s_pl)  # doctest: +NORMALIZE_WHITESPACE
            shape: (3,)
            Series: '' [bool]
            [
               false
               false
               true
            ]
        """
        return self._from_compliant_series(self._compliant_series.is_null())

    def fill_null(
        self,
        value: Any | None = None,
        strategy: Literal["forward", "backward"] | None = None,
        limit: int | None = None,
    ) -> Self:
        """
        Fill null values using the specified value.

        Arguments:
            value: Value used to fill null values.

            strategy: Strategy used to fill null values.

            limit: Number of consecutive null values to fill when using the 'forward' or 'backward' strategy.

        Notes:
            pandas and Polars handle null values differently. Polars distinguishes
            between NaN and Null, whereas pandas doesn't.

        Examples:
            >>> import pandas as pd
            >>> import polars as pl
            >>> import narwhals as nw
            >>> s = [1, 2, None]
            >>> s_pd = pd.Series(s)
            >>> s_pl = pl.Series(s)

            We define a dataframe-agnostic function:

            >>> @nw.narwhalify
            ... def func(s):
            ...     return s.fill_null(5)

            We can then pass either pandas or Polars to `func`:

            >>> func(s_pd)
            0    1.0
            1    2.0
            2    5.0
            dtype: float64
            >>> func(s_pl)  # doctest: +NORMALIZE_WHITESPACE
            shape: (3,)
            Series: '' [i64]
            [
               1
               2
               5
            ]

            Using a strategy:

            >>> @nw.narwhalify
            ... def func_strategies(s):
            ...     return s.fill_null(strategy="forward", limit=1)

            >>> func_strategies(s_pd)
            0    1.0
            1    2.0
            2    2.0
            dtype: float64

            >>> func_strategies(s_pl)  # doctest: +NORMALIZE_WHITESPACE
            shape: (3,)
            Series: '' [i64]
            [
               1
               2
               2
            ]
        """
        if value is not None and strategy is not None:
            msg = "cannot specify both `value` and `strategy`"
            raise ValueError(msg)
        if value is None and strategy is None:
            msg = "must specify either a fill `value` or `strategy`"
            raise ValueError(msg)
        if strategy is not None and strategy not in {"forward", "backward"}:
            msg = f"strategy not supported: {strategy}"
            raise ValueError(msg)
        return self._from_compliant_series(
            self._compliant_series.fill_null(value=value, strategy=strategy, limit=limit)
        )

    def is_between(
        self, lower_bound: Any, upper_bound: Any, closed: str = "both"
    ) -> Self:
        """
        Get a boolean mask of the values that are between the given lower/upper bounds.

        Arguments:
            lower_bound: Lower bound value.

            upper_bound: Upper bound value.

            closed: Define which sides of the interval are closed (inclusive).

        Notes:
            If the value of the `lower_bound` is greater than that of the `upper_bound`,
            then the values will be False, as no value can satisfy the condition.

        Examples:
            >>> import pandas as pd
            >>> import polars as pl
            >>> import narwhals as nw
            >>> s_pd = pd.Series([1, 2, 3, 4, 5])
            >>> s_pl = pl.Series([1, 2, 3, 4, 5])

            We define a library agnostic function:

            >>> @nw.narwhalify
            ... def func(s):
            ...     return s.is_between(2, 4, "right")

            We can then pass either pandas or Polars to `func`:

            >>> func(s_pd)
            0    False
            1    False
            2     True
            3     True
            4    False
            dtype: bool
            >>> func(s_pl)  # doctest: +NORMALIZE_WHITESPACE
            shape: (5,)
            Series: '' [bool]
            [
               false
               false
               true
               true
               false
            ]
        """
        return self._from_compliant_series(
            self._compliant_series.is_between(lower_bound, upper_bound, closed=closed)
        )

    def n_unique(self) -> int:
        """
        Count the number of unique values.

        Examples:
            >>> import pandas as pd
            >>> import polars as pl
            >>> import narwhals as nw
            >>> s = [1, 2, 2, 3]
            >>> s_pd = pd.Series(s)
            >>> s_pl = pl.Series(s)

            We define a library agnostic function:

            >>> @nw.narwhalify
            ... def func(s):
            ...     return s.n_unique()

            We can then pass either pandas or Polars to `func`:

            >>> func(s_pd)
            3
            >>> func(s_pl)
            3
        """
        return self._compliant_series.n_unique()  # type: ignore[no-any-return]

    def to_numpy(self) -> np.ndarray:
        """
        Convert to numpy.

        Examples:
            >>> import pandas as pd
            >>> import polars as pl
            >>> import narwhals as nw
            >>> s = [1, 2, 3]
            >>> s_pd = pd.Series(s, name="a")
            >>> s_pl = pl.Series("a", s)

            We define a library agnostic function:

            >>> @nw.narwhalify
            ... def func(s):
            ...     return s.to_numpy()

            We can then pass either pandas or Polars to `func`:

            >>> func(s_pd)
            array([1, 2, 3]...)
            >>> func(s_pl)
            array([1, 2, 3]...)
        """
        return self._compliant_series.to_numpy()

    def to_pandas(self) -> pd.Series:
        """
        Convert to pandas.

        Examples:
            >>> import pandas as pd
            >>> import polars as pl
            >>> import narwhals as nw
            >>> s = [1, 2, 3]
            >>> s_pd = pd.Series(s, name="a")
            >>> s_pl = pl.Series("a", s)

            We define a library agnostic function:

            >>> @nw.narwhalify
            ... def func(s):
            ...     return s.to_pandas()

            We can then pass either pandas or Polars to `func`:

            >>> func(s_pd)
            0    1
            1    2
            2    3
            Name: a, dtype: int64
            >>> func(s_pl)
            0    1
            1    2
            2    3
            Name: a, dtype: int64
        """
        return self._compliant_series.to_pandas()

    def __add__(self, other: object) -> Self:
        return self._from_compliant_series(
            self._compliant_series.__add__(self._extract_native(other))
        )

    def __radd__(self, other: object) -> Self:
        return self._from_compliant_series(
            self._compliant_series.__radd__(self._extract_native(other))
        )

    def __sub__(self, other: object) -> Self:
        return self._from_compliant_series(
            self._compliant_series.__sub__(self._extract_native(other))
        )

    def __rsub__(self, other: object) -> Self:
        return self._from_compliant_series(
            self._compliant_series.__rsub__(self._extract_native(other))
        )

    def __mul__(self, other: object) -> Self:
        return self._from_compliant_series(
            self._compliant_series.__mul__(self._extract_native(other))
        )

    def __rmul__(self, other: object) -> Self:
        return self._from_compliant_series(
            self._compliant_series.__rmul__(self._extract_native(other))
        )

    def __truediv__(self, other: object) -> Self:
        return self._from_compliant_series(
            self._compliant_series.__truediv__(self._extract_native(other))
        )

    def __rtruediv__(self, other: object) -> Self:
        return self._from_compliant_series(
            self._compliant_series.__rtruediv__(self._extract_native(other))
        )

    def __floordiv__(self, other: object) -> Self:
        return self._from_compliant_series(
            self._compliant_series.__floordiv__(self._extract_native(other))
        )

    def __rfloordiv__(self, other: object) -> Self:
        return self._from_compliant_series(
            self._compliant_series.__rfloordiv__(self._extract_native(other))
        )

    def __pow__(self, other: object) -> Self:
        return self._from_compliant_series(
            self._compliant_series.__pow__(self._extract_native(other))
        )

    def __rpow__(self, other: object) -> Self:
        return self._from_compliant_series(
            self._compliant_series.__rpow__(self._extract_native(other))
        )

    def __mod__(self, other: object) -> Self:
        return self._from_compliant_series(
            self._compliant_series.__mod__(self._extract_native(other))
        )

    def __rmod__(self, other: object) -> Self:
        return self._from_compliant_series(
            self._compliant_series.__rmod__(self._extract_native(other))
        )

    def __eq__(self, other: object) -> Self:  # type: ignore[override]
        return self._from_compliant_series(
            self._compliant_series.__eq__(self._extract_native(other))
        )

    def __ne__(self, other: object) -> Self:  # type: ignore[override]
        return self._from_compliant_series(
            self._compliant_series.__ne__(self._extract_native(other))
        )

    def __gt__(self, other: Any) -> Self:
        return self._from_compliant_series(
            self._compliant_series.__gt__(self._extract_native(other))
        )

    def __ge__(self, other: Any) -> Self:
        return self._from_compliant_series(
            self._compliant_series.__ge__(self._extract_native(other))
        )

    def __lt__(self, other: Any) -> Self:
        return self._from_compliant_series(
            self._compliant_series.__lt__(self._extract_native(other))
        )

    def __le__(self, other: Any) -> Self:
        return self._from_compliant_series(
            self._compliant_series.__le__(self._extract_native(other))
        )

    def __and__(self, other: Any) -> Self:
        return self._from_compliant_series(
            self._compliant_series.__and__(self._extract_native(other))
        )

    def __or__(self, other: Any) -> Self:
        return self._from_compliant_series(
            self._compliant_series.__or__(self._extract_native(other))
        )

    # unary
    def __invert__(self) -> Self:
        return self._from_compliant_series(self._compliant_series.__invert__())

    def filter(self, other: Any) -> Self:
        """
        Filter elements in the Series based on a condition.

        Examples:
            >>> import pandas as pd
            >>> import polars as pl
            >>> import narwhals as nw
            >>> s = [4, 10, 15, 34, 50]
            >>> s_pd = pd.Series(s)
            >>> s_pl = pl.Series(s)

            We define a library agnostic function:

            >>> @nw.narwhalify
            ... def func(s):
            ...     return s.filter(s > 10)

            We can then pass either pandas or Polars to `func`:

            >>> func(s_pd)
            2    15
            3    34
            4    50
            dtype: int64
            >>> func(s_pl)  # doctest: +NORMALIZE_WHITESPACE
            shape: (3,)
            Series: '' [i64]
            [
               15
               34
               50
            ]
        """
        return self._from_compliant_series(
            self._compliant_series.filter(self._extract_native(other))
        )

    # --- descriptive ---
    def is_duplicated(self: Self) -> Self:
        r"""
        Get a mask of all duplicated rows in the Series.

        Examples:
            >>> import narwhals as nw
            >>> import pandas as pd
            >>> import polars as pl
            >>> s_pd = pd.Series([1, 2, 3, 1])
            >>> s_pl = pl.Series([1, 2, 3, 1])

            Let's define a dataframe-agnostic function:

            >>> @nw.narwhalify
            ... def func(s):
            ...     return s.is_duplicated()

            We can then pass either pandas or Polars to `func`:

            >>> func(s_pd)  # doctest: +NORMALIZE_WHITESPACE
            0     True
            1    False
            2    False
            3     True
            dtype: bool
            >>> func(s_pl)  # doctest: +NORMALIZE_WHITESPACE
            shape: (4,)
            Series: '' [bool]
            [
                true
                false
                false
                true
            ]
        """
        return self._from_compliant_series(self._compliant_series.is_duplicated())

    def is_empty(self: Self) -> bool:
        r"""
        Check if the series is empty.

        Examples:
            >>> import narwhals as nw
            >>> import pandas as pd
            >>> import polars as pl

            Let's define a dataframe-agnostic function that filters rows in which "foo"
            values are greater than 10, and then checks if the result is empty or not:

            >>> @nw.narwhalify
            ... def func(s):
            ...     return s.filter(s > 10).is_empty()

            We can then pass either pandas or Polars to `func`:

            >>> s_pd = pd.Series([1, 2, 3])
            >>> s_pl = pl.Series([1, 2, 3])
            >>> func(s_pd), func(s_pl)
            (True, True)

            >>> s_pd = pd.Series([100, 2, 3])
            >>> s_pl = pl.Series([100, 2, 3])
            >>> func(s_pd), func(s_pl)
            (False, False)
        """
        return self._compliant_series.is_empty()  # type: ignore[no-any-return]

    def is_unique(self: Self) -> Self:
        r"""
        Get a mask of all unique rows in the Series.

        Examples:
            >>> import narwhals as nw
            >>> import pandas as pd
            >>> import polars as pl
            >>> s_pd = pd.Series([1, 2, 3, 1])
            >>> s_pl = pl.Series([1, 2, 3, 1])

            Let's define a dataframe-agnostic function:

            >>> @nw.narwhalify
            ... def func(s):
            ...     return s.is_unique()

            We can then pass either pandas or Polars to `func`:

            >>> func(s_pd)  # doctest: +NORMALIZE_WHITESPACE
            0    False
            1     True
            2     True
            3    False
            dtype: bool

            >>> func(s_pl)  # doctest: +NORMALIZE_WHITESPACE
            shape: (4,)
            Series: '' [bool]
            [
                false
                 true
                 true
                false
            ]
        """
        return self._from_compliant_series(self._compliant_series.is_unique())

    def null_count(self: Self) -> int:
        r"""
        Create a new Series that shows the null counts per column.

        Notes:
            pandas and Polars handle null values differently. Polars distinguishes
            between NaN and Null, whereas pandas doesn't.

        Examples:
            >>> import narwhals as nw
            >>> import pandas as pd
            >>> import polars as pl
            >>> s_pd = pd.Series([1, None, 3])
            >>> s_pl = pl.Series([1, None, None])

            Let's define a dataframe-agnostic function that returns the null count of
            the series:

            >>> @nw.narwhalify
            ... def func(s):
            ...     return s.null_count()

            We can then pass either pandas or Polars to `func`:
            >>> func(s_pd)
            np.int64(1)
            >>> func(s_pl)
            2
        """
        return self._compliant_series.null_count()  # type: ignore[no-any-return]

    def is_first_distinct(self: Self) -> Self:
        r"""
        Return a boolean mask indicating the first occurrence of each distinct value.

        Examples:
            >>> import narwhals as nw
            >>> import pandas as pd
            >>> import polars as pl
            >>> s_pd = pd.Series([1, 1, 2, 3, 2])
            >>> s_pl = pl.Series([1, 1, 2, 3, 2])

            Let's define a dataframe-agnostic function:

            >>> @nw.narwhalify
            ... def func(s):
            ...     return s.is_first_distinct()

            We can then pass either pandas or Polars to `func`:

            >>> func(s_pd)  # doctest: +NORMALIZE_WHITESPACE
            0     True
            1    False
            2     True
            3     True
            4    False
            dtype: bool

            >>> func(s_pl)  # doctest: +NORMALIZE_WHITESPACE
            shape: (5,)
            Series: '' [bool]
            [
                true
                false
                true
                true
                false
            ]
        """
        return self._from_compliant_series(self._compliant_series.is_first_distinct())

    def is_last_distinct(self: Self) -> Self:
        r"""
        Return a boolean mask indicating the last occurrence of each distinct value.

        Examples:
            >>> import narwhals as nw
            >>> import pandas as pd
            >>> import polars as pl
            >>> s_pd = pd.Series([1, 1, 2, 3, 2])
            >>> s_pl = pl.Series([1, 1, 2, 3, 2])

            Let's define a dataframe-agnostic function:

            >>> @nw.narwhalify
            ... def func(s):
            ...     return s.is_last_distinct()

            We can then pass either pandas or Polars to `func`:

            >>> func(s_pd)  # doctest: +NORMALIZE_WHITESPACE
            0    False
            1     True
            2    False
            3     True
            4     True
            dtype: bool

            >>> func(s_pl)  # doctest: +NORMALIZE_WHITESPACE
            shape: (5,)
            Series: '' [bool]
            [
                false
                true
                false
                true
                true
            ]
        """
        return self._from_compliant_series(self._compliant_series.is_last_distinct())

    def is_sorted(self: Self, *, descending: bool = False) -> bool:
        r"""
        Check if the Series is sorted.

        Arguments:
            descending: Check if the Series is sorted in descending order.

        Examples:
            >>> import narwhals as nw
            >>> import pandas as pd
            >>> import polars as pl
            >>> unsorted_data = [1, 3, 2]
            >>> sorted_data = [3, 2, 1]

            Let's define a dataframe-agnostic function:

            >>> @nw.narwhalify
            ... def func(s, descending=False):
            ...     return s.is_sorted(descending=descending)

            We can then pass either pandas or Polars to `func`:

            >>> func(pl.Series(unsorted_data))
            False
            >>> func(pl.Series(sorted_data), descending=True)
            True
            >>> func(pd.Series(unsorted_data))
            False
            >>> func(pd.Series(sorted_data), descending=True)
            True
        """
        return self._compliant_series.is_sorted(descending=descending)  # type: ignore[no-any-return]

    def value_counts(
        self: Self,
        *,
        sort: bool = False,
        parallel: bool = False,
        name: str | None = None,
        normalize: bool = False,
    ) -> DataFrame[Any]:
        r"""
        Count the occurrences of unique values.

        Arguments:
            sort: Sort the output by count in descending order. If set to False (default),
                the order of the output is random.
            parallel: Execute the computation in parallel. Used for Polars only.
            name: Give the resulting count column a specific name; if `normalize` is True
                defaults to "proportion", otherwise defaults to "count".
            normalize: If true gives relative frequencies of the unique values

        Examples:
            >>> import narwhals as nw
            >>> import pandas as pd
            >>> import polars as pl
            >>> s_pd = pd.Series([1, 1, 2, 3, 2], name="s")
            >>> s_pl = pl.Series(values=[1, 1, 2, 3, 2], name="s")

            Let's define a dataframe-agnostic function:

            >>> @nw.narwhalify
            ... def func(s):
            ...     return s.value_counts(sort=True)

            We can then pass either pandas or Polars to `func`:

            >>> func(s_pd)  # doctest: +NORMALIZE_WHITESPACE
               s  count
            0  1      2
            1  2      2
            2  3      1

            >>> func(s_pl)  # doctest: +NORMALIZE_WHITESPACE
            shape: (3, 2)
            ┌─────┬───────┐
            │ s   ┆ count │
            │ --- ┆ ---   │
            │ i64 ┆ u32   │
            ╞═════╪═══════╡
            │ 1   ┆ 2     │
            │ 2   ┆ 2     │
            │ 3   ┆ 1     │
            └─────┴───────┘
        """
        return self._dataframe(
            self._compliant_series.value_counts(
                sort=sort, parallel=parallel, name=name, normalize=normalize
            ),
            level=self._level,
        )

    def quantile(
        self,
        quantile: float,
        interpolation: Literal["nearest", "higher", "lower", "midpoint", "linear"],
    ) -> Any:
        """
        Get quantile value of the series.

        Note:
            pandas and Polars may have implementation differences for a given interpolation method.

        Arguments:
            quantile: Quantile between 0.0 and 1.0.
            interpolation: Interpolation method.

        Examples:
            >>> import narwhals as nw
            >>> import pandas as pd
            >>> import polars as pl
            >>> data = list(range(50))
            >>> s_pd = pd.Series(data)
            >>> s_pl = pl.Series(data)

            Let's define a dataframe-agnostic function:

            >>> @nw.narwhalify
            ... def func(s):
            ...     return [
            ...         s.quantile(quantile=q, interpolation="nearest")
            ...         for q in (0.1, 0.25, 0.5, 0.75, 0.9)
            ...     ]

            We can then pass either pandas or Polars to `func`:

            >>> func(s_pd)
            [np.int64(5), np.int64(12), np.int64(24), np.int64(37), np.int64(44)]

            >>> func(s_pl)  # doctest: +NORMALIZE_WHITESPACE
            [5.0, 12.0, 25.0, 37.0, 44.0]
        """
        return self._compliant_series.quantile(
            quantile=quantile, interpolation=interpolation
        )

    def zip_with(self: Self, mask: Self, other: Self) -> Self:
        """
        Take values from self or other based on the given mask.

        Where mask evaluates true, take values from self. Where mask evaluates false,
        take values from other.

        Arguments:
            mask: Boolean Series
            other: Series of same type.

        Examples:
            >>> import narwhals as nw
            >>> import pandas as pd
            >>> import polars as pl
            >>> s1_pl = pl.Series([1, 2, 3, 4, 5])
            >>> s2_pl = pl.Series([5, 4, 3, 2, 1])
            >>> mask_pl = pl.Series([True, False, True, False, True])
            >>> s1_pd = pd.Series([1, 2, 3, 4, 5])
            >>> s2_pd = pd.Series([5, 4, 3, 2, 1])
            >>> mask_pd = pd.Series([True, False, True, False, True])

            Let's define a dataframe-agnostic function:

            >>> @nw.narwhalify
            ... def func(s1_any, mask_any, s2_any):
            ...     return s1_any.zip_with(mask_any, s2_any)

            We can then pass either pandas or Polars to `func`:

            >>> func(s1_pl, mask_pl, s2_pl)  # doctest: +NORMALIZE_WHITESPACE
            shape: (5,)
            Series: '' [i64]
            [
               1
               4
               3
               2
               5
            ]
            >>> func(s1_pd, mask_pd, s2_pd)
            0    1
            1    4
            2    3
            3    2
            4    5
            dtype: int64
        """
        return self._from_compliant_series(
            self._compliant_series.zip_with(
                self._extract_native(mask), self._extract_native(other)
            )
        )

    def item(self: Self, index: int | None = None) -> Any:
        r"""
        Return the Series as a scalar, or return the element at the given index.

        If no index is provided, this is equivalent to `s[0]`, with a check
        that the shape is (1,). With an index, this is equivalent to `s[index]`.

        Examples:
            >>> import narwhals as nw
            >>> import pandas as pd
            >>> import polars as pl

            Let's define a dataframe-agnostic function that returns item at given index

            >>> @nw.narwhalify
            ... def func(s, index=None):
            ...     return s.item(index)

            We can then pass either pandas or Polars to `func`:

            >>> func(pl.Series("a", [1]), None), func(pd.Series([1]), None)
            (1, np.int64(1))

            >>> func(pl.Series("a", [9, 8, 7]), -1), func(pl.Series([9, 8, 7]), -2)
            (7, 8)
        """
        return self._compliant_series.item(index=index)

    def head(self: Self, n: int = 10) -> Self:
        r"""
        Get the first `n` rows.

        Arguments:
            n: Number of rows to return.

        Examples:
            >>> import narwhals as nw
            >>> import pandas as pd
            >>> import polars as pl
            >>> data = list(range(10))
            >>> s_pd = pd.Series(data)
            >>> s_pl = pl.Series(data)

            Let's define a dataframe-agnostic function that returns the first 3 rows:

            >>> @nw.narwhalify
            ... def func(s):
            ...     return s.head(3)

            We can then pass either pandas or Polars to `func`:

            >>> func(s_pd)  # doctest: +NORMALIZE_WHITESPACE
            0    0
            1    1
            2    2
            dtype: int64

            >>> func(s_pl)  # doctest: +NORMALIZE_WHITESPACE
            shape: (3,)
            Series: '' [i64]
            [
               0
               1
               2
            ]
        """
        return self._from_compliant_series(self._compliant_series.head(n))

    def tail(self: Self, n: int = 10) -> Self:
        r"""
        Get the last `n` rows.

        Arguments:
            n: Number of rows to return.

        Examples:
            >>> import narwhals as nw
            >>> import pandas as pd
            >>> import polars as pl
            >>> data = list(range(10))
            >>> s_pd = pd.Series(data)
            >>> s_pl = pl.Series(data)

            Let's define a dataframe-agnostic function that returns the last 3 rows:

            >>> @nw.narwhalify
            ... def func(s):
            ...     return s.tail(3)

            We can then pass either pandas or Polars to `func`:

            >>> func(s_pd)  # doctest: +NORMALIZE_WHITESPACE
            7    7
            8    8
            9    9
            dtype: int64
            >>> func(s_pl)  # doctest: +NORMALIZE_WHITESPACE
            shape: (3,)
            Series: '' [i64]
            [
               7
               8
               9
            ]
        """
        return self._from_compliant_series(self._compliant_series.tail(n))

    def round(self: Self, decimals: int = 0) -> Self:
        r"""
        Round underlying floating point data by `decimals` digits.

        Arguments:
            decimals: Number of decimals to round by.

        Notes:
            For values exactly halfway between rounded decimal values pandas behaves differently than Polars and Arrow.

            pandas rounds to the nearest even value (e.g. -0.5 and 0.5 round to 0.0, 1.5 and 2.5 round to 2.0, 3.5 and
            4.5 to 4.0, etc..).

            Polars and Arrow round away from 0 (e.g. -0.5 to -1.0, 0.5 to 1.0, 1.5 to 2.0, 2.5 to 3.0, etc..).

        Examples:
            >>> import narwhals as nw
            >>> import pandas as pd
            >>> import polars as pl
            >>> data = [1.12345, 2.56789, 3.901234]
            >>> s_pd = pd.Series(data)
            >>> s_pl = pl.Series(data)

            Let's define a dataframe-agnostic function that rounds to the first decimal:

            >>> @nw.narwhalify
            ... def func(s):
            ...     return s.round(1)

            We can then pass either pandas or Polars to `func`:

            >>> func(s_pd)  # doctest: +NORMALIZE_WHITESPACE
            0    1.1
            1    2.6
            2    3.9
            dtype: float64

            >>> func(s_pl)  # doctest: +NORMALIZE_WHITESPACE
            shape: (3,)
            Series: '' [f64]
            [
               1.1
               2.6
               3.9
            ]
        """
        return self._from_compliant_series(self._compliant_series.round(decimals))

    def to_dummies(
        self: Self, *, separator: str = "_", drop_first: bool = False
    ) -> DataFrame[Any]:
        r"""
        Get dummy/indicator variables.

        Arguments:
            separator: Separator/delimiter used when generating column names.
            drop_first: Remove the first category from the variable being encoded.

        Notes:
            pandas and Polars handle null values differently. Polars distinguishes
            between NaN and Null, whereas pandas doesn't.

        Examples:
            >>> import narwhals as nw
            >>> import pandas as pd
            >>> import polars as pl
            >>> data = [1, 2, 3]
            >>> s_pd = pd.Series(data, name="a")
            >>> s_pl = pl.Series("a", data)

            Let's define a dataframe-agnostic function that rounds to the first decimal:

            >>> @nw.narwhalify
            ... def func(s, drop_first: bool = False):
            ...     return s.to_dummies(drop_first=drop_first)

            We can then pass either pandas or Polars to `func`:

            >>> func(s_pd)
               a_1  a_2  a_3
            0    1    0    0
            1    0    1    0
            2    0    0    1

            >>> func(s_pd, drop_first=True)
               a_2  a_3
            0    0    0
            1    1    0
            2    0    1

            >>> func(s_pl)
            shape: (3, 3)
            ┌─────┬─────┬─────┐
            │ a_1 ┆ a_2 ┆ a_3 │
            │ --- ┆ --- ┆ --- │
            │ i8  ┆ i8  ┆ i8  │
            ╞═════╪═════╪═════╡
            │ 1   ┆ 0   ┆ 0   │
            │ 0   ┆ 1   ┆ 0   │
            │ 0   ┆ 0   ┆ 1   │
            └─────┴─────┴─────┘
            >>> func(s_pl, drop_first=True)
            shape: (3, 2)
            ┌─────┬─────┐
            │ a_2 ┆ a_3 │
            │ --- ┆ --- │
            │ i8  ┆ i8  │
            ╞═════╪═════╡
            │ 0   ┆ 0   │
            │ 1   ┆ 0   │
            │ 0   ┆ 1   │
            └─────┴─────┘
        """
        return self._dataframe(
            self._compliant_series.to_dummies(separator=separator, drop_first=drop_first),
            level=self._level,
        )

    def gather_every(self: Self, n: int, offset: int = 0) -> Self:
        r"""
        Take every nth value in the Series and return as new Series.

        Arguments:
            n: Gather every *n*-th row.
            offset: Starting index.

        Examples:
            >>> import narwhals as nw
            >>> import pandas as pd
            >>> import polars as pl
            >>> data = [1, 2, 3, 4]
            >>> s_pd = pd.Series(name="a", data=data)
            >>> s_pl = pl.Series(name="a", values=data)

            Let's define a dataframe-agnostic function in which gather every 2 rows,
            starting from a offset of 1:

            >>> @nw.narwhalify
            ... def func(s):
            ...     return s.gather_every(n=2, offset=1)

            >>> func(s_pd)
            1    2
            3    4
            Name: a, dtype: int64

            >>> func(s_pl)  # doctest:+NORMALIZE_WHITESPACE
            shape: (2,)
            Series: 'a' [i64]
            [
               2
               4
            ]
        """
        return self._from_compliant_series(
            self._compliant_series.gather_every(n=n, offset=offset)
        )

    def to_arrow(self: Self) -> pa.Array:
        r"""
        Convert to arrow.

        Examples:
            >>> import narwhals as nw
            >>> import pandas as pd
            >>> import polars as pl
            >>> data = [1, 2, 3, 4]
            >>> s_pd = pd.Series(name="a", data=data)
            >>> s_pl = pl.Series(name="a", values=data)

            Let's define a dataframe-agnostic function that converts to arrow:

            >>> @nw.narwhalify
            ... def func(s):
            ...     return s.to_arrow()

            >>> func(s_pd)  # doctest:+NORMALIZE_WHITESPACE
            <pyarrow.lib.Int64Array object at ...>
            [
                1,
                2,
                3,
                4
            ]

            >>> func(s_pl)  # doctest:+NORMALIZE_WHITESPACE
            <pyarrow.lib.Int64Array object at ...>
            [
                1,
                2,
                3,
                4
            ]
        """
        return self._compliant_series.to_arrow()

    def mode(self: Self) -> Self:
        r"""
        Compute the most occurring value(s).

        Can return multiple values.

        Examples:
            >>> import pandas as pd
            >>> import polars as pl
            >>> import narwhals as nw

            >>> data = [1, 1, 2, 2, 3]
            >>> s_pd = pd.Series(name="a", data=data)
            >>> s_pl = pl.Series(name="a", values=data)

            We define a library agnostic function:

            >>> @nw.narwhalify
            ... def func(s):
            ...     return s.mode().sort()

            We can then pass either pandas or Polars to `func`:

            >>> func(s_pd)
            0    1
            1    2
            Name: a, dtype: int64

            >>> func(s_pl)  # doctest:+NORMALIZE_WHITESPACE
            shape: (2,)
            Series: 'a' [i64]
            [
               1
               2
            ]
        """
        return self._from_compliant_series(self._compliant_series.mode())

    def __iter__(self: Self) -> Iterator[Any]:
        yield from self._compliant_series.__iter__()

    @property
    def str(self: Self) -> SeriesStringNamespace[Self]:
        return SeriesStringNamespace(self)

    @property
    def dt(self: Self) -> SeriesDateTimeNamespace[Self]:
        return SeriesDateTimeNamespace(self)

    @property
    def cat(self: Self) -> SeriesCatNamespace[Self]:
        return SeriesCatNamespace(self)


T = TypeVar("T", bound=Series)


class SeriesCatNamespace(Generic[T]):
    def __init__(self: Self, series: T) -> None:
        self._narwhals_series = series

    def get_categories(self: Self) -> T:
        """
        Get unique categories from column.

        Examples:
            Let's create some series:

            >>> import pandas as pd
            >>> import polars as pl
            >>> import narwhals as nw
            >>> data = ["apple", "mango", "mango"]
            >>> s_pd = pd.Series(data, dtype="category")
            >>> s_pl = pl.Series(data, dtype=pl.Categorical)

            We define a dataframe-agnostic function to get unique categories
            from column 'fruits':

            >>> @nw.narwhalify(series_only=True)
            ... def func(s):
            ...     return s.cat.get_categories()

            We can then pass either pandas or Polars to `func`:

            >>> func(s_pd)
            0    apple
            1    mango
            dtype: object
            >>> func(s_pl)  # doctest: +NORMALIZE_WHITESPACE
            shape: (2,)
            Series: '' [str]
            [
               "apple"
               "mango"
            ]
        """
        return self._narwhals_series._from_compliant_series(
            self._narwhals_series._compliant_series.cat.get_categories()
        )


class SeriesStringNamespace(Generic[T]):
    def __init__(self: Self, series: T) -> None:
        self._narwhals_series = series

    def len_chars(self: Self) -> T:
        r"""
        Return the length of each string as the number of characters.

        Examples:
            >>> import pandas as pd
            >>> import polars as pl
            >>> import narwhals as nw
            >>> data = ["foo", "Café", "345", "東京", None]
            >>> s_pd = pd.Series(data)
            >>> s_pl = pl.Series(data)

            We define a dataframe-agnostic function:

            >>> @nw.narwhalify
            ... def func(s):
            ...     return s.str.len_chars()

            We can then pass either pandas or Polars to `func`:

            >>> func(s_pd)
            0    3.0
            1    4.0
            2    3.0
            3    2.0
            4    NaN
            dtype: float64

            >>> func(s_pl)  # doctest: +NORMALIZE_WHITESPACE
            shape: (5,)
            Series: '' [u32]
            [
               3
               4
               3
               2
               null
            ]
        """
        return self._narwhals_series._from_compliant_series(
            self._narwhals_series._compliant_series.str.len_chars()
        )

    def replace(
        self: Self, pattern: str, value: str, *, literal: bool = False, n: int = 1
    ) -> T:
        r"""
        Replace first matching regex/literal substring with a new string value.

        Arguments:
            pattern: A valid regular expression pattern.
            value: String that will replace the matched substring.
            literal: Treat `pattern` as a literal string.
            n: Number of matches to replace.

        Examples:
            >>> import pandas as pd
            >>> import polars as pl
            >>> import narwhals as nw
            >>> data = ["123abc", "abc abc123"]
            >>> s_pd = pd.Series(data)
            >>> s_pl = pl.Series(data)

            We define a dataframe-agnostic function:

            >>> @nw.narwhalify
            ... def func(s):
            ...     s = s.str.replace("abc", "")
            ...     return s.to_list()

            We can then pass either pandas or Polars to `func`:

            >>> func(s_pd)
            ['123', ' abc123']

            >>> func(s_pl)
            ['123', ' abc123']
        """
        return self._narwhals_series._from_compliant_series(
            self._narwhals_series._compliant_series.str.replace(
                pattern, value, literal=literal, n=n
            )
        )

    def replace_all(self: Self, pattern: str, value: str, *, literal: bool = False) -> T:
        r"""
        Replace all matching regex/literal substring with a new string value.

        Arguments:
            pattern: A valid regular expression pattern.
            value: String that will replace the matched substring.
            literal: Treat `pattern` as a literal string.

        Examples:
            >>> import pandas as pd
            >>> import polars as pl
            >>> import narwhals as nw
            >>> data = ["123abc", "abc abc123"]
            >>> s_pd = pd.Series(data)
            >>> s_pl = pl.Series(data)

            We define a dataframe-agnostic function:

            >>> @nw.narwhalify
            ... def func(s):
            ...     s = s.str.replace_all("abc", "")
            ...     return s.to_list()

            We can then pass either pandas or Polars to `func`:

            >>> func(s_pd)
            ['123', ' 123']

            >>> func(s_pl)
            ['123', ' 123']
        """
        return self._narwhals_series._from_compliant_series(
            self._narwhals_series._compliant_series.str.replace_all(
                pattern, value, literal=literal
            )
        )

    def strip_chars(self: Self, characters: str | None = None) -> T:
        r"""
        Remove leading and trailing characters.

        Arguments:
            characters: The set of characters to be removed. All combinations of this set of characters will be stripped from the start and end of the string. If set to None (default), all leading and trailing whitespace is removed instead.

        Examples:
            >>> import pandas as pd
            >>> import polars as pl
            >>> import narwhals as nw
            >>> data = ["apple", "\nmango"]
            >>> s_pd = pd.Series(data)
            >>> s_pl = pl.Series(data)

            We define a dataframe-agnostic function:

            >>> @nw.narwhalify
            ... def func(s):
            ...     s = s.str.strip_chars()
            ...     return s.to_list()

            We can then pass either pandas or Polars to `func`:

            >>> func(s_pd)
            ['apple', 'mango']

            >>> func(s_pl)
            ['apple', 'mango']
        """
        return self._narwhals_series._from_compliant_series(
            self._narwhals_series._compliant_series.str.strip_chars(characters)
        )

    def starts_with(self: Self, prefix: str) -> T:
        r"""
        Check if string values start with a substring.

        Arguments:
            prefix: prefix substring

        Examples:
            >>> import pandas as pd
            >>> import polars as pl
            >>> import narwhals as nw
            >>> data = ["apple", "mango", None]
            >>> s_pd = pd.Series(data)
            >>> s_pl = pl.Series(data)

            We define a dataframe-agnostic function:

            >>> @nw.narwhalify
            ... def func(s):
            ...     return s.str.starts_with("app")

            We can then pass either pandas or Polars to `func`:

            >>> func(s_pd)
            0     True
            1    False
            2     None
            dtype: object

            >>> func(s_pl)  # doctest: +NORMALIZE_WHITESPACE
            shape: (3,)
            Series: '' [bool]
            [
               true
               false
               null
            ]
        """
        return self._narwhals_series._from_compliant_series(
            self._narwhals_series._compliant_series.str.starts_with(prefix)
        )

    def ends_with(self: Self, suffix: str) -> T:
        r"""
        Check if string values end with a substring.

        Arguments:
            suffix: suffix substring

        Examples:
            >>> import pandas as pd
            >>> import polars as pl
            >>> import narwhals as nw
            >>> data = ["apple", "mango", None]
            >>> s_pd = pd.Series(data)
            >>> s_pl = pl.Series(data)

            We define a dataframe-agnostic function:

            >>> @nw.narwhalify
            ... def func(s):
            ...     return s.str.ends_with("ngo")

            We can then pass either pandas or Polars to `func`:

            >>> func(s_pd)
            0    False
            1     True
            2     None
            dtype: object

            >>> func(s_pl)  # doctest: +NORMALIZE_WHITESPACE
            shape: (3,)
            Series: '' [bool]
            [
               false
               true
               null
            ]
        """
        return self._narwhals_series._from_compliant_series(
            self._narwhals_series._compliant_series.str.ends_with(suffix)
        )

    def contains(self: Self, pattern: str, *, literal: bool = False) -> T:
        r"""
        Check if string contains a substring that matches a pattern.

        Arguments:
            pattern: A Character sequence or valid regular expression pattern.
            literal: If True, treats the pattern as a literal string.
                     If False, assumes the pattern is a regular expression.

        Examples:
            >>> import pandas as pd
            >>> import polars as pl
            >>> import narwhals as nw
            >>> pets = ["cat", "dog", "rabbit and parrot", "dove", None]
            >>> s_pd = pd.Series(pets)
            >>> s_pl = pl.Series(pets)

            We define a dataframe-agnostic function:

            >>> @nw.narwhalify
            ... def func(s):
            ...     return s.str.contains("parrot|dove")

            We can then pass either pandas or Polars to `func`:

            >>> func(s_pd)
            0    False
            1    False
            2     True
            3     True
            4     None
            dtype: object

            >>> func(s_pl)  # doctest: +NORMALIZE_WHITESPACE
            shape: (5,)
            Series: '' [bool]
            [
               false
               false
               true
               true
               null
            ]
        """
        return self._narwhals_series._from_compliant_series(
            self._narwhals_series._compliant_series.str.contains(pattern, literal=literal)
        )

    def slice(self: Self, offset: int, length: int | None = None) -> T:
        r"""
        Create subslices of the string values of a Series.

        Arguments:
            offset: Start index. Negative indexing is supported.
            length: Length of the slice. If set to `None` (default), the slice is taken to the
                end of the string.

        Examples:
            >>> import pandas as pd
            >>> import polars as pl
            >>> import narwhals as nw
            >>> data = ["pear", None, "papaya", "dragonfruit"]
            >>> s_pd = pd.Series(data)
            >>> s_pl = pl.Series(data)

            We define a dataframe-agnostic function:

            >>> @nw.narwhalify
            ... def func(s):
            ...     return s.str.slice(4, length=3)

            We can then pass either pandas or Polars to `func`:

            >>> func(s_pd)  # doctest: +NORMALIZE_WHITESPACE
            0
            1    None
            2      ya
            3     onf
            dtype: object

            >>> func(s_pl)  # doctest: +NORMALIZE_WHITESPACE
            shape: (4,)
            Series: '' [str]
            [
               ""
               null
               "ya"
               "onf"
            ]

            Using negative indexes:

            >>> @nw.narwhalify
            ... def func(s):
            ...     return s.str.slice(-3)

            >>> func(s_pd)  # doctest: +NORMALIZE_WHITESPACE
            0     ear
            1    None
            2     aya
            3     uit
            dtype: object

            >>> func(s_pl)  # doctest: +NORMALIZE_WHITESPACE
            shape: (4,)
            Series: '' [str]
            [
                "ear"
                null
                "aya"
                "uit"
            ]
        """
        return self._narwhals_series._from_compliant_series(
            self._narwhals_series._compliant_series.str.slice(
                offset=offset, length=length
            )
        )

    def head(self: Self, n: int = 5) -> T:
        r"""
        Take the first n elements of each string.

        Arguments:
            n: Number of elements to take. Negative indexing is supported (see note (1.))

        Notes:
            1. When the `n` input is negative, `head` returns characters up to the n-th from the end of the string.
                For example, if `n = -3`, then all characters except the last three are returned.
            2. If the length of the string has fewer than `n` characters, the full string is returned.

        Examples:
            >>> import pandas as pd
            >>> import polars as pl
            >>> import narwhals as nw
            >>> lyrics = ["Atatata", "taata", "taatatata", "zukkyun"]
            >>> s_pd = pd.Series(lyrics)
            >>> s_pl = pl.Series(lyrics)

            We define a dataframe-agnostic function:

            >>> @nw.narwhalify
            ... def func(s):
            ...     return s.str.head()

            We can then pass either pandas or Polars to `func`:

            >>> func(s_pd)
            0    Atata
            1    taata
            2    taata
            3    zukky
            dtype: object
            >>> func(s_pl)  # doctest: +NORMALIZE_WHITESPACE
            shape: (4,)
            Series: '' [str]
            [
               "Atata"
               "taata"
               "taata"
               "zukky"
            ]
        """
        return self._narwhals_series._from_compliant_series(
            self._narwhals_series._compliant_series.str.slice(0, n)
        )

    def tail(self: Self, n: int = 5) -> T:
        r"""
        Take the last n elements of each string.

        Arguments:
            n: Number of elements to take. Negative indexing is supported (see note (1.))

        Notes:
            1. When the `n` input is negative, `tail` returns characters starting from the n-th from the beginning of
                the string. For example, if `n = -3`, then all characters except the first three are returned.
            2. If the length of the string has fewer than `n` characters, the full string is returned.

        Examples:
            >>> import pandas as pd
            >>> import polars as pl
            >>> import narwhals as nw
            >>> lyrics = ["Atatata", "taata", "taatatata", "zukkyun"]
            >>> s_pd = pd.Series(lyrics)
            >>> s_pl = pl.Series(lyrics)

            We define a dataframe-agnostic function:

            >>> @nw.narwhalify
            ... def func(s):
            ...     return s.str.tail()

            We can then pass either pandas or Polars to `func`:

            >>> func(s_pd)
            0    atata
            1    taata
            2    atata
            3    kkyun
            dtype: object
            >>> func(s_pl)  # doctest: +NORMALIZE_WHITESPACE
            shape: (4,)
            Series: '' [str]
            [
               "atata"
               "taata"
               "atata"
               "kkyun"
            ]
        """
        return self._narwhals_series._from_compliant_series(
            self._narwhals_series._compliant_series.str.slice(-n)
        )

    def to_uppercase(self) -> T:
        r"""
        Transform string to uppercase variant.

        Notes:
            The PyArrow backend will convert 'ß' to 'ẞ' instead of 'SS'.
            For more info see: https://github.com/apache/arrow/issues/34599
            There may be other unicode-edge-case-related variations across implementations.

        Examples:
            >>> import pandas as pd
            >>> import polars as pl
            >>> import narwhals as nw
            >>> data = {"fruits": ["apple", "mango", None]}
            >>> df_pd = pd.DataFrame(data)
            >>> df_pl = pl.DataFrame(data)

            We define a dataframe-agnostic function:

            >>> @nw.narwhalify
            ... def func(df):
            ...     return df.with_columns(upper_col=nw.col("fruits").str.to_uppercase())

            We can then pass either pandas or Polars to `func`:

            >>> func(df_pd)  # doctest: +NORMALIZE_WHITESPACE
             fruits  upper_col
            0  apple      APPLE
            1  mango      MANGO
            2   None       None

            >>> func(df_pl)  # doctest: +NORMALIZE_WHITESPACE
            shape: (3, 2)
            ┌────────┬───────────┐
            │ fruits ┆ upper_col │
            │ ---    ┆ ---       │
            │ str    ┆ str       │
            ╞════════╪═══════════╡
            │ apple  ┆ APPLE     │
            │ mango  ┆ MANGO     │
            │ null   ┆ null      │
            └────────┴───────────┘

        """
        return self._narwhals_series._from_compliant_series(
            self._narwhals_series._compliant_series.str.to_uppercase()
        )

    def to_lowercase(self) -> T:
        r"""
        Transform string to lowercase variant.

        Examples:
            >>> import pandas as pd
            >>> import polars as pl
            >>> import narwhals as nw
            >>> data = {"fruits": ["APPLE", "MANGO", None]}
            >>> df_pd = pd.DataFrame(data)
            >>> df_pl = pl.DataFrame(data)

            We define a dataframe-agnostic function:

            >>> @nw.narwhalify
            ... def func(df):
            ...     return df.with_columns(lower_col=nw.col("fruits").str.to_lowercase())

            We can then pass either pandas or Polars to `func`:

            >>> func(df_pd)  # doctest: +NORMALIZE_WHITESPACE
              fruits lower_col
            0  APPLE     apple
            1  MANGO     mango
            2   None      None


            >>> func(df_pl)  # doctest: +NORMALIZE_WHITESPACE
            shape: (3, 2)
            ┌────────┬───────────┐
            │ fruits ┆ lower_col │
            │ ---    ┆ ---       │
            │ str    ┆ str       │
            ╞════════╪═══════════╡
            │ APPLE  ┆ apple     │
            │ MANGO  ┆ mango     │
            │ null   ┆ null      │
            └────────┴───────────┘
        """
        return self._narwhals_series._from_compliant_series(
            self._narwhals_series._compliant_series.str.to_lowercase()
        )

    def to_datetime(self: Self, format: str | None = None) -> T:  # noqa: A002
        """
        Parse Series with strings to a Series with Datetime dtype.

        Notes:
            pandas defaults to nanosecond time unit, Polars to microsecond.
            Prior to pandas 2.0, nanoseconds were the only time unit supported
            in pandas, with no ability to set any other one. The ability to
            set the time unit in pandas, if the version permits, will arrive.

        Warning:
            As different backends auto-infer format in different ways, if `format=None`
            there is no guarantee that the result will be equal.

        Arguments:
            format: Format to use for conversion. If set to None (default), the format is
                inferred from the data.

        Examples:
            >>> import pandas as pd
            >>> import polars as pl
            >>> import pyarrow as pa
            >>> import narwhals as nw
            >>> data = ["2020-01-01", "2020-01-02"]
            >>> s_pd = pd.Series(data)
            >>> s_pl = pl.Series(data)
            >>> s_pa = pa.chunked_array([data])

            We define a dataframe-agnostic function:

            >>> @nw.narwhalify
            ... def func(s):
            ...     return s.str.to_datetime(format="%Y-%m-%d")

            We can then pass any supported library such as pandas, Polars, or PyArrow::

            >>> func(s_pd)
            0   2020-01-01
            1   2020-01-02
            dtype: datetime64[ns]
            >>> func(s_pl)  # doctest: +NORMALIZE_WHITESPACE
            shape: (2,)
            Series: '' [datetime[μs]]
            [
               2020-01-01 00:00:00
               2020-01-02 00:00:00
            ]
            >>> func(s_pa)  # doctest: +ELLIPSIS
            <pyarrow.lib.ChunkedArray object at 0x...>
            [
              [
                2020-01-01 00:00:00.000000,
                2020-01-02 00:00:00.000000
              ]
            ]
        """
        return self._narwhals_series._from_compliant_series(
            self._narwhals_series._compliant_series.str.to_datetime(format=format)
        )


class SeriesDateTimeNamespace(Generic[T]):
    def __init__(self: Self, series: T) -> None:
        self._narwhals_series = series

    def date(self: Self) -> T:
        """
        Get the date in a datetime series.

        Raises:
            NotImplementedError: If pandas default backend is being used.

        Examples:
            >>> import pandas as pd
            >>> import polars as pl
            >>> from datetime import datetime
            >>> import narwhals as nw
            >>> dates = [datetime(2012, 1, 7, 10, 20), datetime(2023, 3, 10, 11, 32)]
            >>> s_pd = pd.Series(dates).convert_dtypes(dtype_backend="pyarrow")
            >>> s_pl = pl.Series(dates)

            We define a library agnostic function:

            >>> @nw.narwhalify
            ... def func(s):
            ...     return s.dt.date()

            We can then pass either pandas or Polars to `func`:

            >>> func(s_pd)
            0    2012-01-07
            1    2023-03-10
            dtype: date32[day][pyarrow]

            >>> func(s_pl)  # doctest: +NORMALIZE_WHITESPACE
            shape: (2,)
            Series: '' [date]
            [
               2012-01-07
               2023-03-10
            ]
        """
        return self._narwhals_series._from_compliant_series(
            self._narwhals_series._compliant_series.dt.date()
        )

    def year(self: Self) -> T:
        """
        Get the year in a datetime series.

        Examples:
            >>> import pandas as pd
            >>> import polars as pl
            >>> from datetime import datetime
            >>> import narwhals as nw
            >>> dates = [datetime(2012, 1, 7), datetime(2023, 3, 10)]
            >>> s_pd = pd.Series(dates)
            >>> s_pl = pl.Series(dates)

            We define a library agnostic function:

            >>> @nw.narwhalify
            ... def func(s):
            ...     return s.dt.year()

            We can then pass either pandas or Polars to `func`:

            >>> func(s_pd)
            0    2012
            1    2023
            dtype: int...
            >>> func(s_pl)  # doctest: +NORMALIZE_WHITESPACE
            shape: (2,)
            Series: '' [i32]
            [
               2012
               2023
            ]
        """
        return self._narwhals_series._from_compliant_series(
            self._narwhals_series._compliant_series.dt.year()
        )

    def month(self: Self) -> T:
        """
        Gets the month in a datetime series.

        Examples:
            >>> import pandas as pd
            >>> import polars as pl
            >>> from datetime import datetime
            >>> import narwhals as nw
            >>> dates = [datetime(2023, 2, 1), datetime(2023, 8, 3)]
            >>> s_pd = pd.Series(dates)
            >>> s_pl = pl.Series(dates)

            We define a library agnostic function:

            >>> @nw.narwhalify
            ... def func(s):
            ...     return s.dt.month()

            We can then pass either pandas or Polars to `func`:

            >>> func(s_pd)
            0    2
            1    8
            dtype: int...
            >>> func(s_pl)  # doctest: +NORMALIZE_WHITESPACE
            shape: (2,)
            Series: '' [i8]
            [
               2
               8
            ]
        """
        return self._narwhals_series._from_compliant_series(
            self._narwhals_series._compliant_series.dt.month()
        )

    def day(self: Self) -> T:
        """
        Extracts the day in a datetime series.

        Examples:
            >>> import pandas as pd
            >>> import polars as pl
            >>> from datetime import datetime
            >>> import narwhals as nw
            >>> dates = [datetime(2022, 1, 1), datetime(2022, 1, 5)]
            >>> s_pd = pd.Series(dates)
            >>> s_pl = pl.Series(dates)

            We define a library agnostic function:

            >>> @nw.narwhalify
            ... def func(s):
            ...     return s.dt.day()

            We can then pass either pandas or Polars to `func`:

            >>> func(s_pd)
            0    1
            1    5
            dtype: int...
            >>> func(s_pl)  # doctest: +NORMALIZE_WHITESPACE
            shape: (2,)
            Series: '' [i8]
            [
               1
               5
            ]
        """
        return self._narwhals_series._from_compliant_series(
            self._narwhals_series._compliant_series.dt.day()
        )

    def hour(self: Self) -> T:
        """
         Extracts the hour in a datetime series.

        Examples:
            >>> import pandas as pd
            >>> import polars as pl
            >>> from datetime import datetime
            >>> import narwhals as nw
            >>> dates = [datetime(2022, 1, 1, 5, 3), datetime(2022, 1, 5, 9, 12)]
            >>> s_pd = pd.Series(dates)
            >>> s_pl = pl.Series(dates)

            We define a library agnostic function:

            >>> @nw.narwhalify
            ... def func(s):
            ...     return s.dt.hour()

            We can then pass either pandas or Polars to `func`:

            >>> func(s_pd)
            0    5
            1    9
            dtype: int...
            >>> func(s_pl)  # doctest: +NORMALIZE_WHITESPACE
            shape: (2,)
            Series: '' [i8]
            [
               5
               9
            ]
        """
        return self._narwhals_series._from_compliant_series(
            self._narwhals_series._compliant_series.dt.hour()
        )

    def minute(self: Self) -> T:
        """
        Extracts the minute in a datetime series.

        Examples:
            >>> import pandas as pd
            >>> import polars as pl
            >>> from datetime import datetime
            >>> import narwhals as nw
            >>> dates = [datetime(2022, 1, 1, 5, 3), datetime(2022, 1, 5, 9, 12)]
            >>> s_pd = pd.Series(dates)
            >>> s_pl = pl.Series(dates)

            We define a library agnostic function:

            >>> @nw.narwhalify
            ... def func(s):
            ...     return s.dt.minute()

            We can then pass either pandas or Polars to `func`:

            >>> func(s_pd)
            0     3
            1    12
            dtype: int...
            >>> func(s_pl)  # doctest: +NORMALIZE_WHITESPACE
            shape: (2,)
            Series: '' [i8]
            [
               3
               12
            ]
        """
        return self._narwhals_series._from_compliant_series(
            self._narwhals_series._compliant_series.dt.minute()
        )

    def second(self: Self) -> T:
        """
        Extracts the second(s) in a datetime series.

        Examples:
            >>> import pandas as pd
            >>> import polars as pl
            >>> from datetime import datetime
            >>> import narwhals as nw
            >>> dates = [datetime(2022, 1, 1, 5, 3, 10), datetime(2022, 1, 5, 9, 12, 4)]
            >>> s_pd = pd.Series(dates)
            >>> s_pl = pl.Series(dates)

            We define a library agnostic function:

            >>> @nw.narwhalify
            ... def func(s):
            ...     return s.dt.second()

            We can then pass either pandas or Polars to `func`:

            >>> func(s_pd)
            0    10
            1     4
            dtype: int...
            >>> func(s_pl)  # doctest: +NORMALIZE_WHITESPACE
            shape: (2,)
            Series: '' [i8]
            [
               10
                4
            ]
        """
        return self._narwhals_series._from_compliant_series(
            self._narwhals_series._compliant_series.dt.second()
        )

    def millisecond(self: Self) -> T:
        """
        Extracts the milliseconds in a datetime series.

        Examples:
            >>> import pandas as pd
            >>> import polars as pl
            >>> from datetime import datetime
            >>> import narwhals as nw
            >>> dates = [
            ...     datetime(2023, 5, 21, 12, 55, 10, 400000),
            ...     datetime(2023, 5, 21, 12, 55, 10, 600000),
            ...     datetime(2023, 5, 21, 12, 55, 10, 800000),
            ...     datetime(2023, 5, 21, 12, 55, 11, 0),
            ...     datetime(2023, 5, 21, 12, 55, 11, 200000),
            ... ]

            >>> s_pd = pd.Series(dates)
            >>> s_pl = pl.Series(dates)

            We define a library agnostic function:

            >>> @nw.narwhalify
            ... def func(s):
            ...     return s.dt.millisecond().alias("datetime")

            We can then pass either pandas or Polars to `func`:

            >>> func(s_pd)
            0    400
            1    600
            2    800
            3      0
            4    200
            Name: datetime, dtype: int...
            >>> func(s_pl)  # doctest: +NORMALIZE_WHITESPACE
            shape: (5,)
            Series: 'datetime' [i32]
            [
                400
                600
                800
                0
                200
            ]
        """
        return self._narwhals_series._from_compliant_series(
            self._narwhals_series._compliant_series.dt.millisecond()
        )

    def microsecond(self: Self) -> T:
        """
        Extracts the microseconds in a datetime series.

        Examples:
            >>> import pandas as pd
            >>> import polars as pl
            >>> from datetime import datetime
            >>> import narwhals as nw
            >>> dates = [
            ...     datetime(2023, 5, 21, 12, 55, 10, 400000),
            ...     datetime(2023, 5, 21, 12, 55, 10, 600000),
            ...     datetime(2023, 5, 21, 12, 55, 10, 800000),
            ...     datetime(2023, 5, 21, 12, 55, 11, 0),
            ...     datetime(2023, 5, 21, 12, 55, 11, 200000),
            ... ]

            >>> s_pd = pd.Series(dates)
            >>> s_pl = pl.Series(dates)

            We define a library agnostic function:

            >>> @nw.narwhalify
            ... def func(s):
            ...     return s.dt.microsecond().alias("datetime")

            We can then pass either pandas or Polars to `func`:

            >>> func(s_pd)
            0    400000
            1    600000
            2    800000
            3         0
            4    200000
            Name: datetime, dtype: int...
            >>> func(s_pl)  # doctest: +NORMALIZE_WHITESPACE
            shape: (5,)
            Series: 'datetime' [i32]
            [
               400000
               600000
               800000
               0
               200000
            ]
        """
        return self._narwhals_series._from_compliant_series(
            self._narwhals_series._compliant_series.dt.microsecond()
        )

    def nanosecond(self: Self) -> T:
        """
        Extracts the nanosecond(s) in a date series.

        Examples:
            >>> import pandas as pd
            >>> import polars as pl
            >>> from datetime import datetime
            >>> import narwhals as nw
            >>> dates = [
            ...     datetime(2022, 1, 1, 5, 3, 10, 500000),
            ...     datetime(2022, 1, 5, 9, 12, 4, 60000),
            ... ]
            >>> s_pd = pd.Series(dates)
            >>> s_pl = pl.Series(dates)

            We define a library agnostic function:

            >>> @nw.narwhalify
            ... def func(s):
            ...     return s.dt.nanosecond()

            We can then pass either pandas or Polars to `func`:

            >>> func(s_pd)
            0    500000000
            1     60000000
            dtype: int...
            >>> func(s_pl)  # doctest: +NORMALIZE_WHITESPACE
            shape: (2,)
            Series: '' [i32]
            [
               500000000
               60000000
            ]
        """
        return self._narwhals_series._from_compliant_series(
            self._narwhals_series._compliant_series.dt.nanosecond()
        )

    def ordinal_day(self: Self) -> T:
        """
        Get ordinal day.

        Examples:
            >>> import pandas as pd
            >>> import polars as pl
            >>> from datetime import datetime
            >>> import narwhals as nw
            >>> data = [datetime(2020, 1, 1), datetime(2020, 8, 3)]
            >>> s_pd = pd.Series(data)
            >>> s_pl = pl.Series(data)

            We define a library agnostic function:

            >>> @nw.narwhalify
            ... def func(s):
            ...     return s.dt.ordinal_day()

            We can then pass either pandas or Polars to `func`:

            >>> func(s_pd)
            0      1
            1    216
            dtype: int32
            >>> func(s_pl)  # doctest: +NORMALIZE_WHITESPACE
            shape: (2,)
            Series: '' [i16]
            [
               1
               216
            ]
        """
        return self._narwhals_series._from_compliant_series(
            self._narwhals_series._compliant_series.dt.ordinal_day()
        )

    def total_minutes(self: Self) -> T:
        """
        Get total minutes.

        Notes:
            The function outputs the total minutes in the int dtype by default,
            however, pandas may change the dtype to float when there are missing values,
            consider using `fill_null()` in this case.

        Examples:
            >>> import pandas as pd
            >>> import polars as pl
            >>> from datetime import timedelta
            >>> import narwhals as nw
            >>> data = [timedelta(minutes=10), timedelta(minutes=20, seconds=40)]
            >>> s_pd = pd.Series(data)
            >>> s_pl = pl.Series(data)

            We define a library agnostic function:

            >>> @nw.narwhalify
            ... def func(s):
            ...     return s.dt.total_minutes()

            We can then pass either pandas or Polars to `func`:

            >>> func(s_pd)
            0    10
            1    20
            dtype: int...
            >>> func(s_pl)  # doctest: +NORMALIZE_WHITESPACE
            shape: (2,)
            Series: '' [i64]
            [
                    10
                    20
            ]
        """
        return self._narwhals_series._from_compliant_series(
            self._narwhals_series._compliant_series.dt.total_minutes()
        )

    def total_seconds(self: Self) -> T:
        """
        Get total seconds.

        Notes:
            The function outputs the total seconds in the int dtype by default,
            however, pandas may change the dtype to float when there are missing values,
            consider using `fill_null()` in this case.

        Examples:
            >>> import pandas as pd
            >>> import polars as pl
            >>> from datetime import timedelta
            >>> import narwhals as nw
            >>> data = [timedelta(seconds=10), timedelta(seconds=20, milliseconds=40)]
            >>> s_pd = pd.Series(data)
            >>> s_pl = pl.Series(data)

            We define a library agnostic function:

            >>> @nw.narwhalify
            ... def func(s):
            ...     return s.dt.total_seconds()

            We can then pass either pandas or Polars to `func`:

            >>> func(s_pd)
            0    10
            1    20
            dtype: int...
            >>> func(s_pl)  # doctest: +NORMALIZE_WHITESPACE
            shape: (2,)
            Series: '' [i64]
            [
                    10
                    20
            ]
        """
        return self._narwhals_series._from_compliant_series(
            self._narwhals_series._compliant_series.dt.total_seconds()
        )

    def total_milliseconds(self: Self) -> T:
        """
        Get total milliseconds.

        Notes:
            The function outputs the total milliseconds in the int dtype by default,
            however, pandas may change the dtype to float when there are missing values,
            consider using `fill_null()` in this case.

        Examples:
            >>> import pandas as pd
            >>> import polars as pl
            >>> from datetime import timedelta
            >>> import narwhals as nw
            >>> data = [
            ...     timedelta(milliseconds=10),
            ...     timedelta(milliseconds=20, microseconds=40),
            ... ]
            >>> s_pd = pd.Series(data)
            >>> s_pl = pl.Series(data)

            We define a library agnostic function:

            >>> @nw.narwhalify
            ... def func(s):
            ...     return s.dt.total_milliseconds()

            We can then pass either pandas or Polars to `func`:

            >>> func(s_pd)
            0    10
            1    20
            dtype: int...
            >>> func(s_pl)  # doctest: +NORMALIZE_WHITESPACE
            shape: (2,)
            Series: '' [i64]
            [
                    10
                    20
            ]
        """
        return self._narwhals_series._from_compliant_series(
            self._narwhals_series._compliant_series.dt.total_milliseconds()
        )

    def total_microseconds(self: Self) -> T:
        """
        Get total microseconds.

        Notes:
            The function outputs the total microseconds in the int dtype by default,
            however, pandas may change the dtype to float when there are missing values,
            consider using `fill_null()` in this case.

        Examples:
            >>> import pandas as pd
            >>> import polars as pl
            >>> from datetime import timedelta
            >>> import narwhals as nw
            >>> data = [
            ...     timedelta(microseconds=10),
            ...     timedelta(milliseconds=1, microseconds=200),
            ... ]
            >>> s_pd = pd.Series(data)
            >>> s_pl = pl.Series(data)

            We define a library agnostic function:

            >>> @nw.narwhalify
            ... def func(s):
            ...     return s.dt.total_microseconds()

            We can then pass either pandas or Polars to `func`:

            >>> func(s_pd)
            0      10
            1    1200
            dtype: int...
            >>> func(s_pl)  # doctest: +NORMALIZE_WHITESPACE
            shape: (2,)
            Series: '' [i64]
            [
                    10
                    1200
            ]
        """
        return self._narwhals_series._from_compliant_series(
            self._narwhals_series._compliant_series.dt.total_microseconds()
        )

    def total_nanoseconds(self: Self) -> T:
        """
        Get total nanoseconds.

        Notes:
            The function outputs the total nanoseconds in the int dtype by default,
            however, pandas may change the dtype to float when there are missing values,
            consider using `fill_null()` in this case.

        Examples:
            >>> import pandas as pd
            >>> import polars as pl
            >>> from datetime import timedelta
            >>> import narwhals as nw
            >>> data = ["2024-01-01 00:00:00.000000001", "2024-01-01 00:00:00.000000002"]
            >>> s_pd = pd.to_datetime(pd.Series(data))
            >>> s_pl = pl.Series(data).str.to_datetime(time_unit="ns")

            We define a library agnostic function:

            >>> @nw.narwhalify
            ... def func(s):
            ...     return s.diff().dt.total_nanoseconds()

            We can then pass either pandas or Polars to `func`:

            >>> func(s_pd)
            0    NaN
            1    1.0
            dtype: float64
            >>> func(s_pl)  # doctest: +NORMALIZE_WHITESPACE
            shape: (2,)
            Series: '' [i64]
            [
                    null
                    1
            ]
        """
        return self._narwhals_series._from_compliant_series(
            self._narwhals_series._compliant_series.dt.total_nanoseconds()
        )

    def to_string(self: Self, format: str) -> T:  # noqa: A002
        """
        Convert a Date/Time/Datetime series into a String series with the given format.

        Notes:
            Unfortunately, different libraries interpret format directives a bit
            differently.

            - Chrono, the library used by Polars, uses `"%.f"` for fractional seconds,
              whereas pandas and Python stdlib use `".%f"`.
            - PyArrow interprets `"%S"` as "seconds, including fractional seconds"
              whereas most other tools interpret it as "just seconds, as 2 digits".

            Therefore, we make the following adjustments:

            - for pandas-like libraries, we replace `"%S.%f"` with `"%S%.f"`.
            - for PyArrow, we replace `"%S.%f"` with `"%S"`.

            Workarounds like these don't make us happy, and we try to avoid them as
            much as possible, but here we feel like it's the best compromise.

            If you just want to format a date/datetime Series as a local datetime
            string, and have it work as consistently as possible across libraries,
            we suggest using:

            - `"%Y-%m-%dT%H:%M:%S%.f"` for datetimes
            - `"%Y-%m-%d"` for dates

            though note that, even then, different tools may return a different number
            of trailing zeros. Nonetheless, this is probably consistent enough for
            most applications.

            If you have an application where this is not enough, please open an issue
            and let us know.

        Examples:
            >>> from datetime import datetime
            >>> import pandas as pd
            >>> import polars as pl
            >>> import narwhals as nw
            >>> data = [
            ...     datetime(2020, 3, 1),
            ...     datetime(2020, 4, 1),
            ...     datetime(2020, 5, 1),
            ... ]
            >>> s_pd = pd.Series(data)
            >>> s_pl = pl.Series(data)

            We define a dataframe-agnostic function:

            >>> @nw.narwhalify
            ... def func(s):
            ...     return s.dt.to_string("%Y/%m/%d")

            We can then pass either pandas or Polars to `func`:

            >>> func(s_pd)
            0    2020/03/01
            1    2020/04/01
            2    2020/05/01
            dtype: object

            >>> func(s_pl)  # doctest: +NORMALIZE_WHITESPACE
            shape: (3,)
            Series: '' [str]
            [
               "2020/03/01"
               "2020/04/01"
               "2020/05/01"
            ]
        """
        return self._narwhals_series._from_compliant_series(
            self._narwhals_series._compliant_series.dt.to_string(format)
        )

    def replace_time_zone(self: Self, time_zone: str | None) -> T:
        """
        Replace time zone.

        Arguments:
            time_zone: Target time zone.

        Examples:
            >>> from datetime import datetime, timezone
            >>> import narwhals as nw
            >>> import pandas as pd
            >>> import polars as pl
            >>> import pyarrow as pa
            >>> data = [
            ...     datetime(2024, 1, 1, tzinfo=timezone.utc),
            ...     datetime(2024, 1, 2, tzinfo=timezone.utc),
            ... ]
            >>> s_pd = pd.Series(data)
            >>> s_pl = pl.Series(data)
            >>> s_pa = pa.chunked_array([data])

            Let's define a dataframe-agnostic function:

            >>> @nw.narwhalify
            ... def func(s):
            ...     return s.dt.replace_time_zone("Asia/Kathmandu")

            We can then pass pandas / PyArrow / Polars / any other supported library:

            >>> func(s_pd)
            0   2024-01-01 00:00:00+05:45
            1   2024-01-02 00:00:00+05:45
            dtype: datetime64[ns, Asia/Kathmandu]
            >>> func(s_pl)  # doctest: +NORMALIZE_WHITESPACE
            shape: (2,)
            Series: '' [datetime[μs, Asia/Kathmandu]]
            [
                2024-01-01 00:00:00 +0545
                2024-01-02 00:00:00 +0545
            ]
            >>> func(s_pa)
            <pyarrow.lib.ChunkedArray object at ...>
            [
              [
                2023-12-31 18:15:00.000000Z,
                2024-01-01 18:15:00.000000Z
              ]
            ]
        """
        return self._narwhals_series._from_compliant_series(
            self._narwhals_series._compliant_series.dt.replace_time_zone(time_zone)
        )

    def convert_time_zone(self: Self, time_zone: str) -> T:
        """
        Convert time zone.

        If converting from a time-zone-naive column, then conversion happens
        as if converting from UTC.

        Arguments:
            time_zone: Target time zone.

        Examples:
            >>> from datetime import datetime, timezone
            >>> import narwhals as nw
            >>> import pandas as pd
            >>> import polars as pl
            >>> import pyarrow as pa
            >>> data = [
            ...     datetime(2024, 1, 1, tzinfo=timezone.utc),
            ...     datetime(2024, 1, 2, tzinfo=timezone.utc),
            ... ]
            >>> s_pd = pd.Series(data)
            >>> s_pl = pl.Series(data)
            >>> s_pa = pa.chunked_array([data])

            Let's define a dataframe-agnostic function:

            >>> @nw.narwhalify
            ... def func(s):
            ...     return s.dt.convert_time_zone("Asia/Kathmandu")

            We can then pass pandas / PyArrow / Polars / any other supported library:

            >>> func(s_pd)
            0   2024-01-01 05:45:00+05:45
            1   2024-01-02 05:45:00+05:45
            dtype: datetime64[ns, Asia/Kathmandu]
            >>> func(s_pl)  # doctest: +NORMALIZE_WHITESPACE
            shape: (2,)
            Series: '' [datetime[μs, Asia/Kathmandu]]
            [
                2024-01-01 05:45:00 +0545
                2024-01-02 05:45:00 +0545
            ]
            >>> func(s_pa)
            <pyarrow.lib.ChunkedArray object at ...>
            [
              [
                2024-01-01 00:00:00.000000Z,
                2024-01-02 00:00:00.000000Z
              ]
            ]
        """
        if time_zone is None:
            msg = "Target `time_zone` cannot be `None` in `convert_time_zone`. Please use `replace_time_zone(None)` if you want to remove the time zone."
            raise TypeError(msg)
        return self._narwhals_series._from_compliant_series(
            self._narwhals_series._compliant_series.dt.convert_time_zone(time_zone)
        )

    def timestamp(self: Self, time_unit: Literal["ns", "us", "ms"] = "us") -> T:
        """
        Return a timestamp in the given time unit.

        Arguments:
            time_unit: {'ns', 'us', 'ms'}
                Time unit.

        Examples:
            >>> from datetime import date
            >>> import narwhals as nw
            >>> import pandas as pd
            >>> import polars as pl
            >>> import pyarrow as pa
            >>> data = [date(2001, 1, 1), None, date(2001, 1, 3)]
            >>> s_pd = pd.Series(data, dtype="datetime64[ns]")
            >>> s_pl = pl.Series(data)
            >>> s_pa = pa.chunked_array([data])

            Let's define a dataframe-agnostic function:

            >>> @nw.narwhalify
            ... def func(s):
            ...     return s.dt.timestamp("ms")

            We can then pass pandas / PyArrow / Polars / any other supported library:

            >>> func(s_pd)
            0    9.783072e+11
            1             NaN
            2    9.784800e+11
            dtype: float64
            >>> func(s_pl)  # doctest: +NORMALIZE_WHITESPACE
            shape: (3,)
            Series: '' [i64]
            [
                    978307200000
                    null
                    978480000000
            ]
            >>> func(s_pa)
            <pyarrow.lib.ChunkedArray object at ...>
            [
              [
                978307200000,
                null,
                978480000000
              ]
            ]
        """
        if time_unit not in {"ns", "us", "ms"}:
            msg = (
                "invalid `time_unit`"
                f"\n\nExpected one of {{'ns', 'us', 'ms'}}, got {time_unit!r}."
            )
            raise ValueError(msg)
        return self._narwhals_series._from_compliant_series(
            self._narwhals_series._compliant_series.dt.timestamp(time_unit)
        )<|MERGE_RESOLUTION|>--- conflicted
+++ resolved
@@ -525,52 +525,18 @@
         """
         return self._compliant_series.mean()
 
-<<<<<<< HEAD
-    def skew(self) -> Any:
-        """
-        Calculate the sample skewness of the Series.
-
-        Returns:
-            The sample skewness of the Series.
-=======
     def median(self) -> Any:
         """
         Reduce this Series to the median value.
 
         Notes:
             Results might slightly differ across backends due to differences in the underlying algorithms used to compute the median.
->>>>>>> 626e5bf9
 
         Examples:
             >>> import pandas as pd
             >>> import polars as pl
             >>> import pyarrow as pa
             >>> import narwhals as nw
-<<<<<<< HEAD
-            >>> s = [1, 1, 2, 10, 100]
-            >>> s_pd = pd.Series(s)
-            >>> s_pl = pl.Series(s)
-            >>> s_pa = pa.array(s)
-
-            We define a library agnostic function:
-
-            >>> @nw.narwhalify
-            ... def func(s):
-            ...     return s.skew()
-
-            We can pass any supported library such as Pandas, Polars, or PyArrow to `func`:
-
-            >>> func(s_pd)
-            1.4724267269058975
-            >>> func(s_pl)
-            1.4724267269058975
-
-        Notes:
-            The skewness is a measure of the asymmetry of the probability distribution.
-            A perfectly symmetric distribution has a skewness of 0.
-        """
-        return self._compliant_series.skew()
-=======
             >>> s = [5, 3, 8]
             >>> s_pd = pd.Series(s)
             >>> s_pl = pl.Series(s)
@@ -592,7 +558,42 @@
             <pyarrow.DoubleScalar: 5.0>
         """
         return self._compliant_series.median()
->>>>>>> 626e5bf9
+
+    def skew(self: Self) -> Any:
+        """
+        Calculate the sample skewness of the Series.
+
+        Returns:
+            The sample skewness of the Series.
+
+        Examples:
+            >>> import pandas as pd
+            >>> import polars as pl
+            >>> import pyarrow as pa
+            >>> import narwhals as nw
+            >>> s = [1, 1, 2, 10, 100]
+            >>> s_pd = pd.Series(s)
+            >>> s_pl = pl.Series(s)
+            >>> s_pa = pa.array(s)
+
+            We define a library agnostic function:
+
+            >>> @nw.narwhalify
+            ... def func(s):
+            ...     return s.skew()
+
+            We can pass any supported library such as Pandas, Polars, or PyArrow to `func`:
+
+            >>> func(s_pd)
+            1.4724267269058975
+            >>> func(s_pl)
+            1.4724267269058975
+
+        Notes:
+            The skewness is a measure of the asymmetry of the probability distribution.
+            A perfectly symmetric distribution has a skewness of 0.
+        """
+        return self._compliant_series.skew()
 
     def count(self) -> Any:
         """
