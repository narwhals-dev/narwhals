--- conflicted
+++ resolved
@@ -4,14 +4,12 @@
 from typing import Any
 from typing import Literal
 
-<<<<<<< HEAD
+
 from narwhals._arrow.series import ArrowSeries
 from narwhals.dependencies import get_cudf
 from narwhals.dependencies import get_dask
 from narwhals.dependencies import get_modin
 from narwhals.dependencies import get_pandas
-=======
->>>>>>> c6afe4cb
 from narwhals.dependencies import get_polars
 from narwhals.dtypes import to_narwhals_dtype
 from narwhals.dtypes import translate_dtype
@@ -48,48 +46,12 @@
         elif is_polars and (
             (pl := get_polars()) is not None and isinstance(series, pl.Series)
         ):
-<<<<<<< HEAD
-            self._series = series
-            self._is_polars = True
-            return
-        if (pd := get_pandas()) is not None and isinstance(series, pd.Series):
-            self._series = PandasSeries(series, implementation="pandas")
-            return
-        if (pd := get_modin()) is not None and isinstance(
-            series, pd.Series
-        ):  # pragma: no cover
-            self._series = PandasSeries(series, implementation="modin")
-            return
-        if (pd := get_cudf()) is not None and isinstance(
-            series, pd.Series
-        ):  # pragma: no cover
-            self._series = PandasSeries(series, implementation="cudf")
-            return
-        if (dd := get_dask()) is not None and isinstance(
-            series, dd.Series
-        ):  #pragma: no cover
-            self._series = PandasSeries(series, implementation="dask")
-            return
-        if (pa := get_pyarrow()) is not None and isinstance(
-            series, pa.ChunkedArray
-        ):  # pragma: no cover
-            self._series = ArrowSeries(series, name="")
-            return
-        msg = (  # pragma: no cover
-            f"Expected pandas, Polars, modin, or cuDF Series, got: {type(series)}. "
-            "If passing something which is not already a Series, but is convertible "
-            "to one, you must specify `implementation=` "
-            "(e.g. `nw.Series([1,2,3], implementation='polars')`)"
-        )
-        raise TypeError(msg)  # pragma: no cover
-=======
             self._compliant_series = series
         else:
             msg = (  # pragma: no cover
                 f"Expected Polars Series or and object which implements `__narwhals_series__`, got: {type(series)}."
             )
             raise TypeError(msg)  # pragma: no cover
->>>>>>> c6afe4cb
 
     def __array__(self, dtype: Any = None, copy: bool | None = None) -> np.ndarray:
         if self._is_polars and self._backend_version < (0, 20, 29):  # pragma: no cover
