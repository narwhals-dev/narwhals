from __future__ import annotations

from typing import TYPE_CHECKING
from typing import Any

from narwhals.dtypes import to_narwhals_dtype
from narwhals.dtypes import translate_dtype
from narwhals.translate import get_cudf
from narwhals.translate import get_modin
from narwhals.translate import get_pandas
from narwhals.translate import get_polars

if TYPE_CHECKING:
    import numpy as np
    from typing_extensions import Self

    from narwhals.dataframe import DataFrame


class Series:
    def __init__(
        self,
        series: Any,
        *,
        is_polars: bool = False,
    ) -> None:
        from narwhals._pandas_like.series import PandasSeries

        self._is_polars = is_polars
        if hasattr(series, "__narwhals_series__"):
            self._series = series.__narwhals_series__()
            return
        if is_polars or (
            (pl := get_polars()) is not None and isinstance(series, pl.Series)
        ):
            self._series = series
            self._is_polars = True
            return
        if (pd := get_pandas()) is not None and isinstance(series, pd.Series):
            self._series = PandasSeries(series, implementation="pandas")
            return
        if (pd := get_modin()) is not None and isinstance(
            series, pd.Series
        ):  # pragma: no cover
            self._series = PandasSeries(series, implementation="modin")
            return
        if (pd := get_cudf()) is not None and isinstance(
            series, pd.Series
        ):  # pragma: no cover
            self._series = PandasSeries(series, implementation="cudf")
            return
        msg = (  # pragma: no cover
            f"Expected pandas, Polars, modin, or cuDF Series, got: {type(series)}. "
            "If passing something which is not already a Series, but is convertible "
            "to one, you must specify `implementation=` "
            "(e.g. `nw.Series([1,2,3], implementation='polars')`)"
        )
        raise TypeError(msg)  # pragma: no cover

    def __array__(self, *args: Any, **kwargs: Any) -> np.ndarray:
        return self._series.to_numpy(*args, **kwargs)

    def __getitem__(self, idx: int | slice) -> Any:
        if isinstance(idx, int):
            return self._series[idx]
        return self._from_series(self._series[idx])

    def __narwhals_namespace__(self) -> Any:
        if self._is_polars:
            return get_polars()
        return self._series.__narwhals_namespace__()

    @property
    def shape(self) -> tuple[int]:
        """
        Get the shape of the Series.

        Examples:
            >>> import pandas as pd
            >>> import polars as pl
            >>> import narwhals as nw
            >>> s = [1, 2, 3]
            >>> s_pd = pd.Series(s)
            >>> s_pl = pl.Series(s)

            We define a library agnostic function:

            >>> def func(s_any):
            ...     s = nw.from_native(s_any, series_only=True)
            ...     return s.shape

            We can then pass either pandas or Polars to `func`:

            >>> func(s_pd)
            (3,)
            >>> func(s_pl)
            (3,)
        """
        return self._series.shape  # type: ignore[no-any-return]

    def _extract_native(self, arg: Any) -> Any:
        from narwhals.series import Series

        if isinstance(arg, Series):
            return arg._series
        return arg

    def _from_series(self, series: Any) -> Self:
        return self.__class__(series, is_polars=self._is_polars)

    def __repr__(self) -> str:  # pragma: no cover
        header = " Narwhals Series                                 "
        length = len(header)
        return (
            "┌"
            + "─" * length
            + "┐\n"
            + f"|{header}|\n"
            + "| Use `narwhals.to_native()` to see native output |\n"
            + "└"
            + "─" * length
            + "┘"
        )

    def __len__(self) -> int:
        return len(self._series)

    @property
    def dtype(self) -> Any:
        """
        Get the data type of the Series.

        Examples:
            >>> import pandas as pd
            >>> import polars as pl
            >>> import narwhals as nw
            >>> s = [1, 2, 3]
            >>> s_pd = pd.Series(s)
            >>> s_pl = pl.Series(s)

            We define a library agnostic function:

            >>> def func(s_any):
            ...     s = nw.from_native(s_any, series_only=True)
            ...     return s.dtype

            We can then pass either pandas or Polars to `func`:

            >>> func(s_pd)
            Int64
            >>> func(s_pl)
            Int64
        """
        return to_narwhals_dtype(self._series.dtype, is_polars=self._is_polars)

    @property
    def name(self) -> str:
        """
        Get the name of the Series.

        Examples:
            >>> import pandas as pd
            >>> import polars as pl
            >>> import narwhals as nw
            >>> s = [1, 2, 3]
            >>> s_pd = pd.Series(s, name="foo")
            >>> s_pl = pl.Series("foo", s)

            We define a library agnostic function:

            >>> def func(s_any):
            ...     s = nw.from_native(s_any, series_only=True)
            ...     return s.name

            We can then pass either pandas or Polars to `func`:

            >>> func(s_pd)
            'foo'
            >>> func(s_pl)
            'foo'
        """
        return self._series.name  # type: ignore[no-any-return]

    def cast(
        self,
        dtype: Any,
    ) -> Self:
        """
        Cast between data types.

        Arguments:
            dtype: Data type that the object will be cast into.

        Examples:
            >>> import pandas as pd
            >>> import polars as pl
            >>> import narwhals as nw
            >>> s = [True, False, True]
            >>> s_pd = pd.Series(s)
            >>> s_pl = pl.Series(s)

            We define a dataframe-agnostic function:

            >>> def func(s_any):
            ...     s = nw.from_native(s_any, series_only=True)
            ...     s = s.cast(nw.Int64)
            ...     return nw.to_native(s)

            We can then pass either pandas or Polars to `func`:

            >>> func(s_pd)
            0    1
            1    0
            2    1
            dtype: int64
            >>> func(s_pl)  # doctest: +NORMALIZE_WHITESPACE
            shape: (3,)
            Series: '' [i64]
            [
               1
               0
               1
            ]
        """
        return self._from_series(
            self._series.cast(translate_dtype(self.__narwhals_namespace__(), dtype))
        )

    def to_frame(self) -> DataFrame:
        """
        Convert to dataframe.

        Examples:
            >>> import pandas as pd
            >>> import polars as pl
            >>> import narwhals as nw
            >>> s = [1, 2, 3]
            >>> s_pd = pd.Series(s, name='a')
            >>> s_pl = pl.Series('a', s)

            We define a library agnostic function:

            >>> def func(s_any):
            ...     s = nw.from_native(s_any, series_only=True)
            ...     df = s.to_frame()
            ...     return nw.to_native(df)

            We can then pass either pandas or Polars to `func`:

            >>> func(s_pd)
               a
            0  1
            1  2
            2  3
            >>> func(s_pl)
            shape: (3, 1)
            ┌─────┐
            │ a   │
            │ --- │
            │ i64 │
            ╞═════╡
            │ 1   │
            │ 2   │
            │ 3   │
            └─────┘
        """
        from narwhals.dataframe import DataFrame

        return DataFrame(self._series.to_frame())

    def mean(self) -> Any:
        """
        Reduce this Series to the mean value.

        Examples:
            >>> import pandas as pd
            >>> import polars as pl
            >>> import narwhals as nw
            >>> s = [1, 2, 3]
            >>> s_pd = pd.Series(s)
            >>> s_pl = pl.Series(s)

            We define a library agnostic function:

            >>> def func(s_any):
            ...     s = nw.from_native(s_any, series_only=True)
            ...     return s.mean()

            We can then pass either pandas or Polars to `func`:

            >>> func(s_pd)
            2.0
            >>> func(s_pl)
            2.0
        """
        return self._series.mean()

    def any(self) -> Any:
        """
        Return whether any of the values in the Series are True.

        Notes:
          Only works on Series of data type Boolean.

        Examples:
            >>> import pandas as pd
            >>> import polars as pl
            >>> import narwhals as nw
            >>> s = [False, True, False]
            >>> s_pd = pd.Series(s)
            >>> s_pl = pl.Series(s)

            We define a library agnostic function:

            >>> def func(s_any):
            ...     s = nw.from_native(s_any, series_only=True)
            ...     return s.any()

            We can then pass either pandas or Polars to `func`:

            >>> func(s_pd)
            True
            >>> func(s_pl)
            True
        """
        return self._series.any()

    def all(self) -> Any:
        """
        Return whether all values in the Series are True.

        Examples:
            >>> import pandas as pd
            >>> import polars as pl
            >>> import narwhals as nw
            >>> s = [True, False, True]
            >>> s_pd = pd.Series(s)
            >>> s_pl = pl.Series(s)

            We define a library agnostic function:

            >>> def func(s_any):
            ...     s = nw.from_native(s_any, series_only=True)
            ...     return s.all()

            We can then pass either pandas or Polars to `func`:

            >>> func(s_pd)
            False
            >>> func(s_pl)
            False

        """
        return self._series.all()

    def min(self) -> Any:
        """
        Get the minimal value in this Series.

        Examples:
            >>> import pandas as pd
            >>> import polars as pl
            >>> import narwhals as nw
            >>> s = [1, 2, 3]
            >>> s_pd = pd.Series(s)
            >>> s_pl = pl.Series(s)

            We define a library agnostic function:

            >>> def func(s_any):
            ...     s = nw.from_native(s_any, series_only=True)
            ...     return s.min()

            We can then pass either pandas or Polars to `func`:

            >>> func(s_pd)
            1
            >>> func(s_pl)
            1
        """
        return self._series.min()

    def max(self) -> Any:
        """
        Get the maximum value in this Series.

        Examples:
            >>> import pandas as pd
            >>> import polars as pl
            >>> import narwhals as nw
            >>> s = [1, 2, 3]
            >>> s_pd = pd.Series(s)
            >>> s_pl = pl.Series(s)

            We define a library agnostic function:

            >>> def func(s_any):
            ...     s = nw.from_native(s_any, series_only=True)
            ...     return s.max()

            We can then pass either pandas or Polars to `func`:

            >>> func(s_pd)
            3
            >>> func(s_pl)
            3
        """
        return self._series.max()

    def sum(self) -> Any:
        """
        Reduce this Series to the sum value.

        Examples:
            >>> import pandas as pd
            >>> import polars as pl
            >>> import narwhals as nw
            >>> s = [1, 2, 3]
            >>> s_pd = pd.Series(s)
            >>> s_pl = pl.Series(s)

            We define a library agnostic function:

            >>> def func(s_any):
            ...     s = nw.from_native(s_any, series_only=True)
            ...     return s.sum()

            We can then pass either pandas or Polars to `func`:

            >>> func(s_pd)
            6
            >>> func(s_pl)
            6
        """
        return self._series.sum()

    def std(self, *, ddof: int = 1) -> Any:
        """
        Get the standard deviation of this Series.

        Arguments:
            ddof: “Delta Degrees of Freedom”: the divisor used in the calculation is N - ddof,
                     where N represents the number of elements.

        Examples:
            >>> import pandas as pd
            >>> import polars as pl
            >>> import narwhals as nw
            >>> s = [1, 2, 3]
            >>> s_pd = pd.Series(s)
            >>> s_pl = pl.Series(s)

            We define a library agnostic function:

            >>> def func(s_any):
            ...     s = nw.from_native(s_any, series_only=True)
            ...     return s.std()

            We can then pass either pandas or Polars to `func`:

            >>> func(s_pd)
            1.0
            >>> func(s_pl)
            1.0
        """
        return self._series.std(ddof=ddof)

    def is_in(self, other: Any) -> Self:
        """
        Check if the elements of this Series are in the other sequence.

        Arguments:
            other: Sequence of primitive type.

        Examples:
            >>> import pandas as pd
            >>> import polars as pl
            >>> import narwhals as nw
            >>> s_pd = pd.Series([1, 2, 3])
            >>> s_pl = pl.Series([1, 2, 3])

            We define a library agnostic function:

            >>> def func(s_any):
            ...     s = nw.from_native(s_any, series_only=True)
            ...     s = s.is_in([3, 2, 8])
            ...     return nw.to_native(s)

            We can then pass either pandas or Polars to `func`:

            >>> func(s_pd)
            0    False
            1     True
            2     True
            dtype: bool
            >>> func(s_pl)  # doctest: +NORMALIZE_WHITESPACE
            shape: (3,)
            Series: '' [bool]
            [
               false
               true
               true
            ]
        """
        return self._from_series(self._series.is_in(self._extract_native(other)))

    def drop_nulls(self) -> Self:
        """
        Drop all null values.

        See Also:
          drop_nans

        Notes:
          A null value is not the same as a NaN value.
          To drop NaN values, use :func:`drop_nans`.

        Examples:
          >>> import pandas as pd
          >>> import polars as pl
          >>> import numpy as np
          >>> import narwhals as nw
          >>> s_pd = pd.Series([2, 4, None, 3, 5])
          >>> s_pl = pl.Series('a', [2, 4, None, 3, 5])

          Now define a dataframe-agnostic function with a `column` argument for the column to evaluate :

          >>> def func(s_any):
          ...   s = nw.from_native(s_any, series_only=True)
          ...   s = s.drop_nulls()
          ...   return nw.to_native(s)

          Then we can pass either Series (polars or pandas) to `func`:

          >>> func(s_pd)
          0    2.0
          1    4.0
          3    3.0
          4    5.0
          dtype: float64
          >>> func(s_pl)  # doctest: +NORMALIZE_WHITESPACE
          shape: (4,)
          Series: 'a' [i64]
          [
             2
             4
             3
             5
          ]
        """
        return self._from_series(self._series.drop_nulls())

    def cum_sum(self) -> Self:
        """
        Calculate the cumulative sum.

        Examples:
            >>> import pandas as pd
            >>> import polars as pl
            >>> import narwhals as nw
            >>> s = [2, 4, 3]
            >>> s_pd = pd.Series(s)
            >>> s_pl = pl.Series(s)

            We define a dataframe-agnostic function:

            >>> def func(s_any):
            ...     s = nw.from_native(s_any, series_only=True)
            ...     s = s.cum_sum()
            ...     return nw.to_native(s)

            We can then pass either pandas or Polars to `func`:

            >>> func(s_pd)
            0    2
            1    6
            2    9
            dtype: int64
            >>> func(s_pl)  # doctest: +NORMALIZE_WHITESPACE
            shape: (3,)
            Series: '' [i64]
            [
               2
               6
               9
            ]
        """
        return self._from_series(self._series.cum_sum())

    def unique(self) -> Self:
        """
        Returns unique values

        Examples:
            >>> import pandas as pd
            >>> import polars as pl
            >>> import narwhals as nw
            >>> s = [2, 4, 4, 6]
            >>> s_pd = pd.Series(s)
            >>> s_pl = pl.Series(s)

            Let's define a dataframe-agnostic function:

            >>> def func(s_any):
            ...    s = nw.from_native(s_any, series_only=True)
            ...    s = s.unique()
            ...    return nw.to_native(s)

            We can then pass either pandas or Polars to `func`:

            >>> func(s_pd)
            0    2
            1    4
            2    6
            dtype: int64
            >>> func(s_pl)  # doctest: +NORMALIZE_WHITESPACE
            shape: (3,)
            Series: '' [i64]
            [
               2
               4
               6
            ]
        """
        return self._from_series(self._series.unique())

    def diff(self) -> Self:
        """
        Calculate the difference with the previous element, for each element.

        Notes:
            pandas may change the dtype here, for example when introducing missing
            values in an integer column. To ensure, that the dtype doesn't change,
            you may want to use `fill_null` and `cast`. For example, to calculate
            the diff and fill missing values with `0` in a Int64 column, you could
            do:

            ```python
            s.diff().fill_null(0).cast(nw.Int64)
            ```

        Examples:
            >>> import pandas as pd
            >>> import polars as pl
            >>> import narwhals as nw
            >>> s = [2, 4, 3]
            >>> s_pd = pd.Series(s)
            >>> s_pl = pl.Series(s)

            We define a dataframe-agnostic function:

            >>> def func(s_any):
            ...     s = nw.from_native(s_any, series_only=True)
            ...     s = s.diff()
            ...     return nw.to_native(s)

            We can then pass either pandas or Polars to `func`:

            >>> func(s_pd)
            0    NaN
            1    2.0
            2   -1.0
            dtype: float64
            >>> func(s_pl)  # doctest: +NORMALIZE_WHITESPACE
            shape: (3,)
            Series: '' [i64]
            [
               null
               2
               -1
            ]
        """
        return self._from_series(self._series.diff())

    def shift(self, n: int) -> Self:
        """
        Shift values by `n` positions.

        Arguments:
            n: Number of indices to shift forward. If a negative value is passed,
                values are shifted in the opposite direction instead.

        Notes:
            pandas may change the dtype here, for example when introducing missing
            values in an integer column. To ensure, that the dtype doesn't change,
            you may want to use `fill_null` and `cast`. For example, to shift
            and fill missing values with `0` in a Int64 column, you could
            do:

            ```python
            s.shift(1).fill_null(0).cast(nw.Int64)
            ```

        Examples:
            >>> import pandas as pd
            >>> import polars as pl
            >>> import narwhals as nw
            >>> s = [2, 4, 3]
            >>> s_pd = pd.Series(s)
            >>> s_pl = pl.Series(s)

            We define a dataframe-agnostic function:

            >>> def func(s_any):
            ...     s = nw.from_native(s_any, series_only=True)
            ...     s = s.shift(1)
            ...     return nw.to_native(s)

            We can then pass either pandas or Polars to `func`:

            >>> func(s_pd)
            0    NaN
            1    2.0
            2    4.0
            dtype: float64
            >>> func(s_pl)  # doctest: +NORMALIZE_WHITESPACE
            shape: (3,)
            Series: '' [i64]
            [
               null
               2
               4
            ]
        """
        return self._from_series(self._series.shift(n))

    def sample(
        self,
        n: int | None = None,
        fraction: float | None = None,
        *,
        with_replacement: bool = False,
    ) -> Self:
        """
        Sample randomly from this Series.

        Arguments:
            n: Number of items to return. Cannot be used with fraction.

            fraction: Fraction of items to return. Cannot be used with n.

            with_replacement: Allow values to be sampled more than once.

        Notes:
            The `sample` method returns a Series with a specified number of
            randomly selected items chosen from this Series.
            The results are not consistent across libraries.

        Examples:
            >>> import narwhals as nw
            >>> import pandas as pd
            >>> import polars as pl

            >>> s_pd = pd.Series([1, 2, 3, 4])
            >>> s_pl = pl.Series([1, 2, 3, 4])

            We define a library agnostic function:

            >>> def func(s_any):
            ...     s = nw.from_native(s_any, series_only=True)
            ...     s = s.sample(fraction=1.0, with_replacement=True)
            ...     return nw.to_native(s)

            We can then pass either pandas or Polars to `func`:

            >>> func(s_pd)  # doctest:+SKIP
               a
            2  3
            1  2
            3  4
            3  4
            >>> func(s_pl)  # doctest:+SKIP
            shape: (4,)
            Series: '' [i64]
            [
               1
               4
               3
               4
            ]
        """
        return self._from_series(
            self._series.sample(n=n, fraction=fraction, with_replacement=with_replacement)
        )

    def alias(self, name: str) -> Self:
        """
        Rename the Series.

        Arguments:
            name: The new name.

        Examples:
            >>> import pandas as pd
            >>> import polars as pl
            >>> import narwhals as nw
            >>> s = [1, 2, 3]
            >>> s_pd = pd.Series(s, name="foo")
            >>> s_pl = pl.Series("foo", s)

            We define a library agnostic function:

            >>> def func(s_any):
            ...     s = nw.from_native(s_any, series_only=True)
            ...     s = s.alias("bar")
            ...     return nw.to_native(s)

            We can then pass either pandas or Polars to `func`:

            >>> func(s_pd)
            0    1
            1    2
            2    3
            Name: bar, dtype: int64
            >>> func(s_pl)  # doctest: +NORMALIZE_WHITESPACE
            shape: (3,)
            Series: 'bar' [i64]
            [
               1
               2
               3
            ]
        """
        return self._from_series(self._series.alias(name=name))

    def sort(self, *, descending: bool = False) -> Self:
        """
        Sort this Series. Place null values first.

        Arguments:
            descending: Sort in descending order.

        Examples:
            >>> import pandas as pd
            >>> import polars as pl
            >>> import narwhals as nw
            >>> s = [5, None, 1, 2]
            >>> s_pd = pd.Series(s)
            >>> s_pl = pl.Series(s)

            We define library agnostic functions:

            >>> def func(s_any):
            ...     s = nw.from_native(s_any, series_only=True)
            ...     s = s.sort()
            ...     return nw.to_native(s)

            >>> def func_descend(s_any):
            ...     s = nw.from_native(s_any, series_only=True)
            ...     s = s.sort(descending=True)
            ...     return nw.to_native(s)

            We can then pass either pandas or Polars to `func`:

            >>> func(s_pd)
            1    NaN
            2    1.0
            3    2.0
            0    5.0
            Name: , dtype: float64
            >>> func(s_pl)  # doctest: +NORMALIZE_WHITESPACE
            shape: (4,)
            Series: '' [i64]
            [
               null
               1
               2
               5
            ]
            >>> func_descend(s_pd)
            1    NaN
            0    5.0
            3    2.0
            2    1.0
            Name: , dtype: float64
            >>> func_descend(s_pl)  # doctest: +NORMALIZE_WHITESPACE
            shape: (4,)
            Series: '' [i64]
            [
               null
               5
               2
               1
            ]
        """
        return self._from_series(self._series.sort(descending=descending))

    def is_null(self) -> Self:
        """
        Returns a boolean Series indicating which values are null.

        Notes:
            pandas and Polars handle null values differently. Polars distinguishes
            between NaN and Null, whereas pandas doesn't.

        Examples:
            >>> import pandas as pd
            >>> import polars as pl
            >>> import narwhals as nw
            >>> s = [1, 2, None]
            >>> s_pd = pd.Series(s)
            >>> s_pl = pl.Series(s)

            We define a dataframe-agnostic function:

            >>> def func(s_any):
            ...     s = nw.from_native(s_any, series_only=True)
            ...     s = s.is_null()
            ...     return nw.to_native(s)

            We can then pass either pandas or Polars to `func`:

            >>> func(s_pd)
            0    False
            1    False
            2     True
            dtype: bool
            >>> func(s_pl)  # doctest: +NORMALIZE_WHITESPACE
            shape: (3,)
            Series: '' [bool]
            [
               false
               false
               true
            ]
        """
        return self._from_series(self._series.is_null())

    def fill_null(self, value: Any) -> Self:
        """
        Fill null values using the specified value.

        Arguments:
            value: Value used to fill null values.

        Notes:
            pandas and Polars handle null values differently. Polars distinguishes
            between NaN and Null, whereas pandas doesn't.

        Examples:
            >>> import pandas as pd
            >>> import polars as pl
            >>> import narwhals as nw
            >>> s = [1, 2, None]
            >>> s_pd = pd.Series(s)
            >>> s_pl = pl.Series(s)

            We define a dataframe-agnostic function:

            >>> def func(s_any):
            ...     s = nw.from_native(s_any, series_only=True)
            ...     s = s.fill_null(5)
            ...     return nw.to_native(s)

            We can then pass either pandas or Polars to `func`:

            >>> func(s_pd)
            0    1.0
            1    2.0
            2    5.0
            dtype: float64
            >>> func(s_pl)  # doctest: +NORMALIZE_WHITESPACE
            shape: (3,)
            Series: '' [i64]
            [
               1
               2
               5
            ]
        """
        return self._from_series(self._series.fill_null(value))

    def is_between(
        self, lower_bound: Any, upper_bound: Any, closed: str = "both"
    ) -> Self:
        """
        Get a boolean mask of the values that are between the given lower/upper bounds.

        Arguments:
            lower_bound: Lower bound value.

            upper_bound: Upper bound value.

            closed: Define which sides of the interval are closed (inclusive).

        Notes:
            If the value of the `lower_bound` is greater than that of the `upper_bound`,
            then the values will be False, as no value can satisfy the condition.

        Examples:
            >>> import pandas as pd
            >>> import polars as pl
            >>> import narwhals as nw
            >>> s_pd = pd.Series([1, 2, 3, 4, 5])
            >>> s_pl = pl.Series([1, 2, 3, 4, 5])

            We define a library agnostic function:

            >>> def func(s_any):
            ...     s = nw.from_native(s_any, series_only=True)
            ...     s = s.is_between(2, 4, 'right')
            ...     return nw.to_native(s)

            We can then pass either pandas or Polars to `func`:

            >>> func(s_pd)
            0    False
            1    False
            2     True
            3     True
            4    False
            dtype: bool
            >>> func(s_pl)  # doctest: +NORMALIZE_WHITESPACE
            shape: (5,)
            Series: '' [bool]
            [
               false
               false
               true
               true
               false
            ]
        """
        return self._from_series(
            self._series.is_between(lower_bound, upper_bound, closed=closed)
        )

    def n_unique(self) -> int:
        """
        Count the number of unique values.

        Examples:
            >>> import pandas as pd
            >>> import polars as pl
            >>> import narwhals as nw
            >>> s = [1, 2, 2, 3]
            >>> s_pd = pd.Series(s)
            >>> s_pl = pl.Series(s)

            We define a library agnostic function:

            >>> def func(s_any):
            ...     s = nw.from_native(s_any, series_only=True)
            ...     return s.n_unique()

            We can then pass either pandas or Polars to `func`:

            >>> func(s_pd)
            3
            >>> func(s_pl)
            3
        """
        return self._series.n_unique()  # type: ignore[no-any-return]

    def to_numpy(self) -> Any:
        """
        Convert to numpy.

        Examples:
            >>> import pandas as pd
            >>> import polars as pl
            >>> import narwhals as nw
            >>> s = [1, 2, 3]
            >>> s_pd = pd.Series(s, name='a')
            >>> s_pl = pl.Series('a', s)

            We define a library agnostic function:

            >>> def func(s_any):
            ...     s = nw.from_native(s_any, series_only=True)
            ...     df = s.to_numpy()
            ...     return df

            We can then pass either pandas or Polars to `func`:

            >>> func(s_pd)
            array([1, 2, 3]...)
            >>> func(s_pl)
            array([1, 2, 3]...)
        """
        return self._series.to_numpy()

    def to_pandas(self) -> Any:
        """
        Convert to pandas.

        Examples:
            >>> import pandas as pd
            >>> import polars as pl
            >>> import narwhals as nw
            >>> s = [1, 2, 3]
            >>> s_pd = pd.Series(s, name='a')
            >>> s_pl = pl.Series('a', s)

            We define a library agnostic function:

            >>> def func(s_any):
            ...     s = nw.from_native(s_any, series_only=True)
            ...     df = s.to_pandas()
            ...     return df

            We can then pass either pandas or Polars to `func`:

            >>> func(s_pd)
            0    1
            1    2
            2    3
            Name: a, dtype: int64
            >>> func(s_pl)
            0    1
            1    2
            2    3
            Name: a, dtype: int64
        """
        return self._series.to_pandas()

    def __eq__(self, other: object) -> Series:  # type: ignore[override]
        return self._from_series(self._series.__eq__(self._extract_native(other)))

    def __ne__(self, other: object) -> Series:  # type: ignore[override]
        return self._from_series(self._series.__ne__(self._extract_native(other)))

    def __gt__(self, other: Any) -> Series:
        return self._from_series(self._series.__gt__(self._extract_native(other)))

    def __ge__(self, other: Any) -> Series:  # pragma: no cover (todo)
        return self._from_series(self._series.__ge__(self._extract_native(other)))

    def __lt__(self, other: Any) -> Series:  # pragma: no cover (todo)
        return self._from_series(self._series.__lt__(self._extract_native(other)))

    def __le__(self, other: Any) -> Series:  # pragma: no cover (todo)
        return self._from_series(self._series.__le__(self._extract_native(other)))

    def __and__(self, other: Any) -> Series:  # pragma: no cover (todo)
        return self._from_series(self._series.__and__(self._extract_native(other)))

    def __or__(self, other: Any) -> Series:  # pragma: no cover (todo)
        return self._from_series(self._series.__or__(self._extract_native(other)))

    # unary
    def __invert__(self) -> Series:
        return self._from_series(self._series.__invert__())

    def filter(self, other: Any) -> Series:
        """
        Filter elements in the Series based on a condition.

        Examples:
            >>> import pandas as pd
            >>> import polars as pl
            >>> import narwhals as nw
            >>> s = [4, 10, 15, 34, 50]
            >>> s_pd = pd.Series(s)
            >>> s_pl = pl.Series(s)

            We define a library agnostic function:

            >>> def func(s_any):
            ...     s = nw.from_native(s_any, series_only=True)
            ...     s = s.filter(s > 10)
            ...     return nw.to_native(s)

            We can then pass either pandas or Polars to `func`:

            >>> func(s_pd)
            2    15
            3    34
            4    50
            dtype: int64
            >>> func(s_pl)  # doctest: +NORMALIZE_WHITESPACE
            shape: (3,)
            Series: '' [i64]
            [
               15
               34
               50
            ]
        """
        return self._from_series(self._series.filter(self._extract_native(other)))

    # --- descriptive ---
    def is_duplicated(self: Self) -> Series:
        r"""
        Get a mask of all duplicated rows in the Series.

        Examples:
            >>> import narwhals as nw
            >>> import pandas as pd
            >>> import polars as pl
            >>> s_pd = pd.Series([1, 2, 3, 1])
            >>> s_pl = pl.Series([1, 2, 3, 1])

            Let's define a dataframe-agnostic function:

            >>> def func(s_any):
            ...     series = nw.from_native(s_any, allow_series=True)
            ...     duplicated = series.is_duplicated()
            ...     return nw.to_native(duplicated)

            We can then pass either pandas or Polars to `func`:

            >>> func(s_pd)  # doctest: +NORMALIZE_WHITESPACE
            0     True
            1    False
            2    False
            3     True
            dtype: bool
            >>> func(s_pl)  # doctest: +NORMALIZE_WHITESPACE
            shape: (4,)
            Series: '' [bool]
            [
                true
                false
                false
                true
            ]
        """
        return Series(self._series.is_duplicated())

    def is_empty(self: Self) -> bool:
        r"""
        Check if the series is empty.

        Examples:
            >>> import narwhals as nw
            >>> import pandas as pd
            >>> import polars as pl

            Let's define a dataframe-agnostic function that filters rows in which "foo"
            values are greater than 10, and then checks if the result is empty or not:

            >>> def func(s_any):
            ...     series = nw.from_native(s_any, allow_series=True)
            ...     return series.filter(series > 10).is_empty()

            We can then pass either pandas or Polars to `func`:

            >>> s_pd = pd.Series([1, 2, 3])
            >>> s_pl = pl.Series([1, 2, 3])
            >>> func(s_pd), func(s_pl)
            (True, True)

            >>> s_pd = pd.Series([100, 2, 3])
            >>> s_pl = pl.Series([100, 2, 3])
            >>> func(s_pd), func(s_pl)
            (False, False)
        """
        return self._series.is_empty()  # type: ignore[no-any-return]

    def is_unique(self: Self) -> Series:
        r"""
        Get a mask of all unique rows in the Series.

        Examples:
            >>> import narwhals as nw
            >>> import pandas as pd
            >>> import polars as pl
            >>> s_pd = pd.Series([1, 2, 3, 1])
            >>> s_pl = pl.Series([1, 2, 3, 1])

            Let's define a dataframe-agnostic function:

            >>> def func(s_any):
            ...     series = nw.from_native(s_any, allow_series=True)
            ...     unique = series.is_unique()
            ...     return nw.to_native(unique)

            We can then pass either pandas or Polars to `func`:

            >>> func(s_pd)  # doctest: +NORMALIZE_WHITESPACE
            0    False
            1     True
            2     True
            3    False
            dtype: bool

            >>> func(s_pl)  # doctest: +NORMALIZE_WHITESPACE
            shape: (4,)
            Series: '' [bool]
            [
                false
                 true
                 true
                false
            ]
        """
        return Series(self._series.is_unique())

    def null_count(self: Self) -> int:
        r"""
        Create a new Series that shows the null counts per column.

        Notes:
            pandas and Polars handle null values differently. Polars distinguishes
            between NaN and Null, whereas pandas doesn't.

        Examples:
            >>> import narwhals as nw
            >>> import pandas as pd
            >>> import polars as pl
            >>> s_pd = pd.Series([1, None, 3])
            >>> s_pl = pl.Series([1, None, None])

            Let's define a dataframe-agnostic function that returns the null count of
            the series:

            >>> def func(s_any):
            ...     series = nw.from_native(s_any, allow_series=True)
            ...     return series.null_count()

            We can then pass either pandas or Polars to `func`:
            >>> func(s_pd)
            1
            >>> func(s_pl)
            2
        """

        return self._series.null_count()  # type: ignore[no-any-return]

    def is_first_distinct(self: Self) -> Series:
        r"""
        Return a boolean mask indicating the first occurrence of each distinct value.

        Examples:
            >>> import narwhals as nw
            >>> import pandas as pd
            >>> import polars as pl
            >>> s_pd = pd.Series([1, 1, 2, 3, 2])
            >>> s_pl = pl.Series([1, 1, 2, 3, 2])

            Let's define a dataframe-agnostic function:

            >>> def func(s_any):
            ...     series = nw.from_native(s_any, allow_series=True)
            ...     first_distinct = series.is_first_distinct()
            ...     return nw.to_native(first_distinct)

            We can then pass either pandas or Polars to `func`:

            >>> func(s_pd)  # doctest: +NORMALIZE_WHITESPACE
            0     True
            1    False
            2     True
            3     True
            4    False
            dtype: bool

            >>> func(s_pl)  # doctest: +NORMALIZE_WHITESPACE
            shape: (5,)
            Series: '' [bool]
            [
                true
                false
                true
                true
                false
            ]
        """
        return Series(self._series.is_first_distinct())

    def is_last_distinct(self: Self) -> Series:
        r"""
        Return a boolean mask indicating the last occurrence of each distinct value.

        Examples:
            >>> import narwhals as nw
            >>> import pandas as pd
            >>> import polars as pl
            >>> s_pd = pd.Series([1, 1, 2, 3, 2])
            >>> s_pl = pl.Series([1, 1, 2, 3, 2])

            Let's define a dataframe-agnostic function:

            >>> def func(s_any):
            ...     series = nw.from_native(s_any, allow_series=True)
            ...     last_distinct = series.is_last_distinct()
            ...     return nw.to_native(last_distinct)

            We can then pass either pandas or Polars to `func`:

            >>> func(s_pd)  # doctest: +NORMALIZE_WHITESPACE
            0    False
            1     True
            2    False
            3     True
            4     True
            dtype: bool

            >>> func(s_pl)  # doctest: +NORMALIZE_WHITESPACE
            shape: (5,)
            Series: '' [bool]
            [
                false
                true
                false
                true
                true
            ]
        """
        return Series(self._series.is_last_distinct())

    def is_sorted(self: Self, *, descending: bool = False) -> bool:
        r"""
        Check if the Series is sorted.

        Arguments:
            descending: Check if the Series is sorted in descending order.

        Examples:
            >>> import narwhals as nw
            >>> import pandas as pd
            >>> import polars as pl
            >>> unsorted_data = [1, 3, 2]
            >>> sorted_data = [3, 2, 1]

            Let's define a dataframe-agnostic function:

            >>> def func(s_any, descending=False):
            ...     series = nw.from_native(s_any, allow_series=True)
            ...     return series.is_sorted(descending=descending)

            We can then pass either pandas or Polars to `func`:

            >>> func(pl.Series(unsorted_data))
            False
            >>> func(pl.Series(sorted_data), descending=True)
            True
            >>> func(pd.Series(unsorted_data))
            False
            >>> func(pd.Series(sorted_data), descending=True)
            True
        """
        return self._series.is_sorted(descending=descending)  # type: ignore[no-any-return]

    def value_counts(
        self: Self, *, sort: bool = False, parallel: bool = False
    ) -> DataFrame:
        r"""
        Count the occurrences of unique values.

        Arguments:
            sort: Sort the output by count in descending order. If set to False (default),
                the order of the output is random.
            parallel: Execute the computation in parallel. Unused for pandas-like APIs.

        Examples:
            >>> import narwhals as nw
            >>> import pandas as pd
            >>> import polars as pl
            >>> s_pd = pd.Series([1, 1, 2, 3, 2], name="s")
            >>> s_pl = pl.Series(values=[1, 1, 2, 3, 2], name="s")

            Let's define a dataframe-agnostic function:

            >>> def func(s_any):
            ...     series = nw.from_native(s_any, allow_series=True)
            ...     val_count = series.value_counts(sort=True)
            ...     return nw.to_native(val_count)

            We can then pass either pandas or Polars to `func`:

            >>> func(s_pd)  # doctest: +NORMALIZE_WHITESPACE
               s  count
            0  1      2
            1  2      2
            2  3      1

            >>> func(s_pl)  # doctest: +NORMALIZE_WHITESPACE
            shape: (3, 2)
            ┌─────┬───────┐
            │ s   ┆ count │
            │ --- ┆ ---   │
            │ i64 ┆ u32   │
            ╞═════╪═══════╡
            │ 1   ┆ 2     │
            │ 2   ┆ 2     │
            │ 3   ┆ 1     │
            └─────┴───────┘
        """
        from narwhals.dataframe import DataFrame

        return DataFrame(self._series.value_counts(sort=sort, parallel=parallel))

    def zip_with(self, mask: Any, other: Any) -> Self:
        """
        Take values from self or other based on the given mask. Where mask evaluates true, take values from self. Where mask evaluates false, take values from other.

        Examples:
            >>> import narwhals as nw
            >>> import pandas as pd
            >>> import polars as pl
            >>> s1_pl = pl.Series([1, 2, 3, 4, 5])
            >>> s2_pl = pl.Series([5, 4, 3, 2, 1])
            >>> mask_pl = pl.Series([True, False, True, False, True])
            >>> s1_pd = pd.Series([1, 2, 3, 4, 5])
            >>> s2_pd = pd.Series([5, 4, 3, 2, 1])
            >>> mask_pd = pd.Series([True, False, True, False, True])

            Let's define a dataframe-agnostic function:

            >>> def func(s1_any, mask_any, s2_any):
            ...     s1 = nw.from_native(s1_any, allow_series=True)
            ...     mask = nw.from_native(mask_any, series_only=True)
            ...     s2 = nw.from_native(s2_any, series_only=True)
            ...     s = s1.zip_with(mask, s2)
            ...     return nw.to_native(s)

            We can then pass either pandas or Polars to `func`:

            >>> func(s1_pl, mask_pl, s2_pl)  # doctest: +NORMALIZE_WHITESPACE
            shape: (5,)
            Series: '' [i64]
            [
               1
               4
               3
               2
               5
            ]
            >>> func(s1_pd, mask_pd, s2_pd)
            0    1
            1    4
            2    3
            3    2
            4    5
            dtype: int64
        """

        return self._from_series(
            self._series.zip_with(self._extract_native(mask), self._extract_native(other))
        )

    @property
    def str(self) -> SeriesStringNamespace:
        return SeriesStringNamespace(self)

    @property
    def dt(self) -> SeriesDateTimeNamespace:
        return SeriesDateTimeNamespace(self)


class SeriesStringNamespace:
    def __init__(self, series: Series) -> None:
        self._series = series

    def ends_with(self, suffix: str) -> Series:
        return self._series.__class__(self._series._series.str.ends_with(suffix))

    def head(self, n: int = 5) -> Series:
        """
        Take the first n elements of each string.

        Arguments:
            n: Number of elements to take.

        Examples:
            >>> import pandas as pd
            >>> import polars as pl
            >>> import narwhals as nw
            >>> lyrics = ['Atatata', 'taata', 'taatatata', 'zukkyun']
            >>> s_pd = pd.Series(lyrics)
            >>> s_pl = pl.Series(lyrics)

            We define a dataframe-agnostic function:

            >>> def func(s_any):
            ...     s = nw.from_native(s_any, series_only=True)
            ...     s = s.str.head()
            ...     return nw.to_native(s)

            We can then pass either pandas or Polars to `func`:

            >>> func(s_pd)
            0    Atata
            1    taata
            2    taata
            3    zukky
            dtype: object
            >>> func(s_pl)  # doctest: +NORMALIZE_WHITESPACE
            shape: (4,)
            Series: '' [str]
            [
               "Atata"
               "taata"
               "taata"
               "zukky"
            ]
        """
        if self._series._is_polars:
            return self._series.__class__(self._series._series.str.slice(0, n))
        return self._series.__class__(self._series._series.str.head(n))


class SeriesDateTimeNamespace:
    def __init__(self, series: Series) -> None:
        self._series = series

    def year(self) -> Series:
        """
        Get the year in a datetime series.

        Examples:
            >>> import pandas as pd
            >>> import polars as pl
            >>> from datetime import datetime
            >>> import narwhals as nw
            >>> dates = [datetime(2012, 1, 7), datetime(2023, 3, 10)]
            >>> s_pd = pd.Series(dates)
            >>> s_pl = pl.Series(dates)

            We define a library agnostic function:

            >>> def func(s_any):
            ...     s = nw.from_native(s_any, series_only=True)
            ...     s = s.dt.year()
            ...     return nw.to_native(s)

            We can then pass either pandas or Polars to `func`:

            >>> func(s_pd)
            0    2012
            1    2023
            dtype: int...
            >>> func(s_pl)  # doctest: +NORMALIZE_WHITESPACE
            shape: (2,)
            Series: '' [i32]
            [
               2012
               2023
            ]
        """
        return self._series.__class__(self._series._series.dt.year())

    def month(self) -> Series:
        """
        Gets the month in a datetime series.

        Examples:
            >>> import pandas as pd
            >>> import polars as pl
            >>> from datetime import datetime
            >>> import narwhals as nw
            >>> dates = [datetime(2023, 2, 1), datetime(2023, 8, 3)]
            >>> s_pd = pd.Series(dates)
            >>> s_pl = pl.Series(dates)

            We define a library agnostic function:

            >>> def func(s_any):
            ...     s = nw.from_native(s_any, series_only=True)
            ...     s = s.dt.month()
            ...     return nw.to_native(s)

            We can then pass either pandas or Polars to `func`:

            >>> func(s_pd)
            0    2
            1    8
            dtype: int...
            >>> func(s_pl)  # doctest: +NORMALIZE_WHITESPACE
            shape: (2,)
            Series: '' [i8]
            [
               2
               8
            ]
        """
        return self._series.__class__(self._series._series.dt.month())

    def day(self) -> Series:
        """
        Extracts the day in a datetime series.

        Examples:
            >>> import pandas as pd
            >>> import polars as pl
            >>> from datetime import datetime
            >>> import narwhals as nw
            >>> dates = [datetime(2022, 1, 1), datetime(2022, 1, 5)]
            >>> s_pd = pd.Series(dates)
            >>> s_pl = pl.Series(dates)

            We define a library agnostic function:

            >>> def func(s_any):
            ...     s = nw.from_native(s_any, series_only=True)
            ...     s = s.dt.day()
            ...     return nw.to_native(s)

            We can then pass either pandas or Polars to `func`:

            >>> func(s_pd)
            0    1
            1    5
            dtype: int...
            >>> func(s_pl)  # doctest: +NORMALIZE_WHITESPACE
            shape: (2,)
            Series: '' [i8]
            [
               1
               5
            ]
        """
        return self._series.__class__(self._series._series.dt.day())

    def hour(self) -> Series:
        """
         Extracts the hour in a datetime series.

        Examples:
            >>> import pandas as pd
            >>> import polars as pl
            >>> from datetime import datetime
            >>> import narwhals as nw
            >>> dates = [datetime(2022, 1, 1, 5, 3), datetime(2022, 1, 5, 9, 12)]
            >>> s_pd = pd.Series(dates)
            >>> s_pl = pl.Series(dates)

            We define a library agnostic function:

            >>> def func(s_any):
            ...     s = nw.from_native(s_any, series_only=True)
            ...     s = s.dt.hour()
            ...     return nw.to_native(s)

            We can then pass either pandas or Polars to `func`:

            >>> func(s_pd)
            0    5
            1    9
            dtype: int...
            >>> func(s_pl)  # doctest: +NORMALIZE_WHITESPACE
            shape: (2,)
            Series: '' [i8]
            [
               5
               9
            ]
        """
        return self._series.__class__(self._series._series.dt.hour())

    def minute(self) -> Series:
        """
        Extracts the minute in a datetime series.

        Examples:
            >>> import pandas as pd
            >>> import polars as pl
            >>> from datetime import datetime
            >>> import narwhals as nw
            >>> dates = [datetime(2022, 1, 1, 5, 3), datetime(2022, 1, 5, 9, 12)]
            >>> s_pd = pd.Series(dates)
            >>> s_pl = pl.Series(dates)

            We define a library agnostic function:

            >>> def func(s_any):
            ...     s = nw.from_native(s_any, series_only=True)
            ...     s = s.dt.minute()
            ...     return nw.to_native(s)

            We can then pass either pandas or Polars to `func`:

            >>> func(s_pd)
            0     3
            1    12
            dtype: int...
            >>> func(s_pl)  # doctest: +NORMALIZE_WHITESPACE
            shape: (2,)
            Series: '' [i8]
            [
               3
               12
            ]
        """
        return self._series.__class__(self._series._series.dt.minute())

    def second(self) -> Series:
        """
        Extracts the second(s) in a datetime series.

        Examples:
            >>> import pandas as pd
            >>> import polars as pl
            >>> from datetime import datetime
            >>> import narwhals as nw
            >>> dates = [datetime(2022, 1, 1, 5, 3, 10), datetime(2022, 1, 5, 9, 12, 4)]
            >>> s_pd = pd.Series(dates)
            >>> s_pl = pl.Series(dates)

            We define a library agnostic function:

            >>> def func(s_any):
            ...     s = nw.from_native(s_any, series_only=True)
            ...     s = s.dt.second()
            ...     return nw.to_native(s)

            We can then pass either pandas or Polars to `func`:

            >>> func(s_pd)
            0    10
            1     4
            dtype: int...
            >>> func(s_pl)  # doctest: +NORMALIZE_WHITESPACE
            shape: (2,)
            Series: '' [i8]
            [
               10
                4
            ]
        """
        return self._series.__class__(self._series._series.dt.second())

<<<<<<< HEAD
    def nanosecond(self) -> Series:
        """
        Extracts the second(s) in a date series.
=======
    def millisecond(self) -> Series:
        """
        Extracts the milliseconds in a datetime series.
>>>>>>> 21ea816d

        Examples:
            >>> import pandas as pd
            >>> import polars as pl
            >>> from datetime import datetime
            >>> import narwhals as nw
<<<<<<< HEAD
            >>> data = [datetime(2022, 1, 1, 5, 3, 10, 500000), datetime(2022, 1, 5, 9, 12, 4, 60000)]
            >>> s_pd = pd.Series(data)
            >>> s_pl = pl.Series(data)
=======
            >>> dates = [
            ...     datetime(2023, 5, 21, 12, 55, 10, 400000),
            ...     datetime(2023, 5, 21, 12, 55, 10, 600000),
            ...     datetime(2023, 5, 21, 12, 55, 10, 800000),
            ...     datetime(2023, 5, 21, 12, 55, 11, 0),
            ...     datetime(2023, 5, 21, 12, 55, 11, 200000)
            ... ]

            >>> s_pd = pd.Series(dates)
            >>> s_pl = pl.Series(dates)
>>>>>>> 21ea816d

            We define a library agnostic function:

            >>> def func(s_any):
            ...     s = nw.from_native(s_any, series_only=True)
<<<<<<< HEAD
            ...     s = s.dt.nanosecond()
=======
            ...     s = s.dt.millisecond().alias("datetime")
>>>>>>> 21ea816d
            ...     return nw.to_native(s)

            We can then pass either pandas or Polars to `func`:

            >>> func(s_pd)
<<<<<<< HEAD
            0    500000000
            1     60000000
            dtype: int...
            >>> func(s_pl)  # doctest: +NORMALIZE_WHITESPACE
            shape: (2,)
            Series: '' [i32]
            [
               500000000
               60000000
            ]

        """
        return self._series.__class__(self._series._series.dt.nanosecond())
=======
            0    400
            1    600
            2    800
            3      0
            4    200
            Name: datetime, dtype: int...
            >>> func(s_pl)  # doctest: +NORMALIZE_WHITESPACE
            shape: (5,)
            Series: 'datetime' [i32]
            [
                400
                600
                800
                0
                200
            ]
        """
        return self._series.__class__(self._series._series.dt.millisecond())

    def microsecond(self) -> Series:
        """
        Extracts the microseconds in a datetime series.

        Examples:
            >>> import pandas as pd
            >>> import polars as pl
            >>> from datetime import datetime
            >>> import narwhals as nw
            >>> dates = [
            ...     datetime(2023, 5, 21, 12, 55, 10, 400000),
            ...     datetime(2023, 5, 21, 12, 55, 10, 600000),
            ...     datetime(2023, 5, 21, 12, 55, 10, 800000),
            ...     datetime(2023, 5, 21, 12, 55, 11, 0),
            ...     datetime(2023, 5, 21, 12, 55, 11, 200000)
            ... ]

            >>> s_pd = pd.Series(dates)
            >>> s_pl = pl.Series(dates)

            We define a library agnostic function:

            >>> def func(s_any):
            ...     s = nw.from_native(s_any, series_only=True)
            ...     s = s.dt.microsecond().alias("datetime")
            ...     return nw.to_native(s)

            We can then pass either pandas or Polars to `func`:

            >>> func(s_pd)
            0    400000
            1    600000
            2    800000
            3         0
            4    200000
            Name: datetime, dtype: int...
            >>> func(s_pl)  # doctest: +NORMALIZE_WHITESPACE
            shape: (5,)
            Series: 'datetime' [i32]
            [
               400000
               600000
               800000
               0
               200000
            ]
        """
        return self._series.__class__(self._series._series.dt.microsecond())
>>>>>>> 21ea816d

    def ordinal_day(self) -> Series:
        """
        Get ordinal day.

        Examples:
            >>> import pandas as pd
            >>> import polars as pl
            >>> from datetime import datetime
            >>> import narwhals as nw
            >>> data = [datetime(2020, 1, 1), datetime(2020, 8, 3)]
            >>> s_pd = pd.Series(data)
            >>> s_pl = pl.Series(data)

            We define a library agnostic function:

            >>> def func(s_any):
            ...     s = nw.from_native(s_any, series_only=True)
            ...     s = s.dt.ordinal_day()
            ...     return nw.to_native(s)

            We can then pass either pandas or Polars to `func`:

            >>> func(s_pd)
            0      1
            1    216
            dtype: int32
            >>> func(s_pl)  # doctest: +NORMALIZE_WHITESPACE
            shape: (2,)
            Series: '' [i16]
            [
               1
               216
            ]
        """
        return self._series.__class__(self._series._series.dt.ordinal_day())

    def total_minutes(self) -> Series:
        """
        Get total minutes.

        Notes:
            The function outputs the total minutes in the int dtype by default,
            however, pandas may change the dtype to float when there are missing values,
            consider using `fill_null()` in this case.

        Examples:
            >>> import pandas as pd
            >>> import polars as pl
            >>> from datetime import timedelta
            >>> import narwhals as nw
            >>> data = [timedelta(minutes=10), timedelta(minutes=20, seconds=40)]
            >>> s_pd = pd.Series(data)
            >>> s_pl = pl.Series(data)

            We define a library agnostic function:

            >>> def func(s_any):
            ...     s = nw.from_native(s_any, series_only=True)
            ...     s = s.dt.total_minutes()
            ...     return nw.to_native(s)

            We can then pass either pandas or Polars to `func`:

            >>> func(s_pd)
            0    10
            1    20
            dtype: int...
            >>> func(s_pl)  # doctest: +NORMALIZE_WHITESPACE
            shape: (2,)
            Series: '' [i64]
            [
                    10
                    20
            ]
        """
        return self._series.__class__(self._series._series.dt.total_minutes())

    def total_seconds(self) -> Series:
        """
        Get total seconds.

        Notes:
            The function outputs the total seconds in the int dtype by default,
            however, pandas may change the dtype to float when there are missing values,
            consider using `fill_null()` in this case.

        Examples:
            >>> import pandas as pd
            >>> import polars as pl
            >>> from datetime import timedelta
            >>> import narwhals as nw
            >>> data = [timedelta(seconds=10), timedelta(seconds=20, milliseconds=40)]
            >>> s_pd = pd.Series(data)
            >>> s_pl = pl.Series(data)

            We define a library agnostic function:

            >>> def func(s_any):
            ...     s = nw.from_native(s_any, series_only=True)
            ...     s = s.dt.total_seconds()
            ...     return nw.to_native(s)

            We can then pass either pandas or Polars to `func`:

            >>> func(s_pd)
            0    10
            1    20
            dtype: int...
            >>> func(s_pl)  # doctest: +NORMALIZE_WHITESPACE
            shape: (2,)
            Series: '' [i64]
            [
                    10
                    20
            ]
        """
        return self._series.__class__(self._series._series.dt.total_seconds())

    def total_milliseconds(self) -> Series:
        """
        Get total milliseconds.

        Notes:
            The function outputs the total milliseconds in the int dtype by default,
            however, pandas may change the dtype to float when there are missing values,
            consider using `fill_null()` in this case.

        Examples:
            >>> import pandas as pd
            >>> import polars as pl
            >>> from datetime import timedelta
            >>> import narwhals as nw
            >>> data = [timedelta(milliseconds=10),
            ...     timedelta(milliseconds=20, microseconds=40)]
            >>> s_pd = pd.Series(data)
            >>> s_pl = pl.Series(data)

            We define a library agnostic function:

            >>> def func(s_any):
            ...     s = nw.from_native(s_any, series_only=True)
            ...     s = s.dt.total_milliseconds()
            ...     return nw.to_native(s)

            We can then pass either pandas or Polars to `func`:

            >>> func(s_pd)
            0    10
            1    20
            dtype: int...
            >>> func(s_pl)  # doctest: +NORMALIZE_WHITESPACE
            shape: (2,)
            Series: '' [i64]
            [
                    10
                    20
            ]
        """
        return self._series.__class__(self._series._series.dt.total_milliseconds())

    def total_microseconds(self) -> Series:
        """
        Get total microseconds.

        Notes:
            The function outputs the total microseconds in the int dtype by default,
            however, pandas may change the dtype to float when there are missing values,
            consider using `fill_null()` in this case.

        Examples:
            >>> import pandas as pd
            >>> import polars as pl
            >>> from datetime import timedelta
            >>> import narwhals as nw
            >>> data = [timedelta(microseconds=10),
            ...     timedelta(milliseconds=1, microseconds=200)]
            >>> s_pd = pd.Series(data)
            >>> s_pl = pl.Series(data)

            We define a library agnostic function:

            >>> def func(s_any):
            ...     s = nw.from_native(s_any, series_only=True)
            ...     s = s.dt.total_microseconds()
            ...     return nw.to_native(s)

            We can then pass either pandas or Polars to `func`:

            >>> func(s_pd)
            0      10
            1    1200
            dtype: int...
            >>> func(s_pl)  # doctest: +NORMALIZE_WHITESPACE
            shape: (2,)
            Series: '' [i64]
            [
                    10
                    1200
            ]
        """
        return self._series.__class__(self._series._series.dt.total_microseconds())

    def total_nanoseconds(self) -> Series:
        """
        Get total nanoseconds.

        Notes:
            The function outputs the total nanoseconds in the int dtype by default,
            however, pandas may change the dtype to float when there are missing values,
            consider using `fill_null()` in this case.

        Examples:
            >>> import pandas as pd
            >>> import polars as pl
            >>> from datetime import timedelta
            >>> import narwhals as nw
            >>> data = ['2024-01-01 00:00:00.000000001',
            ...     '2024-01-01 00:00:00.000000002']
            >>> s_pd = pd.to_datetime(pd.Series(data))
            >>> s_pl = pl.Series(data).str.to_datetime(time_unit='ns')

            We define a library agnostic function:

            >>> def func(s_any):
            ...     s = nw.from_native(s_any, series_only=True)
            ...     s = s.diff().dt.total_nanoseconds()
            ...     return nw.to_native(s)

            We can then pass either pandas or Polars to `func`:

            >>> func(s_pd)
            0    NaN
            1    1.0
            dtype: float64
            >>> func(s_pl)  # doctest: +NORMALIZE_WHITESPACE
            shape: (2,)
            Series: '' [i64]
            [
                    null
                    1
            ]
        """
        return self._series.__class__(self._series._series.dt.total_nanoseconds())<|MERGE_RESOLUTION|>--- conflicted
+++ resolved
@@ -1812,26 +1812,15 @@
         """
         return self._series.__class__(self._series._series.dt.second())
 
-<<<<<<< HEAD
-    def nanosecond(self) -> Series:
-        """
-        Extracts the second(s) in a date series.
-=======
     def millisecond(self) -> Series:
         """
         Extracts the milliseconds in a datetime series.
->>>>>>> 21ea816d
 
         Examples:
             >>> import pandas as pd
             >>> import polars as pl
             >>> from datetime import datetime
             >>> import narwhals as nw
-<<<<<<< HEAD
-            >>> data = [datetime(2022, 1, 1, 5, 3, 10, 500000), datetime(2022, 1, 5, 9, 12, 4, 60000)]
-            >>> s_pd = pd.Series(data)
-            >>> s_pl = pl.Series(data)
-=======
             >>> dates = [
             ...     datetime(2023, 5, 21, 12, 55, 10, 400000),
             ...     datetime(2023, 5, 21, 12, 55, 10, 600000),
@@ -1842,37 +1831,16 @@
 
             >>> s_pd = pd.Series(dates)
             >>> s_pl = pl.Series(dates)
->>>>>>> 21ea816d
-
-            We define a library agnostic function:
-
-            >>> def func(s_any):
-            ...     s = nw.from_native(s_any, series_only=True)
-<<<<<<< HEAD
-            ...     s = s.dt.nanosecond()
-=======
+
+            We define a library agnostic function
+
+            >>> def func(s_any):
+            ...     s = nw.from_native(s_any, series_only=True)
             ...     s = s.dt.millisecond().alias("datetime")
->>>>>>> 21ea816d
-            ...     return nw.to_native(s)
-
-            We can then pass either pandas or Polars to `func`:
-
-            >>> func(s_pd)
-<<<<<<< HEAD
-            0    500000000
-            1     60000000
-            dtype: int...
-            >>> func(s_pl)  # doctest: +NORMALIZE_WHITESPACE
-            shape: (2,)
-            Series: '' [i32]
-            [
-               500000000
-               60000000
-            ]
-
-        """
-        return self._series.__class__(self._series._series.dt.nanosecond())
-=======
+            ...     return nw.to_native(s)
+
+            We can then pass either pandas or Polars to `func`:
+            >>> func(s_pd)
             0    400
             1    600
             2    800
@@ -1940,7 +1908,42 @@
             ]
         """
         return self._series.__class__(self._series._series.dt.microsecond())
->>>>>>> 21ea816d
+
+    def nanosecond(self) -> Series:
+        """
+        Extracts the nanosecond(s) in a date series.
+
+        Examples:
+            >>> import pandas as pd
+            >>> import polars as pl
+            >>> from datetime import datetime
+            >>> import narwhals as nw
+            >>> dates = [datetime(2022, 1, 1, 5, 3, 10, 500000), datetime(2022, 1, 5, 9, 12, 4, 60000)]
+            >>> s_pd = pd.Series(dates)
+            >>> s_pl = pl.Series(dates)
+
+            We define a library agnostic function:
+
+            >>> def func(s_any):
+            ...     s = nw.from_native(s_any, series_only=True)
+            ...     s = s.dt.nanosecond()
+            ...     return nw.to_native(s)
+
+            We can then pass either pandas or Polars to `func`:
+
+            >>> func(s_pd)
+            0    500000000
+            1     60000000
+            dtype: int...
+            >>> func(s_pl)  # doctest: +NORMALIZE_WHITESPACE
+            shape: (2,)
+            Series: '' [i32]
+            [
+               500000000
+               60000000
+            ]
+        """
+        return self._series.__class__(self._series._series.dt.nanosecond())
 
     def ordinal_day(self) -> Series:
         """
