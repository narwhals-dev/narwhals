--- conflicted
+++ resolved
@@ -43,30 +43,18 @@
     from narwhals._compliant import CompliantSeries
     from narwhals.dataframe import DataFrame, MultiIndexSelector
     from narwhals.dtypes import DType
-<<<<<<< HEAD
-    from narwhals.typing import ClosedInterval
-    from narwhals.typing import FillNullStrategy
-    from narwhals.typing import NonNestedLiteral
-    from narwhals.typing import NumericLiteral
-    from narwhals.typing import PythonLiteral
-    from narwhals.typing import RankMethod
-    from narwhals.typing import RollingInterpolationMethod
-    from narwhals.typing import SingleIndexSelector
-    from narwhals.typing import TemporalLiteral
-    from narwhals.typing import _1DArray
-=======
     from narwhals.typing import (
         ClosedInterval,
         FillNullStrategy,
         NonNestedLiteral,
         NumericLiteral,
+        PythonLiteral,
         RankMethod,
         RollingInterpolationMethod,
         SingleIndexSelector,
         TemporalLiteral,
         _1DArray,
     )
->>>>>>> b5a32ddc
     from narwhals.utils import Implementation
 
 
