--- conflicted
+++ resolved
@@ -1596,7 +1596,34 @@
             self._series.zip_with(self._extract_native(mask), self._extract_native(other))
         )
 
-<<<<<<< HEAD
+    def item(self: Self, index: int | None = None) -> Any:
+        r"""
+        Return the Series as a scalar, or return the element at the given index.
+
+        If no index is provided, this is equivalent to `s[0]`, with a check
+        that the shape is (1,). With an index, this is equivalent to `s[index]`.
+
+        Examples:
+            >>> import narwhals as nw
+            >>> import pandas as pd
+            >>> import polars as pl
+
+            Let's define a dataframe-agnostic function that returns item at given index
+
+            >>> def func(s_any, index=None):
+            ...     s = nw.from_native(s_any, series_only=True)
+            ...     return s.item(index)
+
+            We can then pass either pandas or Polars to `func`:
+
+            >>> func(pl.Series("a", [1]), None), func(pd.Series([1]), None)
+            (1, 1)
+
+            >>> func(pl.Series("a", [9, 8, 7]), -1), func(pd.Series([9, 8, 7]), -2)
+            (7, 8)
+        """
+        return self._series.item(index=index)
+
     def head(self: Self, n: int = 10) -> Self:
         r"""
         Get the first `n` rows.
@@ -1604,25 +1631,16 @@
         Arguments
             n : int
                 Number of rows to return.
-=======
-    def item(self: Self, index: int | None = None) -> Any:
-        r"""
-        Return the Series as a scalar, or return the element at the given index.
-
-        If no index is provided, this is equivalent to `s[0]`, with a check
-        that the shape is (1,). With an index, this is equivalent to `s[index]`.
->>>>>>> 831fb9e9
-
-        Examples:
-            >>> import narwhals as nw
-            >>> import pandas as pd
-            >>> import polars as pl
-<<<<<<< HEAD
+
+        Examples:
+            >>> import narwhals as nw
+            >>> import pandas as pd
+            >>> import polars as pl
             >>> data = list(range(10))
             >>> s_pd = pd.Series(data)
             >>> s_pl = pl.Series(data)
 
-            Let's define a dataframe-agnostic function:
+            Let's define a dataframe-agnostic function that returns the first 3 rows:
 
             >>> @nw.narwhalify(allow_series=True)
             ... def func(s):
@@ -1664,7 +1682,7 @@
             >>> s_pd = pd.Series(data)
             >>> s_pl = pl.Series(data)
 
-            Let's define a dataframe-agnostic function:
+            Let's define a dataframe-agnostic function that returns the last 3 rows:
 
             >>> @nw.narwhalify(allow_series=True)
             ... def func(s):
@@ -1677,7 +1695,6 @@
             8    8
             9    9
             dtype: int64
-
             >>> func(s_pl)  # doctest: +NORMALIZE_WHITESPACE
             shape: (3,)
             Series: '' [i64]
@@ -1689,24 +1706,6 @@
         """
 
         return self._from_series(self._series.tail(n))
-=======
-
-            Let's define a dataframe-agnostic function that returns item at given index
-
-            >>> def func(s_any, index=None):
-            ...     s = nw.from_native(s_any, series_only=True)
-            ...     return s.item(index)
-
-            We can then pass either pandas or Polars to `func`:
-
-            >>> func(pl.Series("a", [1]), None), func(pd.Series([1]), None)
-            (1, 1)
-
-            >>> func(pl.Series("a", [9, 8, 7]), -1), func(pd.Series([9, 8, 7]), -2)
-            (7, 8)
-        """
-        return self._series.item(index=index)
->>>>>>> 831fb9e9
 
     @property
     def str(self) -> SeriesStringNamespace:
