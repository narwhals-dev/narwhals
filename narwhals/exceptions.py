from __future__ import annotations

<<<<<<< HEAD
from typing import Sequence
=======
from typing import Iterable, Sequence
>>>>>>> 46eb2a8c


class NarwhalsError(ValueError):
    """Base class for all Narwhals exceptions."""


class FormattedKeyError(KeyError):
    """KeyError with formatted error message.

    Python's `KeyError` has special casing around formatting
    (see https://bugs.python.org/issue2651). Use this class when the error
    message has newlines and other special format characters.
    Needed by https://github.com/tensorflow/tensorflow/issues/36857.
    """

    def __init__(self, message: str) -> None:
        self.message = message

    def __str__(self) -> str:
        return self.message


class ColumnNotFoundError(FormattedKeyError, NarwhalsError):
    """Exception raised when column name isn't present."""

    def __init__(self, message: str) -> None:
        self.message = message
        super().__init__(self.message)

    @classmethod
    def from_missing_and_available_column_names(
        cls, missing_columns: Iterable[str], available_columns: Sequence[str], /
    ) -> ColumnNotFoundError:
        message = (
            f"The following columns were not found: {sorted(missing_columns)}"
            f"\n\nHint: Did you mean one of these columns: {list(available_columns)}?"
        )
        return ColumnNotFoundError(message)

    @classmethod
    def from_available_column_names(
        cls: type, available_columns: Sequence[str]
    ) -> ColumnNotFoundError:
        message = (
            "The selected columns were not found."
            f"\n\nHint: Did you mean one of these columns: {list(available_columns)}?"
        )
        return ColumnNotFoundError(message)


class ComputeError(NarwhalsError):
    """Exception raised when the underlying computation could not be evaluated."""


class ShapeError(NarwhalsError):
    """Exception raised when trying to perform operations on data structures with incompatible shapes."""


class MultiOutputExpressionError(NarwhalsError):
    """Exception raised when using multi-output expression in unsupported context."""


class DuplicateError(NarwhalsError):
    """Exception when duplicate column names are encountered."""


class InvalidOperationError(NarwhalsError):
    """Exception raised during invalid operations."""


class InvalidIntoExprError(TypeError, NarwhalsError):
    """Exception raised when object can't be converted to expression."""

    def __init__(self, message: str) -> None:
        self.message = message
        super().__init__(self.message)

    @classmethod
    def from_invalid_type(cls: type, invalid_type: type) -> InvalidIntoExprError:
        message = (
            f"Expected an object which can be converted into an expression, got {invalid_type}\n\n"
            "Hint:\n"
            "- if you were trying to select a column which does not have a string\n"
            "  column name, then you should explicitly use `nw.col`.\n"
            "  For example, `df.select(nw.col(0))` if you have a column named `0`.\n"
            "- if you were trying to create a new literal column, then you \n"
            "  should explicitly use `nw.lit`.\n"
            "  For example, `df.select(nw.lit(0))` if you want to create a new\n"
            "  column with literal value `0`."
        )
        return InvalidIntoExprError(message)


class AnonymousExprError(NarwhalsError):  # pragma: no cover
    """Exception raised when trying to perform operations on anonymous expressions."""

    def __init__(self, message: str) -> None:
        self.message = message
        super().__init__(self.message)

    @classmethod
    def from_expr_name(cls: type, expr_name: str) -> AnonymousExprError:
        message = (
            f"Anonymous expressions are not supported in `{expr_name}`.\n"
            "Instead of `nw.all()`, try using a named expression, such as "
            "`nw.col('a', 'b')`"
        )
        return AnonymousExprError(message)


class OrderDependentExprError(NarwhalsError):
    """Exception raised when trying to use an order-dependent expressions with LazyFrames."""

    def __init__(self, message: str) -> None:
        self.message = message
        super().__init__(self.message)


class LengthChangingExprError(NarwhalsError):
    """Exception raised when trying to use an expression which changes length with LazyFrames."""

    def __init__(self, message: str) -> None:
        self.message = message
        super().__init__(self.message)


class UnsupportedDTypeError(NarwhalsError):
    """Exception raised when trying to convert to a DType which is not supported by the given backend."""


class NarwhalsUnstableWarning(UserWarning):
    """Warning issued when a method or function is considered unstable in the stable api."""<|MERGE_RESOLUTION|>--- conflicted
+++ resolved
@@ -1,10 +1,6 @@
 from __future__ import annotations
 
-<<<<<<< HEAD
-from typing import Sequence
-=======
 from typing import Iterable, Sequence
->>>>>>> 46eb2a8c
 
 
 class NarwhalsError(ValueError):
@@ -40,16 +36,6 @@
     ) -> ColumnNotFoundError:
         message = (
             f"The following columns were not found: {sorted(missing_columns)}"
-            f"\n\nHint: Did you mean one of these columns: {list(available_columns)}?"
-        )
-        return ColumnNotFoundError(message)
-
-    @classmethod
-    def from_available_column_names(
-        cls: type, available_columns: Sequence[str]
-    ) -> ColumnNotFoundError:
-        message = (
-            "The selected columns were not found."
             f"\n\nHint: Did you mean one of these columns: {list(available_columns)}?"
         )
         return ColumnNotFoundError(message)
