--- conflicted
+++ resolved
@@ -126,11 +126,11 @@
     return sys.modules.get("sqlframe", None)
 
 
-<<<<<<< HEAD
 def get_daft() -> Any:
     """Get daft module (if already imported - else return None)."""
     return sys.modules.get("daft", None)
-=======
+
+
 def _raise_if_narwhals_df_or_lf(df: Any) -> None:
     if is_narwhals_dataframe(df) or is_narwhals_lazyframe(df):
         msg = (
@@ -149,7 +149,6 @@
             "did you mean `is_pandas_series(ser.to_native())`?"
         )
         raise TypeError(msg)
->>>>>>> e4f7d300
 
 
 def is_pandas_dataframe(df: Any) -> TypeIs[pd.DataFrame]:
