# pandas / Polars / etc. : if a user passes a dataframe from one of these
# libraries, it means they must already have imported the given module.
# So, we can just check sys.modules.
from __future__ import annotations

import sys
from typing import TYPE_CHECKING
from typing import Any

if TYPE_CHECKING:
    import numpy as np

    if sys.version_info >= (3, 10):
        from typing import TypeGuard
    else:
        from typing_extensions import TypeGuard
    import cudf
    import dask.dataframe as dd
<<<<<<< HEAD
    import duckdb
=======
    import ibis
>>>>>>> 3d246b7d
    import modin.pandas as mpd
    import pandas as pd
    import polars as pl
    import pyarrow as pa


def get_polars() -> Any:
    """Get Polars module (if already imported - else return None)."""
    return sys.modules.get("polars", None)


def get_pandas() -> Any:
    """Get pandas module (if already imported - else return None)."""
    return sys.modules.get("pandas", None)


def get_modin() -> Any:  # pragma: no cover
    """Get modin.pandas module (if already imported - else return None)."""
    if (modin := sys.modules.get("modin", None)) is not None:
        return modin.pandas
    return None


def get_cudf() -> Any:
    """Get cudf module (if already imported - else return None)."""
    return sys.modules.get("cudf", None)


def get_pyarrow() -> Any:  # pragma: no cover
    """Get pyarrow module (if already imported - else return None)."""
    return sys.modules.get("pyarrow", None)


def get_numpy() -> Any:
    """Get numpy module (if already imported - else return None)."""
    return sys.modules.get("numpy", None)


def get_dask() -> Any:
    """Get dask (if already imported - else return None)."""
    return sys.modules.get("dask", None)


def get_dask_dataframe() -> Any:
    """Get dask.dataframe module (if already imported - else return None)."""
    return sys.modules.get("dask.dataframe", None)


def get_duckdb() -> Any:
    """Get duckdb module (if already imported - else return None)."""
    return sys.modules.get("duckdb", None)


def get_dask_expr() -> Any:
    """Get dask_expr module (if already imported - else return None)."""
    return sys.modules.get("dask_expr", None)


def get_ibis() -> Any:
    """Get ibis module (if already imported - else return None)."""
    return sys.modules.get("ibis", None)


def is_pandas_dataframe(df: Any) -> TypeGuard[pd.DataFrame]:
    """Check whether `df` is a pandas DataFrame without importing pandas."""
    return bool((pd := get_pandas()) is not None and isinstance(df, pd.DataFrame))


def is_pandas_series(ser: Any) -> TypeGuard[pd.Series[Any]]:
    """Check whether `ser` is a pandas Series without importing pandas."""
    return bool((pd := get_pandas()) is not None and isinstance(ser, pd.Series))


def is_modin_dataframe(df: Any) -> TypeGuard[mpd.DataFrame]:
    """Check whether `df` is a modin DataFrame without importing modin."""
    return bool((pd := get_modin()) is not None and isinstance(df, pd.DataFrame))


def is_modin_series(ser: Any) -> TypeGuard[mpd.Series]:
    """Check whether `ser` is a modin Series without importing modin."""
    return bool((pd := get_modin()) is not None and isinstance(ser, pd.Series))


def is_cudf_dataframe(df: Any) -> TypeGuard[cudf.DataFrame]:
    """Check whether `df` is a cudf DataFrame without importing cudf."""
    return bool((pd := get_cudf()) is not None and isinstance(df, pd.DataFrame))


def is_cudf_series(ser: Any) -> TypeGuard[pd.Series[Any]]:
    """Check whether `ser` is a cudf Series without importing cudf."""
    return bool((pd := get_cudf()) is not None and isinstance(ser, pd.Series))


def is_dask_dataframe(df: Any) -> TypeGuard[dd.DataFrame]:
    """Check whether `df` is a Dask DataFrame without importing Dask."""
    return bool((dd := get_dask_dataframe()) is not None and isinstance(df, dd.DataFrame))


<<<<<<< HEAD
def is_duckdb_relation(df: Any) -> TypeGuard[duckdb.DuckDBPyRelation]:
    """Check whether `df` is a DuckDB Relation without importing DuckDB."""
    return bool(
        (duckdb := get_duckdb()) is not None and isinstance(df, duckdb.DuckDBPyRelation)
    )


def is_ibis_table(df: Any) -> TypeGuard[duckdb.DuckDBPyRelation]:
=======
def is_ibis_table(df: Any) -> TypeGuard[ibis.Table]:
>>>>>>> 3d246b7d
    """Check whether `df` is a Ibis Table without importing Ibis."""
    return bool((ibis := get_ibis()) is not None and isinstance(df, ibis.Table))


def is_polars_dataframe(df: Any) -> TypeGuard[pl.DataFrame]:
    """Check whether `df` is a Polars DataFrame without importing Polars."""
    return bool((pl := get_polars()) is not None and isinstance(df, pl.DataFrame))


def is_polars_lazyframe(df: Any) -> TypeGuard[pl.LazyFrame]:
    """Check whether `df` is a Polars LazyFrame without importing Polars."""
    return bool((pl := get_polars()) is not None and isinstance(df, pl.LazyFrame))


def is_polars_series(ser: Any) -> TypeGuard[pl.Series]:
    """Check whether `ser` is a Polars Series without importing Polars."""
    return bool((pl := get_polars()) is not None and isinstance(ser, pl.Series))


def is_pyarrow_chunked_array(ser: Any) -> TypeGuard[pa.ChunkedArray]:
    """Check whether `ser` is a PyArrow ChunkedArray without importing PyArrow."""
    return bool((pa := get_pyarrow()) is not None and isinstance(ser, pa.ChunkedArray))


def is_pyarrow_table(df: Any) -> TypeGuard[pa.Table]:
    """Check whether `df` is a PyArrow Table without importing PyArrow."""
    return bool((pa := get_pyarrow()) is not None and isinstance(df, pa.Table))


def is_numpy_array(arr: Any) -> TypeGuard[np.ndarray]:
    """Check whether `arr` is a NumPy Array without importing NumPy."""
    return bool((np := get_numpy()) is not None and isinstance(arr, np.ndarray))


def is_pandas_like_dataframe(df: Any) -> bool:
    """
    Check whether `df` is a pandas-like DataFrame without doing any imports

    By "pandas-like", we mean: pandas, Modin, cuDF.
    """
    return is_pandas_dataframe(df) or is_modin_dataframe(df) or is_cudf_dataframe(df)


def is_pandas_like_series(arr: Any) -> bool:
    """
    Check whether `arr` is a pandas-like Series without doing any imports

    By "pandas-like", we mean: pandas, Modin, cuDF.
    """
    return is_pandas_series(arr) or is_modin_series(arr) or is_cudf_series(arr)


__all__ = [
    "get_polars",
    "get_pandas",
    "get_modin",
    "get_cudf",
    "get_pyarrow",
    "get_numpy",
    "get_ibis",
    "is_ibis_table",
    "is_pandas_dataframe",
    "is_pandas_series",
    "is_polars_dataframe",
    "is_polars_lazyframe",
    "is_polars_series",
    "is_modin_dataframe",
    "is_modin_series",
    "is_cudf_dataframe",
    "is_cudf_series",
    "is_pyarrow_table",
    "is_pyarrow_chunked_array",
    "is_numpy_array",
    "is_dask_dataframe",
    "is_pandas_like_dataframe",
    "is_pandas_like_series",
]<|MERGE_RESOLUTION|>--- conflicted
+++ resolved
@@ -16,11 +16,8 @@
         from typing_extensions import TypeGuard
     import cudf
     import dask.dataframe as dd
-<<<<<<< HEAD
     import duckdb
-=======
     import ibis
->>>>>>> 3d246b7d
     import modin.pandas as mpd
     import pandas as pd
     import polars as pl
@@ -119,7 +116,6 @@
     return bool((dd := get_dask_dataframe()) is not None and isinstance(df, dd.DataFrame))
 
 
-<<<<<<< HEAD
 def is_duckdb_relation(df: Any) -> TypeGuard[duckdb.DuckDBPyRelation]:
     """Check whether `df` is a DuckDB Relation without importing DuckDB."""
     return bool(
@@ -127,10 +123,7 @@
     )
 
 
-def is_ibis_table(df: Any) -> TypeGuard[duckdb.DuckDBPyRelation]:
-=======
 def is_ibis_table(df: Any) -> TypeGuard[ibis.Table]:
->>>>>>> 3d246b7d
     """Check whether `df` is a Ibis Table without importing Ibis."""
     return bool((ibis := get_ibis()) is not None and isinstance(df, ibis.Table))
 
