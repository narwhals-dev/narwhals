--- conflicted
+++ resolved
@@ -49,15 +49,14 @@
     return sys.modules.get("cudf", None)
 
 
-<<<<<<< HEAD
+def get_cupy() -> Any:
+    """Get cupy module (if already imported - else return None)."""
+    return sys.modules.get("cupy", None)
+
+
 def get_fireducks() -> Any:  # pragma: no cover
     """Get fireducks.pandas module (if already imported - else return None)."""
     return sys.modules.get("fireducks.pandas", None)
-=======
-def get_cupy() -> Any:
-    """Get cupy module (if already imported - else return None)."""
-    return sys.modules.get("cupy", None)
->>>>>>> db9a0484
 
 
 def get_pyarrow() -> Any:  # pragma: no cover
@@ -118,8 +117,6 @@
 def is_modin_series(ser: Any) -> TypeGuard[mpd.Series]:
     """Check whether `ser` is a modin Series without importing modin."""
     return (mpd := get_modin()) is not None and isinstance(ser, mpd.Series)
-<<<<<<< HEAD
-=======
 
 
 def is_modin_index(index: Any) -> TypeGuard[mpd.Index]:
@@ -127,12 +124,12 @@
     return (mpd := get_modin()) is not None and isinstance(
         index, mpd.Index
     )  # pragma: no cover
->>>>>>> db9a0484
 
 
 def is_cudf_dataframe(df: Any) -> TypeGuard[cudf.DataFrame]:
     """Check whether `df` is a cudf DataFrame without importing cudf."""
     return (cudf := get_cudf()) is not None and isinstance(df, cudf.DataFrame)
+    return (cudf := get_cudf()) is not None and isinstance(df, cudf.DataFrame)
 
 
 def is_cudf_series(ser: Any) -> TypeGuard[cudf.Series[Any]]:
@@ -140,22 +137,11 @@
     return (cudf := get_cudf()) is not None and isinstance(ser, cudf.Series)
 
 
-<<<<<<< HEAD
-def is_fireducks_dataframe(df: Any) -> TypeGuard[fpd.DataFrame]:
-    """Check whether `df` is a fireducks DataFrame without importing fireducks."""
-    return (fpd := get_fireducks()) is not None and isinstance(df, fpd.DataFrame)
-
-
-def is_fireducks_series(ser: Any) -> TypeGuard[fpd.Series[Any]]:
-    """Check whether `ser` is a fireducks Series without importing fireducks."""
-    return (fpd := get_fireducks()) is not None and isinstance(ser, fpd.Series)
-=======
 def is_cudf_index(index: Any) -> TypeGuard[cudf.Index]:
     """Check whether `index` is a cudf Index without importing cudf."""
     return (cudf := get_cudf()) is not None and isinstance(
         index, cudf.Index
     )  # pragma: no cover
->>>>>>> db9a0484
 
 
 def is_dask_dataframe(df: Any) -> TypeGuard[dd.DataFrame]:
@@ -205,6 +191,21 @@
     return (np := get_numpy()) is not None and isinstance(arr, np.ndarray)
 
 
+def is_fireducks_dataframe(df: Any) -> TypeGuard[fpd.DataFrame]:
+    """Check whether `df` is a fireducks DataFrame without importing fireducks."""
+    return (fpd := get_fireducks()) is not None and isinstance(df, fpd.DataFrame)
+
+
+def is_fireducks_series(ser: Any) -> TypeGuard[fpd.Series[Any]]:
+    """Check whether `ser` is a fireducks Series without importing fireducks."""
+    return (fpd := get_fireducks()) is not None and isinstance(ser, fpd.Series)
+
+
+def is_fireducks_index(index: Any) -> TypeGuard[fpd.Index]:
+    """Check whether `index` is a pandas Index without importing pandas."""
+    return (fpd := get_fireducks()) is not None and isinstance(index, fpd.Index)
+
+
 def is_pandas_like_dataframe(df: Any) -> bool:
     """Check whether `df` is a pandas-like DataFrame without doing any imports.
 
@@ -221,24 +222,26 @@
 def is_pandas_like_series(ser: Any) -> bool:
     """Check whether `ser` is a pandas-like Series without doing any imports.
 
-    By "pandas-like", we mean: pandas, Modin, cuDF.
-    """
-    return is_pandas_series(ser) or is_modin_series(ser) or is_cudf_series(ser)
+    By "pandas-like", we mean: pandas, Modin, cuDF or fireducks.
+    """
+    return (
+        is_pandas_series(ser)
+        or is_modin_series(ser)
+        or is_cudf_series(ser)
+        or is_fireducks_series(ser)
+    )
 
 
 def is_pandas_like_index(index: Any) -> bool:
     """Check whether `index` is a pandas-like Index without doing any imports.
 
-    By "pandas-like", we mean: pandas, Modin, cuDF or fireducks.
-    """
-    return (
-<<<<<<< HEAD
-        is_pandas_series(arr)
-        or is_modin_series(arr)
-        or is_cudf_series(arr)
-        or is_fireducks_series(arr)
-=======
-        is_pandas_index(index) or is_modin_index(index) or is_cudf_index(index)
+    By "pandas-like", we mean: pandas, Modin, cuDF.
+    """
+    return (
+        is_pandas_index(index)
+        or is_modin_index(index)
+        or is_cudf_index(index)
+        or is_fireducks_index(index)
     )  # pragma: no cover
 
 
@@ -313,7 +316,6 @@
         or is_polars_dataframe(native_dataframe)
         or is_pyarrow_table(native_dataframe)
         or is_pandas_like_dataframe(native_dataframe)
->>>>>>> db9a0484
     )
 
 
