# pandas / Polars / etc. : if a user passes a dataframe from one of these
# libraries, it means they must already have imported the given module.
# So, we can just check sys.modules.
from __future__ import annotations

import sys
from typing import TYPE_CHECKING
from typing import Any

if TYPE_CHECKING:
    import numpy as np

    if sys.version_info >= (3, 10):
        from typing import TypeGuard
    else:
        from typing_extensions import TypeGuard
    import cudf
    import dask.dataframe as dd
    import duckdb
    import ibis
    import modin.pandas as mpd
    import pandas as pd
    import polars as pl
    import pyarrow as pa
    import pyspark.sql as pyspark_sql


def get_polars() -> Any:
    """Get Polars module (if already imported - else return None)."""
    return sys.modules.get("polars", None)


def get_pandas() -> Any:
    """Get pandas module (if already imported - else return None)."""
    return sys.modules.get("pandas", None)


def get_modin() -> Any:  # pragma: no cover
    """Get modin.pandas module (if already imported - else return None)."""
    if (modin := sys.modules.get("modin", None)) is not None:
        return modin.pandas
    return None


def get_cudf() -> Any:
    """Get cudf module (if already imported - else return None)."""
    return sys.modules.get("cudf", None)


def get_pyarrow() -> Any:  # pragma: no cover
    """Get pyarrow module (if already imported - else return None)."""
    return sys.modules.get("pyarrow", None)


def get_numpy() -> Any:
    """Get numpy module (if already imported - else return None)."""
    return sys.modules.get("numpy", None)


def get_dask() -> Any:
    """Get dask (if already imported - else return None)."""
    return sys.modules.get("dask", None)


def get_dask_dataframe() -> Any:
    """Get dask.dataframe module (if already imported - else return None)."""
    return sys.modules.get("dask.dataframe", None)


def get_duckdb() -> Any:
    """Get duckdb module (if already imported - else return None)."""
    return sys.modules.get("duckdb", None)


def get_dask_expr() -> Any:
    """Get dask_expr module (if already imported - else return None)."""
    return sys.modules.get("dask_expr", None)


<<<<<<< HEAD
def get_pyspark_sql() -> Any:
    """Get pyspark.sql module (if already imported - else return None)."""
    return sys.modules.get("pyspark.sql", None)
=======
def get_ibis() -> Any:
    """Get ibis module (if already imported - else return None)."""
    return sys.modules.get("ibis", None)
>>>>>>> 10073522


def is_pandas_dataframe(df: Any) -> TypeGuard[pd.DataFrame]:
    """Check whether `df` is a pandas DataFrame without importing pandas."""
    return (pd := get_pandas()) is not None and isinstance(df, pd.DataFrame)


def is_pandas_series(ser: Any) -> TypeGuard[pd.Series[Any]]:
    """Check whether `ser` is a pandas Series without importing pandas."""
    return (pd := get_pandas()) is not None and isinstance(ser, pd.Series)


def is_modin_dataframe(df: Any) -> TypeGuard[mpd.DataFrame]:
    """Check whether `df` is a modin DataFrame without importing modin."""
    return (pd := get_modin()) is not None and isinstance(df, pd.DataFrame)


def is_modin_series(ser: Any) -> TypeGuard[mpd.Series]:
    """Check whether `ser` is a modin Series without importing modin."""
    return (pd := get_modin()) is not None and isinstance(ser, pd.Series)


def is_cudf_dataframe(df: Any) -> TypeGuard[cudf.DataFrame]:
    """Check whether `df` is a cudf DataFrame without importing cudf."""
    return (pd := get_cudf()) is not None and isinstance(df, pd.DataFrame)


def is_cudf_series(ser: Any) -> TypeGuard[pd.Series[Any]]:
    """Check whether `ser` is a cudf Series without importing cudf."""
    return (pd := get_cudf()) is not None and isinstance(ser, pd.Series)


def is_dask_dataframe(df: Any) -> TypeGuard[dd.DataFrame]:
    """Check whether `df` is a Dask DataFrame without importing Dask."""
    return (dd := get_dask_dataframe()) is not None and isinstance(df, dd.DataFrame)


def is_duckdb_relation(df: Any) -> TypeGuard[duckdb.DuckDBPyRelation]:
    """Check whether `df` is a DuckDB Relation without importing DuckDB."""
    return (duckdb := get_duckdb()) is not None and isinstance(
        df, duckdb.DuckDBPyRelation
    )


def is_ibis_table(df: Any) -> TypeGuard[ibis.Table]:
    """Check whether `df` is a Ibis Table without importing Ibis."""
    return (ibis := get_ibis()) is not None and isinstance(df, ibis.expr.types.Table)


def is_polars_dataframe(df: Any) -> TypeGuard[pl.DataFrame]:
    """Check whether `df` is a Polars DataFrame without importing Polars."""
    return (pl := get_polars()) is not None and isinstance(df, pl.DataFrame)


def is_polars_lazyframe(df: Any) -> TypeGuard[pl.LazyFrame]:
    """Check whether `df` is a Polars LazyFrame without importing Polars."""
    return (pl := get_polars()) is not None and isinstance(df, pl.LazyFrame)


def is_polars_series(ser: Any) -> TypeGuard[pl.Series]:
    """Check whether `ser` is a Polars Series without importing Polars."""
    return (pl := get_polars()) is not None and isinstance(ser, pl.Series)


def is_pyarrow_chunked_array(ser: Any) -> TypeGuard[pa.ChunkedArray]:
    """Check whether `ser` is a PyArrow ChunkedArray without importing PyArrow."""
    return (pa := get_pyarrow()) is not None and isinstance(ser, pa.ChunkedArray)


def is_pyarrow_table(df: Any) -> TypeGuard[pa.Table]:
    """Check whether `df` is a PyArrow Table without importing PyArrow."""
    return (pa := get_pyarrow()) is not None and isinstance(df, pa.Table)


def is_pyspark_dataframe(df: Any) -> TypeGuard[pyspark_sql.DataFrame]:
    """Check whether `df` is a PySpark DataFrame without importing PySpark."""
    return bool(
        (pyspark_sql := get_pyspark_sql()) is not None
        and isinstance(df, pyspark_sql.DataFrame)
    )


def is_numpy_array(arr: Any) -> TypeGuard[np.ndarray]:
    """Check whether `arr` is a NumPy Array without importing NumPy."""
    return (np := get_numpy()) is not None and isinstance(arr, np.ndarray)


def is_pandas_like_dataframe(df: Any) -> bool:
    """
    Check whether `df` is a pandas-like DataFrame without doing any imports

    By "pandas-like", we mean: pandas, Modin, cuDF.
    """
    return is_pandas_dataframe(df) or is_modin_dataframe(df) or is_cudf_dataframe(df)


def is_pandas_like_series(arr: Any) -> bool:
    """
    Check whether `arr` is a pandas-like Series without doing any imports

    By "pandas-like", we mean: pandas, Modin, cuDF.
    """
    return is_pandas_series(arr) or is_modin_series(arr) or is_cudf_series(arr)


__all__ = [
    "get_polars",
    "get_pandas",
    "get_modin",
    "get_cudf",
    "get_pyarrow",
    "get_numpy",
    "get_ibis",
    "is_ibis_table",
    "is_pandas_dataframe",
    "is_pandas_series",
    "is_polars_dataframe",
    "is_polars_lazyframe",
    "is_polars_series",
    "is_modin_dataframe",
    "is_modin_series",
    "is_cudf_dataframe",
    "is_cudf_series",
    "is_pyarrow_table",
    "is_pyarrow_chunked_array",
    "is_numpy_array",
    "is_dask_dataframe",
    "is_pandas_like_dataframe",
    "is_pandas_like_series",
]<|MERGE_RESOLUTION|>--- conflicted
+++ resolved
@@ -77,15 +77,14 @@
     return sys.modules.get("dask_expr", None)
 
 
-<<<<<<< HEAD
+def get_ibis() -> Any:
+    """Get ibis module (if already imported - else return None)."""
+    return sys.modules.get("ibis", None)
+
+
 def get_pyspark_sql() -> Any:
     """Get pyspark.sql module (if already imported - else return None)."""
     return sys.modules.get("pyspark.sql", None)
-=======
-def get_ibis() -> Any:
-    """Get ibis module (if already imported - else return None)."""
-    return sys.modules.get("ibis", None)
->>>>>>> 10073522
 
 
 def is_pandas_dataframe(df: Any) -> TypeGuard[pd.DataFrame]:
