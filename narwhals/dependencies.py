# pandas / Polars / etc. : if a user passes a dataframe from one of these
# libraries, it means they must already have imported the given module.
# So, we can just check sys.modules.
from __future__ import annotations

import sys
from typing import TYPE_CHECKING
from typing import Any

if TYPE_CHECKING:
    import cudf
    import dask.dataframe as dd
    import duckdb
    import ibis
    import modin.pandas as mpd
    import numpy as np
    import pandas as pd
    import polars as pl
    import pyarrow as pa
    import pyspark.sql as pyspark_sql
    import sqlframe
    from typing_extensions import TypeGuard
    from typing_extensions import TypeIs

    from narwhals._arrow.typing import ArrowScalarT_co
    from narwhals.dataframe import DataFrame
    from narwhals.dataframe import LazyFrame
    from narwhals.series import Series
    from narwhals.typing import DataFrameT
    from narwhals.typing import FrameT
    from narwhals.typing import IntoDataFrameT
    from narwhals.typing import IntoSeriesT
    from narwhals.typing import _1DArray
    from narwhals.typing import _2DArray
    from narwhals.typing import _NDArray
    from narwhals.typing import _ShapeT

# We silently allow these but - given that they claim
# to be drop-in replacements for pandas - testing is
# their responsibility.
IMPORT_HOOKS = frozenset(["fireducks"])


def get_polars() -> Any:
    """Get Polars module (if already imported - else return None)."""
    return sys.modules.get("polars", None)


def get_pandas() -> Any:
    """Get pandas module (if already imported - else return None)."""
    return sys.modules.get("pandas", None)


def get_modin() -> Any:  # pragma: no cover
    """Get modin.pandas module (if already imported - else return None)."""
    if (modin := sys.modules.get("modin", None)) is not None:
        return modin.pandas
    return None


def get_cudf() -> Any:
    """Get cudf module (if already imported - else return None)."""
    return sys.modules.get("cudf", None)


def get_cupy() -> Any:
    """Get cupy module (if already imported - else return None)."""
    return sys.modules.get("cupy", None)


def get_pyarrow() -> Any:  # pragma: no cover
    """Get pyarrow module (if already imported - else return None)."""
    return sys.modules.get("pyarrow", None)


def get_numpy() -> Any:
    """Get numpy module (if already imported - else return None)."""
    return sys.modules.get("numpy", None)


def get_dask() -> Any:
    """Get dask (if already imported - else return None)."""
    return sys.modules.get("dask", None)


def get_dask_dataframe() -> Any:
    """Get dask.dataframe module (if already imported - else return None)."""
    return sys.modules.get("dask.dataframe", None)


def get_duckdb() -> Any:
    """Get duckdb module (if already imported - else return None)."""
    return sys.modules.get("duckdb", None)


def get_ibis() -> Any:
    """Get ibis module (if already imported - else return None)."""
    return sys.modules.get("ibis", None)


def get_dask_expr() -> Any:  # pragma: no cover
    """Get dask_expr module (if already imported - else return None)."""
    return sys.modules.get("dask_expr", None)


def get_pyspark() -> Any:  # pragma: no cover
    """Get pyspark module (if already imported - else return None)."""
    return sys.modules.get("pyspark", None)


def get_pyspark_sql() -> Any:
    """Get pyspark.sql module (if already imported - else return None)."""
    return sys.modules.get("pyspark.sql", None)


def get_sqlframe() -> Any:
    """Get sqlframe module (if already imported - else return None)."""
    return sys.modules.get("sqlframe", None)


def is_pandas_dataframe(df: Any) -> TypeIs[pd.DataFrame]:
    """Check whether `df` is a pandas DataFrame without importing pandas."""
    return ((pd := get_pandas()) is not None and isinstance(df, pd.DataFrame)) or any(
        (mod := sys.modules.get(module_name, None)) is not None
        and isinstance(df, mod.pandas.DataFrame)
        for module_name in IMPORT_HOOKS
    )


def is_pandas_series(ser: Any) -> TypeIs[pd.Series[Any]]:
    """Check whether `ser` is a pandas Series without importing pandas."""
    return ((pd := get_pandas()) is not None and isinstance(ser, pd.Series)) or any(
        (mod := sys.modules.get(module_name, None)) is not None
        and isinstance(ser, mod.pandas.Series)
        for module_name in IMPORT_HOOKS
    )


def is_pandas_index(index: Any) -> TypeIs[pd.Index]:
    """Check whether `index` is a pandas Index without importing pandas."""
    return ((pd := get_pandas()) is not None and isinstance(index, pd.Index)) or any(
        (mod := sys.modules.get(module_name, None)) is not None
        and isinstance(index, mod.pandas.Index)
        for module_name in IMPORT_HOOKS
    )


def is_modin_dataframe(df: Any) -> TypeIs[mpd.DataFrame]:
    """Check whether `df` is a modin DataFrame without importing modin."""
    return (mpd := get_modin()) is not None and isinstance(df, mpd.DataFrame)


def is_modin_series(ser: Any) -> TypeIs[mpd.Series]:
    """Check whether `ser` is a modin Series without importing modin."""
    return (mpd := get_modin()) is not None and isinstance(ser, mpd.Series)


def is_modin_index(index: Any) -> TypeIs[mpd.Index]:
    """Check whether `index` is a modin Index without importing modin."""
    return (mpd := get_modin()) is not None and isinstance(
        index, mpd.Index
    )  # pragma: no cover


def is_cudf_dataframe(df: Any) -> TypeIs[cudf.DataFrame]:
    """Check whether `df` is a cudf DataFrame without importing cudf."""
    return (cudf := get_cudf()) is not None and isinstance(df, cudf.DataFrame)


def is_cudf_series(ser: Any) -> TypeIs[cudf.Series[Any]]:
    """Check whether `ser` is a cudf Series without importing cudf."""
    return (cudf := get_cudf()) is not None and isinstance(ser, cudf.Series)


def is_cudf_index(index: Any) -> TypeIs[cudf.Index]:
    """Check whether `index` is a cudf Index without importing cudf."""
    return (cudf := get_cudf()) is not None and isinstance(
        index, cudf.Index
    )  # pragma: no cover


def is_dask_dataframe(df: Any) -> TypeIs[dd.DataFrame]:
    """Check whether `df` is a Dask DataFrame without importing Dask."""
    return (dd := get_dask_dataframe()) is not None and isinstance(df, dd.DataFrame)


def is_duckdb_relation(df: Any) -> TypeIs[duckdb.DuckDBPyRelation]:
    """Check whether `df` is a DuckDB Relation without importing DuckDB."""
    return (duckdb := get_duckdb()) is not None and isinstance(
        df, duckdb.DuckDBPyRelation
    )


def is_ibis_table(df: Any) -> TypeIs[ibis.Table]:
    """Check whether `df` is a Ibis Table without importing Ibis."""
    return (ibis := get_ibis()) is not None and isinstance(df, ibis.expr.types.Table)


def is_polars_dataframe(df: Any) -> TypeIs[pl.DataFrame]:
    """Check whether `df` is a Polars DataFrame without importing Polars."""
    return (pl := get_polars()) is not None and isinstance(df, pl.DataFrame)


def is_polars_lazyframe(df: Any) -> TypeIs[pl.LazyFrame]:
    """Check whether `df` is a Polars LazyFrame without importing Polars."""
    return (pl := get_polars()) is not None and isinstance(df, pl.LazyFrame)


def is_polars_series(ser: Any) -> TypeIs[pl.Series]:
    """Check whether `ser` is a Polars Series without importing Polars."""
    return (pl := get_polars()) is not None and isinstance(ser, pl.Series)


<<<<<<< HEAD
def is_pyarrow_chunked_array(
    ser: Any | pa.ChunkedArray[ArrowScalarT_co],
) -> TypeIs[pa.ChunkedArray[ArrowScalarT_co]]:
=======
def is_pyarrow_chunked_array(ser: Any) -> TypeIs[pa.ChunkedArray]:
>>>>>>> 54c49b05
    """Check whether `ser` is a PyArrow ChunkedArray without importing PyArrow."""
    return (pa := get_pyarrow()) is not None and isinstance(ser, pa.ChunkedArray)


def is_pyarrow_table(df: Any) -> TypeIs[pa.Table]:
    """Check whether `df` is a PyArrow Table without importing PyArrow."""
    return (pa := get_pyarrow()) is not None and isinstance(df, pa.Table)


def is_pyspark_dataframe(df: Any) -> TypeIs[pyspark_sql.DataFrame]:
    """Check whether `df` is a PySpark DataFrame without importing PySpark."""
    return bool(
        (pyspark_sql := get_pyspark_sql()) is not None
        and isinstance(df, pyspark_sql.DataFrame)
    )


def is_sqlframe_dataframe(df: Any) -> TypeIs[sqlframe.base.dataframe.BaseDataFrame]:
    """Check whether `df` is a SQLFrame DataFrame without importing SQLFrame."""
    return bool(
        (sqlframe := get_sqlframe()) is not None
        and isinstance(df, sqlframe.base.dataframe.BaseDataFrame)
    )


def is_numpy_array(arr: Any | _NDArray[_ShapeT]) -> TypeIs[_NDArray[_ShapeT]]:
    """Check whether `arr` is a NumPy Array without importing NumPy."""
    return (np := get_numpy()) is not None and isinstance(arr, np.ndarray)


def is_numpy_array_1d(arr: Any) -> TypeIs[_1DArray]:
    """Check whether `arr` is a 1D NumPy Array without importing NumPy."""
    return is_numpy_array(arr) and arr.ndim == 1


def is_numpy_array_2d(arr: Any) -> TypeIs[_2DArray]:
    """Check whether `arr` is a 2D NumPy Array without importing NumPy."""
    return is_numpy_array(arr) and arr.ndim == 2


def is_numpy_scalar(scalar: Any) -> TypeGuard[np.generic]:
    """Check whether `scalar` is a NumPy Scalar without importing NumPy."""
    # NOTE: Needs to stay as `TypeGuard`
    # - Used in `Series.__getitem__`, but not annotated
    # - `TypeGuard` is *hiding* that the check introduces an intersection
    return (np := get_numpy()) is not None and np.isscalar(scalar)


def is_pandas_like_dataframe(df: Any) -> bool:
    """Check whether `df` is a pandas-like DataFrame without doing any imports.

    By "pandas-like", we mean: pandas, Modin, cuDF.
    """
    return is_pandas_dataframe(df) or is_modin_dataframe(df) or is_cudf_dataframe(df)


def is_pandas_like_series(ser: Any) -> bool:
    """Check whether `ser` is a pandas-like Series without doing any imports.

    By "pandas-like", we mean: pandas, Modin, cuDF.
    """
    return is_pandas_series(ser) or is_modin_series(ser) or is_cudf_series(ser)


def is_pandas_like_index(index: Any) -> bool:
    """Check whether `index` is a pandas-like Index without doing any imports.

    By "pandas-like", we mean: pandas, Modin, cuDF.
    """
    return (
        is_pandas_index(index) or is_modin_index(index) or is_cudf_index(index)
    )  # pragma: no cover


def is_into_series(native_series: Any | IntoSeriesT) -> TypeIs[IntoSeriesT]:
    """Check whether `native_series` can be converted to a Narwhals Series.

    Arguments:
        native_series: The object to check.

    Returns:
        `True` if `native_series` can be converted to a Narwhals Series, `False` otherwise.

    Examples:
        >>> import pandas as pd
        >>> import polars as pl
        >>> import numpy as np
        >>> import narwhals as nw

        >>> s_pd = pd.Series([1, 2, 3])
        >>> s_pl = pl.Series([1, 2, 3])
        >>> np_arr = np.array([1, 2, 3])

        >>> nw.dependencies.is_into_series(s_pd)
        True
        >>> nw.dependencies.is_into_series(s_pl)
        True
        >>> nw.dependencies.is_into_series(np_arr)
        False
    """
    from narwhals.series import Series

    return (
        isinstance(native_series, Series)
        or hasattr(native_series, "__narwhals_series__")
        or is_polars_series(native_series)
        or is_pyarrow_chunked_array(native_series)
        or is_pandas_like_series(native_series)
    )


def is_into_dataframe(native_dataframe: Any | IntoDataFrameT) -> TypeIs[IntoDataFrameT]:
    """Check whether `native_dataframe` can be converted to a Narwhals DataFrame.

    Arguments:
        native_dataframe: The object to check.

    Returns:
        `True` if `native_dataframe` can be converted to a Narwhals DataFrame, `False` otherwise.

    Examples:
        >>> import pandas as pd
        >>> import polars as pl
        >>> import numpy as np
        >>> from narwhals.dependencies import is_into_dataframe

        >>> df_pd = pd.DataFrame({"a": [1, 2, 3], "b": [4, 5, 6]})
        >>> df_pl = pl.DataFrame({"a": [1, 2, 3], "b": [4, 5, 6]})
        >>> np_arr = np.array([[1, 4], [2, 5], [3, 6]])

        >>> is_into_dataframe(df_pd)
        True
        >>> is_into_dataframe(df_pl)
        True
        >>> is_into_dataframe(np_arr)
        False
    """
    from narwhals.dataframe import DataFrame

    return (
        isinstance(native_dataframe, DataFrame)
        or hasattr(native_dataframe, "__narwhals_dataframe__")
        or is_polars_dataframe(native_dataframe)
        or is_pyarrow_table(native_dataframe)
        or is_pandas_like_dataframe(native_dataframe)
    )


def is_narwhals_dataframe(
    df: Any | DataFrame[DataFrameT],
) -> TypeIs[DataFrame[DataFrameT]]:
    """Check whether `df` is a Narwhals DataFrame.

    This is useful if you expect a user to pass in a Narwhals
    DataFrame directly, and you want to catch both ``narwhals.DataFrame``
    and ``narwhals.stable.v1.DataFrame`.
    """
    from narwhals.dataframe import DataFrame

    return isinstance(df, DataFrame)


def is_narwhals_lazyframe(lf: Any | LazyFrame[FrameT]) -> TypeIs[LazyFrame[FrameT]]:
    """Check whether `lf` is a Narwhals LazyFrame.

    This is useful if you expect a user to pass in a Narwhals
    LazyFrame directly, and you want to catch both ``narwhals.LazyFrame``
    and ``narwhals.stable.v1.LazyFrame`.
    """
    from narwhals.dataframe import LazyFrame

    return isinstance(lf, LazyFrame)


def is_narwhals_series(ser: Any | Series[IntoSeriesT]) -> TypeIs[Series[IntoSeriesT]]:
    """Check whether `ser` is a Narwhals Series.

    This is useful if you expect a user to pass in a Narwhals
    Series directly, and you want to catch both ``narwhals.Series``
    and ``narwhals.stable.v1.Series`.
    """
    from narwhals.series import Series

    return isinstance(ser, Series)


__all__ = [
    "get_cudf",
    "get_ibis",
    "get_modin",
    "get_numpy",
    "get_pandas",
    "get_polars",
    "get_pyarrow",
    "is_cudf_dataframe",
    "is_cudf_series",
    "is_dask_dataframe",
    "is_ibis_table",
    "is_into_dataframe",
    "is_into_series",
    "is_modin_dataframe",
    "is_modin_series",
    "is_narwhals_dataframe",
    "is_narwhals_lazyframe",
    "is_narwhals_series",
    "is_numpy_array",
    "is_pandas_dataframe",
    "is_pandas_index",
    "is_pandas_like_dataframe",
    "is_pandas_like_series",
    "is_pandas_series",
    "is_polars_dataframe",
    "is_polars_lazyframe",
    "is_polars_series",
    "is_pyarrow_chunked_array",
    "is_pyarrow_table",
]<|MERGE_RESOLUTION|>--- conflicted
+++ resolved
@@ -211,13 +211,9 @@
     return (pl := get_polars()) is not None and isinstance(ser, pl.Series)
 
 
-<<<<<<< HEAD
 def is_pyarrow_chunked_array(
     ser: Any | pa.ChunkedArray[ArrowScalarT_co],
 ) -> TypeIs[pa.ChunkedArray[ArrowScalarT_co]]:
-=======
-def is_pyarrow_chunked_array(ser: Any) -> TypeIs[pa.ChunkedArray]:
->>>>>>> 54c49b05
     """Check whether `ser` is a PyArrow ChunkedArray without importing PyArrow."""
     return (pa := get_pyarrow()) is not None and isinstance(ser, pa.ChunkedArray)
 
