--- conflicted
+++ resolved
@@ -27,13 +27,8 @@
     LazyExprT,
     NativeExprT,
 )
-<<<<<<< HEAD
-from narwhals._typing_compat import Protocol38, deprecated
+from narwhals._typing_compat import deprecated
 from narwhals._utils import _StoresCompliant, not_implemented
-=======
-from narwhals._typing_compat import deprecated
-from narwhals._utils import _StoresCompliant
->>>>>>> f8f7f65e
 from narwhals.dependencies import get_numpy, is_numpy_array
 
 if TYPE_CHECKING:
