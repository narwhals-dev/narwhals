--- conflicted
+++ resolved
@@ -768,19 +768,14 @@
             _first_in, _first_out = udf_series_in[0], udf_series_out[0]
 
             result: Sequence[EagerSeriesT]
-            it = zip(udf_series_out, output_names)
+            it = zip_strict(udf_series_out, output_names)
             if is_numpy_array(_first_out):
                 from_numpy = partial(_first_in.from_numpy, context=self)
                 result = tuple(from_numpy(arr).alias(out_name) for arr, out_name in it)
             elif is_numpy_scalar(_first_out):
                 from_scalar = _first_in._from_scalar
                 result = tuple(
-<<<<<<< HEAD
                     from_scalar(arr.item()).alias(out_name) for arr, out_name in it
-=======
-                    from_numpy(array).alias(output_name)
-                    for array, output_name in zip_strict(udf_series_out, output_names)
->>>>>>> 61096337
                 )
             elif isinstance(_first_out, _first_in.__class__):  # compliant series
                 result = tuple(series.alias(out_name) for series, out_name in it)
@@ -789,7 +784,7 @@
                 result = tuple(from_scalar(val).alias(out_name) for val, out_name in it)
 
             if return_dtype is not None:
-                result = [series.cast(return_dtype) for series in result]
+                result = tuple(series.cast(return_dtype) for series in result)
 
             is_scalar_result = tuple(len(r) == 1 for r in result)
             if (not returns_scalar) and any(is_scalar_result) and (len(df) > 1):
