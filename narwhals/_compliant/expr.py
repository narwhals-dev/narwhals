--- conflicted
+++ resolved
@@ -28,13 +28,8 @@
     LazyExprT,
     NativeExprT,
 )
-<<<<<<< HEAD
-from narwhals._utils import _StoresCompliant, not_implemented
-from narwhals.dependencies import get_numpy, is_numpy_array
-=======
-from narwhals._utils import _StoresCompliant, qualified_type_name
+from narwhals._utils import _StoresCompliant, not_implemented, qualified_type_name
 from narwhals.dependencies import is_numpy_array, is_numpy_scalar
->>>>>>> a974860c
 
 if TYPE_CHECKING:
     from collections.abc import Mapping, Sequence
