--- conflicted
+++ resolved
@@ -188,28 +188,12 @@
         return_dtype: DType | type[DType] | None,
     ) -> Self: ...
 
-<<<<<<< HEAD
-=======
     def clip(
         self,
         lower_bound: Self | NumericLiteral | TemporalLiteral | None,
         upper_bound: Self | NumericLiteral | TemporalLiteral | None,
     ) -> Self: ...
 
-    @property
-    def str(self) -> Any: ...
-    @property
-    def name(self) -> Any: ...
-    @property
-    def dt(self) -> Any: ...
-    @property
-    def cat(self) -> Any: ...
-    @property
-    def list(self) -> Any: ...
-    @property
-    def struct(self) -> Any: ...
-
->>>>>>> d74927fa
     def ewm_mean(
         self,
         *,
