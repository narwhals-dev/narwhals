from __future__ import annotations

from collections.abc import Mapping
from functools import partial
from operator import methodcaller
from typing import TYPE_CHECKING, Any, Callable, Generic, Literal, Protocol

from narwhals._compliant.any_namespace import (
    CatNamespace,
    DateTimeNamespace,
    ListNamespace,
    NameNamespace,
    StringNamespace,
    StructNamespace,
)
from narwhals._compliant.namespace import CompliantNamespace
from narwhals._compliant.typing import (
    AliasName,
    AliasNames,
    CompliantExprT_co,
    CompliantFrameT,
    CompliantLazyFrameT,
    CompliantSeriesOrNativeExprT_co,
    EagerDataFrameT,
    EagerExprT,
    EagerSeriesT,
    LazyExprT,
    NativeExprT,
)
<<<<<<< HEAD
from narwhals._typing_compat import deprecated
from narwhals._utils import _StoresCompliant, not_implemented
=======
from narwhals._typing_compat import Protocol38, deprecated
from narwhals._utils import _StoresCompliant
>>>>>>> e256d50a
from narwhals.dependencies import get_numpy, is_numpy_array

if TYPE_CHECKING:
    from collections.abc import Mapping, Sequence

    from typing_extensions import Self, TypeIs

    from narwhals._compliant.namespace import CompliantNamespace, EagerNamespace
    from narwhals._compliant.series import CompliantSeries
    from narwhals._compliant.typing import AliasNames, EvalNames, EvalSeries, ScalarKwargs
    from narwhals._expression_parsing import ExprKind, ExprMetadata
    from narwhals._utils import Implementation, Version, _LimitedContext
    from narwhals.typing import (
        FillNullStrategy,
        IntoDType,
        NonNestedLiteral,
        NumericLiteral,
        RankMethod,
        RollingInterpolationMethod,
        TemporalLiteral,
        TimeUnit,
    )

__all__ = ["CompliantExpr", "DepthTrackingExpr", "EagerExpr", "LazyExpr", "NativeExpr"]


class NativeExpr(Protocol):
    """An `Expr`-like object from a package with [Lazy-only support](https://narwhals-dev.github.io/narwhals/extending/#levels-of-support).

    Protocol members are chosen *purely* for matching statically - as they
    are common to all currently supported packages.
    """

    def between(self, *args: Any, **kwds: Any) -> Any: ...
    def isin(self, *args: Any, **kwds: Any) -> Any: ...


class CompliantExpr(Protocol[CompliantFrameT, CompliantSeriesOrNativeExprT_co]):
    _implementation: Implementation
    _version: Version
    _evaluate_output_names: EvalNames[CompliantFrameT]
    _alias_output_names: AliasNames | None
    _metadata: ExprMetadata | None

    def __call__(
        self, df: CompliantFrameT
    ) -> Sequence[CompliantSeriesOrNativeExprT_co]: ...
    def __narwhals_expr__(self) -> None: ...
    def __narwhals_namespace__(self) -> CompliantNamespace[CompliantFrameT, Self]: ...
    @classmethod
    def from_column_names(
        cls,
        evaluate_column_names: EvalNames[CompliantFrameT],
        /,
        *,
        context: _LimitedContext,
    ) -> Self: ...
    @classmethod
    def from_column_indices(
        cls, *column_indices: int, context: _LimitedContext
    ) -> Self: ...
    @staticmethod
    def _eval_names_indices(indices: Sequence[int], /) -> EvalNames[CompliantFrameT]:
        def fn(df: CompliantFrameT) -> Sequence[str]:
            column_names = df.columns
            return [column_names[i] for i in indices]

        return fn

    def is_null(self) -> Self: ...
    def abs(self) -> Self: ...
    def all(self) -> Self: ...
    def any(self) -> Self: ...
    def alias(self, name: str) -> Self: ...
    def cast(self, dtype: IntoDType) -> Self: ...
    def count(self) -> Self: ...
    def min(self) -> Self: ...
    def max(self) -> Self: ...
    def arg_min(self) -> Self: ...
    def arg_max(self) -> Self: ...
    def arg_true(self) -> Self: ...
    def mean(self) -> Self: ...
    def sum(self) -> Self: ...
    def median(self) -> Self: ...
    def skew(self) -> Self: ...
    def kurtosis(self) -> Self: ...
    def std(self, *, ddof: int) -> Self: ...
    def var(self, *, ddof: int) -> Self: ...
    def n_unique(self) -> Self: ...
    def null_count(self) -> Self: ...
    def drop_nulls(self) -> Self: ...
    def fill_null(
        self,
        value: Self | NonNestedLiteral,
        strategy: FillNullStrategy | None,
        limit: int | None,
    ) -> Self: ...
    def diff(self) -> Self: ...
    def exp(self) -> Self: ...
    def sqrt(self) -> Self: ...
    def unique(self) -> Self: ...
    def len(self) -> Self: ...
    def log(self, base: float) -> Self: ...
    def round(self, decimals: int) -> Self: ...
    def mode(self) -> Self: ...
    def head(self, n: int) -> Self: ...
    def tail(self, n: int) -> Self: ...
    def shift(self, n: int) -> Self: ...
    def is_finite(self) -> Self: ...
    def is_nan(self) -> Self: ...
    def is_unique(self) -> Self: ...
    def is_first_distinct(self) -> Self: ...
    def is_last_distinct(self) -> Self: ...
    def cum_sum(self, *, reverse: bool) -> Self: ...
    def cum_count(self, *, reverse: bool) -> Self: ...
    def cum_min(self, *, reverse: bool) -> Self: ...
    def cum_max(self, *, reverse: bool) -> Self: ...
    def cum_prod(self, *, reverse: bool) -> Self: ...
    def is_in(self, other: Any) -> Self: ...
    def sort(self, *, descending: bool, nulls_last: bool) -> Self: ...
    def rank(self, method: RankMethod, *, descending: bool) -> Self: ...
    def replace_strict(
        self,
        old: Sequence[Any] | Mapping[Any, Any],
        new: Sequence[Any],
        *,
        return_dtype: IntoDType | None,
    ) -> Self: ...
    def over(self, partition_by: Sequence[str], order_by: Sequence[str]) -> Self: ...
    def sample(
        self,
        n: int | None,
        *,
        fraction: float | None,
        with_replacement: bool,
        seed: int | None,
    ) -> Self: ...
    def quantile(
        self, quantile: float, interpolation: RollingInterpolationMethod
    ) -> Self: ...
    def map_batches(
        self,
        function: Callable[[CompliantSeries[Any]], CompliantExpr[Any, Any]],
        return_dtype: IntoDType | None,
    ) -> Self: ...

    def clip(
        self,
        lower_bound: Self | NumericLiteral | TemporalLiteral | None,
        upper_bound: Self | NumericLiteral | TemporalLiteral | None,
    ) -> Self: ...

    def ewm_mean(
        self,
        *,
        com: float | None,
        span: float | None,
        half_life: float | None,
        alpha: float | None,
        adjust: bool,
        min_samples: int,
        ignore_nulls: bool,
    ) -> Self: ...

    def rolling_sum(
        self, window_size: int, *, min_samples: int, center: bool
    ) -> Self: ...

    def rolling_mean(
        self, window_size: int, *, min_samples: int, center: bool
    ) -> Self: ...

    def rolling_var(
        self, window_size: int, *, min_samples: int, center: bool, ddof: int
    ) -> Self: ...

    def rolling_std(
        self, window_size: int, *, min_samples: int, center: bool, ddof: int
    ) -> Self: ...

    @deprecated("Since `1.22.0`")
    def gather_every(self, n: int, offset: int) -> Self: ...
    def __and__(self, other: Any) -> Self: ...
    def __or__(self, other: Any) -> Self: ...
    def __add__(self, other: Any) -> Self: ...
    def __sub__(self, other: Any) -> Self: ...
    def __mul__(self, other: Any) -> Self: ...
    def __floordiv__(self, other: Any) -> Self: ...
    def __truediv__(self, other: Any) -> Self: ...
    def __mod__(self, other: Any) -> Self: ...
    def __pow__(self, other: Any) -> Self: ...
    def __gt__(self, other: Any) -> Self: ...
    def __ge__(self, other: Any) -> Self: ...
    def __lt__(self, other: Any) -> Self: ...
    def __le__(self, other: Any) -> Self: ...
    def __invert__(self) -> Self: ...
    def broadcast(
        self, kind: Literal[ExprKind.AGGREGATION, ExprKind.LITERAL]
    ) -> Self: ...
    def _is_multi_output_unnamed(self) -> bool:
        """Return `True` for multi-output aggregations without names.

        For example, column `'a'` only appears in the output as a grouping key:

            df.group_by('a').agg(nw.all().sum())

        It does not get included in:

            nw.all().sum().
        """
        assert self._metadata is not None  # noqa: S101
        return self._metadata.expansion_kind.is_multi_unnamed()

    def _evaluate_aliases(
        self: CompliantExpr[CompliantFrameT, Any], frame: CompliantFrameT, /
    ) -> Sequence[str]:
        names = self._evaluate_output_names(frame)
        return alias(names) if (alias := self._alias_output_names) else names

    @property
    def str(self) -> StringNamespace[Self]: ...
    @property
    def name(self) -> NameNamespace[Self]: ...
    @property
    def dt(self) -> DateTimeNamespace[Self]: ...
    @property
    def cat(self) -> CatNamespace[Self]: ...
    @property
    def list(self) -> ListNamespace[Self]: ...
    @property
    def struct(self) -> StructNamespace[Self]: ...


class DepthTrackingExpr(
    CompliantExpr[CompliantFrameT, CompliantSeriesOrNativeExprT_co],
    Protocol[CompliantFrameT, CompliantSeriesOrNativeExprT_co],
):
    _depth: int
    _function_name: str

    @classmethod
    def from_column_names(
        cls: type[Self],
        evaluate_column_names: EvalNames[CompliantFrameT],
        /,
        *,
        context: _LimitedContext,
        function_name: str = "",
    ) -> Self: ...

    def _is_elementary(self) -> bool:
        """Check if expr is elementary.

        Examples:
            - nw.col('a').mean()  # depth 1
            - nw.mean('a')  # depth 1
            - nw.len()  # depth 0

        as opposed to, say

            - nw.col('a').filter(nw.col('b')>nw.col('c')).max()

        Elementary expressions are the only ones supported properly in
        pandas, PyArrow, and Dask.
        """
        return self._depth < 2

    def __repr__(self) -> str:  # pragma: no cover
        return f"{type(self).__name__}(depth={self._depth}, function_name={self._function_name})"


class EagerExpr(
    DepthTrackingExpr[EagerDataFrameT, EagerSeriesT],
    Protocol[EagerDataFrameT, EagerSeriesT],
):
    _call: EvalSeries[EagerDataFrameT, EagerSeriesT]
    _scalar_kwargs: ScalarKwargs

    def __init__(
        self,
        call: EvalSeries[EagerDataFrameT, EagerSeriesT],
        *,
        depth: int,
        function_name: str,
        evaluate_output_names: EvalNames[EagerDataFrameT],
        alias_output_names: AliasNames | None,
        implementation: Implementation,
        version: Version,
        scalar_kwargs: ScalarKwargs | None = None,
    ) -> None: ...

    def __call__(self, df: EagerDataFrameT) -> Sequence[EagerSeriesT]:
        return self._call(df)

    def __narwhals_namespace__(
        self,
    ) -> EagerNamespace[EagerDataFrameT, EagerSeriesT, Self, Any, Any]: ...
    def __narwhals_expr__(self) -> None: ...

    @classmethod
    def _from_callable(
        cls,
        func: EvalSeries[EagerDataFrameT, EagerSeriesT],
        *,
        depth: int,
        function_name: str,
        evaluate_output_names: EvalNames[EagerDataFrameT],
        alias_output_names: AliasNames | None,
        context: _LimitedContext,
        scalar_kwargs: ScalarKwargs | None = None,
    ) -> Self:
        return cls(
            func,
            depth=depth,
            function_name=function_name,
            evaluate_output_names=evaluate_output_names,
            alias_output_names=alias_output_names,
            implementation=context._implementation,
            version=context._version,
            scalar_kwargs=scalar_kwargs,
        )

    @classmethod
    def _from_series(cls, series: EagerSeriesT) -> Self:
        return cls(
            lambda _df: [series],
            depth=0,
            function_name="series",
            evaluate_output_names=lambda _df: [series.name],
            alias_output_names=None,
            implementation=series._implementation,
            version=series._version,
        )

    def _reuse_series(
        self,
        method_name: str,
        *,
        returns_scalar: bool = False,
        scalar_kwargs: ScalarKwargs | None = None,
        **expressifiable_args: Any,
    ) -> Self:
        """Reuse Series implementation for expression.

        If Series.foo is already defined, and we'd like Expr.foo to be the same, we can
        leverage this method to do that for us.

        Arguments:
            method_name: name of method.
            returns_scalar: whether the Series version returns a scalar. In this case,
                the expression version should return a 1-row Series.
            scalar_kwargs: non-expressifiable args which we may need to reuse in `agg` or `over`,
                such as `ddof` for `std` and `var`.
            expressifiable_args: keyword arguments to pass to function, which may
                be expressifiable (e.g. `nw.col('a').is_between(3, nw.col('b')))`).
        """
        func = partial(
            self._reuse_series_inner,
            method_name=method_name,
            returns_scalar=returns_scalar,
            scalar_kwargs=scalar_kwargs or {},
            expressifiable_args=expressifiable_args,
        )
        return self._from_callable(
            func,
            depth=self._depth + 1,
            function_name=f"{self._function_name}->{method_name}",
            evaluate_output_names=self._evaluate_output_names,
            alias_output_names=self._alias_output_names,
            scalar_kwargs=scalar_kwargs,
            context=self,
        )

    # For PyArrow.Series, we return Python Scalars (like Polars does) instead of PyArrow Scalars.
    # However, when working with expressions, we keep everything PyArrow-native.
    def _reuse_series_extra_kwargs(
        self, *, returns_scalar: bool = False
    ) -> dict[str, Any]:
        return {}

    @classmethod
    def _is_expr(cls, obj: Self | Any) -> TypeIs[Self]:
        return hasattr(obj, "__narwhals_expr__")

    def _reuse_series_inner(
        self,
        df: EagerDataFrameT,
        *,
        method_name: str,
        returns_scalar: bool,
        scalar_kwargs: ScalarKwargs,
        expressifiable_args: dict[str, Any],
    ) -> Sequence[EagerSeriesT]:
        kwargs = {
            **scalar_kwargs,
            **{
                name: df._evaluate_expr(value) if self._is_expr(value) else value
                for name, value in expressifiable_args.items()
            },
        }
        method = methodcaller(
            method_name,
            **self._reuse_series_extra_kwargs(returns_scalar=returns_scalar),
            **kwargs,
        )
        out: Sequence[EagerSeriesT] = [
            series._from_scalar(method(series)) if returns_scalar else method(series)
            for series in self(df)
        ]
        aliases = self._evaluate_aliases(df)
        if [s.name for s in out] != list(aliases):  # pragma: no cover
            msg = (
                f"Safety assertion failed, please report a bug to https://github.com/narwhals-dev/narwhals/issues\n"
                f"Expression aliases: {aliases}\n"
                f"Series names: {[s.name for s in out]}"
            )
            raise AssertionError(msg)
        return out

    def _reuse_series_namespace(
        self,
        series_namespace: Literal["cat", "dt", "list", "name", "str", "struct"],
        method_name: str,
        **expressifiable_args: Any,
    ) -> Self:
        """Reuse Series implementation for expression.

        Just like `_reuse_series`, but for e.g. `Expr.dt.foo` instead
        of `Expr.foo`.

        Arguments:
            series_namespace: The Series namespace.
            method_name: name of method, within `series_namespace`.
            expressifiable_args: keyword arguments to pass to function, which may
                be expressifiable (e.g. `nw.col('a').str.replace('abc', nw.col('b')))`).
        """

        def inner(df: EagerDataFrameT) -> list[EagerSeriesT]:
            kwargs = {
                name: df._evaluate_expr(value) if self._is_expr(value) else value
                for name, value in expressifiable_args.items()
            }
            return [
                getattr(getattr(series, series_namespace), method_name)(**kwargs)
                for series in self(df)
            ]

        return self._from_callable(
            inner,
            depth=self._depth + 1,
            function_name=f"{self._function_name}->{series_namespace}.{method_name}",
            evaluate_output_names=self._evaluate_output_names,
            alias_output_names=self._alias_output_names,
            scalar_kwargs=self._scalar_kwargs,
            context=self,
        )

    def broadcast(self, kind: Literal[ExprKind.AGGREGATION, ExprKind.LITERAL]) -> Self:
        # Mark the resulting Series with `_broadcast = True`.
        # Then, when extracting native objects, `extract_native` will
        # know what to do.
        def func(df: EagerDataFrameT) -> list[EagerSeriesT]:
            results = []
            for result in self(df):
                result._broadcast = True
                results.append(result)
            return results

        return type(self)(
            func,
            depth=self._depth,
            function_name=self._function_name,
            evaluate_output_names=self._evaluate_output_names,
            alias_output_names=self._alias_output_names,
            implementation=self._implementation,
            version=self._version,
            scalar_kwargs=self._scalar_kwargs,
        )

    def cast(self, dtype: IntoDType) -> Self:
        return self._reuse_series("cast", dtype=dtype)

    def __eq__(self, other: Self | Any) -> Self:  # type: ignore[override]
        return self._reuse_series("__eq__", other=other)

    def __ne__(self, other: Self | Any) -> Self:  # type: ignore[override]
        return self._reuse_series("__ne__", other=other)

    def __ge__(self, other: Self | Any) -> Self:
        return self._reuse_series("__ge__", other=other)

    def __gt__(self, other: Self | Any) -> Self:
        return self._reuse_series("__gt__", other=other)

    def __le__(self, other: Self | Any) -> Self:
        return self._reuse_series("__le__", other=other)

    def __lt__(self, other: Self | Any) -> Self:
        return self._reuse_series("__lt__", other=other)

    def __and__(self, other: Self | bool | Any) -> Self:
        return self._reuse_series("__and__", other=other)

    def __or__(self, other: Self | bool | Any) -> Self:
        return self._reuse_series("__or__", other=other)

    def __add__(self, other: Self | Any) -> Self:
        return self._reuse_series("__add__", other=other)

    def __sub__(self, other: Self | Any) -> Self:
        return self._reuse_series("__sub__", other=other)

    def __rsub__(self, other: Self | Any) -> Self:
        return self.alias("literal")._reuse_series("__rsub__", other=other)

    def __mul__(self, other: Self | Any) -> Self:
        return self._reuse_series("__mul__", other=other)

    def __truediv__(self, other: Self | Any) -> Self:
        return self._reuse_series("__truediv__", other=other)

    def __rtruediv__(self, other: Self | Any) -> Self:
        return self.alias("literal")._reuse_series("__rtruediv__", other=other)

    def __floordiv__(self, other: Self | Any) -> Self:
        return self._reuse_series("__floordiv__", other=other)

    def __rfloordiv__(self, other: Self | Any) -> Self:
        return self.alias("literal")._reuse_series("__rfloordiv__", other=other)

    def __pow__(self, other: Self | Any) -> Self:
        return self._reuse_series("__pow__", other=other)

    def __rpow__(self, other: Self | Any) -> Self:
        return self.alias("literal")._reuse_series("__rpow__", other=other)

    def __mod__(self, other: Self | Any) -> Self:
        return self._reuse_series("__mod__", other=other)

    def __rmod__(self, other: Self | Any) -> Self:
        return self.alias("literal")._reuse_series("__rmod__", other=other)

    # Unary
    def __invert__(self) -> Self:
        return self._reuse_series("__invert__")

    # Reductions
    def null_count(self) -> Self:
        return self._reuse_series("null_count", returns_scalar=True)

    def n_unique(self) -> Self:
        return self._reuse_series("n_unique", returns_scalar=True)

    def sum(self) -> Self:
        return self._reuse_series("sum", returns_scalar=True)

    def count(self) -> Self:
        return self._reuse_series("count", returns_scalar=True)

    def mean(self) -> Self:
        return self._reuse_series("mean", returns_scalar=True)

    def median(self) -> Self:
        return self._reuse_series("median", returns_scalar=True)

    def std(self, *, ddof: int) -> Self:
        return self._reuse_series(
            "std", returns_scalar=True, scalar_kwargs={"ddof": ddof}
        )

    def var(self, *, ddof: int) -> Self:
        return self._reuse_series(
            "var", returns_scalar=True, scalar_kwargs={"ddof": ddof}
        )

    def skew(self) -> Self:
        return self._reuse_series("skew", returns_scalar=True)

    def kurtosis(self) -> Self:
        return self._reuse_series("kurtosis", returns_scalar=True)

    def any(self) -> Self:
        return self._reuse_series("any", returns_scalar=True)

    def all(self) -> Self:
        return self._reuse_series("all", returns_scalar=True)

    def max(self) -> Self:
        return self._reuse_series("max", returns_scalar=True)

    def min(self) -> Self:
        return self._reuse_series("min", returns_scalar=True)

    def arg_min(self) -> Self:
        return self._reuse_series("arg_min", returns_scalar=True)

    def arg_max(self) -> Self:
        return self._reuse_series("arg_max", returns_scalar=True)

    # Other

    def clip(
        self,
        lower_bound: Self | NumericLiteral | TemporalLiteral | None,
        upper_bound: Self | NumericLiteral | TemporalLiteral | None,
    ) -> Self:
        return self._reuse_series(
            "clip", lower_bound=lower_bound, upper_bound=upper_bound
        )

    def is_null(self) -> Self:
        return self._reuse_series("is_null")

    def is_nan(self) -> Self:
        return self._reuse_series("is_nan")

    def fill_null(
        self,
        value: Self | NonNestedLiteral,
        strategy: FillNullStrategy | None,
        limit: int | None,
    ) -> Self:
        return self._reuse_series(
            "fill_null", value=value, scalar_kwargs={"strategy": strategy, "limit": limit}
        )

    def is_in(self, other: Any) -> Self:
        return self._reuse_series("is_in", other=other)

    def arg_true(self) -> Self:
        return self._reuse_series("arg_true")

    def filter(self, *predicates: Self) -> Self:
        plx = self.__narwhals_namespace__()
        predicate = plx.all_horizontal(*predicates, ignore_nulls=False)
        return self._reuse_series("filter", predicate=predicate)

    def drop_nulls(self) -> Self:
        return self._reuse_series("drop_nulls")

    def replace_strict(
        self,
        old: Sequence[Any] | Mapping[Any, Any],
        new: Sequence[Any],
        *,
        return_dtype: IntoDType | None,
    ) -> Self:
        return self._reuse_series(
            "replace_strict", old=old, new=new, return_dtype=return_dtype
        )

    def sort(self, *, descending: bool, nulls_last: bool) -> Self:
        return self._reuse_series("sort", descending=descending, nulls_last=nulls_last)

    def abs(self) -> Self:
        return self._reuse_series("abs")

    def unique(self) -> Self:
        return self._reuse_series("unique", maintain_order=False)

    def diff(self) -> Self:
        return self._reuse_series("diff")

    def sample(
        self,
        n: int | None,
        *,
        fraction: float | None,
        with_replacement: bool,
        seed: int | None,
    ) -> Self:
        return self._reuse_series(
            "sample", n=n, fraction=fraction, with_replacement=with_replacement, seed=seed
        )

    def alias(self, name: str) -> Self:
        def alias_output_names(names: Sequence[str]) -> Sequence[str]:
            if len(names) != 1:
                msg = f"Expected function with single output, found output names: {names}"
                raise ValueError(msg)
            return [name]

        # Define this one manually, so that we can
        # override `output_names` and not increase depth
        return type(self)(
            lambda df: [series.alias(name) for series in self(df)],
            depth=self._depth,
            function_name=self._function_name,
            evaluate_output_names=self._evaluate_output_names,
            alias_output_names=alias_output_names,
            implementation=self._implementation,
            version=self._version,
            scalar_kwargs=self._scalar_kwargs,
        )

    def is_unique(self) -> Self:
        return self._reuse_series("is_unique")

    def is_first_distinct(self) -> Self:
        return self._reuse_series("is_first_distinct")

    def is_last_distinct(self) -> Self:
        return self._reuse_series("is_last_distinct")

    def quantile(
        self, quantile: float, interpolation: RollingInterpolationMethod
    ) -> Self:
        return self._reuse_series(
            "quantile",
            returns_scalar=True,
            scalar_kwargs={"quantile": quantile, "interpolation": interpolation},
        )

    def head(self, n: int) -> Self:
        return self._reuse_series("head", scalar_kwargs={"n": n})

    def tail(self, n: int) -> Self:
        return self._reuse_series("tail", scalar_kwargs={"n": n})

    def round(self, decimals: int) -> Self:
        return self._reuse_series("round", decimals=decimals)

    def len(self) -> Self:
        return self._reuse_series("len", returns_scalar=True)

    def gather_every(self, n: int, offset: int) -> Self:
        return self._reuse_series("gather_every", n=n, offset=offset)

    def mode(self) -> Self:
        return self._reuse_series("mode")

    def is_finite(self) -> Self:
        return self._reuse_series("is_finite")

    def rolling_mean(self, window_size: int, *, min_samples: int, center: bool) -> Self:
        return self._reuse_series(
            "rolling_mean",
            scalar_kwargs={
                "window_size": window_size,
                "min_samples": min_samples,
                "center": center,
            },
        )

    def rolling_std(
        self, window_size: int, *, min_samples: int, center: bool, ddof: int
    ) -> Self:
        return self._reuse_series(
            "rolling_std",
            scalar_kwargs={
                "window_size": window_size,
                "min_samples": min_samples,
                "center": center,
                "ddof": ddof,
            },
        )

    def rolling_sum(self, window_size: int, *, min_samples: int, center: bool) -> Self:
        return self._reuse_series(
            "rolling_sum",
            scalar_kwargs={
                "window_size": window_size,
                "min_samples": min_samples,
                "center": center,
            },
        )

    def rolling_var(
        self, window_size: int, *, min_samples: int, center: bool, ddof: int
    ) -> Self:
        return self._reuse_series(
            "rolling_var",
            scalar_kwargs={
                "window_size": window_size,
                "min_samples": min_samples,
                "center": center,
                "ddof": ddof,
            },
        )

    def map_batches(
        self, function: Callable[[Any], Any], return_dtype: IntoDType | None
    ) -> Self:
        def func(df: EagerDataFrameT) -> Sequence[EagerSeriesT]:
            input_series_list = self(df)
            output_names = [input_series.name for input_series in input_series_list]
            result = [function(series) for series in input_series_list]
            if is_numpy_array(result[0]) or (
                (np := get_numpy()) is not None and np.isscalar(result[0])
            ):
                from_numpy = partial(
                    self.__narwhals_namespace__()._series.from_numpy, context=self
                )
                result = [
                    from_numpy(array).alias(output_name)
                    for array, output_name in zip(result, output_names)
                ]
            if return_dtype is not None:
                result = [series.cast(return_dtype) for series in result]
            return result

        return self._from_callable(
            func,
            depth=self._depth + 1,
            function_name=self._function_name + "->map_batches",
            evaluate_output_names=self._evaluate_output_names,
            alias_output_names=self._alias_output_names,
            context=self,
        )

    def shift(self, n: int) -> Self:
        return self._reuse_series("shift", scalar_kwargs={"n": n})

    def cum_sum(self, *, reverse: bool) -> Self:
        return self._reuse_series("cum_sum", scalar_kwargs={"reverse": reverse})

    def cum_count(self, *, reverse: bool) -> Self:
        return self._reuse_series("cum_count", scalar_kwargs={"reverse": reverse})

    def cum_min(self, *, reverse: bool) -> Self:
        return self._reuse_series("cum_min", scalar_kwargs={"reverse": reverse})

    def cum_max(self, *, reverse: bool) -> Self:
        return self._reuse_series("cum_max", scalar_kwargs={"reverse": reverse})

    def cum_prod(self, *, reverse: bool) -> Self:
        return self._reuse_series("cum_prod", scalar_kwargs={"reverse": reverse})

    def rank(self, method: RankMethod, *, descending: bool) -> Self:
        return self._reuse_series(
            "rank", scalar_kwargs={"method": method, "descending": descending}
        )

    def log(self, base: float) -> Self:
        return self._reuse_series("log", base=base)

    def exp(self) -> Self:
        return self._reuse_series("exp")

    def sqrt(self) -> Self:
        return self._reuse_series("sqrt")

    @property
    def cat(self) -> EagerExprCatNamespace[Self]:
        return EagerExprCatNamespace(self)

    @property
    def dt(self) -> EagerExprDateTimeNamespace[Self]:
        return EagerExprDateTimeNamespace(self)

    @property
    def list(self) -> EagerExprListNamespace[Self]:
        return EagerExprListNamespace(self)

    @property
    def name(self) -> EagerExprNameNamespace[Self]:
        return EagerExprNameNamespace(self)

    @property
    def str(self) -> EagerExprStringNamespace[Self]:
        return EagerExprStringNamespace(self)

    @property
    def struct(self) -> EagerExprStructNamespace[Self]:
        return EagerExprStructNamespace(self)


# mypy thinks `NativeExprT` should be covariant, pyright thinks it should be invariant
class LazyExpr(  # type: ignore[misc]
    CompliantExpr[CompliantLazyFrameT, NativeExprT],
    Protocol[CompliantLazyFrameT, NativeExprT],
):
    def _with_alias_output_names(self, func: AliasNames | None, /) -> Self: ...
    def alias(self, name: str) -> Self:
        def fn(names: Sequence[str]) -> Sequence[str]:
            if len(names) != 1:
                msg = f"Expected function with single output, found output names: {names}"
                raise ValueError(msg)
            return [name]

        return self._with_alias_output_names(fn)

    @property
    def name(self) -> LazyExprNameNamespace[Self]:
        return LazyExprNameNamespace(self)


class _ExprNamespace(  # type: ignore[misc]
    _StoresCompliant[CompliantExprT_co], Protocol[CompliantExprT_co]
):
    _compliant_expr: CompliantExprT_co

    @property
    def compliant(self) -> CompliantExprT_co:
        return self._compliant_expr


class EagerExprNamespace(_ExprNamespace[EagerExprT], Generic[EagerExprT]):
    def __init__(self, expr: EagerExprT, /) -> None:
        self._compliant_expr = expr


class LazyExprNamespace(_ExprNamespace[LazyExprT], Generic[LazyExprT]):
    def __init__(self, expr: LazyExprT, /) -> None:
        self._compliant_expr = expr


class EagerExprCatNamespace(
    EagerExprNamespace[EagerExprT], CatNamespace[EagerExprT], Generic[EagerExprT]
):
    def get_categories(self) -> EagerExprT:
        return self.compliant._reuse_series_namespace("cat", "get_categories")


class EagerExprDateTimeNamespace(
    EagerExprNamespace[EagerExprT], DateTimeNamespace[EagerExprT], Generic[EagerExprT]
):
    def to_string(self, format: str) -> EagerExprT:
        return self.compliant._reuse_series_namespace("dt", "to_string", format=format)

    def replace_time_zone(self, time_zone: str | None) -> EagerExprT:
        return self.compliant._reuse_series_namespace(
            "dt", "replace_time_zone", time_zone=time_zone
        )

    def convert_time_zone(self, time_zone: str) -> EagerExprT:
        return self.compliant._reuse_series_namespace(
            "dt", "convert_time_zone", time_zone=time_zone
        )

    def timestamp(self, time_unit: TimeUnit) -> EagerExprT:
        return self.compliant._reuse_series_namespace(
            "dt", "timestamp", time_unit=time_unit
        )

    def date(self) -> EagerExprT:
        return self.compliant._reuse_series_namespace("dt", "date")

    def year(self) -> EagerExprT:
        return self.compliant._reuse_series_namespace("dt", "year")

    def month(self) -> EagerExprT:
        return self.compliant._reuse_series_namespace("dt", "month")

    def day(self) -> EagerExprT:
        return self.compliant._reuse_series_namespace("dt", "day")

    def hour(self) -> EagerExprT:
        return self.compliant._reuse_series_namespace("dt", "hour")

    def minute(self) -> EagerExprT:
        return self.compliant._reuse_series_namespace("dt", "minute")

    def second(self) -> EagerExprT:
        return self.compliant._reuse_series_namespace("dt", "second")

    def millisecond(self) -> EagerExprT:
        return self.compliant._reuse_series_namespace("dt", "millisecond")

    def microsecond(self) -> EagerExprT:
        return self.compliant._reuse_series_namespace("dt", "microsecond")

    def nanosecond(self) -> EagerExprT:
        return self.compliant._reuse_series_namespace("dt", "nanosecond")

    def ordinal_day(self) -> EagerExprT:
        return self.compliant._reuse_series_namespace("dt", "ordinal_day")

    def weekday(self) -> EagerExprT:
        return self.compliant._reuse_series_namespace("dt", "weekday")

    def total_minutes(self) -> EagerExprT:
        return self.compliant._reuse_series_namespace("dt", "total_minutes")

    def total_seconds(self) -> EagerExprT:
        return self.compliant._reuse_series_namespace("dt", "total_seconds")

    def total_milliseconds(self) -> EagerExprT:
        return self.compliant._reuse_series_namespace("dt", "total_milliseconds")

    def total_microseconds(self) -> EagerExprT:
        return self.compliant._reuse_series_namespace("dt", "total_microseconds")

    def total_nanoseconds(self) -> EagerExprT:
        return self.compliant._reuse_series_namespace("dt", "total_nanoseconds")

    def truncate(self, every: str) -> EagerExprT:
        return self.compliant._reuse_series_namespace("dt", "truncate", every=every)

    def offset_by(self, by: str) -> EagerExprT:
        return self.compliant._reuse_series_namespace("dt", "offset_by", by=by)


class EagerExprListNamespace(
    EagerExprNamespace[EagerExprT], ListNamespace[EagerExprT], Generic[EagerExprT]
):
    def len(self) -> EagerExprT:
        return self.compliant._reuse_series_namespace("list", "len")


class CompliantExprNameNamespace(  # type: ignore[misc]
    _ExprNamespace[CompliantExprT_co],
    NameNamespace[CompliantExprT_co],
    Protocol[CompliantExprT_co],
):
    def keep(self) -> CompliantExprT_co:
        return self._from_callable(lambda name: name, alias=False)

    def map(self, function: AliasName) -> CompliantExprT_co:
        return self._from_callable(function)

    def prefix(self, prefix: str) -> CompliantExprT_co:
        return self._from_callable(lambda name: f"{prefix}{name}")

    def suffix(self, suffix: str) -> CompliantExprT_co:
        return self._from_callable(lambda name: f"{name}{suffix}")

    def to_lowercase(self) -> CompliantExprT_co:
        return self._from_callable(str.lower)

    def to_uppercase(self) -> CompliantExprT_co:
        return self._from_callable(str.upper)

    @staticmethod
    def _alias_output_names(func: AliasName, /) -> AliasNames:
        def fn(output_names: Sequence[str], /) -> Sequence[str]:
            return [func(name) for name in output_names]

        return fn

    def _from_callable(
        self, func: AliasName, /, *, alias: bool = True
    ) -> CompliantExprT_co: ...


class EagerExprNameNamespace(
    EagerExprNamespace[EagerExprT],
    CompliantExprNameNamespace[EagerExprT],
    Generic[EagerExprT],
):
    def _from_callable(self, func: AliasName, /, *, alias: bool = True) -> EagerExprT:
        expr = self.compliant
        return type(expr)(
            lambda df: [
                series.alias(func(name))
                for series, name in zip(expr(df), expr._evaluate_output_names(df))
            ],
            depth=expr._depth,
            function_name=expr._function_name,
            evaluate_output_names=expr._evaluate_output_names,
            alias_output_names=self._alias_output_names(func) if alias else None,
            implementation=expr._implementation,
            version=expr._version,
            scalar_kwargs=expr._scalar_kwargs,
        )


class LazyExprNameNamespace(
    LazyExprNamespace[LazyExprT],
    CompliantExprNameNamespace[LazyExprT],
    Generic[LazyExprT],
):
    def _from_callable(self, func: AliasName, /, *, alias: bool = True) -> LazyExprT:
        expr = self.compliant
        output_names = self._alias_output_names(func) if alias else None
        return expr._with_alias_output_names(output_names)


class EagerExprStringNamespace(
    EagerExprNamespace[EagerExprT], StringNamespace[EagerExprT], Generic[EagerExprT]
):
    def len_chars(self) -> EagerExprT:
        return self.compliant._reuse_series_namespace("str", "len_chars")

    def replace(self, pattern: str, value: str, *, literal: bool, n: int) -> EagerExprT:
        return self.compliant._reuse_series_namespace(
            "str", "replace", pattern=pattern, value=value, literal=literal, n=n
        )

    def replace_all(self, pattern: str, value: str, *, literal: bool) -> EagerExprT:
        return self.compliant._reuse_series_namespace(
            "str", "replace_all", pattern=pattern, value=value, literal=literal
        )

    def strip_chars(self, characters: str | None) -> EagerExprT:
        return self.compliant._reuse_series_namespace(
            "str", "strip_chars", characters=characters
        )

    def starts_with(self, prefix: str) -> EagerExprT:
        return self.compliant._reuse_series_namespace("str", "starts_with", prefix=prefix)

    def ends_with(self, suffix: str) -> EagerExprT:
        return self.compliant._reuse_series_namespace("str", "ends_with", suffix=suffix)

    def contains(self, pattern: str, *, literal: bool) -> EagerExprT:
        return self.compliant._reuse_series_namespace(
            "str", "contains", pattern=pattern, literal=literal
        )

    def slice(self, offset: int, length: int | None) -> EagerExprT:
        return self.compliant._reuse_series_namespace(
            "str", "slice", offset=offset, length=length
        )

    def split(self, by: str) -> EagerExprT:
        return self.compliant._reuse_series_namespace("str", "split", by=by)

    def to_datetime(self, format: str | None) -> EagerExprT:
        return self.compliant._reuse_series_namespace("str", "to_datetime", format=format)

    def to_date(self, format: str | None) -> EagerExprT:
        return self.compliant._reuse_series_namespace("str", "to_date", format=format)

    def to_lowercase(self) -> EagerExprT:
        return self.compliant._reuse_series_namespace("str", "to_lowercase")

    def to_uppercase(self) -> EagerExprT:
        return self.compliant._reuse_series_namespace("str", "to_uppercase")

    def zfill(self, width: int) -> EagerExprT:
        return self.compliant._reuse_series_namespace("str", "zfill", width=width)


class EagerExprStructNamespace(
    EagerExprNamespace[EagerExprT], StructNamespace[EagerExprT], Generic[EagerExprT]
):
    def field(self, name: str) -> EagerExprT:
        return self.compliant._reuse_series_namespace("struct", "field", name=name).alias(
            name
        )<|MERGE_RESOLUTION|>--- conflicted
+++ resolved
@@ -27,13 +27,8 @@
     LazyExprT,
     NativeExprT,
 )
-<<<<<<< HEAD
-from narwhals._typing_compat import deprecated
-from narwhals._utils import _StoresCompliant, not_implemented
-=======
 from narwhals._typing_compat import Protocol38, deprecated
 from narwhals._utils import _StoresCompliant
->>>>>>> e256d50a
 from narwhals.dependencies import get_numpy, is_numpy_array
 
 if TYPE_CHECKING:
@@ -71,7 +66,7 @@
     def isin(self, *args: Any, **kwds: Any) -> Any: ...
 
 
-class CompliantExpr(Protocol[CompliantFrameT, CompliantSeriesOrNativeExprT_co]):
+class CompliantExpr(Protocol38[CompliantFrameT, CompliantSeriesOrNativeExprT_co]):
     _implementation: Implementation
     _version: Version
     _evaluate_output_names: EvalNames[CompliantFrameT]
@@ -269,7 +264,7 @@
 
 class DepthTrackingExpr(
     CompliantExpr[CompliantFrameT, CompliantSeriesOrNativeExprT_co],
-    Protocol[CompliantFrameT, CompliantSeriesOrNativeExprT_co],
+    Protocol38[CompliantFrameT, CompliantSeriesOrNativeExprT_co],
 ):
     _depth: int
     _function_name: str
@@ -307,7 +302,7 @@
 
 class EagerExpr(
     DepthTrackingExpr[EagerDataFrameT, EagerSeriesT],
-    Protocol[EagerDataFrameT, EagerSeriesT],
+    Protocol38[EagerDataFrameT, EagerSeriesT],
 ):
     _call: EvalSeries[EagerDataFrameT, EagerSeriesT]
     _scalar_kwargs: ScalarKwargs
@@ -904,7 +899,7 @@
 # mypy thinks `NativeExprT` should be covariant, pyright thinks it should be invariant
 class LazyExpr(  # type: ignore[misc]
     CompliantExpr[CompliantLazyFrameT, NativeExprT],
-    Protocol[CompliantLazyFrameT, NativeExprT],
+    Protocol38[CompliantLazyFrameT, NativeExprT],
 ):
     def _with_alias_output_names(self, func: AliasNames | None, /) -> Self: ...
     def alias(self, name: str) -> Self:
