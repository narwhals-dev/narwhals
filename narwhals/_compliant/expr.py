--- conflicted
+++ resolved
@@ -28,7 +28,6 @@
     LazyExprT,
     NativeExprT,
 )
-from narwhals._compliant.utils import IsClose
 from narwhals._utils import _StoresCompliant
 from narwhals.dependencies import get_numpy, is_numpy_array
 
@@ -78,13 +77,9 @@
     def __ne__(self, value: Any, /) -> Self: ...  # type: ignore[override]
 
 
-<<<<<<< HEAD
 class CompliantExpr(
     CompliantColumn, Protocol[CompliantFrameT, CompliantSeriesOrNativeExprT_co]
 ):
-=======
-class CompliantExpr(IsClose, Protocol[CompliantFrameT, CompliantSeriesOrNativeExprT_co]):
->>>>>>> 11fe33f7
     _implementation: Implementation
     _evaluate_output_names: EvalNames[CompliantFrameT]
     _alias_output_names: AliasNames | None
@@ -819,13 +814,13 @@
     def sqrt(self) -> Self:
         return self._reuse_series("sqrt")
 
-<<<<<<< HEAD
     def is_between(
         self, lower_bound: Any, upper_bound: Any, closed: ClosedInterval
     ) -> Self:
         return self._reuse_series(
             "is_between", lower_bound=lower_bound, upper_bound=upper_bound, closed=closed
-=======
+        )
+
     def is_close(
         self,
         other: Self | NumericLiteral,
@@ -840,7 +835,6 @@
             abs_tol=abs_tol,
             rel_tol=rel_tol,
             nans_equal=nans_equal,
->>>>>>> 11fe33f7
         )
 
     @property
