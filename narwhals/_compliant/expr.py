from __future__ import annotations

from collections.abc import Mapping
from functools import partial
from operator import methodcaller
from typing import TYPE_CHECKING, Any, Callable, Generic, Literal, Protocol

from narwhals._compliant.any_namespace import (
    CatNamespace,
    DateTimeNamespace,
    ListNamespace,
    NameNamespace,
    StringNamespace,
    StructNamespace,
)
from narwhals._compliant.column import CompliantColumn
from narwhals._compliant.namespace import CompliantNamespace
from narwhals._compliant.typing import (
    AliasName,
    AliasNames,
    CompliantExprT_co,
    CompliantFrameT,
    CompliantLazyFrameT,
    CompliantSeriesOrNativeExprT_co,
    EagerDataFrameT,
    EagerExprT,
    EagerSeriesT,
    LazyExprT,
    NativeExprT,
)
<<<<<<< HEAD
from narwhals._utils import _StoresCompliant, not_implemented, qualified_type_name
=======
from narwhals._utils import _StoresCompliant, qualified_type_name, zip_strict
>>>>>>> c5f4058e
from narwhals.dependencies import is_numpy_array, is_numpy_scalar

if TYPE_CHECKING:
    from collections.abc import Mapping, Sequence

    from typing_extensions import Self, TypeIs

    from narwhals._compliant.namespace import CompliantNamespace, EagerNamespace
    from narwhals._compliant.series import CompliantSeries
    from narwhals._compliant.typing import AliasNames, EvalNames, EvalSeries, ScalarKwargs
    from narwhals._expression_parsing import ExprKind, ExprMetadata
    from narwhals._utils import Implementation, Version, _LimitedContext
    from narwhals.typing import (
        ClosedInterval,
        FillNullStrategy,
        IntoDType,
        NonNestedLiteral,
        NumericLiteral,
        RankMethod,
        RollingInterpolationMethod,
        TemporalLiteral,
        TimeUnit,
    )

__all__ = ["CompliantExpr", "DepthTrackingExpr", "EagerExpr", "LazyExpr", "NativeExpr"]


class NativeExpr(Protocol):
    """An `Expr`-like object from a package with [Lazy-only support](https://narwhals-dev.github.io/narwhals/extending/#levels-of-support).

    Protocol members are chosen *purely* for matching statically - as they
    are common to all currently supported packages.
    """

    def between(self, *args: Any, **kwds: Any) -> Any: ...

    # NOTE: None of these are annotated for `dx.Series`, but are added imperatively
    # Probably better to define a sub-protocol for `NativeSQLExpr`
    # - match `dx.Series` to `NativeExpr`
    # - match the others to `NativeSQLExpr`
    def __gt__(self, value: Any, /) -> Self: ...
    def __lt__(self, value: Any, /) -> Self: ...
    def __ge__(self, value: Any, /) -> Self: ...
    def __le__(self, value: Any, /) -> Self: ...
    def __eq__(self, value: Any, /) -> Self: ...  # type: ignore[override]
    def __ne__(self, value: Any, /) -> Self: ...  # type: ignore[override]


class CompliantExpr(
    CompliantColumn, Protocol[CompliantFrameT, CompliantSeriesOrNativeExprT_co]
):
    _implementation: Implementation
    _evaluate_output_names: EvalNames[CompliantFrameT]
    _alias_output_names: AliasNames | None
    _metadata: ExprMetadata | None

    def __call__(
        self, df: CompliantFrameT
    ) -> Sequence[CompliantSeriesOrNativeExprT_co]: ...
    def __narwhals_expr__(self) -> None: ...
    def __narwhals_namespace__(self) -> CompliantNamespace[CompliantFrameT, Self]: ...
    @classmethod
    def from_column_names(
        cls,
        evaluate_column_names: EvalNames[CompliantFrameT],
        /,
        *,
        context: _LimitedContext,
    ) -> Self: ...
    @classmethod
    def from_column_indices(
        cls, *column_indices: int, context: _LimitedContext
    ) -> Self: ...
    @staticmethod
    def _eval_names_indices(indices: Sequence[int], /) -> EvalNames[CompliantFrameT]:
        def fn(df: CompliantFrameT) -> Sequence[str]:
            column_names = df.columns
            return [column_names[i] for i in indices]

        return fn

    def all(self) -> Self: ...
    def any(self) -> Self: ...
    def count(self) -> Self: ...
    def min(self) -> Self: ...
    def max(self) -> Self: ...
    def mean(self) -> Self: ...
    def sum(self) -> Self: ...
    def median(self) -> Self: ...
    def first(self) -> Self: ...
    def last(self) -> Self: ...
    def skew(self) -> Self: ...
    def kurtosis(self) -> Self: ...
    def std(self, *, ddof: int) -> Self: ...
    def var(self, *, ddof: int) -> Self: ...
    def n_unique(self) -> Self: ...
    def null_count(self) -> Self: ...
    def len(self) -> Self: ...
    def over(self, partition_by: Sequence[str], order_by: Sequence[str]) -> Self: ...
    def quantile(
        self, quantile: float, interpolation: RollingInterpolationMethod
    ) -> Self: ...
    def map_batches(
        self,
        function: Callable[[CompliantSeries[Any]], CompliantExpr[Any, Any]],
        return_dtype: IntoDType | None,
        *,
        returns_scalar: bool,
    ) -> Self: ...
    def broadcast(
        self, kind: Literal[ExprKind.AGGREGATION, ExprKind.LITERAL]
    ) -> Self: ...
    def _is_multi_output_unnamed(self) -> bool:
        """Return `True` for multi-output aggregations without names.

        For example, column `'a'` only appears in the output as a grouping key:

            df.group_by('a').agg(nw.all().sum())

        It does not get included in:

            nw.all().sum().
        """
        assert self._metadata is not None  # noqa: S101
        return self._metadata.expansion_kind.is_multi_unnamed()

    def _evaluate_aliases(
        self: CompliantExpr[CompliantFrameT, Any], frame: CompliantFrameT, /
    ) -> Sequence[str]:
        names = self._evaluate_output_names(frame)
        return alias(names) if (alias := self._alias_output_names) else names

    @property
    def name(self) -> NameNamespace[Self]: ...


class DepthTrackingExpr(
    CompliantExpr[CompliantFrameT, CompliantSeriesOrNativeExprT_co],
    Protocol[CompliantFrameT, CompliantSeriesOrNativeExprT_co],
):
    _depth: int
    _function_name: str

    @classmethod
    def from_column_names(
        cls: type[Self],
        evaluate_column_names: EvalNames[CompliantFrameT],
        /,
        *,
        context: _LimitedContext,
        function_name: str = "",
    ) -> Self: ...

    def _is_elementary(self) -> bool:
        """Check if expr is elementary.

        Examples:
            - nw.col('a').mean()  # depth 1
            - nw.mean('a')  # depth 1
            - nw.len()  # depth 0

        as opposed to, say

            - nw.col('a').filter(nw.col('b')>nw.col('c')).max()

        Elementary expressions are the only ones supported properly in
        pandas, PyArrow, and Dask.
        """
        return self._depth < 2

    def __repr__(self) -> str:  # pragma: no cover
        return f"{type(self).__name__}(depth={self._depth}, function_name={self._function_name})"


class EagerExpr(
    DepthTrackingExpr[EagerDataFrameT, EagerSeriesT],
    Protocol[EagerDataFrameT, EagerSeriesT],
):
    _call: EvalSeries[EagerDataFrameT, EagerSeriesT]
    _scalar_kwargs: ScalarKwargs

    def __init__(
        self,
        call: EvalSeries[EagerDataFrameT, EagerSeriesT],
        *,
        depth: int,
        function_name: str,
        evaluate_output_names: EvalNames[EagerDataFrameT],
        alias_output_names: AliasNames | None,
        implementation: Implementation,
        version: Version,
        scalar_kwargs: ScalarKwargs | None = None,
    ) -> None: ...

    def __call__(self, df: EagerDataFrameT) -> Sequence[EagerSeriesT]:
        return self._call(df)

    def __narwhals_namespace__(
        self,
    ) -> EagerNamespace[EagerDataFrameT, EagerSeriesT, Self, Any, Any]: ...
    def __narwhals_expr__(self) -> None: ...

    @classmethod
    def _from_callable(
        cls,
        func: EvalSeries[EagerDataFrameT, EagerSeriesT],
        *,
        depth: int,
        function_name: str,
        evaluate_output_names: EvalNames[EagerDataFrameT],
        alias_output_names: AliasNames | None,
        context: _LimitedContext,
        scalar_kwargs: ScalarKwargs | None = None,
    ) -> Self:
        return cls(
            func,
            depth=depth,
            function_name=function_name,
            evaluate_output_names=evaluate_output_names,
            alias_output_names=alias_output_names,
            implementation=context._implementation,
            version=context._version,
            scalar_kwargs=scalar_kwargs,
        )

    @classmethod
    def _from_series(cls, series: EagerSeriesT) -> Self:
        return cls(
            lambda _df: [series],
            depth=0,
            function_name="series",
            evaluate_output_names=lambda _df: [series.name],
            alias_output_names=None,
            implementation=series._implementation,
            version=series._version,
        )

    def _with_alias_output_names(self, alias_name: AliasName | None, /) -> Self:
        current_alias_output_names = self._alias_output_names
        alias_output_names: AliasNames | None = (
            None
            if alias_name is None
            else (
                lambda output_names: [
                    alias_name(x) for x in current_alias_output_names(output_names)
                ]
            )
            if current_alias_output_names is not None
            else (lambda output_names: [alias_name(x) for x in output_names])
        )

        def func(df: EagerDataFrameT) -> list[EagerSeriesT]:
            if alias_output_names:
                return [
                    series.alias(name)
                    for series, name in zip_strict(
                        self(df), alias_output_names(self._evaluate_output_names(df))
                    )
                ]
            return [
                series.alias(name)
                for series, name in zip_strict(self(df), self._evaluate_output_names(df))
            ]

        return self.__class__(
            func,
            depth=self._depth,
            function_name=self._function_name,
            evaluate_output_names=self._evaluate_output_names,
            alias_output_names=alias_output_names,
            implementation=self._implementation,
            version=self._version,
            scalar_kwargs=self._scalar_kwargs,
        )

    def _reuse_series(
        self,
        method_name: str,
        *,
        returns_scalar: bool = False,
        scalar_kwargs: ScalarKwargs | None = None,
        **expressifiable_args: Any,
    ) -> Self:
        """Reuse Series implementation for expression.

        If Series.foo is already defined, and we'd like Expr.foo to be the same, we can
        leverage this method to do that for us.

        Arguments:
            method_name: name of method.
            returns_scalar: whether the Series version returns a scalar. In this case,
                the expression version should return a 1-row Series.
            scalar_kwargs: non-expressifiable args which we may need to reuse in `agg` or `over`,
                such as `ddof` for `std` and `var`.
            expressifiable_args: keyword arguments to pass to function, which may
                be expressifiable (e.g. `nw.col('a').is_between(3, nw.col('b')))`).
        """
        func = partial(
            self._reuse_series_inner,
            method_name=method_name,
            returns_scalar=returns_scalar,
            scalar_kwargs=scalar_kwargs or {},
            expressifiable_args=expressifiable_args,
        )
        return self._from_callable(
            func,
            depth=self._depth + 1,
            function_name=f"{self._function_name}->{method_name}",
            evaluate_output_names=self._evaluate_output_names,
            alias_output_names=self._alias_output_names,
            scalar_kwargs=scalar_kwargs,
            context=self,
        )

    # For PyArrow.Series, we return Python Scalars (like Polars does) instead of PyArrow Scalars.
    # However, when working with expressions, we keep everything PyArrow-native.
    def _reuse_series_extra_kwargs(
        self, *, returns_scalar: bool = False
    ) -> dict[str, Any]:
        return {}

    @classmethod
    def _is_expr(cls, obj: Self | Any) -> TypeIs[Self]:
        return hasattr(obj, "__narwhals_expr__")

    def _reuse_series_inner(
        self,
        df: EagerDataFrameT,
        *,
        method_name: str,
        returns_scalar: bool,
        scalar_kwargs: ScalarKwargs,
        expressifiable_args: dict[str, Any],
    ) -> Sequence[EagerSeriesT]:
        kwargs = {
            **scalar_kwargs,
            **{
                name: df._evaluate_expr(value) if self._is_expr(value) else value
                for name, value in expressifiable_args.items()
            },
        }
        method = methodcaller(
            method_name,
            **self._reuse_series_extra_kwargs(returns_scalar=returns_scalar),
            **kwargs,
        )
        out: Sequence[EagerSeriesT] = [
            series._from_scalar(method(series)) if returns_scalar else method(series)
            for series in self(df)
        ]
        aliases = self._evaluate_aliases(df)
        if [s.name for s in out] != list(aliases):  # pragma: no cover
            msg = (
                f"Safety assertion failed, please report a bug to https://github.com/narwhals-dev/narwhals/issues\n"
                f"Expression aliases: {aliases}\n"
                f"Series names: {[s.name for s in out]}"
            )
            raise AssertionError(msg)
        return out

    def _reuse_series_namespace(
        self,
        series_namespace: Literal["cat", "dt", "list", "name", "str", "struct"],
        method_name: str,
        **expressifiable_args: Any,
    ) -> Self:
        """Reuse Series implementation for expression.

        Just like `_reuse_series`, but for e.g. `Expr.dt.foo` instead
        of `Expr.foo`.

        Arguments:
            series_namespace: The Series namespace.
            method_name: name of method, within `series_namespace`.
            expressifiable_args: keyword arguments to pass to function, which may
                be expressifiable (e.g. `nw.col('a').str.replace('abc', nw.col('b')))`).
        """

        def inner(df: EagerDataFrameT) -> list[EagerSeriesT]:
            kwargs = {
                name: df._evaluate_expr(value) if self._is_expr(value) else value
                for name, value in expressifiable_args.items()
            }
            return [
                getattr(getattr(series, series_namespace), method_name)(**kwargs)
                for series in self(df)
            ]

        return self._from_callable(
            inner,
            depth=self._depth + 1,
            function_name=f"{self._function_name}->{series_namespace}.{method_name}",
            evaluate_output_names=self._evaluate_output_names,
            alias_output_names=self._alias_output_names,
            scalar_kwargs=self._scalar_kwargs,
            context=self,
        )

    def broadcast(self, kind: Literal[ExprKind.AGGREGATION, ExprKind.LITERAL]) -> Self:
        # Mark the resulting Series with `_broadcast = True`.
        # Then, when extracting native objects, `extract_native` will
        # know what to do.
        def func(df: EagerDataFrameT) -> list[EagerSeriesT]:
            results = []
            for result in self(df):
                result._broadcast = True
                results.append(result)
            return results

        return type(self)(
            func,
            depth=self._depth,
            function_name=self._function_name,
            evaluate_output_names=self._evaluate_output_names,
            alias_output_names=self._alias_output_names,
            implementation=self._implementation,
            version=self._version,
            scalar_kwargs=self._scalar_kwargs,
        )

    def cast(self, dtype: IntoDType) -> Self:
        return self._reuse_series("cast", dtype=dtype)

    def _with_binary(self, operator: str, other: Self | Any, /) -> Self:
        return self._reuse_series(operator, other=other)

    def _with_binary_right(self, operator: str, other: Self | Any, /) -> Self:
        return self.alias("literal")._reuse_series(operator, other=other)

    def __eq__(self, other: Self | Any) -> Self:  # type: ignore[override]
        return self._with_binary("__eq__", other)

    def __ne__(self, other: Self | Any) -> Self:  # type: ignore[override]
        return self._with_binary("__ne__", other)

    def __ge__(self, other: Self | Any) -> Self:
        return self._with_binary("__ge__", other)

    def __gt__(self, other: Self | Any) -> Self:
        return self._with_binary("__gt__", other)

    def __le__(self, other: Self | Any) -> Self:
        return self._with_binary("__le__", other)

    def __lt__(self, other: Self | Any) -> Self:
        return self._with_binary("__lt__", other)

    def __and__(self, other: Self | bool | Any) -> Self:
        return self._with_binary("__and__", other)

    def __or__(self, other: Self | bool | Any) -> Self:
        return self._with_binary("__or__", other)

    def __add__(self, other: Self | Any) -> Self:
        return self._with_binary("__add__", other)

    def __sub__(self, other: Self | Any) -> Self:
        return self._with_binary("__sub__", other)

    def __rsub__(self, other: Self | Any) -> Self:
        return self._with_binary_right("__rsub__", other)

    def __mul__(self, other: Self | Any) -> Self:
        return self._with_binary("__mul__", other)

    def __truediv__(self, other: Self | Any) -> Self:
        return self._with_binary("__truediv__", other)

    def __rtruediv__(self, other: Self | Any) -> Self:
        return self._with_binary_right("__rtruediv__", other)

    def __floordiv__(self, other: Self | Any) -> Self:
        return self._with_binary("__floordiv__", other)

    def __rfloordiv__(self, other: Self | Any) -> Self:
        return self._with_binary_right("__rfloordiv__", other)

    def __pow__(self, other: Self | Any) -> Self:
        return self._with_binary("__pow__", other)

    def __rpow__(self, other: Self | Any) -> Self:
        return self._with_binary_right("__rpow__", other)

    def __mod__(self, other: Self | Any) -> Self:
        return self._with_binary("__mod__", other)

    def __rmod__(self, other: Self | Any) -> Self:
        return self._with_binary_right("__rmod__", other)

    # Unary
    def __invert__(self) -> Self:
        return self._reuse_series("__invert__")

    # Reductions
    def null_count(self) -> Self:
        return self._reuse_series("null_count", returns_scalar=True)

    def n_unique(self) -> Self:
        return self._reuse_series("n_unique", returns_scalar=True)

    def sum(self) -> Self:
        return self._reuse_series("sum", returns_scalar=True)

    def count(self) -> Self:
        return self._reuse_series("count", returns_scalar=True)

    def mean(self) -> Self:
        return self._reuse_series("mean", returns_scalar=True)

    def median(self) -> Self:
        return self._reuse_series("median", returns_scalar=True)

    def std(self, *, ddof: int) -> Self:
        return self._reuse_series(
            "std", returns_scalar=True, scalar_kwargs={"ddof": ddof}
        )

    def var(self, *, ddof: int) -> Self:
        return self._reuse_series(
            "var", returns_scalar=True, scalar_kwargs={"ddof": ddof}
        )

    def skew(self) -> Self:
        return self._reuse_series("skew", returns_scalar=True)

    def kurtosis(self) -> Self:
        return self._reuse_series("kurtosis", returns_scalar=True)

    def any(self) -> Self:
        return self._reuse_series("any", returns_scalar=True)

    def all(self) -> Self:
        return self._reuse_series("all", returns_scalar=True)

    def max(self) -> Self:
        return self._reuse_series("max", returns_scalar=True)

    def min(self) -> Self:
        return self._reuse_series("min", returns_scalar=True)

    def arg_min(self) -> Self:
        return self._reuse_series("arg_min", returns_scalar=True)

    def arg_max(self) -> Self:
        return self._reuse_series("arg_max", returns_scalar=True)

    # Other

    def clip(
        self,
        lower_bound: Self | NumericLiteral | TemporalLiteral | None,
        upper_bound: Self | NumericLiteral | TemporalLiteral | None,
    ) -> Self:
        return self._reuse_series(
            "clip", lower_bound=lower_bound, upper_bound=upper_bound
        )

    def is_null(self) -> Self:
        return self._reuse_series("is_null")

    def is_nan(self) -> Self:
        return self._reuse_series("is_nan")

    def fill_null(
        self,
        value: Self | NonNestedLiteral,
        strategy: FillNullStrategy | None,
        limit: int | None,
    ) -> Self:
        return self._reuse_series(
            "fill_null", value=value, scalar_kwargs={"strategy": strategy, "limit": limit}
        )

    def is_in(self, other: Any) -> Self:
        return self._reuse_series("is_in", other=other)

    def arg_true(self) -> Self:
        return self._reuse_series("arg_true")

    def filter(self, *predicates: Self) -> Self:
        plx = self.__narwhals_namespace__()
        predicate = plx.all_horizontal(*predicates, ignore_nulls=False)
        return self._reuse_series("filter", predicate=predicate)

    def drop_nulls(self) -> Self:
        return self._reuse_series("drop_nulls")

    def replace_strict(
        self,
        old: Sequence[Any] | Mapping[Any, Any],
        new: Sequence[Any],
        *,
        return_dtype: IntoDType | None,
    ) -> Self:
        return self._reuse_series(
            "replace_strict", old=old, new=new, return_dtype=return_dtype
        )

    def sort(self, *, descending: bool, nulls_last: bool) -> Self:
        return self._reuse_series("sort", descending=descending, nulls_last=nulls_last)

    def abs(self) -> Self:
        return self._reuse_series("abs")

    def unique(self) -> Self:
        return self._reuse_series("unique", maintain_order=False)

    def diff(self) -> Self:
        return self._reuse_series("diff")

    def sample(
        self,
        n: int | None,
        *,
        fraction: float | None,
        with_replacement: bool,
        seed: int | None,
    ) -> Self:
        return self._reuse_series(
            "sample", n=n, fraction=fraction, with_replacement=with_replacement, seed=seed
        )

    def alias(self, name: str) -> Self:
        def alias_output_names(names: Sequence[str]) -> Sequence[str]:
            if len(names) != 1:
                msg = f"Expected function with single output, found output names: {names}"
                raise ValueError(msg)
            return [name]

        # Define this one manually, so that we can
        # override `output_names` and not increase depth
        return type(self)(
            lambda df: [series.alias(name) for series in self(df)],
            depth=self._depth,
            function_name=self._function_name,
            evaluate_output_names=self._evaluate_output_names,
            alias_output_names=alias_output_names,
            implementation=self._implementation,
            version=self._version,
            scalar_kwargs=self._scalar_kwargs,
        )

    def is_unique(self) -> Self:
        return self._reuse_series("is_unique")

    def is_first_distinct(self) -> Self:
        return self._reuse_series("is_first_distinct")

    def is_last_distinct(self) -> Self:
        return self._reuse_series("is_last_distinct")

    def quantile(
        self, quantile: float, interpolation: RollingInterpolationMethod
    ) -> Self:
        return self._reuse_series(
            "quantile",
            returns_scalar=True,
            scalar_kwargs={"quantile": quantile, "interpolation": interpolation},
        )

    def head(self, n: int) -> Self:
        return self._reuse_series("head", scalar_kwargs={"n": n})

    def tail(self, n: int) -> Self:
        return self._reuse_series("tail", scalar_kwargs={"n": n})

    def round(self, decimals: int) -> Self:
        return self._reuse_series("round", decimals=decimals)

    def len(self) -> Self:
        return self._reuse_series("len", returns_scalar=True)

    def gather_every(self, n: int, offset: int) -> Self:
        return self._reuse_series("gather_every", n=n, offset=offset)

    def mode(self) -> Self:
        return self._reuse_series("mode")

    def is_finite(self) -> Self:
        return self._reuse_series("is_finite")

    def rolling_mean(self, window_size: int, *, min_samples: int, center: bool) -> Self:
        return self._reuse_series(
            "rolling_mean",
            scalar_kwargs={
                "window_size": window_size,
                "min_samples": min_samples,
                "center": center,
            },
        )

    def rolling_std(
        self, window_size: int, *, min_samples: int, center: bool, ddof: int
    ) -> Self:
        return self._reuse_series(
            "rolling_std",
            scalar_kwargs={
                "window_size": window_size,
                "min_samples": min_samples,
                "center": center,
                "ddof": ddof,
            },
        )

    def rolling_sum(self, window_size: int, *, min_samples: int, center: bool) -> Self:
        return self._reuse_series(
            "rolling_sum",
            scalar_kwargs={
                "window_size": window_size,
                "min_samples": min_samples,
                "center": center,
            },
        )

    def rolling_var(
        self, window_size: int, *, min_samples: int, center: bool, ddof: int
    ) -> Self:
        return self._reuse_series(
            "rolling_var",
            scalar_kwargs={
                "window_size": window_size,
                "min_samples": min_samples,
                "center": center,
                "ddof": ddof,
            },
        )

    def map_batches(
        self,
        function: Callable[[Any], Any],
        return_dtype: IntoDType | None,
        *,
        returns_scalar: bool,
    ) -> Self:
        def func(df: EagerDataFrameT) -> Sequence[EagerSeriesT]:
            udf_series_in = self(df)
            output_names = (input_series.name for input_series in udf_series_in)
            udf_series_out = tuple(function(series) for series in udf_series_in)
            result: Sequence[EagerSeriesT]
            if is_numpy_array(udf_series_out[0]) or is_numpy_scalar(udf_series_out[0]):
                from_numpy = partial(
                    self.__narwhals_namespace__()._series.from_numpy, context=self
                )
                result = tuple(
                    from_numpy(array).alias(output_name)
                    for array, output_name in zip_strict(udf_series_out, output_names)
                )
            else:
                result = udf_series_out
            if return_dtype is not None:
                result = [series.cast(return_dtype) for series in result]

            is_scalar_result = tuple(len(r) == 1 for r in result)
            if (not returns_scalar) and any(is_scalar_result) and (len(df) > 1):
                _idx = is_scalar_result.index(True)  # Index of first result with length 1
                _type = type(udf_series_out[_idx])
                msg = (
                    "`map_batches` with `returns_scalar=False` must return a Series; "
                    f"found '{qualified_type_name(_type)}'.\n\nIf `returns_scalar` "
                    "is set to `True`, a returned value can be a scalar value."
                )
                raise TypeError(msg)
            return result

        return self._from_callable(
            func,
            depth=self._depth + 1,
            function_name=self._function_name + "->map_batches",
            evaluate_output_names=self._evaluate_output_names,
            alias_output_names=self._alias_output_names,
            context=self,
        )

    def shift(self, n: int) -> Self:
        return self._reuse_series("shift", scalar_kwargs={"n": n})

    def cum_sum(self, *, reverse: bool) -> Self:
        return self._reuse_series("cum_sum", scalar_kwargs={"reverse": reverse})

    def cum_count(self, *, reverse: bool) -> Self:
        return self._reuse_series("cum_count", scalar_kwargs={"reverse": reverse})

    def cum_min(self, *, reverse: bool) -> Self:
        return self._reuse_series("cum_min", scalar_kwargs={"reverse": reverse})

    def cum_max(self, *, reverse: bool) -> Self:
        return self._reuse_series("cum_max", scalar_kwargs={"reverse": reverse})

    def cum_prod(self, *, reverse: bool) -> Self:
        return self._reuse_series("cum_prod", scalar_kwargs={"reverse": reverse})

    def rank(self, method: RankMethod, *, descending: bool) -> Self:
        return self._reuse_series(
            "rank", scalar_kwargs={"method": method, "descending": descending}
        )

    def log(self, base: float) -> Self:
        return self._reuse_series("log", base=base)

    def exp(self) -> Self:
        return self._reuse_series("exp")

    def sqrt(self) -> Self:
        return self._reuse_series("sqrt")

    def is_between(
        self, lower_bound: Any, upper_bound: Any, closed: ClosedInterval
    ) -> Self:
        return self._reuse_series(
            "is_between", lower_bound=lower_bound, upper_bound=upper_bound, closed=closed
        )

    def is_close(
        self,
        other: Self | NumericLiteral,
        *,
        abs_tol: float,
        rel_tol: float,
        nans_equal: bool,
    ) -> Self:
        return self._reuse_series(
            "is_close",
            other=other,
            abs_tol=abs_tol,
            rel_tol=rel_tol,
            nans_equal=nans_equal,
        )

    def first(self) -> Self:
        return self._reuse_series("first", returns_scalar=True)

    def last(self) -> Self:
        return self._reuse_series("last", returns_scalar=True)

    @property
    def cat(self) -> EagerExprCatNamespace[Self]:
        return EagerExprCatNamespace(self)

    @property
    def dt(self) -> EagerExprDateTimeNamespace[Self]:
        return EagerExprDateTimeNamespace(self)

    @property
    def list(self) -> EagerExprListNamespace[Self]:
        return EagerExprListNamespace(self)

    @property
    def name(self) -> EagerExprNameNamespace[Self]:
        return EagerExprNameNamespace(self)

    @property
    def str(self) -> EagerExprStringNamespace[Self]:
        return EagerExprStringNamespace(self)

    @property
    def struct(self) -> EagerExprStructNamespace[Self]:
        return EagerExprStructNamespace(self)


# mypy thinks `NativeExprT` should be covariant, pyright thinks it should be invariant
class LazyExpr(  # type: ignore[misc]
    CompliantExpr[CompliantLazyFrameT, NativeExprT],
    Protocol[CompliantLazyFrameT, NativeExprT],
):
    # NOTE: See https://github.com/narwhals-dev/narwhals/issues/2526#issuecomment-3019303816
    first: not_implemented = not_implemented()
    last: not_implemented = not_implemented()

    def _with_alias_output_names(self, func: AliasNames | None, /) -> Self: ...
    def alias(self, name: str) -> Self:
        def fn(names: Sequence[str]) -> Sequence[str]:
            if len(names) != 1:
                msg = f"Expected function with single output, found output names: {names}"
                raise ValueError(msg)
            return [name]

        return self._with_alias_output_names(fn)

    @property
    def name(self) -> LazyExprNameNamespace[Self]:
        return LazyExprNameNamespace(self)


class _ExprNamespace(  # type: ignore[misc]
    _StoresCompliant[CompliantExprT_co], Protocol[CompliantExprT_co]
):
    _compliant_expr: CompliantExprT_co

    @property
    def compliant(self) -> CompliantExprT_co:
        return self._compliant_expr


class EagerExprNamespace(_ExprNamespace[EagerExprT], Generic[EagerExprT]):
    def __init__(self, expr: EagerExprT, /) -> None:
        self._compliant_expr = expr


class LazyExprNamespace(_ExprNamespace[LazyExprT], Generic[LazyExprT]):
    def __init__(self, expr: LazyExprT, /) -> None:
        self._compliant_expr = expr


class EagerExprCatNamespace(
    EagerExprNamespace[EagerExprT], CatNamespace[EagerExprT], Generic[EagerExprT]
):
    def get_categories(self) -> EagerExprT:
        return self.compliant._reuse_series_namespace("cat", "get_categories")


class EagerExprDateTimeNamespace(
    EagerExprNamespace[EagerExprT], DateTimeNamespace[EagerExprT], Generic[EagerExprT]
):
    def to_string(self, format: str) -> EagerExprT:
        return self.compliant._reuse_series_namespace("dt", "to_string", format=format)

    def replace_time_zone(self, time_zone: str | None) -> EagerExprT:
        return self.compliant._reuse_series_namespace(
            "dt", "replace_time_zone", time_zone=time_zone
        )

    def convert_time_zone(self, time_zone: str) -> EagerExprT:
        return self.compliant._reuse_series_namespace(
            "dt", "convert_time_zone", time_zone=time_zone
        )

    def timestamp(self, time_unit: TimeUnit) -> EagerExprT:
        return self.compliant._reuse_series_namespace(
            "dt", "timestamp", time_unit=time_unit
        )

    def date(self) -> EagerExprT:
        return self.compliant._reuse_series_namespace("dt", "date")

    def year(self) -> EagerExprT:
        return self.compliant._reuse_series_namespace("dt", "year")

    def month(self) -> EagerExprT:
        return self.compliant._reuse_series_namespace("dt", "month")

    def day(self) -> EagerExprT:
        return self.compliant._reuse_series_namespace("dt", "day")

    def hour(self) -> EagerExprT:
        return self.compliant._reuse_series_namespace("dt", "hour")

    def minute(self) -> EagerExprT:
        return self.compliant._reuse_series_namespace("dt", "minute")

    def second(self) -> EagerExprT:
        return self.compliant._reuse_series_namespace("dt", "second")

    def millisecond(self) -> EagerExprT:
        return self.compliant._reuse_series_namespace("dt", "millisecond")

    def microsecond(self) -> EagerExprT:
        return self.compliant._reuse_series_namespace("dt", "microsecond")

    def nanosecond(self) -> EagerExprT:
        return self.compliant._reuse_series_namespace("dt", "nanosecond")

    def ordinal_day(self) -> EagerExprT:
        return self.compliant._reuse_series_namespace("dt", "ordinal_day")

    def weekday(self) -> EagerExprT:
        return self.compliant._reuse_series_namespace("dt", "weekday")

    def total_minutes(self) -> EagerExprT:
        return self.compliant._reuse_series_namespace("dt", "total_minutes")

    def total_seconds(self) -> EagerExprT:
        return self.compliant._reuse_series_namespace("dt", "total_seconds")

    def total_milliseconds(self) -> EagerExprT:
        return self.compliant._reuse_series_namespace("dt", "total_milliseconds")

    def total_microseconds(self) -> EagerExprT:
        return self.compliant._reuse_series_namespace("dt", "total_microseconds")

    def total_nanoseconds(self) -> EagerExprT:
        return self.compliant._reuse_series_namespace("dt", "total_nanoseconds")

    def truncate(self, every: str) -> EagerExprT:
        return self.compliant._reuse_series_namespace("dt", "truncate", every=every)

    def offset_by(self, by: str) -> EagerExprT:
        return self.compliant._reuse_series_namespace("dt", "offset_by", by=by)


class EagerExprListNamespace(
    EagerExprNamespace[EagerExprT], ListNamespace[EagerExprT], Generic[EagerExprT]
):
    def len(self) -> EagerExprT:
        return self.compliant._reuse_series_namespace("list", "len")

    def unique(self) -> EagerExprT:
        return self.compliant._reuse_series_namespace("list", "unique")

    def contains(self, item: NonNestedLiteral) -> EagerExprT:
        return self.compliant._reuse_series_namespace("list", "contains", item=item)

    def get(self, index: int) -> EagerExprT:
        return self.compliant._reuse_series_namespace("list", "get", index=index)


class CompliantExprNameNamespace(  # type: ignore[misc]
    _ExprNamespace[CompliantExprT_co],
    NameNamespace[CompliantExprT_co],
    Protocol[CompliantExprT_co],
):
    def keep(self) -> CompliantExprT_co:
        return self._from_callable(None)

    def map(self, function: AliasName) -> CompliantExprT_co:
        return self._from_callable(function)

    def prefix(self, prefix: str) -> CompliantExprT_co:
        return self._from_callable(lambda name: f"{prefix}{name}")

    def suffix(self, suffix: str) -> CompliantExprT_co:
        return self._from_callable(lambda name: f"{name}{suffix}")

    def to_lowercase(self) -> CompliantExprT_co:
        return self._from_callable(str.lower)

    def to_uppercase(self) -> CompliantExprT_co:
        return self._from_callable(str.upper)

    @staticmethod
    def _alias_output_names(func: AliasName, /) -> AliasNames:
        def fn(output_names: Sequence[str], /) -> Sequence[str]:
            return [func(name) for name in output_names]

        return fn

    def _from_callable(self, func: AliasName | None, /) -> CompliantExprT_co: ...


class EagerExprNameNamespace(
    EagerExprNamespace[EagerExprT],
    CompliantExprNameNamespace[EagerExprT],
    Generic[EagerExprT],
):
    def _from_callable(self, func: AliasName | None) -> EagerExprT:
        expr = self.compliant
        return expr._with_alias_output_names(func)


class LazyExprNameNamespace(
    LazyExprNamespace[LazyExprT],
    CompliantExprNameNamespace[LazyExprT],
    Generic[LazyExprT],
):
    def _from_callable(self, func: AliasName | None) -> LazyExprT:
        expr = self.compliant
        output_names = self._alias_output_names(func) if func else None
        return expr._with_alias_output_names(output_names)


class EagerExprStringNamespace(
    EagerExprNamespace[EagerExprT], StringNamespace[EagerExprT], Generic[EagerExprT]
):
    def len_chars(self) -> EagerExprT:
        return self.compliant._reuse_series_namespace("str", "len_chars")

    def replace(self, pattern: str, value: str, *, literal: bool, n: int) -> EagerExprT:
        return self.compliant._reuse_series_namespace(
            "str", "replace", pattern=pattern, value=value, literal=literal, n=n
        )

    def replace_all(self, pattern: str, value: str, *, literal: bool) -> EagerExprT:
        return self.compliant._reuse_series_namespace(
            "str", "replace_all", pattern=pattern, value=value, literal=literal
        )

    def strip_chars(self, characters: str | None) -> EagerExprT:
        return self.compliant._reuse_series_namespace(
            "str", "strip_chars", characters=characters
        )

    def starts_with(self, prefix: str) -> EagerExprT:
        return self.compliant._reuse_series_namespace("str", "starts_with", prefix=prefix)

    def ends_with(self, suffix: str) -> EagerExprT:
        return self.compliant._reuse_series_namespace("str", "ends_with", suffix=suffix)

    def contains(self, pattern: str, *, literal: bool) -> EagerExprT:
        return self.compliant._reuse_series_namespace(
            "str", "contains", pattern=pattern, literal=literal
        )

    def slice(self, offset: int, length: int | None) -> EagerExprT:
        return self.compliant._reuse_series_namespace(
            "str", "slice", offset=offset, length=length
        )

    def split(self, by: str) -> EagerExprT:
        return self.compliant._reuse_series_namespace("str", "split", by=by)

    def to_datetime(self, format: str | None) -> EagerExprT:
        return self.compliant._reuse_series_namespace("str", "to_datetime", format=format)

    def to_date(self, format: str | None) -> EagerExprT:
        return self.compliant._reuse_series_namespace("str", "to_date", format=format)

    def to_lowercase(self) -> EagerExprT:
        return self.compliant._reuse_series_namespace("str", "to_lowercase")

    def to_uppercase(self) -> EagerExprT:
        return self.compliant._reuse_series_namespace("str", "to_uppercase")

    def zfill(self, width: int) -> EagerExprT:
        return self.compliant._reuse_series_namespace("str", "zfill", width=width)


class EagerExprStructNamespace(
    EagerExprNamespace[EagerExprT], StructNamespace[EagerExprT], Generic[EagerExprT]
):
    def field(self, name: str) -> EagerExprT:
        return self.compliant._reuse_series_namespace("struct", "field", name=name).alias(
            name
        )<|MERGE_RESOLUTION|>--- conflicted
+++ resolved
@@ -28,11 +28,12 @@
     LazyExprT,
     NativeExprT,
 )
-<<<<<<< HEAD
-from narwhals._utils import _StoresCompliant, not_implemented, qualified_type_name
-=======
-from narwhals._utils import _StoresCompliant, qualified_type_name, zip_strict
->>>>>>> c5f4058e
+from narwhals._utils import (
+    _StoresCompliant,
+    not_implemented,
+    qualified_type_name,
+    zip_strict,
+)
 from narwhals.dependencies import is_numpy_array, is_numpy_scalar
 
 if TYPE_CHECKING:
