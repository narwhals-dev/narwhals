from __future__ import annotations

import sys
from functools import partial
from operator import methodcaller
from typing import TYPE_CHECKING
from typing import Any
from typing import Callable
from typing import Generic
from typing import Literal
from typing import Mapping
from typing import Protocol
from typing import Sequence

from narwhals._compliant.any_namespace import CatNamespace
from narwhals._compliant.any_namespace import DateTimeNamespace
from narwhals._compliant.any_namespace import ListNamespace
from narwhals._compliant.any_namespace import NameNamespace
from narwhals._compliant.any_namespace import StringNamespace
from narwhals._compliant.any_namespace import StructNamespace
from narwhals._compliant.namespace import CompliantNamespace
from narwhals._compliant.typing import AliasName
from narwhals._compliant.typing import AliasNames
from narwhals._compliant.typing import CompliantExprT_co
from narwhals._compliant.typing import CompliantFrameT
from narwhals._compliant.typing import CompliantLazyFrameT
from narwhals._compliant.typing import CompliantSeriesOrNativeExprT_co
from narwhals._compliant.typing import EagerDataFrameT
from narwhals._compliant.typing import EagerExprT
from narwhals._compliant.typing import EagerSeriesT
from narwhals._compliant.typing import LazyExprT
from narwhals._compliant.typing import NativeExprT
from narwhals.dependencies import get_numpy
from narwhals.dependencies import is_numpy_array
from narwhals.dtypes import DType
from narwhals.utils import _StoresCompliant
from narwhals.utils import deprecated
from narwhals.utils import not_implemented

if not TYPE_CHECKING:  # pragma: no cover
    if sys.version_info >= (3, 9):
        from typing import Protocol as Protocol38
    else:
        from typing import Generic as Protocol38
else:  # pragma: no cover
    # TODO @dangotbanned: Remove after dropping `3.8` (#2084)
    # - https://github.com/narwhals-dev/narwhals/pull/2064#discussion_r1965921386
    from typing import Protocol as Protocol38

if TYPE_CHECKING:
    from typing import Mapping

    from typing_extensions import Self
    from typing_extensions import TypeIs

    from narwhals._compliant.namespace import CompliantNamespace
    from narwhals._compliant.namespace import EagerNamespace
    from narwhals._compliant.series import CompliantSeries
    from narwhals._compliant.typing import AliasNames
    from narwhals._compliant.typing import EvalNames
    from narwhals._compliant.typing import EvalSeries
    from narwhals._expression_parsing import ExprKind
    from narwhals._expression_parsing import ExprMetadata
    from narwhals.dtypes import DType
    from narwhals.typing import FillNullStrategy
    from narwhals.typing import RankMethod
    from narwhals.typing import RollingInterpolationMethod
    from narwhals.typing import TimeUnit
    from narwhals.utils import Implementation
    from narwhals.utils import Version
    from narwhals.utils import _FullContext

__all__ = ["CompliantExpr", "EagerExpr", "LazyExpr", "NativeExpr"]


class NativeExpr(Protocol):
    """An `Expr`-like object from a package with [Lazy-only support](https://narwhals-dev.github.io/narwhals/extending/#levels-of-support).

    Protocol members are chosen *purely* for matching statically - as they
    are common to all currently supported packages.
    """

    def between(self, *args: Any, **kwds: Any) -> Any: ...
    def isin(self, *args: Any, **kwds: Any) -> Any: ...


class CompliantExpr(Protocol38[CompliantFrameT, CompliantSeriesOrNativeExprT_co]):
    _implementation: Implementation
    _backend_version: tuple[int, ...]
    _version: Version
    _evaluate_output_names: EvalNames[CompliantFrameT]
    _alias_output_names: AliasNames | None
    _metadata: ExprMetadata | None

    def __call__(
        self, df: CompliantFrameT
    ) -> Sequence[CompliantSeriesOrNativeExprT_co]: ...
    def __narwhals_expr__(self) -> None: ...
    def __narwhals_namespace__(self) -> CompliantNamespace[CompliantFrameT, Self]: ...
    @classmethod
    def from_column_names(
        cls,
        evaluate_column_names: EvalNames[CompliantFrameT],
        /,
        *,
        context: _FullContext,
    ) -> Self: ...
    @classmethod
    def from_column_indices(
        cls: type[Self], *column_indices: int, context: _FullContext
    ) -> Self: ...

    def is_null(self) -> Self: ...
    def abs(self) -> Self: ...
    def all(self) -> Self: ...
    def any(self) -> Self: ...
    def alias(self, name: str) -> Self: ...
    def cast(self, dtype: DType | type[DType]) -> Self: ...
    def count(self) -> Self: ...
    def min(self) -> Self: ...
    def max(self) -> Self: ...
    def arg_min(self) -> Self: ...
    def arg_max(self) -> Self: ...
    def arg_true(self) -> Self: ...
    def mean(self) -> Self: ...
    def sum(self) -> Self: ...
    def median(self) -> Self: ...
    def skew(self) -> Self: ...
    def std(self, *, ddof: int) -> Self: ...
    def var(self, *, ddof: int) -> Self: ...
    def n_unique(self) -> Self: ...
    def null_count(self) -> Self: ...
    def drop_nulls(self) -> Self: ...
    def fill_null(
        self, value: Any | None, strategy: FillNullStrategy | None, limit: int | None
    ) -> Self: ...
    def diff(self) -> Self: ...
    def unique(self) -> Self: ...
    def len(self) -> Self: ...
    def round(self, decimals: int) -> Self: ...
    def mode(self) -> Self: ...
    def head(self, n: int) -> Self: ...
    def tail(self, n: int) -> Self: ...
    def shift(self, n: int) -> Self: ...
    def is_finite(self) -> Self: ...
    def is_nan(self) -> Self: ...
    def is_unique(self) -> Self: ...
    def is_first_distinct(self) -> Self: ...
    def is_last_distinct(self) -> Self: ...
    def cum_sum(self, *, reverse: bool) -> Self: ...
    def cum_count(self, *, reverse: bool) -> Self: ...
    def cum_min(self, *, reverse: bool) -> Self: ...
    def cum_max(self, *, reverse: bool) -> Self: ...
    def cum_prod(self, *, reverse: bool) -> Self: ...
    def is_in(self, other: Any) -> Self: ...
    def sort(self, *, descending: bool, nulls_last: bool) -> Self: ...
    def rank(self, method: RankMethod, *, descending: bool) -> Self: ...
    def replace_strict(
        self,
        old: Sequence[Any] | Mapping[Any, Any],
        new: Sequence[Any],
        *,
        return_dtype: DType | type[DType] | None,
    ) -> Self: ...
    def over(
        self, partition_by: Sequence[str], order_by: Sequence[str] | None
    ) -> Self: ...
    def sample(
        self,
        n: int | None,
        *,
        fraction: float | None,
        with_replacement: bool,
        seed: int | None,
    ) -> Self: ...
    def quantile(
        self, quantile: float, interpolation: RollingInterpolationMethod
    ) -> Self: ...
    def map_batches(
        self,
        function: Callable[[CompliantSeries[Any]], CompliantExpr[Any, Any]],
        return_dtype: DType | type[DType] | None,
    ) -> Self: ...

<<<<<<< HEAD
    @unstable
=======
    @property
    def str(self) -> Any: ...
    @property
    def name(self) -> Any: ...
    @property
    def dt(self) -> Any: ...
    @property
    def cat(self) -> Any: ...
    @property
    def list(self) -> Any: ...
    @property
    def struct(self) -> Any: ...

>>>>>>> 2533342e
    def ewm_mean(
        self,
        *,
        com: float | None,
        span: float | None,
        half_life: float | None,
        alpha: float | None,
        adjust: bool,
        min_samples: int,
        ignore_nulls: bool,
    ) -> Self: ...

    def rolling_sum(
        self,
        window_size: int,
        *,
        min_samples: int,
        center: bool,
    ) -> Self: ...

    def rolling_mean(
        self,
        window_size: int,
        *,
        min_samples: int,
        center: bool,
    ) -> Self: ...

    def rolling_var(
        self,
        window_size: int,
        *,
        min_samples: int,
        center: bool,
        ddof: int,
    ) -> Self: ...

    def rolling_std(
        self,
        window_size: int,
        *,
        min_samples: int,
        center: bool,
        ddof: int,
    ) -> Self: ...

    @deprecated("Since `1.22.0`")
    def gather_every(self, n: int, offset: int) -> Self: ...
    def __and__(self, other: Any) -> Self: ...
    def __or__(self, other: Any) -> Self: ...
    def __add__(self, other: Any) -> Self: ...
    def __sub__(self, other: Any) -> Self: ...
    def __mul__(self, other: Any) -> Self: ...
    def __floordiv__(self, other: Any) -> Self: ...
    def __truediv__(self, other: Any) -> Self: ...
    def __mod__(self, other: Any) -> Self: ...
    def __pow__(self, other: Any) -> Self: ...
    def __gt__(self, other: Any) -> Self: ...
    def __ge__(self, other: Any) -> Self: ...
    def __lt__(self, other: Any) -> Self: ...
    def __le__(self, other: Any) -> Self: ...
    def __invert__(self) -> Self: ...
    def broadcast(
        self, kind: Literal[ExprKind.AGGREGATION, ExprKind.LITERAL]
    ) -> Self: ...
    def _is_multi_output_unnamed(self) -> bool:
        """Return `True` for multi-output aggregations without names.

        For example, column `'a'` only appears in the output as a grouping key:

            df.group_by('a').agg(nw.all().sum())

        It does not get included in:

            nw.all().sum().
        """
        assert self._metadata is not None  # noqa: S101
        return self._metadata.expansion_kind.is_multi_unnamed()

    def _evaluate_aliases(
        self: CompliantExpr[CompliantFrameT, Any], frame: CompliantFrameT, /
    ) -> Sequence[str]:
        names = self._evaluate_output_names(frame)
        return alias(names) if (alias := self._alias_output_names) else names

    @property
    def str(self) -> Any: ...
    @property
    def name(self) -> Any: ...
    @property
    def dt(self) -> Any: ...
    @property
    def cat(self) -> Any: ...
    @property
    def list(self) -> Any: ...
    @property
    def struct(self) -> Any: ...


class DepthTrackingExpr(
    CompliantExpr[CompliantFrameT, CompliantSeriesOrNativeExprT_co],
    Protocol38[CompliantFrameT, CompliantSeriesOrNativeExprT_co],
):
    _depth: int
    _function_name: str

    @classmethod
    def from_column_names(
        cls: type[Self],
        evaluate_column_names: EvalNames[CompliantFrameT],
        /,
        *,
        context: _FullContext,
        function_name: str = "",
    ) -> Self: ...

    def _is_elementary(self) -> bool:
        """Check if expr is elementary.

        Examples:
            - nw.col('a').mean()  # depth 1
            - nw.mean('a')  # depth 1
            - nw.len()  # depth 0

        as opposed to, say

            - nw.col('a').filter(nw.col('b')>nw.col('c')).max()

        Elementary expressions are the only ones supported properly in
        pandas, PyArrow, and Dask.
        """
        return self._depth < 2

    def __repr__(self) -> str:  # pragma: no cover
        return f"{type(self).__name__}(depth={self._depth}, function_name={self._function_name})"


class EagerExpr(
    DepthTrackingExpr[EagerDataFrameT, EagerSeriesT],
    Protocol38[EagerDataFrameT, EagerSeriesT],
):
    _call: EvalSeries[EagerDataFrameT, EagerSeriesT]
    _call_kwargs: dict[str, Any]

    def __init__(
        self: Self,
        call: EvalSeries[EagerDataFrameT, EagerSeriesT],
        *,
        depth: int,
        function_name: str,
        evaluate_output_names: EvalNames[EagerDataFrameT],
        alias_output_names: AliasNames | None,
        implementation: Implementation,
        backend_version: tuple[int, ...],
        version: Version,
        call_kwargs: dict[str, Any] | None = None,
    ) -> None: ...

    def __call__(self, df: EagerDataFrameT) -> Sequence[EagerSeriesT]:
        return self._call(df)

    def __narwhals_namespace__(
        self,
    ) -> EagerNamespace[EagerDataFrameT, EagerSeriesT, Self, Any, Any]: ...
    def __narwhals_expr__(self) -> None: ...

    @classmethod
    def _from_callable(
        cls,
        func: EvalSeries[EagerDataFrameT, EagerSeriesT],
        *,
        depth: int,
        function_name: str,
        evaluate_output_names: EvalNames[EagerDataFrameT],
        alias_output_names: AliasNames | None,
        context: _FullContext,
        call_kwargs: dict[str, Any] | None = None,
    ) -> Self:
        return cls(
            func,
            depth=depth,
            function_name=function_name,
            evaluate_output_names=evaluate_output_names,
            alias_output_names=alias_output_names,
            implementation=context._implementation,
            backend_version=context._backend_version,
            version=context._version,
            call_kwargs=call_kwargs,
        )

    @classmethod
    def _from_series(cls, series: EagerSeriesT) -> Self:
        return cls(
            lambda _df: [series],
            depth=0,
            function_name="series",
            evaluate_output_names=lambda _df: [series.name],
            alias_output_names=None,
            implementation=series._implementation,
            backend_version=series._backend_version,
            version=series._version,
        )

    def _reuse_series(
        self: Self,
        method_name: str,
        *,
        returns_scalar: bool = False,
        call_kwargs: dict[str, Any] | None = None,
        **expressifiable_args: Any,
    ) -> Self:
        """Reuse Series implementation for expression.

        If Series.foo is already defined, and we'd like Expr.foo to be the same, we can
        leverage this method to do that for us.

        Arguments:
            method_name: name of method.
            returns_scalar: whether the Series version returns a scalar. In this case,
                the expression version should return a 1-row Series.
            call_kwargs: non-expressifiable args which we may need to reuse in `agg` or `over`,
                such as `ddof` for `std` and `var`.
            expressifiable_args: keyword arguments to pass to function, which may
                be expressifiable (e.g. `nw.col('a').is_between(3, nw.col('b')))`).
        """
        func = partial(
            self._reuse_series_inner,
            method_name=method_name,
            returns_scalar=returns_scalar,
            call_kwargs=call_kwargs or {},
            expressifiable_args=expressifiable_args,
        )
        return self._from_callable(
            func,
            depth=self._depth + 1,
            function_name=f"{self._function_name}->{method_name}",
            evaluate_output_names=self._evaluate_output_names,
            alias_output_names=self._alias_output_names,
            call_kwargs=call_kwargs,
            context=self,
        )

    # For PyArrow.Series, we return Python Scalars (like Polars does) instead of PyArrow Scalars.
    # However, when working with expressions, we keep everything PyArrow-native.
    def _reuse_series_extra_kwargs(
        self, *, returns_scalar: bool = False
    ) -> dict[str, Any]:
        return {}

    @classmethod
    def _is_expr(cls, obj: Self | Any) -> TypeIs[Self]:
        return hasattr(obj, "__narwhals_expr__")

    def _reuse_series_inner(
        self,
        df: EagerDataFrameT,
        *,
        method_name: str,
        returns_scalar: bool,
        call_kwargs: dict[str, Any],
        expressifiable_args: dict[str, Any],
    ) -> Sequence[EagerSeriesT]:
        kwargs = {
            **call_kwargs,
            **{
                name: df._evaluate_expr(value) if self._is_expr(value) else value
                for name, value in expressifiable_args.items()
            },
        }
        method = methodcaller(
            method_name,
            **self._reuse_series_extra_kwargs(returns_scalar=returns_scalar),
            **kwargs,
        )
        out: Sequence[EagerSeriesT] = [
            series._from_scalar(method(series)) if returns_scalar else method(series)
            for series in self(df)
        ]
        aliases = self._evaluate_aliases(df)
        if [s.name for s in out] != list(aliases):  # pragma: no cover
            msg = (
                f"Safety assertion failed, please report a bug to https://github.com/narwhals-dev/narwhals/issues\n"
                f"Expression aliases: {aliases}\n"
                f"Series names: {[s.name for s in out]}"
            )
            raise AssertionError(msg)
        return out

    def _reuse_series_namespace(
        self: Self,
        series_namespace: Literal["cat", "dt", "list", "name", "str", "struct"],
        method_name: str,
        **kwargs: Any,
    ) -> Self:
        """Reuse Series implementation for expression.

        Just like `_reuse_series`, but for e.g. `Expr.dt.foo` instead
        of `Expr.foo`.

        Arguments:
            series_namespace: The Series namespace.
            method_name: name of method, within `series_namespace`.
            kwargs: keyword arguments to pass to function.
        """
        return self._from_callable(
            lambda df: [
                getattr(getattr(series, series_namespace), method_name)(**kwargs)
                for series in self(df)
            ],
            depth=self._depth + 1,
            function_name=f"{self._function_name}->{series_namespace}.{method_name}",
            evaluate_output_names=self._evaluate_output_names,
            alias_output_names=self._alias_output_names,
            call_kwargs={**self._call_kwargs, **kwargs},
            context=self,
        )

    def broadcast(self, kind: Literal[ExprKind.AGGREGATION, ExprKind.LITERAL]) -> Self:
        # Mark the resulting Series with `_broadcast = True`.
        # Then, when extracting native objects, `extract_native` will
        # know what to do.
        def func(df: EagerDataFrameT) -> list[EagerSeriesT]:
            results = []
            for result in self(df):
                result._broadcast = True
                results.append(result)
            return results

        return type(self)(
            func,
            depth=self._depth,
            function_name=self._function_name,
            evaluate_output_names=self._evaluate_output_names,
            alias_output_names=self._alias_output_names,
            backend_version=self._backend_version,
            implementation=self._implementation,
            version=self._version,
            call_kwargs=self._call_kwargs,
        )

    def cast(self, dtype: DType | type[DType]) -> Self:
        return self._reuse_series("cast", dtype=dtype)

    def __eq__(self, other: Self | Any) -> Self:  # type: ignore[override]
        return self._reuse_series("__eq__", other=other)

    def __ne__(self, other: Self | Any) -> Self:  # type: ignore[override]
        return self._reuse_series("__ne__", other=other)

    def __ge__(self, other: Self | Any) -> Self:
        return self._reuse_series("__ge__", other=other)

    def __gt__(self, other: Self | Any) -> Self:
        return self._reuse_series("__gt__", other=other)

    def __le__(self, other: Self | Any) -> Self:
        return self._reuse_series("__le__", other=other)

    def __lt__(self, other: Self | Any) -> Self:
        return self._reuse_series("__lt__", other=other)

    def __and__(self, other: Self | bool | Any) -> Self:
        return self._reuse_series("__and__", other=other)

    def __or__(self, other: Self | bool | Any) -> Self:
        return self._reuse_series("__or__", other=other)

    def __add__(self, other: Self | Any) -> Self:
        return self._reuse_series("__add__", other=other)

    def __sub__(self, other: Self | Any) -> Self:
        return self._reuse_series("__sub__", other=other)

    def __rsub__(self, other: Self | Any) -> Self:
        return self.alias("literal")._reuse_series("__rsub__", other=other)

    def __mul__(self, other: Self | Any) -> Self:
        return self._reuse_series("__mul__", other=other)

    def __truediv__(self, other: Self | Any) -> Self:
        return self._reuse_series("__truediv__", other=other)

    def __rtruediv__(self, other: Self | Any) -> Self:
        return self.alias("literal")._reuse_series("__rtruediv__", other=other)

    def __floordiv__(self, other: Self | Any) -> Self:
        return self._reuse_series("__floordiv__", other=other)

    def __rfloordiv__(self, other: Self | Any) -> Self:
        return self.alias("literal")._reuse_series("__rfloordiv__", other=other)

    def __pow__(self, other: Self | Any) -> Self:
        return self._reuse_series("__pow__", other=other)

    def __rpow__(self, other: Self | Any) -> Self:
        return self.alias("literal")._reuse_series("__rpow__", other=other)

    def __mod__(self, other: Self | Any) -> Self:
        return self._reuse_series("__mod__", other=other)

    def __rmod__(self, other: Self | Any) -> Self:
        return self.alias("literal")._reuse_series("__rmod__", other=other)

    # Unary
    def __invert__(self) -> Self:
        return self._reuse_series("__invert__")

    # Reductions
    def null_count(self) -> Self:
        return self._reuse_series("null_count", returns_scalar=True)

    def n_unique(self) -> Self:
        return self._reuse_series("n_unique", returns_scalar=True)

    def sum(self) -> Self:
        return self._reuse_series("sum", returns_scalar=True)

    def count(self) -> Self:
        return self._reuse_series("count", returns_scalar=True)

    def mean(self) -> Self:
        return self._reuse_series("mean", returns_scalar=True)

    def median(self) -> Self:
        return self._reuse_series("median", returns_scalar=True)

    def std(self, *, ddof: int) -> Self:
        return self._reuse_series("std", returns_scalar=True, call_kwargs={"ddof": ddof})

    def var(self, *, ddof: int) -> Self:
        return self._reuse_series("var", returns_scalar=True, call_kwargs={"ddof": ddof})

    def skew(self) -> Self:
        return self._reuse_series("skew", returns_scalar=True)

    def any(self) -> Self:
        return self._reuse_series("any", returns_scalar=True)

    def all(self) -> Self:
        return self._reuse_series("all", returns_scalar=True)

    def max(self) -> Self:
        return self._reuse_series("max", returns_scalar=True)

    def min(self) -> Self:
        return self._reuse_series("min", returns_scalar=True)

    def arg_min(self) -> Self:
        return self._reuse_series("arg_min", returns_scalar=True)

    def arg_max(self) -> Self:
        return self._reuse_series("arg_max", returns_scalar=True)

    # Other

    def clip(self, lower_bound: Any, upper_bound: Any) -> Self:
        return self._reuse_series(
            "clip", lower_bound=lower_bound, upper_bound=upper_bound
        )

    def is_null(self) -> Self:
        return self._reuse_series("is_null")

    def is_nan(self) -> Self:
        return self._reuse_series("is_nan")

    def fill_null(
        self, value: Any | None, strategy: FillNullStrategy | None, limit: int | None
    ) -> Self:
        return self._reuse_series(
            "fill_null", value=value, strategy=strategy, limit=limit
        )

    def is_in(self, other: Any) -> Self:
        return self._reuse_series("is_in", other=other)

    def arg_true(self) -> Self:
        return self._reuse_series("arg_true")

    def filter(self, *predicates: Self) -> Self:
        plx = self.__narwhals_namespace__()
        predicate = plx.all_horizontal(*predicates)
        return self._reuse_series("filter", predicate=predicate)

    def drop_nulls(self) -> Self:
        return self._reuse_series("drop_nulls")

    def replace_strict(
        self,
        old: Sequence[Any] | Mapping[Any, Any],
        new: Sequence[Any],
        *,
        return_dtype: DType | type[DType] | None,
    ) -> Self:
        return self._reuse_series(
            "replace_strict", old=old, new=new, return_dtype=return_dtype
        )

    def sort(self, *, descending: bool, nulls_last: bool) -> Self:
        return self._reuse_series("sort", descending=descending, nulls_last=nulls_last)

    def abs(self) -> Self:
        return self._reuse_series("abs")

    def unique(self) -> Self:
        return self._reuse_series("unique", maintain_order=False)

    def diff(self) -> Self:
        return self._reuse_series("diff")

    def sample(
        self,
        n: int | None,
        *,
        fraction: float | None,
        with_replacement: bool,
        seed: int | None,
    ) -> Self:
        return self._reuse_series(
            "sample", n=n, fraction=fraction, with_replacement=with_replacement, seed=seed
        )

    def alias(self: Self, name: str) -> Self:
        def alias_output_names(names: Sequence[str]) -> Sequence[str]:
            if len(names) != 1:
                msg = f"Expected function with single output, found output names: {names}"
                raise ValueError(msg)
            return [name]

        # Define this one manually, so that we can
        # override `output_names` and not increase depth
        return type(self)(
            lambda df: [series.alias(name) for series in self(df)],
            depth=self._depth,
            function_name=self._function_name,
            evaluate_output_names=self._evaluate_output_names,
            alias_output_names=alias_output_names,
            backend_version=self._backend_version,
            implementation=self._implementation,
            version=self._version,
            call_kwargs=self._call_kwargs,
        )

    def is_unique(self) -> Self:
        return self._reuse_series("is_unique")

    def is_first_distinct(self) -> Self:
        return self._reuse_series("is_first_distinct")

    def is_last_distinct(self) -> Self:
        return self._reuse_series("is_last_distinct")

    def quantile(
        self, quantile: float, interpolation: RollingInterpolationMethod
    ) -> Self:
        return self._reuse_series(
            "quantile",
            quantile=quantile,
            interpolation=interpolation,
            returns_scalar=True,
        )

    def head(self, n: int) -> Self:
        return self._reuse_series("head", n=n)

    def tail(self, n: int) -> Self:
        return self._reuse_series("tail", n=n)

    def round(self, decimals: int) -> Self:
        return self._reuse_series("round", decimals=decimals)

    def len(self) -> Self:
        return self._reuse_series("len", returns_scalar=True)

    def gather_every(self, n: int, offset: int) -> Self:
        return self._reuse_series("gather_every", n=n, offset=offset)

    def mode(self) -> Self:
        return self._reuse_series("mode")

    def is_finite(self) -> Self:
        return self._reuse_series("is_finite")

    def rolling_mean(self, window_size: int, *, min_samples: int, center: bool) -> Self:
        return self._reuse_series(
            "rolling_mean",
            window_size=window_size,
            min_samples=min_samples,
            center=center,
        )

    def rolling_std(
        self, window_size: int, *, min_samples: int, center: bool, ddof: int
    ) -> Self:
        return self._reuse_series(
            "rolling_std",
            window_size=window_size,
            min_samples=min_samples,
            center=center,
            ddof=ddof,
        )

    def rolling_sum(self, window_size: int, *, min_samples: int, center: bool) -> Self:
        return self._reuse_series(
            "rolling_sum", window_size=window_size, min_samples=min_samples, center=center
        )

    def rolling_var(
        self, window_size: int, *, min_samples: int, center: bool, ddof: int
    ) -> Self:
        return self._reuse_series(
            "rolling_var",
            window_size=window_size,
            min_samples=min_samples,
            center=center,
            ddof=ddof,
        )

    def map_batches(
        self: Self,
        function: Callable[[Any], Any],
        return_dtype: DType | type[DType] | None,
    ) -> Self:
        def func(df: EagerDataFrameT) -> Sequence[EagerSeriesT]:
            input_series_list = self(df)
            output_names = [input_series.name for input_series in input_series_list]
            result = [function(series) for series in input_series_list]
            if is_numpy_array(result[0]) or (
                (np := get_numpy()) is not None and np.isscalar(result[0])
            ):
                from_numpy = partial(
                    self.__narwhals_namespace__()._series.from_numpy, context=self
                )
                result = [
                    from_numpy(array).alias(output_name)
                    for array, output_name in zip(result, output_names)
                ]
            if return_dtype is not None:
                result = [series.cast(return_dtype) for series in result]
            return result

        return self._from_callable(
            func,
            depth=self._depth + 1,
            function_name=self._function_name + "->map_batches",
            evaluate_output_names=self._evaluate_output_names,
            alias_output_names=self._alias_output_names,
            context=self,
        )

    @property
    def cat(self) -> EagerExprCatNamespace[Self]:
        return EagerExprCatNamespace(self)

    @property
    def dt(self) -> EagerExprDateTimeNamespace[Self]:
        return EagerExprDateTimeNamespace(self)

    @property
    def list(self) -> EagerExprListNamespace[Self]:
        return EagerExprListNamespace(self)

    @property
    def name(self) -> EagerExprNameNamespace[Self]:
        return EagerExprNameNamespace(self)

    @property
    def str(self) -> EagerExprStringNamespace[Self]:
        return EagerExprStringNamespace(self)

    @property
    def struct(self) -> EagerExprStructNamespace[Self]:
        return EagerExprStructNamespace(self)


class LazyExpr(  # type: ignore[misc]
    CompliantExpr[CompliantLazyFrameT, NativeExprT],
    Protocol38[CompliantLazyFrameT, NativeExprT],
):
    arg_min: not_implemented = not_implemented()
    arg_max: not_implemented = not_implemented()
    arg_true: not_implemented = not_implemented()
    head: not_implemented = not_implemented()
    tail: not_implemented = not_implemented()
    mode: not_implemented = not_implemented()
    sort: not_implemented = not_implemented()
    sample: not_implemented = not_implemented()
    map_batches: not_implemented = not_implemented()
    ewm_mean: not_implemented = not_implemented()
    gather_every: not_implemented = not_implemented()
    replace_strict: not_implemented = not_implemented()
    cat: not_implemented = not_implemented()  # pyright: ignore[reportAssignmentType]

    @classmethod
    def _is_expr(cls, obj: Self | Any) -> TypeIs[Self]:
        return hasattr(obj, "__narwhals_expr__")

    def _with_callable(self, call: Callable[..., Any], /) -> Self: ...
    def _with_alias_output_names(self, func: AliasNames | None, /) -> Self: ...

    @property
    def name(self) -> LazyExprNameNamespace[Self]:
        return LazyExprNameNamespace(self)


class _ExprNamespace(  # type: ignore[misc]
    _StoresCompliant[CompliantExprT_co], Protocol[CompliantExprT_co]
):
    _compliant_expr: CompliantExprT_co

    @property
    def compliant(self) -> CompliantExprT_co:
        return self._compliant_expr


class EagerExprNamespace(_ExprNamespace[EagerExprT], Generic[EagerExprT]):
    def __init__(self, expr: EagerExprT, /) -> None:
        self._compliant_expr = expr


class LazyExprNamespace(_ExprNamespace[LazyExprT], Generic[LazyExprT]):
    def __init__(self, expr: LazyExprT, /) -> None:
        self._compliant_expr = expr


class EagerExprCatNamespace(
    EagerExprNamespace[EagerExprT], CatNamespace[EagerExprT], Generic[EagerExprT]
):
    def get_categories(self) -> EagerExprT:
        return self.compliant._reuse_series_namespace("cat", "get_categories")


class EagerExprDateTimeNamespace(
    EagerExprNamespace[EagerExprT], DateTimeNamespace[EagerExprT], Generic[EagerExprT]
):
    def to_string(self, format: str) -> EagerExprT:
        return self.compliant._reuse_series_namespace("dt", "to_string", format=format)

    def replace_time_zone(self, time_zone: str | None) -> EagerExprT:
        return self.compliant._reuse_series_namespace(
            "dt", "replace_time_zone", time_zone=time_zone
        )

    def convert_time_zone(self, time_zone: str) -> EagerExprT:
        return self.compliant._reuse_series_namespace(
            "dt", "convert_time_zone", time_zone=time_zone
        )

    def timestamp(self, time_unit: TimeUnit) -> EagerExprT:
        return self.compliant._reuse_series_namespace(
            "dt", "timestamp", time_unit=time_unit
        )

    def date(self) -> EagerExprT:
        return self.compliant._reuse_series_namespace("dt", "date")

    def year(self) -> EagerExprT:
        return self.compliant._reuse_series_namespace("dt", "year")

    def month(self) -> EagerExprT:
        return self.compliant._reuse_series_namespace("dt", "month")

    def day(self) -> EagerExprT:
        return self.compliant._reuse_series_namespace("dt", "day")

    def hour(self) -> EagerExprT:
        return self.compliant._reuse_series_namespace("dt", "hour")

    def minute(self) -> EagerExprT:
        return self.compliant._reuse_series_namespace("dt", "minute")

    def second(self) -> EagerExprT:
        return self.compliant._reuse_series_namespace("dt", "second")

    def millisecond(self) -> EagerExprT:
        return self.compliant._reuse_series_namespace("dt", "millisecond")

    def microsecond(self) -> EagerExprT:
        return self.compliant._reuse_series_namespace("dt", "microsecond")

    def nanosecond(self) -> EagerExprT:
        return self.compliant._reuse_series_namespace("dt", "nanosecond")

    def ordinal_day(self) -> EagerExprT:
        return self.compliant._reuse_series_namespace("dt", "ordinal_day")

    def weekday(self) -> EagerExprT:
        return self.compliant._reuse_series_namespace("dt", "weekday")

    def total_minutes(self) -> EagerExprT:
        return self.compliant._reuse_series_namespace("dt", "total_minutes")

    def total_seconds(self) -> EagerExprT:
        return self.compliant._reuse_series_namespace("dt", "total_seconds")

    def total_milliseconds(self) -> EagerExprT:
        return self.compliant._reuse_series_namespace("dt", "total_milliseconds")

    def total_microseconds(self) -> EagerExprT:
        return self.compliant._reuse_series_namespace("dt", "total_microseconds")

    def total_nanoseconds(self) -> EagerExprT:
        return self.compliant._reuse_series_namespace("dt", "total_nanoseconds")


class EagerExprListNamespace(
    EagerExprNamespace[EagerExprT], ListNamespace[EagerExprT], Generic[EagerExprT]
):
    def len(self) -> EagerExprT:
        return self.compliant._reuse_series_namespace("list", "len")


class CompliantExprNameNamespace(  # type: ignore[misc]
    _ExprNamespace[CompliantExprT_co],
    NameNamespace[CompliantExprT_co],
    Protocol[CompliantExprT_co],
):
    def keep(self) -> CompliantExprT_co:
        return self._from_callable(lambda name: name, alias=False)

    def map(self, function: AliasName) -> CompliantExprT_co:
        return self._from_callable(function)

    def prefix(self, prefix: str) -> CompliantExprT_co:
        return self._from_callable(lambda name: f"{prefix}{name}")

    def suffix(self, suffix: str) -> CompliantExprT_co:
        return self._from_callable(lambda name: f"{name}{suffix}")

    def to_lowercase(self) -> CompliantExprT_co:
        return self._from_callable(str.lower)

    def to_uppercase(self) -> CompliantExprT_co:
        return self._from_callable(str.upper)

    @staticmethod
    def _alias_output_names(func: AliasName, /) -> AliasNames:
        def fn(output_names: Sequence[str], /) -> Sequence[str]:
            return [func(name) for name in output_names]

        return fn

    def _from_callable(
        self, func: AliasName, /, *, alias: bool = True
    ) -> CompliantExprT_co: ...


class EagerExprNameNamespace(
    EagerExprNamespace[EagerExprT],
    CompliantExprNameNamespace[EagerExprT],
    Generic[EagerExprT],
):
    def _from_callable(self, func: AliasName, /, *, alias: bool = True) -> EagerExprT:
        expr = self.compliant
        return type(expr)(
            lambda df: [
                series.alias(func(name))
                for series, name in zip(expr(df), expr._evaluate_output_names(df))
            ],
            depth=expr._depth,
            function_name=expr._function_name,
            evaluate_output_names=expr._evaluate_output_names,
            alias_output_names=self._alias_output_names(func) if alias else None,
            backend_version=expr._backend_version,
            implementation=expr._implementation,
            version=expr._version,
            call_kwargs=expr._call_kwargs,
        )


class LazyExprNameNamespace(
    LazyExprNamespace[LazyExprT],
    CompliantExprNameNamespace[LazyExprT],
    Generic[LazyExprT],
):
    def _from_callable(self, func: AliasName, /, *, alias: bool = True) -> LazyExprT:
        expr = self.compliant
        output_names = self._alias_output_names(func) if alias else None
        return expr._with_alias_output_names(output_names)


class EagerExprStringNamespace(
    EagerExprNamespace[EagerExprT], StringNamespace[EagerExprT], Generic[EagerExprT]
):
    def len_chars(self) -> EagerExprT:
        return self.compliant._reuse_series_namespace("str", "len_chars")

    def replace(self, pattern: str, value: str, *, literal: bool, n: int) -> EagerExprT:
        return self.compliant._reuse_series_namespace(
            "str", "replace", pattern=pattern, value=value, literal=literal, n=n
        )

    def replace_all(self, pattern: str, value: str, *, literal: bool) -> EagerExprT:
        return self.compliant._reuse_series_namespace(
            "str", "replace_all", pattern=pattern, value=value, literal=literal
        )

    def strip_chars(self, characters: str | None) -> EagerExprT:
        return self.compliant._reuse_series_namespace(
            "str", "strip_chars", characters=characters
        )

    def starts_with(self, prefix: str) -> EagerExprT:
        return self.compliant._reuse_series_namespace("str", "starts_with", prefix=prefix)

    def ends_with(self, suffix: str) -> EagerExprT:
        return self.compliant._reuse_series_namespace("str", "ends_with", suffix=suffix)

    def contains(self, pattern: str, *, literal: bool) -> EagerExprT:
        return self.compliant._reuse_series_namespace(
            "str", "contains", pattern=pattern, literal=literal
        )

    def slice(self, offset: int, length: int | None) -> EagerExprT:
        return self.compliant._reuse_series_namespace(
            "str", "slice", offset=offset, length=length
        )

    def split(self, by: str) -> EagerExprT:
        return self.compliant._reuse_series_namespace("str", "split", by=by)

    def to_datetime(self, format: str | None) -> EagerExprT:
        return self.compliant._reuse_series_namespace("str", "to_datetime", format=format)

    def to_lowercase(self) -> EagerExprT:
        return self.compliant._reuse_series_namespace("str", "to_lowercase")

    def to_uppercase(self) -> EagerExprT:
        return self.compliant._reuse_series_namespace("str", "to_uppercase")


class EagerExprStructNamespace(
    EagerExprNamespace[EagerExprT], StructNamespace[EagerExprT], Generic[EagerExprT]
):
    def field(self, name: str) -> EagerExprT:
        return self.compliant._reuse_series_namespace("struct", "field", name=name).alias(
            name
        )<|MERGE_RESOLUTION|>--- conflicted
+++ resolved
@@ -182,23 +182,6 @@
         return_dtype: DType | type[DType] | None,
     ) -> Self: ...
 
-<<<<<<< HEAD
-    @unstable
-=======
-    @property
-    def str(self) -> Any: ...
-    @property
-    def name(self) -> Any: ...
-    @property
-    def dt(self) -> Any: ...
-    @property
-    def cat(self) -> Any: ...
-    @property
-    def list(self) -> Any: ...
-    @property
-    def struct(self) -> Any: ...
-
->>>>>>> 2533342e
     def ewm_mean(
         self,
         *,
