from __future__ import annotations

import sys
from functools import partial
from operator import methodcaller
from typing import TYPE_CHECKING
from typing import Any
from typing import Callable
from typing import Generic
from typing import Literal
from typing import Mapping
from typing import Protocol
from typing import Sequence

from narwhals._compliant.any_namespace import CatNamespace
from narwhals._compliant.any_namespace import DateTimeNamespace
from narwhals._compliant.any_namespace import ListNamespace
from narwhals._compliant.any_namespace import NameNamespace
from narwhals._compliant.any_namespace import StringNamespace
from narwhals._compliant.any_namespace import StructNamespace
from narwhals._compliant.namespace import CompliantNamespace
from narwhals._compliant.typing import AliasName
from narwhals._compliant.typing import AliasNames
from narwhals._compliant.typing import CompliantExprT_co
from narwhals._compliant.typing import CompliantFrameT
from narwhals._compliant.typing import CompliantLazyFrameT
from narwhals._compliant.typing import CompliantSeriesOrNativeExprT_co
from narwhals._compliant.typing import EagerDataFrameT
from narwhals._compliant.typing import EagerExprT
from narwhals._compliant.typing import EagerSeriesT
from narwhals._compliant.typing import LazyExprT
from narwhals._compliant.typing import NativeExprT
from narwhals._expression_parsing import evaluate_output_names_and_aliases
from narwhals.dependencies import get_numpy
from narwhals.dependencies import is_numpy_array
from narwhals.dtypes import DType
from narwhals.utils import _StoresCompliant
from narwhals.utils import deprecated
from narwhals.utils import not_implemented
from narwhals.utils import unstable

if not TYPE_CHECKING:  # pragma: no cover
    if sys.version_info >= (3, 9):
        from typing import Protocol as Protocol38
    else:
        from typing import Generic as Protocol38
else:  # pragma: no cover
    # TODO @dangotbanned: Remove after dropping `3.8` (#2084)
    # - https://github.com/narwhals-dev/narwhals/pull/2064#discussion_r1965921386
    from typing import Protocol as Protocol38

if TYPE_CHECKING:
    from typing import Mapping

    from typing_extensions import Self
    from typing_extensions import TypeIs

    from narwhals._compliant.namespace import CompliantNamespace
    from narwhals._compliant.namespace import EagerNamespace
    from narwhals._compliant.series import CompliantSeries
    from narwhals._compliant.typing import AliasNames
    from narwhals._compliant.typing import EvalNames
    from narwhals._compliant.typing import EvalSeries
    from narwhals._expression_parsing import ExprKind
    from narwhals._expression_parsing import ExprMetadata
    from narwhals.dtypes import DType
<<<<<<< HEAD
    from narwhals.typing import NumericLiteral
    from narwhals.typing import TemporalLiteral
=======
    from narwhals.typing import FillNullStrategy
    from narwhals.typing import RankMethod
    from narwhals.typing import RollingInterpolationMethod
>>>>>>> 16b4527b
    from narwhals.typing import TimeUnit
    from narwhals.utils import Implementation
    from narwhals.utils import Version
    from narwhals.utils import _FullContext

__all__ = ["CompliantExpr", "EagerExpr", "LazyExpr", "NativeExpr"]


class NativeExpr(Protocol):
    """An `Expr`-like object from a package with [Lazy-only support](https://narwhals-dev.github.io/narwhals/extending/#levels-of-support).

    Protocol members are chosen *purely* for matching statically - as they
    are common to all currently supported packages.
    """

    def between(self, *args: Any, **kwds: Any) -> Any: ...
    def isin(self, *args: Any, **kwds: Any) -> Any: ...


class CompliantExpr(Protocol38[CompliantFrameT, CompliantSeriesOrNativeExprT_co]):
    _implementation: Implementation
    _backend_version: tuple[int, ...]
    _version: Version
    _evaluate_output_names: EvalNames[CompliantFrameT]
    _alias_output_names: AliasNames | None
    _metadata: ExprMetadata | None

    def __call__(
        self, df: CompliantFrameT
    ) -> Sequence[CompliantSeriesOrNativeExprT_co]: ...
    def __narwhals_expr__(self) -> None: ...
    def __narwhals_namespace__(self) -> CompliantNamespace[CompliantFrameT, Self]: ...
    @classmethod
    def from_column_names(
        cls,
        evaluate_column_names: EvalNames[CompliantFrameT],
        /,
        *,
        context: _FullContext,
    ) -> Self: ...
    @classmethod
    def from_column_indices(
        cls: type[Self], *column_indices: int, context: _FullContext
    ) -> Self: ...

    def is_null(self) -> Self: ...
    def abs(self) -> Self: ...
    def all(self) -> Self: ...
    def any(self) -> Self: ...
    def alias(self, name: str) -> Self: ...
    def cast(self, dtype: DType | type[DType]) -> Self: ...
    def count(self) -> Self: ...
    def min(self) -> Self: ...
    def max(self) -> Self: ...
    def arg_min(self) -> Self: ...
    def arg_max(self) -> Self: ...
    def arg_true(self) -> Self: ...
    def mean(self) -> Self: ...
    def sum(self) -> Self: ...
    def median(self) -> Self: ...
    def skew(self) -> Self: ...
    def std(self, *, ddof: int) -> Self: ...
    def var(self, *, ddof: int) -> Self: ...
    def n_unique(self) -> Self: ...
    def null_count(self) -> Self: ...
    def drop_nulls(self) -> Self: ...
    def fill_null(
        self, value: Any | None, strategy: FillNullStrategy | None, limit: int | None
    ) -> Self: ...
    def diff(self) -> Self: ...
    def unique(self) -> Self: ...
    def len(self) -> Self: ...
    def round(self, decimals: int) -> Self: ...
    def mode(self) -> Self: ...
    def head(self, n: int) -> Self: ...
    def tail(self, n: int) -> Self: ...
    def shift(self, n: int) -> Self: ...
    def is_finite(self) -> Self: ...
    def is_nan(self) -> Self: ...
    def is_unique(self) -> Self: ...
    def is_first_distinct(self) -> Self: ...
    def is_last_distinct(self) -> Self: ...
    def cum_sum(self, *, reverse: bool) -> Self: ...
    def cum_count(self, *, reverse: bool) -> Self: ...
    def cum_min(self, *, reverse: bool) -> Self: ...
    def cum_max(self, *, reverse: bool) -> Self: ...
    def cum_prod(self, *, reverse: bool) -> Self: ...
    def is_in(self, other: Any) -> Self: ...
    def sort(self, *, descending: bool, nulls_last: bool) -> Self: ...
    def rank(self, method: RankMethod, *, descending: bool) -> Self: ...
    def replace_strict(
        self,
        old: Sequence[Any] | Mapping[Any, Any],
        new: Sequence[Any],
        *,
        return_dtype: DType | type[DType] | None,
    ) -> Self: ...
    def over(
        self, partition_by: Sequence[str], order_by: Sequence[str] | None
    ) -> Self: ...
    def sample(
        self,
        n: int | None,
        *,
        fraction: float | None,
        with_replacement: bool,
        seed: int | None,
    ) -> Self: ...
    def quantile(
        self, quantile: float, interpolation: RollingInterpolationMethod
    ) -> Self: ...
    def map_batches(
        self,
        function: Callable[[CompliantSeries[Any]], CompliantExpr[Any, Any]],
        return_dtype: DType | type[DType] | None,
    ) -> Self: ...

    def clip(
        self,
        lower_bound: Self | NumericLiteral | TemporalLiteral | None,
        upper_bound: Self | NumericLiteral | TemporalLiteral | None,
    ) -> Self: ...

    @property
    def str(self) -> Any: ...
    @property
    def name(self) -> Any: ...
    @property
    def dt(self) -> Any: ...
    @property
    def cat(self) -> Any: ...
    @property
    def list(self) -> Any: ...
    @property
    def struct(self) -> Any: ...

    @unstable
    def ewm_mean(
        self,
        *,
        com: float | None,
        span: float | None,
        half_life: float | None,
        alpha: float | None,
        adjust: bool,
        min_samples: int,
        ignore_nulls: bool,
    ) -> Self: ...

    @unstable
    def rolling_sum(
        self,
        window_size: int,
        *,
        min_samples: int,
        center: bool,
    ) -> Self: ...

    @unstable
    def rolling_mean(
        self,
        window_size: int,
        *,
        min_samples: int,
        center: bool,
    ) -> Self: ...

    @unstable
    def rolling_var(
        self,
        window_size: int,
        *,
        min_samples: int,
        center: bool,
        ddof: int,
    ) -> Self: ...

    @unstable
    def rolling_std(
        self,
        window_size: int,
        *,
        min_samples: int,
        center: bool,
        ddof: int,
    ) -> Self: ...

    @deprecated("Since `1.22.0`")
    def gather_every(self, n: int, offset: int) -> Self: ...
    def __and__(self, other: Any) -> Self: ...
    def __or__(self, other: Any) -> Self: ...
    def __add__(self, other: Any) -> Self: ...
    def __sub__(self, other: Any) -> Self: ...
    def __mul__(self, other: Any) -> Self: ...
    def __floordiv__(self, other: Any) -> Self: ...
    def __truediv__(self, other: Any) -> Self: ...
    def __mod__(self, other: Any) -> Self: ...
    def __pow__(self, other: Any) -> Self: ...
    def __gt__(self, other: Any) -> Self: ...
    def __ge__(self, other: Any) -> Self: ...
    def __lt__(self, other: Any) -> Self: ...
    def __le__(self, other: Any) -> Self: ...
    def __invert__(self) -> Self: ...
    def broadcast(
        self, kind: Literal[ExprKind.AGGREGATION, ExprKind.LITERAL]
    ) -> Self: ...
    def _is_multi_output_unnamed(self) -> bool:
        """Return `True` for multi-output aggregations without names.

        For example, column `'a'` only appears in the output as a grouping key:

            df.group_by('a').agg(nw.all().sum())

        It does not get included in:

            nw.all().sum().
        """
        assert self._metadata is not None  # noqa: S101
        return self._metadata.expansion_kind.is_multi_unnamed()


class DepthTrackingExpr(
    CompliantExpr[CompliantFrameT, CompliantSeriesOrNativeExprT_co],
    Protocol38[CompliantFrameT, CompliantSeriesOrNativeExprT_co],
):
    _depth: int
    _function_name: str

    @classmethod
    def from_column_names(
        cls: type[Self],
        evaluate_column_names: EvalNames[CompliantFrameT],
        /,
        *,
        context: _FullContext,
        function_name: str = "",
    ) -> Self: ...

    def _is_elementary(self) -> bool:
        """Check if expr is elementary.

        Examples:
            - nw.col('a').mean()  # depth 1
            - nw.mean('a')  # depth 1
            - nw.len()  # depth 0

        as opposed to, say

            - nw.col('a').filter(nw.col('b')>nw.col('c')).max()

        Elementary expressions are the only ones supported properly in
        pandas, PyArrow, and Dask.
        """
        return self._depth < 2

    def __repr__(self) -> str:  # pragma: no cover
        return f"{type(self).__name__}(depth={self._depth}, function_name={self._function_name})"


class EagerExpr(
    DepthTrackingExpr[EagerDataFrameT, EagerSeriesT],
    Protocol38[EagerDataFrameT, EagerSeriesT],
):
    _call: EvalSeries[EagerDataFrameT, EagerSeriesT]
    _call_kwargs: dict[str, Any]

    def __init__(
        self: Self,
        call: EvalSeries[EagerDataFrameT, EagerSeriesT],
        *,
        depth: int,
        function_name: str,
        evaluate_output_names: EvalNames[EagerDataFrameT],
        alias_output_names: AliasNames | None,
        implementation: Implementation,
        backend_version: tuple[int, ...],
        version: Version,
        call_kwargs: dict[str, Any] | None = None,
    ) -> None: ...

    def __call__(self, df: EagerDataFrameT) -> Sequence[EagerSeriesT]:
        return self._call(df)

    def __narwhals_namespace__(
        self,
    ) -> EagerNamespace[EagerDataFrameT, EagerSeriesT, Self, Any, Any]: ...
    def __narwhals_expr__(self) -> None: ...

    @classmethod
    def _from_callable(
        cls,
        func: EvalSeries[EagerDataFrameT, EagerSeriesT],
        *,
        depth: int,
        function_name: str,
        evaluate_output_names: EvalNames[EagerDataFrameT],
        alias_output_names: AliasNames | None,
        context: _FullContext,
        call_kwargs: dict[str, Any] | None = None,
    ) -> Self:
        return cls(
            func,
            depth=depth,
            function_name=function_name,
            evaluate_output_names=evaluate_output_names,
            alias_output_names=alias_output_names,
            implementation=context._implementation,
            backend_version=context._backend_version,
            version=context._version,
            call_kwargs=call_kwargs,
        )

    @classmethod
    def _from_series(cls, series: EagerSeriesT) -> Self:
        return cls(
            lambda _df: [series],
            depth=0,
            function_name="series",
            evaluate_output_names=lambda _df: [series.name],
            alias_output_names=None,
            implementation=series._implementation,
            backend_version=series._backend_version,
            version=series._version,
        )

    def _reuse_series(
        self: Self,
        method_name: str,
        *,
        returns_scalar: bool = False,
        call_kwargs: dict[str, Any] | None = None,
        **expressifiable_args: Any,
    ) -> Self:
        """Reuse Series implementation for expression.

        If Series.foo is already defined, and we'd like Expr.foo to be the same, we can
        leverage this method to do that for us.

        Arguments:
            method_name: name of method.
            returns_scalar: whether the Series version returns a scalar. In this case,
                the expression version should return a 1-row Series.
            call_kwargs: non-expressifiable args which we may need to reuse in `agg` or `over`,
                such as `ddof` for `std` and `var`.
            expressifiable_args: keyword arguments to pass to function, which may
                be expressifiable (e.g. `nw.col('a').is_between(3, nw.col('b')))`).
        """
        func = partial(
            self._reuse_series_inner,
            method_name=method_name,
            returns_scalar=returns_scalar,
            call_kwargs=call_kwargs or {},
            expressifiable_args=expressifiable_args,
        )
        return self._from_callable(
            func,
            depth=self._depth + 1,
            function_name=f"{self._function_name}->{method_name}",
            evaluate_output_names=self._evaluate_output_names,
            alias_output_names=self._alias_output_names,
            call_kwargs=call_kwargs,
            context=self,
        )

    # For PyArrow.Series, we return Python Scalars (like Polars does) instead of PyArrow Scalars.
    # However, when working with expressions, we keep everything PyArrow-native.
    def _reuse_series_extra_kwargs(
        self, *, returns_scalar: bool = False
    ) -> dict[str, Any]:
        return {}

    @classmethod
    def _is_expr(cls, obj: Self | Any) -> TypeIs[Self]:
        return hasattr(obj, "__narwhals_expr__")

    def _reuse_series_inner(
        self,
        df: EagerDataFrameT,
        *,
        method_name: str,
        returns_scalar: bool,
        call_kwargs: dict[str, Any],
        expressifiable_args: dict[str, Any],
    ) -> Sequence[EagerSeriesT]:
        kwargs = {
            **call_kwargs,
            **{
                name: df._evaluate_expr(value) if self._is_expr(value) else value
                for name, value in expressifiable_args.items()
            },
        }
        method = methodcaller(
            method_name,
            **self._reuse_series_extra_kwargs(returns_scalar=returns_scalar),
            **kwargs,
        )
        out: Sequence[EagerSeriesT] = [
            series._from_scalar(method(series)) if returns_scalar else method(series)
            for series in self(df)
        ]
        _, aliases = evaluate_output_names_and_aliases(self, df, [])
        if [s.name for s in out] != list(aliases):  # pragma: no cover
            msg = (
                f"Safety assertion failed, please report a bug to https://github.com/narwhals-dev/narwhals/issues\n"
                f"Expression aliases: {aliases}\n"
                f"Series names: {[s.name for s in out]}"
            )
            raise AssertionError(msg)
        return out

    def _reuse_series_namespace(
        self: Self,
        series_namespace: Literal["cat", "dt", "list", "name", "str", "struct"],
        method_name: str,
        **kwargs: Any,
    ) -> Self:
        """Reuse Series implementation for expression.

        Just like `_reuse_series`, but for e.g. `Expr.dt.foo` instead
        of `Expr.foo`.

        Arguments:
            series_namespace: The Series namespace.
            method_name: name of method, within `series_namespace`.
            kwargs: keyword arguments to pass to function.
        """
        return self._from_callable(
            lambda df: [
                getattr(getattr(series, series_namespace), method_name)(**kwargs)
                for series in self(df)
            ],
            depth=self._depth + 1,
            function_name=f"{self._function_name}->{series_namespace}.{method_name}",
            evaluate_output_names=self._evaluate_output_names,
            alias_output_names=self._alias_output_names,
            call_kwargs={**self._call_kwargs, **kwargs},
            context=self,
        )

    def broadcast(self, kind: Literal[ExprKind.AGGREGATION, ExprKind.LITERAL]) -> Self:
        # Mark the resulting Series with `_broadcast = True`.
        # Then, when extracting native objects, `extract_native` will
        # know what to do.
        def func(df: EagerDataFrameT) -> list[EagerSeriesT]:
            results = []
            for result in self(df):
                result._broadcast = True
                results.append(result)
            return results

        return type(self)(
            func,
            depth=self._depth,
            function_name=self._function_name,
            evaluate_output_names=self._evaluate_output_names,
            alias_output_names=self._alias_output_names,
            backend_version=self._backend_version,
            implementation=self._implementation,
            version=self._version,
            call_kwargs=self._call_kwargs,
        )

    def cast(self, dtype: DType | type[DType]) -> Self:
        return self._reuse_series("cast", dtype=dtype)

    def __eq__(self, other: Self | Any) -> Self:  # type: ignore[override]
        return self._reuse_series("__eq__", other=other)

    def __ne__(self, other: Self | Any) -> Self:  # type: ignore[override]
        return self._reuse_series("__ne__", other=other)

    def __ge__(self, other: Self | Any) -> Self:
        return self._reuse_series("__ge__", other=other)

    def __gt__(self, other: Self | Any) -> Self:
        return self._reuse_series("__gt__", other=other)

    def __le__(self, other: Self | Any) -> Self:
        return self._reuse_series("__le__", other=other)

    def __lt__(self, other: Self | Any) -> Self:
        return self._reuse_series("__lt__", other=other)

    def __and__(self, other: Self | bool | Any) -> Self:
        return self._reuse_series("__and__", other=other)

    def __or__(self, other: Self | bool | Any) -> Self:
        return self._reuse_series("__or__", other=other)

    def __add__(self, other: Self | Any) -> Self:
        return self._reuse_series("__add__", other=other)

    def __sub__(self, other: Self | Any) -> Self:
        return self._reuse_series("__sub__", other=other)

    def __rsub__(self, other: Self | Any) -> Self:
        return self.alias("literal")._reuse_series("__rsub__", other=other)

    def __mul__(self, other: Self | Any) -> Self:
        return self._reuse_series("__mul__", other=other)

    def __truediv__(self, other: Self | Any) -> Self:
        return self._reuse_series("__truediv__", other=other)

    def __rtruediv__(self, other: Self | Any) -> Self:
        return self.alias("literal")._reuse_series("__rtruediv__", other=other)

    def __floordiv__(self, other: Self | Any) -> Self:
        return self._reuse_series("__floordiv__", other=other)

    def __rfloordiv__(self, other: Self | Any) -> Self:
        return self.alias("literal")._reuse_series("__rfloordiv__", other=other)

    def __pow__(self, other: Self | Any) -> Self:
        return self._reuse_series("__pow__", other=other)

    def __rpow__(self, other: Self | Any) -> Self:
        return self.alias("literal")._reuse_series("__rpow__", other=other)

    def __mod__(self, other: Self | Any) -> Self:
        return self._reuse_series("__mod__", other=other)

    def __rmod__(self, other: Self | Any) -> Self:
        return self.alias("literal")._reuse_series("__rmod__", other=other)

    # Unary
    def __invert__(self) -> Self:
        return self._reuse_series("__invert__")

    # Reductions
    def null_count(self) -> Self:
        return self._reuse_series("null_count", returns_scalar=True)

    def n_unique(self) -> Self:
        return self._reuse_series("n_unique", returns_scalar=True)

    def sum(self) -> Self:
        return self._reuse_series("sum", returns_scalar=True)

    def count(self) -> Self:
        return self._reuse_series("count", returns_scalar=True)

    def mean(self) -> Self:
        return self._reuse_series("mean", returns_scalar=True)

    def median(self) -> Self:
        return self._reuse_series("median", returns_scalar=True)

    def std(self, *, ddof: int) -> Self:
        return self._reuse_series("std", returns_scalar=True, call_kwargs={"ddof": ddof})

    def var(self, *, ddof: int) -> Self:
        return self._reuse_series("var", returns_scalar=True, call_kwargs={"ddof": ddof})

    def skew(self) -> Self:
        return self._reuse_series("skew", returns_scalar=True)

    def any(self) -> Self:
        return self._reuse_series("any", returns_scalar=True)

    def all(self) -> Self:
        return self._reuse_series("all", returns_scalar=True)

    def max(self) -> Self:
        return self._reuse_series("max", returns_scalar=True)

    def min(self) -> Self:
        return self._reuse_series("min", returns_scalar=True)

    def arg_min(self) -> Self:
        return self._reuse_series("arg_min", returns_scalar=True)

    def arg_max(self) -> Self:
        return self._reuse_series("arg_max", returns_scalar=True)

    # Other

    def clip(
        self,
        lower_bound: Self | NumericLiteral | TemporalLiteral | None,
        upper_bound: Self | NumericLiteral | TemporalLiteral | None,
    ) -> Self:
        return self._reuse_series(
            "clip", lower_bound=lower_bound, upper_bound=upper_bound
        )

    def is_null(self) -> Self:
        return self._reuse_series("is_null")

    def is_nan(self) -> Self:
        return self._reuse_series("is_nan")

    def fill_null(
        self, value: Any | None, strategy: FillNullStrategy | None, limit: int | None
    ) -> Self:
        return self._reuse_series(
            "fill_null", value=value, strategy=strategy, limit=limit
        )

    def is_in(self, other: Any) -> Self:
        return self._reuse_series("is_in", other=other)

    def arg_true(self) -> Self:
        return self._reuse_series("arg_true")

    def filter(self, *predicates: Self) -> Self:
        plx = self.__narwhals_namespace__()
        predicate = plx.all_horizontal(*predicates)
        return self._reuse_series("filter", predicate=predicate)

    def drop_nulls(self) -> Self:
        return self._reuse_series("drop_nulls")

    def replace_strict(
        self,
        old: Sequence[Any] | Mapping[Any, Any],
        new: Sequence[Any],
        *,
        return_dtype: DType | type[DType] | None,
    ) -> Self:
        return self._reuse_series(
            "replace_strict", old=old, new=new, return_dtype=return_dtype
        )

    def sort(self, *, descending: bool, nulls_last: bool) -> Self:
        return self._reuse_series("sort", descending=descending, nulls_last=nulls_last)

    def abs(self) -> Self:
        return self._reuse_series("abs")

    def unique(self) -> Self:
        return self._reuse_series("unique", maintain_order=False)

    def diff(self) -> Self:
        return self._reuse_series("diff")

    def sample(
        self,
        n: int | None,
        *,
        fraction: float | None,
        with_replacement: bool,
        seed: int | None,
    ) -> Self:
        return self._reuse_series(
            "sample", n=n, fraction=fraction, with_replacement=with_replacement, seed=seed
        )

    def alias(self: Self, name: str) -> Self:
        def alias_output_names(names: Sequence[str]) -> Sequence[str]:
            if len(names) != 1:
                msg = f"Expected function with single output, found output names: {names}"
                raise ValueError(msg)
            return [name]

        # Define this one manually, so that we can
        # override `output_names` and not increase depth
        return type(self)(
            lambda df: [series.alias(name) for series in self(df)],
            depth=self._depth,
            function_name=self._function_name,
            evaluate_output_names=self._evaluate_output_names,
            alias_output_names=alias_output_names,
            backend_version=self._backend_version,
            implementation=self._implementation,
            version=self._version,
            call_kwargs=self._call_kwargs,
        )

    def is_unique(self) -> Self:
        return self._reuse_series("is_unique")

    def is_first_distinct(self) -> Self:
        return self._reuse_series("is_first_distinct")

    def is_last_distinct(self) -> Self:
        return self._reuse_series("is_last_distinct")

    def quantile(
        self, quantile: float, interpolation: RollingInterpolationMethod
    ) -> Self:
        return self._reuse_series(
            "quantile",
            quantile=quantile,
            interpolation=interpolation,
            returns_scalar=True,
        )

    def head(self, n: int) -> Self:
        return self._reuse_series("head", n=n)

    def tail(self, n: int) -> Self:
        return self._reuse_series("tail", n=n)

    def round(self, decimals: int) -> Self:
        return self._reuse_series("round", decimals=decimals)

    def len(self) -> Self:
        return self._reuse_series("len", returns_scalar=True)

    def gather_every(self, n: int, offset: int) -> Self:
        return self._reuse_series("gather_every", n=n, offset=offset)

    def mode(self) -> Self:
        return self._reuse_series("mode")

    def is_finite(self) -> Self:
        return self._reuse_series("is_finite")

    def rolling_mean(self, window_size: int, *, min_samples: int, center: bool) -> Self:
        return self._reuse_series(
            "rolling_mean",
            window_size=window_size,
            min_samples=min_samples,
            center=center,
        )

    def rolling_std(
        self, window_size: int, *, min_samples: int, center: bool, ddof: int
    ) -> Self:
        return self._reuse_series(
            "rolling_std",
            window_size=window_size,
            min_samples=min_samples,
            center=center,
            ddof=ddof,
        )

    def rolling_sum(self, window_size: int, *, min_samples: int, center: bool) -> Self:
        return self._reuse_series(
            "rolling_sum", window_size=window_size, min_samples=min_samples, center=center
        )

    def rolling_var(
        self, window_size: int, *, min_samples: int, center: bool, ddof: int
    ) -> Self:
        return self._reuse_series(
            "rolling_var",
            window_size=window_size,
            min_samples=min_samples,
            center=center,
            ddof=ddof,
        )

    def map_batches(
        self: Self,
        function: Callable[[Any], Any],
        return_dtype: DType | type[DType] | None,
    ) -> Self:
        def func(df: EagerDataFrameT) -> Sequence[EagerSeriesT]:
            input_series_list = self(df)
            output_names = [input_series.name for input_series in input_series_list]
            result = [function(series) for series in input_series_list]
            if is_numpy_array(result[0]) or (
                (np := get_numpy()) is not None and np.isscalar(result[0])
            ):
                from_numpy = partial(
                    self.__narwhals_namespace__()._series.from_numpy, context=self
                )
                result = [
                    from_numpy(array).alias(output_name)
                    for array, output_name in zip(result, output_names)
                ]
            if return_dtype is not None:
                result = [series.cast(return_dtype) for series in result]
            return result

        return self._from_callable(
            func,
            depth=self._depth + 1,
            function_name=self._function_name + "->map_batches",
            evaluate_output_names=self._evaluate_output_names,
            alias_output_names=self._alias_output_names,
            context=self,
        )

    @property
    def cat(self) -> EagerExprCatNamespace[Self]:
        return EagerExprCatNamespace(self)

    @property
    def dt(self) -> EagerExprDateTimeNamespace[Self]:
        return EagerExprDateTimeNamespace(self)

    @property
    def list(self) -> EagerExprListNamespace[Self]:
        return EagerExprListNamespace(self)

    @property
    def name(self) -> EagerExprNameNamespace[Self]:
        return EagerExprNameNamespace(self)

    @property
    def str(self) -> EagerExprStringNamespace[Self]:
        return EagerExprStringNamespace(self)

    @property
    def struct(self) -> EagerExprStructNamespace[Self]:
        return EagerExprStructNamespace(self)


class LazyExpr(  # type: ignore[misc]
    CompliantExpr[CompliantLazyFrameT, NativeExprT],
    Protocol38[CompliantLazyFrameT, NativeExprT],
):
    arg_min: not_implemented = not_implemented()
    arg_max: not_implemented = not_implemented()
    arg_true: not_implemented = not_implemented()
    head: not_implemented = not_implemented()
    tail: not_implemented = not_implemented()
    mode: not_implemented = not_implemented()
    sort: not_implemented = not_implemented()
    sample: not_implemented = not_implemented()
    map_batches: not_implemented = not_implemented()
    ewm_mean: not_implemented = not_implemented()
    gather_every: not_implemented = not_implemented()
    replace_strict: not_implemented = not_implemented()
    cat: not_implemented = not_implemented()  # pyright: ignore[reportAssignmentType]

    @classmethod
    def _is_expr(cls, obj: Self | Any) -> TypeIs[Self]:
        return hasattr(obj, "__narwhals_expr__")

    def _with_callable(self, call: Callable[..., Any], /) -> Self: ...
    def _with_alias_output_names(self, func: AliasNames | None, /) -> Self: ...

    @property
    def name(self) -> LazyExprNameNamespace[Self]:
        return LazyExprNameNamespace(self)


class _ExprNamespace(  # type: ignore[misc]
    _StoresCompliant[CompliantExprT_co], Protocol[CompliantExprT_co]
):
    _compliant_expr: CompliantExprT_co

    @property
    def compliant(self) -> CompliantExprT_co:
        return self._compliant_expr


class EagerExprNamespace(_ExprNamespace[EagerExprT], Generic[EagerExprT]):
    def __init__(self, expr: EagerExprT, /) -> None:
        self._compliant_expr = expr


class LazyExprNamespace(_ExprNamespace[LazyExprT], Generic[LazyExprT]):
    def __init__(self, expr: LazyExprT, /) -> None:
        self._compliant_expr = expr


class EagerExprCatNamespace(
    EagerExprNamespace[EagerExprT], CatNamespace[EagerExprT], Generic[EagerExprT]
):
    def get_categories(self) -> EagerExprT:
        return self.compliant._reuse_series_namespace("cat", "get_categories")


class EagerExprDateTimeNamespace(
    EagerExprNamespace[EagerExprT], DateTimeNamespace[EagerExprT], Generic[EagerExprT]
):
    def to_string(self, format: str) -> EagerExprT:
        return self.compliant._reuse_series_namespace("dt", "to_string", format=format)

    def replace_time_zone(self, time_zone: str | None) -> EagerExprT:
        return self.compliant._reuse_series_namespace(
            "dt", "replace_time_zone", time_zone=time_zone
        )

    def convert_time_zone(self, time_zone: str) -> EagerExprT:
        return self.compliant._reuse_series_namespace(
            "dt", "convert_time_zone", time_zone=time_zone
        )

    def timestamp(self, time_unit: TimeUnit) -> EagerExprT:
        return self.compliant._reuse_series_namespace(
            "dt", "timestamp", time_unit=time_unit
        )

    def date(self) -> EagerExprT:
        return self.compliant._reuse_series_namespace("dt", "date")

    def year(self) -> EagerExprT:
        return self.compliant._reuse_series_namespace("dt", "year")

    def month(self) -> EagerExprT:
        return self.compliant._reuse_series_namespace("dt", "month")

    def day(self) -> EagerExprT:
        return self.compliant._reuse_series_namespace("dt", "day")

    def hour(self) -> EagerExprT:
        return self.compliant._reuse_series_namespace("dt", "hour")

    def minute(self) -> EagerExprT:
        return self.compliant._reuse_series_namespace("dt", "minute")

    def second(self) -> EagerExprT:
        return self.compliant._reuse_series_namespace("dt", "second")

    def millisecond(self) -> EagerExprT:
        return self.compliant._reuse_series_namespace("dt", "millisecond")

    def microsecond(self) -> EagerExprT:
        return self.compliant._reuse_series_namespace("dt", "microsecond")

    def nanosecond(self) -> EagerExprT:
        return self.compliant._reuse_series_namespace("dt", "nanosecond")

    def ordinal_day(self) -> EagerExprT:
        return self.compliant._reuse_series_namespace("dt", "ordinal_day")

    def weekday(self) -> EagerExprT:
        return self.compliant._reuse_series_namespace("dt", "weekday")

    def total_minutes(self) -> EagerExprT:
        return self.compliant._reuse_series_namespace("dt", "total_minutes")

    def total_seconds(self) -> EagerExprT:
        return self.compliant._reuse_series_namespace("dt", "total_seconds")

    def total_milliseconds(self) -> EagerExprT:
        return self.compliant._reuse_series_namespace("dt", "total_milliseconds")

    def total_microseconds(self) -> EagerExprT:
        return self.compliant._reuse_series_namespace("dt", "total_microseconds")

    def total_nanoseconds(self) -> EagerExprT:
        return self.compliant._reuse_series_namespace("dt", "total_nanoseconds")


class EagerExprListNamespace(
    EagerExprNamespace[EagerExprT], ListNamespace[EagerExprT], Generic[EagerExprT]
):
    def len(self) -> EagerExprT:
        return self.compliant._reuse_series_namespace("list", "len")


class CompliantExprNameNamespace(  # type: ignore[misc]
    _ExprNamespace[CompliantExprT_co],
    NameNamespace[CompliantExprT_co],
    Protocol[CompliantExprT_co],
):
    def keep(self) -> CompliantExprT_co:
        return self._from_callable(lambda name: name, alias=False)

    def map(self, function: AliasName) -> CompliantExprT_co:
        return self._from_callable(function)

    def prefix(self, prefix: str) -> CompliantExprT_co:
        return self._from_callable(lambda name: f"{prefix}{name}")

    def suffix(self, suffix: str) -> CompliantExprT_co:
        return self._from_callable(lambda name: f"{name}{suffix}")

    def to_lowercase(self) -> CompliantExprT_co:
        return self._from_callable(str.lower)

    def to_uppercase(self) -> CompliantExprT_co:
        return self._from_callable(str.upper)

    @staticmethod
    def _alias_output_names(func: AliasName, /) -> AliasNames:
        def fn(output_names: Sequence[str], /) -> Sequence[str]:
            return [func(name) for name in output_names]

        return fn

    def _from_callable(
        self, func: AliasName, /, *, alias: bool = True
    ) -> CompliantExprT_co: ...


class EagerExprNameNamespace(
    EagerExprNamespace[EagerExprT],
    CompliantExprNameNamespace[EagerExprT],
    Generic[EagerExprT],
):
    def _from_callable(self, func: AliasName, /, *, alias: bool = True) -> EagerExprT:
        expr = self.compliant
        return type(expr)(
            lambda df: [
                series.alias(func(name))
                for series, name in zip(expr(df), expr._evaluate_output_names(df))
            ],
            depth=expr._depth,
            function_name=expr._function_name,
            evaluate_output_names=expr._evaluate_output_names,
            alias_output_names=self._alias_output_names(func) if alias else None,
            backend_version=expr._backend_version,
            implementation=expr._implementation,
            version=expr._version,
            call_kwargs=expr._call_kwargs,
        )


class LazyExprNameNamespace(
    LazyExprNamespace[LazyExprT],
    CompliantExprNameNamespace[LazyExprT],
    Generic[LazyExprT],
):
    def _from_callable(self, func: AliasName, /, *, alias: bool = True) -> LazyExprT:
        expr = self.compliant
        output_names = self._alias_output_names(func) if alias else None
        return expr._with_alias_output_names(output_names)


class EagerExprStringNamespace(
    EagerExprNamespace[EagerExprT], StringNamespace[EagerExprT], Generic[EagerExprT]
):
    def len_chars(self) -> EagerExprT:
        return self.compliant._reuse_series_namespace("str", "len_chars")

    def replace(self, pattern: str, value: str, *, literal: bool, n: int) -> EagerExprT:
        return self.compliant._reuse_series_namespace(
            "str", "replace", pattern=pattern, value=value, literal=literal, n=n
        )

    def replace_all(self, pattern: str, value: str, *, literal: bool) -> EagerExprT:
        return self.compliant._reuse_series_namespace(
            "str", "replace_all", pattern=pattern, value=value, literal=literal
        )

    def strip_chars(self, characters: str | None) -> EagerExprT:
        return self.compliant._reuse_series_namespace(
            "str", "strip_chars", characters=characters
        )

    def starts_with(self, prefix: str) -> EagerExprT:
        return self.compliant._reuse_series_namespace("str", "starts_with", prefix=prefix)

    def ends_with(self, suffix: str) -> EagerExprT:
        return self.compliant._reuse_series_namespace("str", "ends_with", suffix=suffix)

    def contains(self, pattern: str, *, literal: bool) -> EagerExprT:
        return self.compliant._reuse_series_namespace(
            "str", "contains", pattern=pattern, literal=literal
        )

    def slice(self, offset: int, length: int | None) -> EagerExprT:
        return self.compliant._reuse_series_namespace(
            "str", "slice", offset=offset, length=length
        )

    def split(self, by: str) -> EagerExprT:
        return self.compliant._reuse_series_namespace("str", "split", by=by)

    def to_datetime(self, format: str | None) -> EagerExprT:
        return self.compliant._reuse_series_namespace("str", "to_datetime", format=format)

    def to_lowercase(self) -> EagerExprT:
        return self.compliant._reuse_series_namespace("str", "to_lowercase")

    def to_uppercase(self) -> EagerExprT:
        return self.compliant._reuse_series_namespace("str", "to_uppercase")


class EagerExprStructNamespace(
    EagerExprNamespace[EagerExprT], StructNamespace[EagerExprT], Generic[EagerExprT]
):
    def field(self, name: str) -> EagerExprT:
        return self.compliant._reuse_series_namespace("struct", "field", name=name).alias(
            name
        )<|MERGE_RESOLUTION|>--- conflicted
+++ resolved
@@ -64,14 +64,11 @@
     from narwhals._expression_parsing import ExprKind
     from narwhals._expression_parsing import ExprMetadata
     from narwhals.dtypes import DType
-<<<<<<< HEAD
+    from narwhals.typing import FillNullStrategy
     from narwhals.typing import NumericLiteral
-    from narwhals.typing import TemporalLiteral
-=======
-    from narwhals.typing import FillNullStrategy
     from narwhals.typing import RankMethod
     from narwhals.typing import RollingInterpolationMethod
->>>>>>> 16b4527b
+    from narwhals.typing import TemporalLiteral
     from narwhals.typing import TimeUnit
     from narwhals.utils import Implementation
     from narwhals.utils import Version
