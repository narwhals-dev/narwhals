from __future__ import annotations

from collections.abc import Mapping
from functools import partial
from operator import methodcaller
from typing import TYPE_CHECKING, Any, Callable, Generic, Literal, Protocol

from narwhals._compliant.any_namespace import (
    CatNamespace,
    DateTimeNamespace,
    ListNamespace,
    NameNamespace,
    StringNamespace,
    StructNamespace,
)
from narwhals._compliant.namespace import CompliantNamespace
from narwhals._compliant.typing import (
    AliasName,
    AliasNames,
    CompliantExprT_co,
    CompliantFrameT,
    CompliantLazyFrameT,
    CompliantSeriesOrNativeExprT_co,
    EagerDataFrameT,
    EagerExprT,
    EagerSeriesT,
    LazyExprT,
    NativeExprT,
)
<<<<<<< HEAD
from narwhals._typing_compat import deprecated
from narwhals._utils import _StoresCompliant, not_implemented
=======
from narwhals._utils import _StoresCompliant
>>>>>>> 358659a4
from narwhals.dependencies import get_numpy, is_numpy_array

if TYPE_CHECKING:
    from collections.abc import Mapping, Sequence

    from typing_extensions import Self, TypeIs

    from narwhals._compliant.namespace import CompliantNamespace, EagerNamespace
    from narwhals._compliant.series import CompliantSeries
    from narwhals._compliant.typing import AliasNames, EvalNames, EvalSeries, ScalarKwargs
    from narwhals._expression_parsing import ExprKind, ExprMetadata
    from narwhals._utils import Implementation, Version, _LimitedContext
    from narwhals.typing import (
        FillNullStrategy,
        IntoDType,
        NonNestedLiteral,
        NumericLiteral,
        RankMethod,
        RollingInterpolationMethod,
        TemporalLiteral,
        TimeUnit,
    )

__all__ = ["CompliantExpr", "DepthTrackingExpr", "EagerExpr", "LazyExpr", "NativeExpr"]


class NativeExpr(Protocol):
    """An `Expr`-like object from a package with [Lazy-only support](https://narwhals-dev.github.io/narwhals/extending/#levels-of-support).

    Protocol members are chosen *purely* for matching statically - as they
    are common to all currently supported packages.
    """

    def between(self, *args: Any, **kwds: Any) -> Any: ...
    def isin(self, *args: Any, **kwds: Any) -> Any: ...


class CompliantExpr(Protocol[CompliantFrameT, CompliantSeriesOrNativeExprT_co]):
    _implementation: Implementation
    _version: Version
    _evaluate_output_names: EvalNames[CompliantFrameT]
    _alias_output_names: AliasNames | None
    _metadata: ExprMetadata | None

    def __call__(
        self, df: CompliantFrameT
    ) -> Sequence[CompliantSeriesOrNativeExprT_co]: ...
    def __narwhals_expr__(self) -> None: ...
    def __narwhals_namespace__(self) -> CompliantNamespace[CompliantFrameT, Self]: ...
    @classmethod
    def from_column_names(
        cls,
        evaluate_column_names: EvalNames[CompliantFrameT],
        /,
        *,
        context: _LimitedContext,
    ) -> Self: ...
    @classmethod
    def from_column_indices(
        cls, *column_indices: int, context: _LimitedContext
    ) -> Self: ...
    @staticmethod
    def _eval_names_indices(indices: Sequence[int], /) -> EvalNames[CompliantFrameT]:
        def fn(df: CompliantFrameT) -> Sequence[str]:
            column_names = df.columns
            return [column_names[i] for i in indices]

        return fn

    def is_null(self) -> Self: ...
    def abs(self) -> Self: ...
    def all(self) -> Self: ...
    def any(self) -> Self: ...
    def alias(self, name: str) -> Self: ...
    def cast(self, dtype: IntoDType) -> Self: ...
    def count(self) -> Self: ...
    def min(self) -> Self: ...
    def max(self) -> Self: ...
    def mean(self) -> Self: ...
    def sum(self) -> Self: ...
    def median(self) -> Self: ...
    def skew(self) -> Self: ...
    def kurtosis(self) -> Self: ...
    def std(self, *, ddof: int) -> Self: ...
    def var(self, *, ddof: int) -> Self: ...
    def n_unique(self) -> Self: ...
    def null_count(self) -> Self: ...
    def drop_nulls(self) -> Self: ...
    def fill_null(
        self,
        value: Self | NonNestedLiteral,
        strategy: FillNullStrategy | None,
        limit: int | None,
    ) -> Self: ...
    def diff(self) -> Self: ...
    def exp(self) -> Self: ...
    def sqrt(self) -> Self: ...
    def unique(self) -> Self: ...
    def len(self) -> Self: ...
    def log(self, base: float) -> Self: ...
    def round(self, decimals: int) -> Self: ...
    def mode(self) -> Self: ...
    def shift(self, n: int) -> Self: ...
    def is_finite(self) -> Self: ...
    def is_nan(self) -> Self: ...
    def is_unique(self) -> Self: ...
    def is_first_distinct(self) -> Self: ...
    def is_last_distinct(self) -> Self: ...
    def cum_sum(self, *, reverse: bool) -> Self: ...
    def cum_count(self, *, reverse: bool) -> Self: ...
    def cum_min(self, *, reverse: bool) -> Self: ...
    def cum_max(self, *, reverse: bool) -> Self: ...
    def cum_prod(self, *, reverse: bool) -> Self: ...
    def is_in(self, other: Any) -> Self: ...
<<<<<<< HEAD
    def sort(self, *, descending: bool, nulls_last: bool) -> Self: ...
    def first(self) -> Self: ...
    def last(self) -> Self: ...
=======
>>>>>>> 358659a4
    def rank(self, method: RankMethod, *, descending: bool) -> Self: ...
    def replace_strict(
        self,
        old: Sequence[Any] | Mapping[Any, Any],
        new: Sequence[Any],
        *,
        return_dtype: IntoDType | None,
    ) -> Self: ...
    def over(self, partition_by: Sequence[str], order_by: Sequence[str]) -> Self: ...
    def quantile(
        self, quantile: float, interpolation: RollingInterpolationMethod
    ) -> Self: ...
    def map_batches(
        self,
        function: Callable[[CompliantSeries[Any]], CompliantExpr[Any, Any]],
        return_dtype: IntoDType | None,
    ) -> Self: ...

    def clip(
        self,
        lower_bound: Self | NumericLiteral | TemporalLiteral | None,
        upper_bound: Self | NumericLiteral | TemporalLiteral | None,
    ) -> Self: ...

    def ewm_mean(
        self,
        *,
        com: float | None,
        span: float | None,
        half_life: float | None,
        alpha: float | None,
        adjust: bool,
        min_samples: int,
        ignore_nulls: bool,
    ) -> Self: ...

    def rolling_sum(
        self, window_size: int, *, min_samples: int, center: bool
    ) -> Self: ...

    def rolling_mean(
        self, window_size: int, *, min_samples: int, center: bool
    ) -> Self: ...

    def rolling_var(
        self, window_size: int, *, min_samples: int, center: bool, ddof: int
    ) -> Self: ...

    def rolling_std(
        self, window_size: int, *, min_samples: int, center: bool, ddof: int
    ) -> Self: ...

    def __and__(self, other: Any) -> Self: ...
    def __or__(self, other: Any) -> Self: ...
    def __add__(self, other: Any) -> Self: ...
    def __sub__(self, other: Any) -> Self: ...
    def __mul__(self, other: Any) -> Self: ...
    def __floordiv__(self, other: Any) -> Self: ...
    def __truediv__(self, other: Any) -> Self: ...
    def __mod__(self, other: Any) -> Self: ...
    def __pow__(self, other: Any) -> Self: ...
    def __gt__(self, other: Any) -> Self: ...
    def __ge__(self, other: Any) -> Self: ...
    def __lt__(self, other: Any) -> Self: ...
    def __le__(self, other: Any) -> Self: ...
    def __invert__(self) -> Self: ...
    def broadcast(
        self, kind: Literal[ExprKind.AGGREGATION, ExprKind.LITERAL]
    ) -> Self: ...
    def _is_multi_output_unnamed(self) -> bool:
        """Return `True` for multi-output aggregations without names.

        For example, column `'a'` only appears in the output as a grouping key:

            df.group_by('a').agg(nw.all().sum())

        It does not get included in:

            nw.all().sum().
        """
        assert self._metadata is not None  # noqa: S101
        return self._metadata.expansion_kind.is_multi_unnamed()

    def _evaluate_aliases(
        self: CompliantExpr[CompliantFrameT, Any], frame: CompliantFrameT, /
    ) -> Sequence[str]:
        names = self._evaluate_output_names(frame)
        return alias(names) if (alias := self._alias_output_names) else names

    @property
    def str(self) -> StringNamespace[Self]: ...
    @property
    def name(self) -> NameNamespace[Self]: ...
    @property
    def dt(self) -> DateTimeNamespace[Self]: ...
    @property
    def cat(self) -> CatNamespace[Self]: ...
    @property
    def list(self) -> ListNamespace[Self]: ...
    @property
    def struct(self) -> StructNamespace[Self]: ...


class DepthTrackingExpr(
    CompliantExpr[CompliantFrameT, CompliantSeriesOrNativeExprT_co],
    Protocol[CompliantFrameT, CompliantSeriesOrNativeExprT_co],
):
    _depth: int
    _function_name: str

    @classmethod
    def from_column_names(
        cls: type[Self],
        evaluate_column_names: EvalNames[CompliantFrameT],
        /,
        *,
        context: _LimitedContext,
        function_name: str = "",
    ) -> Self: ...

    def _is_elementary(self) -> bool:
        """Check if expr is elementary.

        Examples:
            - nw.col('a').mean()  # depth 1
            - nw.mean('a')  # depth 1
            - nw.len()  # depth 0

        as opposed to, say

            - nw.col('a').filter(nw.col('b')>nw.col('c')).max()

        Elementary expressions are the only ones supported properly in
        pandas, PyArrow, and Dask.
        """
        return self._depth < 2

    def __repr__(self) -> str:  # pragma: no cover
        return f"{type(self).__name__}(depth={self._depth}, function_name={self._function_name})"


class EagerExpr(
    DepthTrackingExpr[EagerDataFrameT, EagerSeriesT],
    Protocol[EagerDataFrameT, EagerSeriesT],
):
    _call: EvalSeries[EagerDataFrameT, EagerSeriesT]
    _scalar_kwargs: ScalarKwargs

    def __init__(
        self,
        call: EvalSeries[EagerDataFrameT, EagerSeriesT],
        *,
        depth: int,
        function_name: str,
        evaluate_output_names: EvalNames[EagerDataFrameT],
        alias_output_names: AliasNames | None,
        implementation: Implementation,
        version: Version,
        scalar_kwargs: ScalarKwargs | None = None,
    ) -> None: ...

    def __call__(self, df: EagerDataFrameT) -> Sequence[EagerSeriesT]:
        return self._call(df)

    def __narwhals_namespace__(
        self,
    ) -> EagerNamespace[EagerDataFrameT, EagerSeriesT, Self, Any, Any]: ...
    def __narwhals_expr__(self) -> None: ...

    @classmethod
    def _from_callable(
        cls,
        func: EvalSeries[EagerDataFrameT, EagerSeriesT],
        *,
        depth: int,
        function_name: str,
        evaluate_output_names: EvalNames[EagerDataFrameT],
        alias_output_names: AliasNames | None,
        context: _LimitedContext,
        scalar_kwargs: ScalarKwargs | None = None,
    ) -> Self:
        return cls(
            func,
            depth=depth,
            function_name=function_name,
            evaluate_output_names=evaluate_output_names,
            alias_output_names=alias_output_names,
            implementation=context._implementation,
            version=context._version,
            scalar_kwargs=scalar_kwargs,
        )

    @classmethod
    def _from_series(cls, series: EagerSeriesT) -> Self:
        return cls(
            lambda _df: [series],
            depth=0,
            function_name="series",
            evaluate_output_names=lambda _df: [series.name],
            alias_output_names=None,
            implementation=series._implementation,
            version=series._version,
        )

    def _with_alias_output_names(self, alias_name: AliasName | None, /) -> Self:
        current_alias_output_names = self._alias_output_names
        alias_output_names: AliasNames | None = (
            None
            if alias_name is None
            else (
                lambda output_names: [
                    alias_name(x) for x in current_alias_output_names(output_names)
                ]
            )
            if current_alias_output_names is not None
            else (lambda output_names: [alias_name(x) for x in output_names])
        )

        def func(df: EagerDataFrameT) -> list[EagerSeriesT]:
            if alias_output_names:
                return [
                    series.alias(name)
                    for series, name in zip(
                        self(df), alias_output_names(self._evaluate_output_names(df))
                    )
                ]
            return [
                series.alias(name)
                for series, name in zip(self(df), self._evaluate_output_names(df))
            ]

        return self.__class__(
            func,
            depth=self._depth,
            function_name=self._function_name,
            evaluate_output_names=self._evaluate_output_names,
            alias_output_names=alias_output_names,
            implementation=self._implementation,
            version=self._version,
            scalar_kwargs=self._scalar_kwargs,
        )

    def _reuse_series(
        self,
        method_name: str,
        *,
        returns_scalar: bool = False,
        scalar_kwargs: ScalarKwargs | None = None,
        **expressifiable_args: Any,
    ) -> Self:
        """Reuse Series implementation for expression.

        If Series.foo is already defined, and we'd like Expr.foo to be the same, we can
        leverage this method to do that for us.

        Arguments:
            method_name: name of method.
            returns_scalar: whether the Series version returns a scalar. In this case,
                the expression version should return a 1-row Series.
            scalar_kwargs: non-expressifiable args which we may need to reuse in `agg` or `over`,
                such as `ddof` for `std` and `var`.
            expressifiable_args: keyword arguments to pass to function, which may
                be expressifiable (e.g. `nw.col('a').is_between(3, nw.col('b')))`).
        """
        func = partial(
            self._reuse_series_inner,
            method_name=method_name,
            returns_scalar=returns_scalar,
            scalar_kwargs=scalar_kwargs or {},
            expressifiable_args=expressifiable_args,
        )
        return self._from_callable(
            func,
            depth=self._depth + 1,
            function_name=f"{self._function_name}->{method_name}",
            evaluate_output_names=self._evaluate_output_names,
            alias_output_names=self._alias_output_names,
            scalar_kwargs=scalar_kwargs,
            context=self,
        )

    # For PyArrow.Series, we return Python Scalars (like Polars does) instead of PyArrow Scalars.
    # However, when working with expressions, we keep everything PyArrow-native.
    def _reuse_series_extra_kwargs(
        self, *, returns_scalar: bool = False
    ) -> dict[str, Any]:
        return {}

    @classmethod
    def _is_expr(cls, obj: Self | Any) -> TypeIs[Self]:
        return hasattr(obj, "__narwhals_expr__")

    def _reuse_series_inner(
        self,
        df: EagerDataFrameT,
        *,
        method_name: str,
        returns_scalar: bool,
        scalar_kwargs: ScalarKwargs,
        expressifiable_args: dict[str, Any],
    ) -> Sequence[EagerSeriesT]:
        kwargs = {
            **scalar_kwargs,
            **{
                name: df._evaluate_expr(value) if self._is_expr(value) else value
                for name, value in expressifiable_args.items()
            },
        }
        method = methodcaller(
            method_name,
            **self._reuse_series_extra_kwargs(returns_scalar=returns_scalar),
            **kwargs,
        )
        out: Sequence[EagerSeriesT] = [
            series._from_scalar(method(series)) if returns_scalar else method(series)
            for series in self(df)
        ]
        aliases = self._evaluate_aliases(df)
        if [s.name for s in out] != list(aliases):  # pragma: no cover
            msg = (
                f"Safety assertion failed, please report a bug to https://github.com/narwhals-dev/narwhals/issues\n"
                f"Expression aliases: {aliases}\n"
                f"Series names: {[s.name for s in out]}"
            )
            raise AssertionError(msg)
        return out

    def _reuse_series_namespace(
        self,
        series_namespace: Literal["cat", "dt", "list", "name", "str", "struct"],
        method_name: str,
        **expressifiable_args: Any,
    ) -> Self:
        """Reuse Series implementation for expression.

        Just like `_reuse_series`, but for e.g. `Expr.dt.foo` instead
        of `Expr.foo`.

        Arguments:
            series_namespace: The Series namespace.
            method_name: name of method, within `series_namespace`.
            expressifiable_args: keyword arguments to pass to function, which may
                be expressifiable (e.g. `nw.col('a').str.replace('abc', nw.col('b')))`).
        """

        def inner(df: EagerDataFrameT) -> list[EagerSeriesT]:
            kwargs = {
                name: df._evaluate_expr(value) if self._is_expr(value) else value
                for name, value in expressifiable_args.items()
            }
            return [
                getattr(getattr(series, series_namespace), method_name)(**kwargs)
                for series in self(df)
            ]

        return self._from_callable(
            inner,
            depth=self._depth + 1,
            function_name=f"{self._function_name}->{series_namespace}.{method_name}",
            evaluate_output_names=self._evaluate_output_names,
            alias_output_names=self._alias_output_names,
            scalar_kwargs=self._scalar_kwargs,
            context=self,
        )

    def broadcast(self, kind: Literal[ExprKind.AGGREGATION, ExprKind.LITERAL]) -> Self:
        # Mark the resulting Series with `_broadcast = True`.
        # Then, when extracting native objects, `extract_native` will
        # know what to do.
        def func(df: EagerDataFrameT) -> list[EagerSeriesT]:
            results = []
            for result in self(df):
                result._broadcast = True
                results.append(result)
            return results

        return type(self)(
            func,
            depth=self._depth,
            function_name=self._function_name,
            evaluate_output_names=self._evaluate_output_names,
            alias_output_names=self._alias_output_names,
            implementation=self._implementation,
            version=self._version,
            scalar_kwargs=self._scalar_kwargs,
        )

    def cast(self, dtype: IntoDType) -> Self:
        return self._reuse_series("cast", dtype=dtype)

    def __eq__(self, other: Self | Any) -> Self:  # type: ignore[override]
        return self._reuse_series("__eq__", other=other)

    def __ne__(self, other: Self | Any) -> Self:  # type: ignore[override]
        return self._reuse_series("__ne__", other=other)

    def __ge__(self, other: Self | Any) -> Self:
        return self._reuse_series("__ge__", other=other)

    def __gt__(self, other: Self | Any) -> Self:
        return self._reuse_series("__gt__", other=other)

    def __le__(self, other: Self | Any) -> Self:
        return self._reuse_series("__le__", other=other)

    def __lt__(self, other: Self | Any) -> Self:
        return self._reuse_series("__lt__", other=other)

    def __and__(self, other: Self | bool | Any) -> Self:
        return self._reuse_series("__and__", other=other)

    def __or__(self, other: Self | bool | Any) -> Self:
        return self._reuse_series("__or__", other=other)

    def __add__(self, other: Self | Any) -> Self:
        return self._reuse_series("__add__", other=other)

    def __sub__(self, other: Self | Any) -> Self:
        return self._reuse_series("__sub__", other=other)

    def __rsub__(self, other: Self | Any) -> Self:
        return self.alias("literal")._reuse_series("__rsub__", other=other)

    def __mul__(self, other: Self | Any) -> Self:
        return self._reuse_series("__mul__", other=other)

    def __truediv__(self, other: Self | Any) -> Self:
        return self._reuse_series("__truediv__", other=other)

    def __rtruediv__(self, other: Self | Any) -> Self:
        return self.alias("literal")._reuse_series("__rtruediv__", other=other)

    def __floordiv__(self, other: Self | Any) -> Self:
        return self._reuse_series("__floordiv__", other=other)

    def __rfloordiv__(self, other: Self | Any) -> Self:
        return self.alias("literal")._reuse_series("__rfloordiv__", other=other)

    def __pow__(self, other: Self | Any) -> Self:
        return self._reuse_series("__pow__", other=other)

    def __rpow__(self, other: Self | Any) -> Self:
        return self.alias("literal")._reuse_series("__rpow__", other=other)

    def __mod__(self, other: Self | Any) -> Self:
        return self._reuse_series("__mod__", other=other)

    def __rmod__(self, other: Self | Any) -> Self:
        return self.alias("literal")._reuse_series("__rmod__", other=other)

    # Unary
    def __invert__(self) -> Self:
        return self._reuse_series("__invert__")

    # Reductions
    def null_count(self) -> Self:
        return self._reuse_series("null_count", returns_scalar=True)

    def n_unique(self) -> Self:
        return self._reuse_series("n_unique", returns_scalar=True)

    def sum(self) -> Self:
        return self._reuse_series("sum", returns_scalar=True)

    def count(self) -> Self:
        return self._reuse_series("count", returns_scalar=True)

    def mean(self) -> Self:
        return self._reuse_series("mean", returns_scalar=True)

    def median(self) -> Self:
        return self._reuse_series("median", returns_scalar=True)

    def std(self, *, ddof: int) -> Self:
        return self._reuse_series(
            "std", returns_scalar=True, scalar_kwargs={"ddof": ddof}
        )

    def var(self, *, ddof: int) -> Self:
        return self._reuse_series(
            "var", returns_scalar=True, scalar_kwargs={"ddof": ddof}
        )

    def skew(self) -> Self:
        return self._reuse_series("skew", returns_scalar=True)

    def kurtosis(self) -> Self:
        return self._reuse_series("kurtosis", returns_scalar=True)

    def any(self) -> Self:
        return self._reuse_series("any", returns_scalar=True)

    def all(self) -> Self:
        return self._reuse_series("all", returns_scalar=True)

    def max(self) -> Self:
        return self._reuse_series("max", returns_scalar=True)

    def min(self) -> Self:
        return self._reuse_series("min", returns_scalar=True)

    def arg_min(self) -> Self:
        return self._reuse_series("arg_min", returns_scalar=True)

    def arg_max(self) -> Self:
        return self._reuse_series("arg_max", returns_scalar=True)

    # Other

    def clip(
        self,
        lower_bound: Self | NumericLiteral | TemporalLiteral | None,
        upper_bound: Self | NumericLiteral | TemporalLiteral | None,
    ) -> Self:
        return self._reuse_series(
            "clip", lower_bound=lower_bound, upper_bound=upper_bound
        )

    def is_null(self) -> Self:
        return self._reuse_series("is_null")

    def is_nan(self) -> Self:
        return self._reuse_series("is_nan")

    def fill_null(
        self,
        value: Self | NonNestedLiteral,
        strategy: FillNullStrategy | None,
        limit: int | None,
    ) -> Self:
        return self._reuse_series(
            "fill_null", value=value, scalar_kwargs={"strategy": strategy, "limit": limit}
        )

    def is_in(self, other: Any) -> Self:
        return self._reuse_series("is_in", other=other)

    def arg_true(self) -> Self:
        return self._reuse_series("arg_true")

    def filter(self, *predicates: Self) -> Self:
        plx = self.__narwhals_namespace__()
        predicate = plx.all_horizontal(*predicates, ignore_nulls=False)
        return self._reuse_series("filter", predicate=predicate)

    def drop_nulls(self) -> Self:
        return self._reuse_series("drop_nulls")

    def replace_strict(
        self,
        old: Sequence[Any] | Mapping[Any, Any],
        new: Sequence[Any],
        *,
        return_dtype: IntoDType | None,
    ) -> Self:
        return self._reuse_series(
            "replace_strict", old=old, new=new, return_dtype=return_dtype
        )

    def sort(self, *, descending: bool, nulls_last: bool) -> Self:
        return self._reuse_series("sort", descending=descending, nulls_last=nulls_last)

    def abs(self) -> Self:
        return self._reuse_series("abs")

    def unique(self) -> Self:
        return self._reuse_series("unique", maintain_order=False)

    def diff(self) -> Self:
        return self._reuse_series("diff")

    def sample(
        self,
        n: int | None,
        *,
        fraction: float | None,
        with_replacement: bool,
        seed: int | None,
    ) -> Self:
        return self._reuse_series(
            "sample", n=n, fraction=fraction, with_replacement=with_replacement, seed=seed
        )

    def alias(self, name: str) -> Self:
        def alias_output_names(names: Sequence[str]) -> Sequence[str]:
            if len(names) != 1:
                msg = f"Expected function with single output, found output names: {names}"
                raise ValueError(msg)
            return [name]

        # Define this one manually, so that we can
        # override `output_names` and not increase depth
        return type(self)(
            lambda df: [series.alias(name) for series in self(df)],
            depth=self._depth,
            function_name=self._function_name,
            evaluate_output_names=self._evaluate_output_names,
            alias_output_names=alias_output_names,
            implementation=self._implementation,
            version=self._version,
            scalar_kwargs=self._scalar_kwargs,
        )

    def is_unique(self) -> Self:
        return self._reuse_series("is_unique")

    def is_first_distinct(self) -> Self:
        return self._reuse_series("is_first_distinct")

    def is_last_distinct(self) -> Self:
        return self._reuse_series("is_last_distinct")

    def quantile(
        self, quantile: float, interpolation: RollingInterpolationMethod
    ) -> Self:
        return self._reuse_series(
            "quantile",
            returns_scalar=True,
            scalar_kwargs={"quantile": quantile, "interpolation": interpolation},
        )

    def head(self, n: int) -> Self:
        return self._reuse_series("head", scalar_kwargs={"n": n})

    def tail(self, n: int) -> Self:
        return self._reuse_series("tail", scalar_kwargs={"n": n})

    def round(self, decimals: int) -> Self:
        return self._reuse_series("round", decimals=decimals)

    def len(self) -> Self:
        return self._reuse_series("len", returns_scalar=True)

    def gather_every(self, n: int, offset: int) -> Self:
        return self._reuse_series("gather_every", n=n, offset=offset)

    def mode(self) -> Self:
        return self._reuse_series("mode")

    def is_finite(self) -> Self:
        return self._reuse_series("is_finite")

    def rolling_mean(self, window_size: int, *, min_samples: int, center: bool) -> Self:
        return self._reuse_series(
            "rolling_mean",
            scalar_kwargs={
                "window_size": window_size,
                "min_samples": min_samples,
                "center": center,
            },
        )

    def rolling_std(
        self, window_size: int, *, min_samples: int, center: bool, ddof: int
    ) -> Self:
        return self._reuse_series(
            "rolling_std",
            scalar_kwargs={
                "window_size": window_size,
                "min_samples": min_samples,
                "center": center,
                "ddof": ddof,
            },
        )

    def rolling_sum(self, window_size: int, *, min_samples: int, center: bool) -> Self:
        return self._reuse_series(
            "rolling_sum",
            scalar_kwargs={
                "window_size": window_size,
                "min_samples": min_samples,
                "center": center,
            },
        )

    def rolling_var(
        self, window_size: int, *, min_samples: int, center: bool, ddof: int
    ) -> Self:
        return self._reuse_series(
            "rolling_var",
            scalar_kwargs={
                "window_size": window_size,
                "min_samples": min_samples,
                "center": center,
                "ddof": ddof,
            },
        )

    def map_batches(
        self, function: Callable[[Any], Any], return_dtype: IntoDType | None
    ) -> Self:
        def func(df: EagerDataFrameT) -> Sequence[EagerSeriesT]:
            input_series_list = self(df)
            output_names = [input_series.name for input_series in input_series_list]
            result = [function(series) for series in input_series_list]
            if is_numpy_array(result[0]) or (
                (np := get_numpy()) is not None and np.isscalar(result[0])
            ):
                from_numpy = partial(
                    self.__narwhals_namespace__()._series.from_numpy, context=self
                )
                result = [
                    from_numpy(array).alias(output_name)
                    for array, output_name in zip(result, output_names)
                ]
            if return_dtype is not None:
                result = [series.cast(return_dtype) for series in result]
            return result

        return self._from_callable(
            func,
            depth=self._depth + 1,
            function_name=self._function_name + "->map_batches",
            evaluate_output_names=self._evaluate_output_names,
            alias_output_names=self._alias_output_names,
            context=self,
        )

    def shift(self, n: int) -> Self:
        return self._reuse_series("shift", scalar_kwargs={"n": n})

    def cum_sum(self, *, reverse: bool) -> Self:
        return self._reuse_series("cum_sum", scalar_kwargs={"reverse": reverse})

    def cum_count(self, *, reverse: bool) -> Self:
        return self._reuse_series("cum_count", scalar_kwargs={"reverse": reverse})

    def cum_min(self, *, reverse: bool) -> Self:
        return self._reuse_series("cum_min", scalar_kwargs={"reverse": reverse})

    def cum_max(self, *, reverse: bool) -> Self:
        return self._reuse_series("cum_max", scalar_kwargs={"reverse": reverse})

    def cum_prod(self, *, reverse: bool) -> Self:
        return self._reuse_series("cum_prod", scalar_kwargs={"reverse": reverse})

    def rank(self, method: RankMethod, *, descending: bool) -> Self:
        return self._reuse_series(
            "rank", scalar_kwargs={"method": method, "descending": descending}
        )

    def log(self, base: float) -> Self:
        return self._reuse_series("log", base=base)

    def exp(self) -> Self:
        return self._reuse_series("exp")

    def sqrt(self) -> Self:
        return self._reuse_series("sqrt")

    def first(self) -> Self:
        return self._reuse_series("first", returns_scalar=True)

    def last(self) -> Self:
        return self._reuse_series("last", returns_scalar=True)

    @property
    def cat(self) -> EagerExprCatNamespace[Self]:
        return EagerExprCatNamespace(self)

    @property
    def dt(self) -> EagerExprDateTimeNamespace[Self]:
        return EagerExprDateTimeNamespace(self)

    @property
    def list(self) -> EagerExprListNamespace[Self]:
        return EagerExprListNamespace(self)

    @property
    def name(self) -> EagerExprNameNamespace[Self]:
        return EagerExprNameNamespace(self)

    @property
    def str(self) -> EagerExprStringNamespace[Self]:
        return EagerExprStringNamespace(self)

    @property
    def struct(self) -> EagerExprStructNamespace[Self]:
        return EagerExprStructNamespace(self)


# mypy thinks `NativeExprT` should be covariant, pyright thinks it should be invariant
class LazyExpr(  # type: ignore[misc]
    CompliantExpr[CompliantLazyFrameT, NativeExprT],
    Protocol[CompliantLazyFrameT, NativeExprT],
):
    # NOTE: See https://github.com/narwhals-dev/narwhals/issues/2526#issuecomment-3019303816
    first: not_implemented = not_implemented()
    last: not_implemented = not_implemented()

    def _with_alias_output_names(self, func: AliasNames | None, /) -> Self: ...
    def alias(self, name: str) -> Self:
        def fn(names: Sequence[str]) -> Sequence[str]:
            if len(names) != 1:
                msg = f"Expected function with single output, found output names: {names}"
                raise ValueError(msg)
            return [name]

        return self._with_alias_output_names(fn)

    @property
    def name(self) -> LazyExprNameNamespace[Self]:
        return LazyExprNameNamespace(self)


class _ExprNamespace(  # type: ignore[misc]
    _StoresCompliant[CompliantExprT_co], Protocol[CompliantExprT_co]
):
    _compliant_expr: CompliantExprT_co

    @property
    def compliant(self) -> CompliantExprT_co:
        return self._compliant_expr


class EagerExprNamespace(_ExprNamespace[EagerExprT], Generic[EagerExprT]):
    def __init__(self, expr: EagerExprT, /) -> None:
        self._compliant_expr = expr


class LazyExprNamespace(_ExprNamespace[LazyExprT], Generic[LazyExprT]):
    def __init__(self, expr: LazyExprT, /) -> None:
        self._compliant_expr = expr


class EagerExprCatNamespace(
    EagerExprNamespace[EagerExprT], CatNamespace[EagerExprT], Generic[EagerExprT]
):
    def get_categories(self) -> EagerExprT:
        return self.compliant._reuse_series_namespace("cat", "get_categories")


class EagerExprDateTimeNamespace(
    EagerExprNamespace[EagerExprT], DateTimeNamespace[EagerExprT], Generic[EagerExprT]
):
    def to_string(self, format: str) -> EagerExprT:
        return self.compliant._reuse_series_namespace("dt", "to_string", format=format)

    def replace_time_zone(self, time_zone: str | None) -> EagerExprT:
        return self.compliant._reuse_series_namespace(
            "dt", "replace_time_zone", time_zone=time_zone
        )

    def convert_time_zone(self, time_zone: str) -> EagerExprT:
        return self.compliant._reuse_series_namespace(
            "dt", "convert_time_zone", time_zone=time_zone
        )

    def timestamp(self, time_unit: TimeUnit) -> EagerExprT:
        return self.compliant._reuse_series_namespace(
            "dt", "timestamp", time_unit=time_unit
        )

    def date(self) -> EagerExprT:
        return self.compliant._reuse_series_namespace("dt", "date")

    def year(self) -> EagerExprT:
        return self.compliant._reuse_series_namespace("dt", "year")

    def month(self) -> EagerExprT:
        return self.compliant._reuse_series_namespace("dt", "month")

    def day(self) -> EagerExprT:
        return self.compliant._reuse_series_namespace("dt", "day")

    def hour(self) -> EagerExprT:
        return self.compliant._reuse_series_namespace("dt", "hour")

    def minute(self) -> EagerExprT:
        return self.compliant._reuse_series_namespace("dt", "minute")

    def second(self) -> EagerExprT:
        return self.compliant._reuse_series_namespace("dt", "second")

    def millisecond(self) -> EagerExprT:
        return self.compliant._reuse_series_namespace("dt", "millisecond")

    def microsecond(self) -> EagerExprT:
        return self.compliant._reuse_series_namespace("dt", "microsecond")

    def nanosecond(self) -> EagerExprT:
        return self.compliant._reuse_series_namespace("dt", "nanosecond")

    def ordinal_day(self) -> EagerExprT:
        return self.compliant._reuse_series_namespace("dt", "ordinal_day")

    def weekday(self) -> EagerExprT:
        return self.compliant._reuse_series_namespace("dt", "weekday")

    def total_minutes(self) -> EagerExprT:
        return self.compliant._reuse_series_namespace("dt", "total_minutes")

    def total_seconds(self) -> EagerExprT:
        return self.compliant._reuse_series_namespace("dt", "total_seconds")

    def total_milliseconds(self) -> EagerExprT:
        return self.compliant._reuse_series_namespace("dt", "total_milliseconds")

    def total_microseconds(self) -> EagerExprT:
        return self.compliant._reuse_series_namespace("dt", "total_microseconds")

    def total_nanoseconds(self) -> EagerExprT:
        return self.compliant._reuse_series_namespace("dt", "total_nanoseconds")

    def truncate(self, every: str) -> EagerExprT:
        return self.compliant._reuse_series_namespace("dt", "truncate", every=every)

    def offset_by(self, by: str) -> EagerExprT:
        return self.compliant._reuse_series_namespace("dt", "offset_by", by=by)


class EagerExprListNamespace(
    EagerExprNamespace[EagerExprT], ListNamespace[EagerExprT], Generic[EagerExprT]
):
    def len(self) -> EagerExprT:
        return self.compliant._reuse_series_namespace("list", "len")


class CompliantExprNameNamespace(  # type: ignore[misc]
    _ExprNamespace[CompliantExprT_co],
    NameNamespace[CompliantExprT_co],
    Protocol[CompliantExprT_co],
):
    def keep(self) -> CompliantExprT_co:
        return self._from_callable(None)

    def map(self, function: AliasName) -> CompliantExprT_co:
        return self._from_callable(function)

    def prefix(self, prefix: str) -> CompliantExprT_co:
        return self._from_callable(lambda name: f"{prefix}{name}")

    def suffix(self, suffix: str) -> CompliantExprT_co:
        return self._from_callable(lambda name: f"{name}{suffix}")

    def to_lowercase(self) -> CompliantExprT_co:
        return self._from_callable(str.lower)

    def to_uppercase(self) -> CompliantExprT_co:
        return self._from_callable(str.upper)

    @staticmethod
    def _alias_output_names(func: AliasName, /) -> AliasNames:
        def fn(output_names: Sequence[str], /) -> Sequence[str]:
            return [func(name) for name in output_names]

        return fn

    def _from_callable(self, func: AliasName | None, /) -> CompliantExprT_co: ...


class EagerExprNameNamespace(
    EagerExprNamespace[EagerExprT],
    CompliantExprNameNamespace[EagerExprT],
    Generic[EagerExprT],
):
    def _from_callable(self, func: AliasName | None) -> EagerExprT:
        expr = self.compliant
        return expr._with_alias_output_names(func)


class LazyExprNameNamespace(
    LazyExprNamespace[LazyExprT],
    CompliantExprNameNamespace[LazyExprT],
    Generic[LazyExprT],
):
    def _from_callable(self, func: AliasName | None) -> LazyExprT:
        expr = self.compliant
        output_names = self._alias_output_names(func) if func else None
        return expr._with_alias_output_names(output_names)


class EagerExprStringNamespace(
    EagerExprNamespace[EagerExprT], StringNamespace[EagerExprT], Generic[EagerExprT]
):
    def len_chars(self) -> EagerExprT:
        return self.compliant._reuse_series_namespace("str", "len_chars")

    def replace(self, pattern: str, value: str, *, literal: bool, n: int) -> EagerExprT:
        return self.compliant._reuse_series_namespace(
            "str", "replace", pattern=pattern, value=value, literal=literal, n=n
        )

    def replace_all(self, pattern: str, value: str, *, literal: bool) -> EagerExprT:
        return self.compliant._reuse_series_namespace(
            "str", "replace_all", pattern=pattern, value=value, literal=literal
        )

    def strip_chars(self, characters: str | None) -> EagerExprT:
        return self.compliant._reuse_series_namespace(
            "str", "strip_chars", characters=characters
        )

    def starts_with(self, prefix: str) -> EagerExprT:
        return self.compliant._reuse_series_namespace("str", "starts_with", prefix=prefix)

    def ends_with(self, suffix: str) -> EagerExprT:
        return self.compliant._reuse_series_namespace("str", "ends_with", suffix=suffix)

    def contains(self, pattern: str, *, literal: bool) -> EagerExprT:
        return self.compliant._reuse_series_namespace(
            "str", "contains", pattern=pattern, literal=literal
        )

    def slice(self, offset: int, length: int | None) -> EagerExprT:
        return self.compliant._reuse_series_namespace(
            "str", "slice", offset=offset, length=length
        )

    def split(self, by: str) -> EagerExprT:
        return self.compliant._reuse_series_namespace("str", "split", by=by)

    def to_datetime(self, format: str | None) -> EagerExprT:
        return self.compliant._reuse_series_namespace("str", "to_datetime", format=format)

    def to_date(self, format: str | None) -> EagerExprT:
        return self.compliant._reuse_series_namespace("str", "to_date", format=format)

    def to_lowercase(self) -> EagerExprT:
        return self.compliant._reuse_series_namespace("str", "to_lowercase")

    def to_uppercase(self) -> EagerExprT:
        return self.compliant._reuse_series_namespace("str", "to_uppercase")

    def zfill(self, width: int) -> EagerExprT:
        return self.compliant._reuse_series_namespace("str", "zfill", width=width)


class EagerExprStructNamespace(
    EagerExprNamespace[EagerExprT], StructNamespace[EagerExprT], Generic[EagerExprT]
):
    def field(self, name: str) -> EagerExprT:
        return self.compliant._reuse_series_namespace("struct", "field", name=name).alias(
            name
        )<|MERGE_RESOLUTION|>--- conflicted
+++ resolved
@@ -27,12 +27,7 @@
     LazyExprT,
     NativeExprT,
 )
-<<<<<<< HEAD
-from narwhals._typing_compat import deprecated
 from narwhals._utils import _StoresCompliant, not_implemented
-=======
-from narwhals._utils import _StoresCompliant
->>>>>>> 358659a4
 from narwhals.dependencies import get_numpy, is_numpy_array
 
 if TYPE_CHECKING:
@@ -147,12 +142,8 @@
     def cum_max(self, *, reverse: bool) -> Self: ...
     def cum_prod(self, *, reverse: bool) -> Self: ...
     def is_in(self, other: Any) -> Self: ...
-<<<<<<< HEAD
-    def sort(self, *, descending: bool, nulls_last: bool) -> Self: ...
     def first(self) -> Self: ...
     def last(self) -> Self: ...
-=======
->>>>>>> 358659a4
     def rank(self, method: RankMethod, *, descending: bool) -> Self: ...
     def replace_strict(
         self,
