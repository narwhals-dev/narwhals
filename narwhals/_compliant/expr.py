from __future__ import annotations

import sys
from functools import partial
from operator import methodcaller
from typing import TYPE_CHECKING
from typing import Any
from typing import Callable
from typing import Generic
from typing import Literal
from typing import Mapping
from typing import Protocol
from typing import Sequence

from narwhals._compliant.any_namespace import CatNamespace
from narwhals._compliant.any_namespace import DateTimeNamespace
from narwhals._compliant.any_namespace import ListNamespace
from narwhals._compliant.any_namespace import NameNamespace
from narwhals._compliant.any_namespace import StringNamespace
from narwhals._compliant.any_namespace import StructNamespace
from narwhals._compliant.namespace import CompliantNamespace
from narwhals._compliant.typing import AliasName
from narwhals._compliant.typing import AliasNames
from narwhals._compliant.typing import CompliantExprT_co
from narwhals._compliant.typing import CompliantFrameT
from narwhals._compliant.typing import CompliantLazyFrameT
from narwhals._compliant.typing import CompliantSeriesOrNativeExprT_co
from narwhals._compliant.typing import EagerDataFrameT
from narwhals._compliant.typing import EagerExprT
from narwhals._compliant.typing import EagerSeriesT
from narwhals._compliant.typing import LazyExprT
from narwhals._compliant.typing import NativeExprT
from narwhals.dependencies import get_numpy
from narwhals.dependencies import is_numpy_array
from narwhals.dtypes import DType
from narwhals.utils import _StoresCompliant
from narwhals.utils import deprecated
from narwhals.utils import not_implemented

if not TYPE_CHECKING:  # pragma: no cover
    if sys.version_info >= (3, 9):
        from typing import Protocol as Protocol38
    else:
        from typing import Generic as Protocol38
else:  # pragma: no cover
    # TODO @dangotbanned: Remove after dropping `3.8` (#2084)
    # - https://github.com/narwhals-dev/narwhals/pull/2064#discussion_r1965921386
    from typing import Protocol as Protocol38

if TYPE_CHECKING:
    from typing import Mapping

    from typing_extensions import Self
    from typing_extensions import TypeIs

    from narwhals._compliant.namespace import CompliantNamespace
    from narwhals._compliant.namespace import EagerNamespace
    from narwhals._compliant.series import CompliantSeries
    from narwhals._compliant.typing import AliasNames
    from narwhals._compliant.typing import EvalNames
    from narwhals._compliant.typing import EvalSeries
    from narwhals._expression_parsing import ExprKind
    from narwhals._expression_parsing import ExprMetadata
    from narwhals.dtypes import DType
    from narwhals.typing import FillNullStrategy
    from narwhals.typing import NonNestedLiteral
    from narwhals.typing import NumericLiteral
    from narwhals.typing import PythonLiteral
    from narwhals.typing import RankMethod
    from narwhals.typing import RollingInterpolationMethod
    from narwhals.typing import TemporalLiteral
    from narwhals.typing import TimeUnit
    from narwhals.utils import Implementation
    from narwhals.utils import Version
    from narwhals.utils import _FullContext

__all__ = ["CompliantExpr", "EagerExpr", "LazyExpr", "NativeExpr"]


class NativeExpr(Protocol):
    """An `Expr`-like object from a package with [Lazy-only support](https://narwhals-dev.github.io/narwhals/extending/#levels-of-support).

    Protocol members are chosen *purely* for matching statically - as they
    are common to all currently supported packages.
    """

    def between(self, *args: Any, **kwds: Any) -> Any: ...
    def isin(self, *args: Any, **kwds: Any) -> Any: ...


class CompliantExpr(Protocol38[CompliantFrameT, CompliantSeriesOrNativeExprT_co]):
    _implementation: Implementation
    _backend_version: tuple[int, ...]
    _version: Version
    _evaluate_output_names: EvalNames[CompliantFrameT]
    _alias_output_names: AliasNames | None
    _metadata: ExprMetadata | None

    def __call__(
        self, df: CompliantFrameT
    ) -> Sequence[CompliantSeriesOrNativeExprT_co]: ...
    def __narwhals_expr__(self) -> None: ...
    def __narwhals_namespace__(self) -> CompliantNamespace[CompliantFrameT, Self]: ...
    @classmethod
    def from_column_names(
        cls,
        evaluate_column_names: EvalNames[CompliantFrameT],
        /,
        *,
        context: _FullContext,
    ) -> Self: ...
    @classmethod
    def from_column_indices(
        cls: type[Self], *column_indices: int, context: _FullContext
    ) -> Self: ...

    def is_null(self) -> Self: ...
    def abs(self) -> Self: ...
    def all(self) -> Self: ...
    def any(self) -> Self: ...
    def alias(self, name: str) -> Self: ...
    def cast(self, dtype: DType | type[DType]) -> Self: ...
    def count(self) -> Self: ...
    def min(self) -> Self: ...
    def max(self) -> Self: ...
    def arg_min(self) -> Self: ...
    def arg_max(self) -> Self: ...
    def arg_true(self) -> Self: ...
    def mean(self) -> Self: ...
    def sum(self) -> Self: ...
    def median(self) -> Self: ...
    def skew(self) -> Self: ...
    def std(self, *, ddof: int) -> Self: ...
    def var(self, *, ddof: int) -> Self: ...
    def n_unique(self) -> Self: ...
    def null_count(self) -> Self: ...
    def drop_nulls(self) -> Self: ...
    def fill_null(
        self,
        value: Self | NonNestedLiteral,
        strategy: FillNullStrategy | None,
        limit: int | None,
    ) -> Self: ...
    def diff(self) -> Self: ...
    def unique(self) -> Self: ...
    def len(self) -> Self: ...
    def log(self, base: float) -> Self: ...
    def round(self, decimals: int) -> Self: ...
    def mode(self) -> Self: ...
    def head(self, n: int) -> Self: ...
    def tail(self, n: int) -> Self: ...
    def shift(self, n: int) -> Self: ...
    def is_finite(self) -> Self: ...
    def is_nan(self) -> Self: ...
    def is_unique(self) -> Self: ...
    def is_first_distinct(self) -> Self: ...
    def is_last_distinct(self) -> Self: ...
    def cum_sum(self, *, reverse: bool) -> Self: ...
    def cum_count(self, *, reverse: bool) -> Self: ...
    def cum_min(self, *, reverse: bool) -> Self: ...
    def cum_max(self, *, reverse: bool) -> Self: ...
    def cum_prod(self, *, reverse: bool) -> Self: ...
    def is_in(self, other: Any) -> Self: ...
    def sort(self, *, descending: bool, nulls_last: bool) -> Self: ...
    def rank(self, method: RankMethod, *, descending: bool) -> Self: ...
    def replace_strict(
        self,
        old: Sequence[Any] | Mapping[Any, Any],
        new: Sequence[Any],
        *,
        return_dtype: DType | type[DType] | None,
    ) -> Self: ...
    def over(
        self, partition_by: Sequence[str], order_by: Sequence[str] | None
    ) -> Self: ...
    def sample(
        self,
        n: int | None,
        *,
        fraction: float | None,
        with_replacement: bool,
        seed: int | None,
    ) -> Self: ...
    def quantile(
        self, quantile: float, interpolation: RollingInterpolationMethod
    ) -> Self: ...
    def map_batches(
        self,
        function: Callable[[CompliantSeries[Any]], CompliantExpr[Any, Any]],
        return_dtype: DType | type[DType] | None,
    ) -> Self: ...

    def clip(
        self,
        lower_bound: Self | NumericLiteral | TemporalLiteral | None,
        upper_bound: Self | NumericLiteral | TemporalLiteral | None,
    ) -> Self: ...

    def ewm_mean(
        self,
        *,
        com: float | None,
        span: float | None,
        half_life: float | None,
        alpha: float | None,
        adjust: bool,
        min_samples: int,
        ignore_nulls: bool,
    ) -> Self: ...

    def rolling_sum(
        self,
        window_size: int,
        *,
        min_samples: int,
        center: bool,
    ) -> Self: ...

    def rolling_mean(
        self,
        window_size: int,
        *,
        min_samples: int,
        center: bool,
    ) -> Self: ...

    def rolling_var(
        self,
        window_size: int,
        *,
        min_samples: int,
        center: bool,
        ddof: int,
    ) -> Self: ...

    def rolling_std(
        self,
        window_size: int,
        *,
        min_samples: int,
        center: bool,
        ddof: int,
    ) -> Self: ...

    @deprecated("Since `1.22.0`")
    def gather_every(self, n: int, offset: int) -> Self: ...
    def __and__(self, other: Any) -> Self: ...
    def __or__(self, other: Any) -> Self: ...
    def __add__(self, other: Any) -> Self: ...
    def __sub__(self, other: Any) -> Self: ...
    def __mul__(self, other: Any) -> Self: ...
    def __floordiv__(self, other: Any) -> Self: ...
    def __truediv__(self, other: Any) -> Self: ...
    def __mod__(self, other: Any) -> Self: ...
    def __pow__(self, other: Any) -> Self: ...
    def __gt__(self, other: Any) -> Self: ...
    def __ge__(self, other: Any) -> Self: ...
    def __lt__(self, other: Any) -> Self: ...
    def __le__(self, other: Any) -> Self: ...
    def __invert__(self) -> Self: ...
    def broadcast(
        self, kind: Literal[ExprKind.AGGREGATION, ExprKind.LITERAL]
    ) -> Self: ...
    def _is_multi_output_unnamed(self) -> bool:
        """Return `True` for multi-output aggregations without names.

        For example, column `'a'` only appears in the output as a grouping key:

            df.group_by('a').agg(nw.all().sum())

        It does not get included in:

            nw.all().sum().
        """
        assert self._metadata is not None  # noqa: S101
        return self._metadata.expansion_kind.is_multi_unnamed()

    def _evaluate_aliases(
        self: CompliantExpr[CompliantFrameT, Any], frame: CompliantFrameT, /
    ) -> Sequence[str]:
        names = self._evaluate_output_names(frame)
        return alias(names) if (alias := self._alias_output_names) else names

    @property
    def str(self) -> Any: ...
    @property
    def name(self) -> Any: ...
    @property
    def dt(self) -> Any: ...
    @property
    def cat(self) -> Any: ...
    @property
    def list(self) -> Any: ...
    @property
    def struct(self) -> Any: ...


class DepthTrackingExpr(
    CompliantExpr[CompliantFrameT, CompliantSeriesOrNativeExprT_co],
    Protocol38[CompliantFrameT, CompliantSeriesOrNativeExprT_co],
):
    _depth: int
    _function_name: str

    @classmethod
    def from_column_names(
        cls: type[Self],
        evaluate_column_names: EvalNames[CompliantFrameT],
        /,
        *,
        context: _FullContext,
        function_name: str = "",
    ) -> Self: ...

    def _is_elementary(self) -> bool:
        """Check if expr is elementary.

        Examples:
            - nw.col('a').mean()  # depth 1
            - nw.mean('a')  # depth 1
            - nw.len()  # depth 0

        as opposed to, say

            - nw.col('a').filter(nw.col('b')>nw.col('c')).max()

        Elementary expressions are the only ones supported properly in
        pandas, PyArrow, and Dask.
        """
        return self._depth < 2

    def __repr__(self) -> str:  # pragma: no cover
        return f"{type(self).__name__}(depth={self._depth}, function_name={self._function_name})"


class EagerExpr(
    DepthTrackingExpr[EagerDataFrameT, EagerSeriesT],
    Protocol38[EagerDataFrameT, EagerSeriesT],
):
    _call: EvalSeries[EagerDataFrameT, EagerSeriesT]
    _scalar_kwargs: dict[str, PythonLiteral]

    def __init__(
        self,
        call: EvalSeries[EagerDataFrameT, EagerSeriesT],
        *,
        depth: int,
        function_name: str,
        evaluate_output_names: EvalNames[EagerDataFrameT],
        alias_output_names: AliasNames | None,
        implementation: Implementation,
        backend_version: tuple[int, ...],
        version: Version,
        scalar_kwargs: dict[str, PythonLiteral] | None = None,
    ) -> None: ...

    def __call__(self, df: EagerDataFrameT) -> Sequence[EagerSeriesT]:
        return self._call(df)

    def __narwhals_namespace__(
        self,
    ) -> EagerNamespace[EagerDataFrameT, EagerSeriesT, Self, Any, Any]: ...
    def __narwhals_expr__(self) -> None: ...

    @classmethod
    def _from_callable(
        cls,
        func: EvalSeries[EagerDataFrameT, EagerSeriesT],
        *,
        depth: int,
        function_name: str,
        evaluate_output_names: EvalNames[EagerDataFrameT],
        alias_output_names: AliasNames | None,
        context: _FullContext,
        scalar_kwargs: dict[str, PythonLiteral] | None = None,
    ) -> Self:
        return cls(
            func,
            depth=depth,
            function_name=function_name,
            evaluate_output_names=evaluate_output_names,
            alias_output_names=alias_output_names,
            implementation=context._implementation,
            backend_version=context._backend_version,
            version=context._version,
            scalar_kwargs=scalar_kwargs,
        )

    @classmethod
    def _from_series(cls, series: EagerSeriesT) -> Self:
        return cls(
            lambda _df: [series],
            depth=0,
            function_name="series",
            evaluate_output_names=lambda _df: [series.name],
            alias_output_names=None,
            implementation=series._implementation,
            backend_version=series._backend_version,
            version=series._version,
        )

    def _reuse_series(
        self,
        method_name: str,
        *,
        returns_scalar: bool = False,
        scalar_kwargs: dict[str, PythonLiteral] | None = None,
        **expressifiable_args: Any,
    ) -> Self:
        """Reuse Series implementation for expression.

        If Series.foo is already defined, and we'd like Expr.foo to be the same, we can
        leverage this method to do that for us.

        Arguments:
            method_name: name of method.
            returns_scalar: whether the Series version returns a scalar. In this case,
                the expression version should return a 1-row Series.
            scalar_kwargs: non-expressifiable args which we may need to reuse in `agg` or `over`,
                such as `ddof` for `std` and `var`.
            expressifiable_args: keyword arguments to pass to function, which may
                be expressifiable (e.g. `nw.col('a').is_between(3, nw.col('b')))`).
        """
        func = partial(
            self._reuse_series_inner,
            method_name=method_name,
            returns_scalar=returns_scalar,
            scalar_kwargs=scalar_kwargs or {},
            expressifiable_args=expressifiable_args,
        )
        return self._from_callable(
            func,
            depth=self._depth + 1,
            function_name=f"{self._function_name}->{method_name}",
            evaluate_output_names=self._evaluate_output_names,
            alias_output_names=self._alias_output_names,
            scalar_kwargs=scalar_kwargs,
            context=self,
        )

    # For PyArrow.Series, we return Python Scalars (like Polars does) instead of PyArrow Scalars.
    # However, when working with expressions, we keep everything PyArrow-native.
    def _reuse_series_extra_kwargs(
        self, *, returns_scalar: bool = False
    ) -> dict[str, Any]:
        return {}

    @classmethod
    def _is_expr(cls, obj: Self | Any) -> TypeIs[Self]:
        return hasattr(obj, "__narwhals_expr__")

    def _reuse_series_inner(
        self,
        df: EagerDataFrameT,
        *,
        method_name: str,
        returns_scalar: bool,
        scalar_kwargs: dict[str, PythonLiteral],
        expressifiable_args: dict[str, Any],
    ) -> Sequence[EagerSeriesT]:
        kwargs = {
            **scalar_kwargs,
            **{
                name: df._evaluate_expr(value) if self._is_expr(value) else value
                for name, value in expressifiable_args.items()
            },
        }
        method = methodcaller(
            method_name,
            **self._reuse_series_extra_kwargs(returns_scalar=returns_scalar),
            **kwargs,
        )
        out: Sequence[EagerSeriesT] = [
            series._from_scalar(method(series)) if returns_scalar else method(series)
            for series in self(df)
        ]
        aliases = self._evaluate_aliases(df)
        if [s.name for s in out] != list(aliases):  # pragma: no cover
            msg = (
                f"Safety assertion failed, please report a bug to https://github.com/narwhals-dev/narwhals/issues\n"
                f"Expression aliases: {aliases}\n"
                f"Series names: {[s.name for s in out]}"
            )
            raise AssertionError(msg)
        return out

    def _reuse_series_namespace(
        self,
        series_namespace: Literal["cat", "dt", "list", "name", "str", "struct"],
        method_name: str,
        **kwargs: Any,
    ) -> Self:
        """Reuse Series implementation for expression.

        Just like `_reuse_series`, but for e.g. `Expr.dt.foo` instead
        of `Expr.foo`.

        Arguments:
            series_namespace: The Series namespace.
            method_name: name of method, within `series_namespace`.
            kwargs: keyword arguments to pass to function.
        """
        return self._from_callable(
            lambda df: [
                getattr(getattr(series, series_namespace), method_name)(**kwargs)
                for series in self(df)
            ],
            depth=self._depth + 1,
            function_name=f"{self._function_name}->{series_namespace}.{method_name}",
            evaluate_output_names=self._evaluate_output_names,
            alias_output_names=self._alias_output_names,
<<<<<<< HEAD
            scalar_kwargs={**self._scalar_kwargs, **kwargs},
=======
            call_kwargs=self._call_kwargs,
>>>>>>> ffa797ca
            context=self,
        )

    def broadcast(self, kind: Literal[ExprKind.AGGREGATION, ExprKind.LITERAL]) -> Self:
        # Mark the resulting Series with `_broadcast = True`.
        # Then, when extracting native objects, `extract_native` will
        # know what to do.
        def func(df: EagerDataFrameT) -> list[EagerSeriesT]:
            results = []
            for result in self(df):
                result._broadcast = True
                results.append(result)
            return results

        return type(self)(
            func,
            depth=self._depth,
            function_name=self._function_name,
            evaluate_output_names=self._evaluate_output_names,
            alias_output_names=self._alias_output_names,
            backend_version=self._backend_version,
            implementation=self._implementation,
            version=self._version,
            scalar_kwargs=self._scalar_kwargs,
        )

    def cast(self, dtype: DType | type[DType]) -> Self:
        return self._reuse_series("cast", dtype=dtype)

    def __eq__(self, other: Self | Any) -> Self:  # type: ignore[override]
        return self._reuse_series("__eq__", other=other)

    def __ne__(self, other: Self | Any) -> Self:  # type: ignore[override]
        return self._reuse_series("__ne__", other=other)

    def __ge__(self, other: Self | Any) -> Self:
        return self._reuse_series("__ge__", other=other)

    def __gt__(self, other: Self | Any) -> Self:
        return self._reuse_series("__gt__", other=other)

    def __le__(self, other: Self | Any) -> Self:
        return self._reuse_series("__le__", other=other)

    def __lt__(self, other: Self | Any) -> Self:
        return self._reuse_series("__lt__", other=other)

    def __and__(self, other: Self | bool | Any) -> Self:
        return self._reuse_series("__and__", other=other)

    def __or__(self, other: Self | bool | Any) -> Self:
        return self._reuse_series("__or__", other=other)

    def __add__(self, other: Self | Any) -> Self:
        return self._reuse_series("__add__", other=other)

    def __sub__(self, other: Self | Any) -> Self:
        return self._reuse_series("__sub__", other=other)

    def __rsub__(self, other: Self | Any) -> Self:
        return self.alias("literal")._reuse_series("__rsub__", other=other)

    def __mul__(self, other: Self | Any) -> Self:
        return self._reuse_series("__mul__", other=other)

    def __truediv__(self, other: Self | Any) -> Self:
        return self._reuse_series("__truediv__", other=other)

    def __rtruediv__(self, other: Self | Any) -> Self:
        return self.alias("literal")._reuse_series("__rtruediv__", other=other)

    def __floordiv__(self, other: Self | Any) -> Self:
        return self._reuse_series("__floordiv__", other=other)

    def __rfloordiv__(self, other: Self | Any) -> Self:
        return self.alias("literal")._reuse_series("__rfloordiv__", other=other)

    def __pow__(self, other: Self | Any) -> Self:
        return self._reuse_series("__pow__", other=other)

    def __rpow__(self, other: Self | Any) -> Self:
        return self.alias("literal")._reuse_series("__rpow__", other=other)

    def __mod__(self, other: Self | Any) -> Self:
        return self._reuse_series("__mod__", other=other)

    def __rmod__(self, other: Self | Any) -> Self:
        return self.alias("literal")._reuse_series("__rmod__", other=other)

    # Unary
    def __invert__(self) -> Self:
        return self._reuse_series("__invert__")

    # Reductions
    def null_count(self) -> Self:
        return self._reuse_series("null_count", returns_scalar=True)

    def n_unique(self) -> Self:
        return self._reuse_series("n_unique", returns_scalar=True)

    def sum(self) -> Self:
        return self._reuse_series("sum", returns_scalar=True)

    def count(self) -> Self:
        return self._reuse_series("count", returns_scalar=True)

    def mean(self) -> Self:
        return self._reuse_series("mean", returns_scalar=True)

    def median(self) -> Self:
        return self._reuse_series("median", returns_scalar=True)

    def std(self, *, ddof: int) -> Self:
        return self._reuse_series(
            "std", returns_scalar=True, scalar_kwargs={"ddof": ddof}
        )

    def var(self, *, ddof: int) -> Self:
        return self._reuse_series(
            "var", returns_scalar=True, scalar_kwargs={"ddof": ddof}
        )

    def skew(self) -> Self:
        return self._reuse_series("skew", returns_scalar=True)

    def any(self) -> Self:
        return self._reuse_series("any", returns_scalar=True)

    def all(self) -> Self:
        return self._reuse_series("all", returns_scalar=True)

    def max(self) -> Self:
        return self._reuse_series("max", returns_scalar=True)

    def min(self) -> Self:
        return self._reuse_series("min", returns_scalar=True)

    def arg_min(self) -> Self:
        return self._reuse_series("arg_min", returns_scalar=True)

    def arg_max(self) -> Self:
        return self._reuse_series("arg_max", returns_scalar=True)

    # Other

    def clip(
        self,
        lower_bound: Self | NumericLiteral | TemporalLiteral | None,
        upper_bound: Self | NumericLiteral | TemporalLiteral | None,
    ) -> Self:
        return self._reuse_series(
            "clip", lower_bound=lower_bound, upper_bound=upper_bound
        )

    def is_null(self) -> Self:
        return self._reuse_series("is_null")

    def is_nan(self) -> Self:
        return self._reuse_series("is_nan")

    def fill_null(
        self,
        value: Self | NonNestedLiteral,
        strategy: FillNullStrategy | None,
        limit: int | None,
    ) -> Self:
        return self._reuse_series(
            "fill_null", value=value, strategy=strategy, limit=limit
        )

    def is_in(self, other: Any) -> Self:
        return self._reuse_series("is_in", other=other)

    def arg_true(self) -> Self:
        return self._reuse_series("arg_true")

    def filter(self, *predicates: Self) -> Self:
        plx = self.__narwhals_namespace__()
        predicate = plx.all_horizontal(*predicates)
        return self._reuse_series("filter", predicate=predicate)

    def drop_nulls(self) -> Self:
        return self._reuse_series("drop_nulls")

    def replace_strict(
        self,
        old: Sequence[Any] | Mapping[Any, Any],
        new: Sequence[Any],
        *,
        return_dtype: DType | type[DType] | None,
    ) -> Self:
        return self._reuse_series(
            "replace_strict", old=old, new=new, return_dtype=return_dtype
        )

    def sort(self, *, descending: bool, nulls_last: bool) -> Self:
        return self._reuse_series("sort", descending=descending, nulls_last=nulls_last)

    def abs(self) -> Self:
        return self._reuse_series("abs")

    def unique(self) -> Self:
        return self._reuse_series("unique", maintain_order=False)

    def diff(self) -> Self:
        return self._reuse_series("diff")

    def sample(
        self,
        n: int | None,
        *,
        fraction: float | None,
        with_replacement: bool,
        seed: int | None,
    ) -> Self:
        return self._reuse_series(
            "sample", n=n, fraction=fraction, with_replacement=with_replacement, seed=seed
        )

    def alias(self, name: str) -> Self:
        def alias_output_names(names: Sequence[str]) -> Sequence[str]:
            if len(names) != 1:
                msg = f"Expected function with single output, found output names: {names}"
                raise ValueError(msg)
            return [name]

        # Define this one manually, so that we can
        # override `output_names` and not increase depth
        return type(self)(
            lambda df: [series.alias(name) for series in self(df)],
            depth=self._depth,
            function_name=self._function_name,
            evaluate_output_names=self._evaluate_output_names,
            alias_output_names=alias_output_names,
            backend_version=self._backend_version,
            implementation=self._implementation,
            version=self._version,
            scalar_kwargs=self._scalar_kwargs,
        )

    def is_unique(self) -> Self:
        return self._reuse_series("is_unique")

    def is_first_distinct(self) -> Self:
        return self._reuse_series("is_first_distinct")

    def is_last_distinct(self) -> Self:
        return self._reuse_series("is_last_distinct")

    def quantile(
        self, quantile: float, interpolation: RollingInterpolationMethod
    ) -> Self:
        return self._reuse_series(
            "quantile",
            quantile=quantile,
            interpolation=interpolation,
            returns_scalar=True,
        )

    def head(self, n: int) -> Self:
        return self._reuse_series("head", n=n)

    def tail(self, n: int) -> Self:
        return self._reuse_series("tail", n=n)

    def round(self, decimals: int) -> Self:
        return self._reuse_series("round", decimals=decimals)

    def len(self) -> Self:
        return self._reuse_series("len", returns_scalar=True)

    def gather_every(self, n: int, offset: int) -> Self:
        return self._reuse_series("gather_every", n=n, offset=offset)

    def mode(self) -> Self:
        return self._reuse_series("mode")

    def is_finite(self) -> Self:
        return self._reuse_series("is_finite")

    def rolling_mean(self, window_size: int, *, min_samples: int, center: bool) -> Self:
        return self._reuse_series(
            "rolling_mean",
            window_size=window_size,
            min_samples=min_samples,
            center=center,
        )

    def rolling_std(
        self, window_size: int, *, min_samples: int, center: bool, ddof: int
    ) -> Self:
        return self._reuse_series(
            "rolling_std",
            window_size=window_size,
            min_samples=min_samples,
            center=center,
            ddof=ddof,
        )

    def rolling_sum(self, window_size: int, *, min_samples: int, center: bool) -> Self:
        return self._reuse_series(
            "rolling_sum", window_size=window_size, min_samples=min_samples, center=center
        )

    def rolling_var(
        self, window_size: int, *, min_samples: int, center: bool, ddof: int
    ) -> Self:
        return self._reuse_series(
            "rolling_var",
            window_size=window_size,
            min_samples=min_samples,
            center=center,
            ddof=ddof,
        )

    def map_batches(
        self,
        function: Callable[[Any], Any],
        return_dtype: DType | type[DType] | None,
    ) -> Self:
        def func(df: EagerDataFrameT) -> Sequence[EagerSeriesT]:
            input_series_list = self(df)
            output_names = [input_series.name for input_series in input_series_list]
            result = [function(series) for series in input_series_list]
            if is_numpy_array(result[0]) or (
                (np := get_numpy()) is not None and np.isscalar(result[0])
            ):
                from_numpy = partial(
                    self.__narwhals_namespace__()._series.from_numpy, context=self
                )
                result = [
                    from_numpy(array).alias(output_name)
                    for array, output_name in zip(result, output_names)
                ]
            if return_dtype is not None:
                result = [series.cast(return_dtype) for series in result]
            return result

        return self._from_callable(
            func,
            depth=self._depth + 1,
            function_name=self._function_name + "->map_batches",
            evaluate_output_names=self._evaluate_output_names,
            alias_output_names=self._alias_output_names,
            context=self,
        )

    @property
    def cat(self) -> EagerExprCatNamespace[Self]:
        return EagerExprCatNamespace(self)

    @property
    def dt(self) -> EagerExprDateTimeNamespace[Self]:
        return EagerExprDateTimeNamespace(self)

    @property
    def list(self) -> EagerExprListNamespace[Self]:
        return EagerExprListNamespace(self)

    @property
    def name(self) -> EagerExprNameNamespace[Self]:
        return EagerExprNameNamespace(self)

    @property
    def str(self) -> EagerExprStringNamespace[Self]:
        return EagerExprStringNamespace(self)

    @property
    def struct(self) -> EagerExprStructNamespace[Self]:
        return EagerExprStructNamespace(self)


class LazyExpr(
    CompliantExpr[CompliantLazyFrameT, NativeExprT],
    Protocol38[CompliantLazyFrameT, NativeExprT],
):
    arg_min: not_implemented = not_implemented()
    arg_max: not_implemented = not_implemented()
    arg_true: not_implemented = not_implemented()
    head: not_implemented = not_implemented()
    tail: not_implemented = not_implemented()
    mode: not_implemented = not_implemented()
    sort: not_implemented = not_implemented()
    sample: not_implemented = not_implemented()
    map_batches: not_implemented = not_implemented()
    ewm_mean: not_implemented = not_implemented()
    gather_every: not_implemented = not_implemented()
    replace_strict: not_implemented = not_implemented()
    cat: not_implemented = not_implemented()  # pyright: ignore[reportAssignmentType]

    @classmethod
    def _is_expr(cls, obj: Self | Any) -> TypeIs[Self]:
        return hasattr(obj, "__narwhals_expr__")

    def _with_callable(self, call: Callable[..., Any], /) -> Self: ...
    def _with_alias_output_names(self, func: AliasNames | None, /) -> Self: ...
    def alias(self, name: str) -> Self:
        def fn(names: Sequence[str]) -> Sequence[str]:
            if len(names) != 1:
                msg = f"Expected function with single output, found output names: {names}"
                raise ValueError(msg)
            return [name]

        return self._with_alias_output_names(fn)

    @classmethod
    def _alias_native(cls, expr: NativeExprT, name: str, /) -> NativeExprT: ...

    @property
    def name(self) -> LazyExprNameNamespace[Self]:
        return LazyExprNameNamespace(self)


class _ExprNamespace(  # type: ignore[misc]
    _StoresCompliant[CompliantExprT_co], Protocol[CompliantExprT_co]
):
    _compliant_expr: CompliantExprT_co

    @property
    def compliant(self) -> CompliantExprT_co:
        return self._compliant_expr


class EagerExprNamespace(_ExprNamespace[EagerExprT], Generic[EagerExprT]):
    def __init__(self, expr: EagerExprT, /) -> None:
        self._compliant_expr = expr


class LazyExprNamespace(_ExprNamespace[LazyExprT], Generic[LazyExprT]):
    def __init__(self, expr: LazyExprT, /) -> None:
        self._compliant_expr = expr


class EagerExprCatNamespace(
    EagerExprNamespace[EagerExprT], CatNamespace[EagerExprT], Generic[EagerExprT]
):
    def get_categories(self) -> EagerExprT:
        return self.compliant._reuse_series_namespace("cat", "get_categories")


class EagerExprDateTimeNamespace(
    EagerExprNamespace[EagerExprT], DateTimeNamespace[EagerExprT], Generic[EagerExprT]
):
    def to_string(self, format: str) -> EagerExprT:
        return self.compliant._reuse_series_namespace("dt", "to_string", format=format)

    def replace_time_zone(self, time_zone: str | None) -> EagerExprT:
        return self.compliant._reuse_series_namespace(
            "dt", "replace_time_zone", time_zone=time_zone
        )

    def convert_time_zone(self, time_zone: str) -> EagerExprT:
        return self.compliant._reuse_series_namespace(
            "dt", "convert_time_zone", time_zone=time_zone
        )

    def timestamp(self, time_unit: TimeUnit) -> EagerExprT:
        return self.compliant._reuse_series_namespace(
            "dt", "timestamp", time_unit=time_unit
        )

    def date(self) -> EagerExprT:
        return self.compliant._reuse_series_namespace("dt", "date")

    def year(self) -> EagerExprT:
        return self.compliant._reuse_series_namespace("dt", "year")

    def month(self) -> EagerExprT:
        return self.compliant._reuse_series_namespace("dt", "month")

    def day(self) -> EagerExprT:
        return self.compliant._reuse_series_namespace("dt", "day")

    def hour(self) -> EagerExprT:
        return self.compliant._reuse_series_namespace("dt", "hour")

    def minute(self) -> EagerExprT:
        return self.compliant._reuse_series_namespace("dt", "minute")

    def second(self) -> EagerExprT:
        return self.compliant._reuse_series_namespace("dt", "second")

    def millisecond(self) -> EagerExprT:
        return self.compliant._reuse_series_namespace("dt", "millisecond")

    def microsecond(self) -> EagerExprT:
        return self.compliant._reuse_series_namespace("dt", "microsecond")

    def nanosecond(self) -> EagerExprT:
        return self.compliant._reuse_series_namespace("dt", "nanosecond")

    def ordinal_day(self) -> EagerExprT:
        return self.compliant._reuse_series_namespace("dt", "ordinal_day")

    def weekday(self) -> EagerExprT:
        return self.compliant._reuse_series_namespace("dt", "weekday")

    def total_minutes(self) -> EagerExprT:
        return self.compliant._reuse_series_namespace("dt", "total_minutes")

    def total_seconds(self) -> EagerExprT:
        return self.compliant._reuse_series_namespace("dt", "total_seconds")

    def total_milliseconds(self) -> EagerExprT:
        return self.compliant._reuse_series_namespace("dt", "total_milliseconds")

    def total_microseconds(self) -> EagerExprT:
        return self.compliant._reuse_series_namespace("dt", "total_microseconds")

    def total_nanoseconds(self) -> EagerExprT:
        return self.compliant._reuse_series_namespace("dt", "total_nanoseconds")

    def truncate(self, every: str) -> EagerExprT:
        return self.compliant._reuse_series_namespace("dt", "truncate", every=every)


class EagerExprListNamespace(
    EagerExprNamespace[EagerExprT], ListNamespace[EagerExprT], Generic[EagerExprT]
):
    def len(self) -> EagerExprT:
        return self.compliant._reuse_series_namespace("list", "len")


class CompliantExprNameNamespace(  # type: ignore[misc]
    _ExprNamespace[CompliantExprT_co],
    NameNamespace[CompliantExprT_co],
    Protocol[CompliantExprT_co],
):
    def keep(self) -> CompliantExprT_co:
        return self._from_callable(lambda name: name, alias=False)

    def map(self, function: AliasName) -> CompliantExprT_co:
        return self._from_callable(function)

    def prefix(self, prefix: str) -> CompliantExprT_co:
        return self._from_callable(lambda name: f"{prefix}{name}")

    def suffix(self, suffix: str) -> CompliantExprT_co:
        return self._from_callable(lambda name: f"{name}{suffix}")

    def to_lowercase(self) -> CompliantExprT_co:
        return self._from_callable(str.lower)

    def to_uppercase(self) -> CompliantExprT_co:
        return self._from_callable(str.upper)

    @staticmethod
    def _alias_output_names(func: AliasName, /) -> AliasNames:
        def fn(output_names: Sequence[str], /) -> Sequence[str]:
            return [func(name) for name in output_names]

        return fn

    def _from_callable(
        self, func: AliasName, /, *, alias: bool = True
    ) -> CompliantExprT_co: ...


class EagerExprNameNamespace(
    EagerExprNamespace[EagerExprT],
    CompliantExprNameNamespace[EagerExprT],
    Generic[EagerExprT],
):
    def _from_callable(self, func: AliasName, /, *, alias: bool = True) -> EagerExprT:
        expr = self.compliant
        return type(expr)(
            lambda df: [
                series.alias(func(name))
                for series, name in zip(expr(df), expr._evaluate_output_names(df))
            ],
            depth=expr._depth,
            function_name=expr._function_name,
            evaluate_output_names=expr._evaluate_output_names,
            alias_output_names=self._alias_output_names(func) if alias else None,
            backend_version=expr._backend_version,
            implementation=expr._implementation,
            version=expr._version,
            scalar_kwargs=expr._scalar_kwargs,
        )


class LazyExprNameNamespace(
    LazyExprNamespace[LazyExprT],
    CompliantExprNameNamespace[LazyExprT],
    Generic[LazyExprT],
):
    def _from_callable(self, func: AliasName, /, *, alias: bool = True) -> LazyExprT:
        expr = self.compliant
        output_names = self._alias_output_names(func) if alias else None
        return expr._with_alias_output_names(output_names)


class EagerExprStringNamespace(
    EagerExprNamespace[EagerExprT], StringNamespace[EagerExprT], Generic[EagerExprT]
):
    def len_chars(self) -> EagerExprT:
        return self.compliant._reuse_series_namespace("str", "len_chars")

    def replace(self, pattern: str, value: str, *, literal: bool, n: int) -> EagerExprT:
        return self.compliant._reuse_series_namespace(
            "str", "replace", pattern=pattern, value=value, literal=literal, n=n
        )

    def replace_all(self, pattern: str, value: str, *, literal: bool) -> EagerExprT:
        return self.compliant._reuse_series_namespace(
            "str", "replace_all", pattern=pattern, value=value, literal=literal
        )

    def strip_chars(self, characters: str | None) -> EagerExprT:
        return self.compliant._reuse_series_namespace(
            "str", "strip_chars", characters=characters
        )

    def starts_with(self, prefix: str) -> EagerExprT:
        return self.compliant._reuse_series_namespace("str", "starts_with", prefix=prefix)

    def ends_with(self, suffix: str) -> EagerExprT:
        return self.compliant._reuse_series_namespace("str", "ends_with", suffix=suffix)

    def contains(self, pattern: str, *, literal: bool) -> EagerExprT:
        return self.compliant._reuse_series_namespace(
            "str", "contains", pattern=pattern, literal=literal
        )

    def slice(self, offset: int, length: int | None) -> EagerExprT:
        return self.compliant._reuse_series_namespace(
            "str", "slice", offset=offset, length=length
        )

    def split(self, by: str) -> EagerExprT:
        return self.compliant._reuse_series_namespace("str", "split", by=by)

    def to_datetime(self, format: str | None) -> EagerExprT:
        return self.compliant._reuse_series_namespace("str", "to_datetime", format=format)

    def to_lowercase(self) -> EagerExprT:
        return self.compliant._reuse_series_namespace("str", "to_lowercase")

    def to_uppercase(self) -> EagerExprT:
        return self.compliant._reuse_series_namespace("str", "to_uppercase")


class EagerExprStructNamespace(
    EagerExprNamespace[EagerExprT], StructNamespace[EagerExprT], Generic[EagerExprT]
):
    def field(self, name: str) -> EagerExprT:
        return self.compliant._reuse_series_namespace("struct", "field", name=name).alias(
            name
        )<|MERGE_RESOLUTION|>--- conflicted
+++ resolved
@@ -509,11 +509,7 @@
             function_name=f"{self._function_name}->{series_namespace}.{method_name}",
             evaluate_output_names=self._evaluate_output_names,
             alias_output_names=self._alias_output_names,
-<<<<<<< HEAD
-            scalar_kwargs={**self._scalar_kwargs, **kwargs},
-=======
-            call_kwargs=self._call_kwargs,
->>>>>>> ffa797ca
+            scalar_kwargs=self._scalar_kwargs,
             context=self,
         )
 
