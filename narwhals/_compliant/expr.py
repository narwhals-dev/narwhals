from __future__ import annotations

import sys
from functools import partial
from operator import methodcaller
from typing import TYPE_CHECKING
from typing import Any
from typing import Callable
from typing import Generic
from typing import Literal
from typing import Mapping
from typing import Protocol
from typing import Sequence

from narwhals._compliant.any_namespace import CatNamespace
from narwhals._compliant.any_namespace import DateTimeNamespace
from narwhals._compliant.any_namespace import ListNamespace
from narwhals._compliant.any_namespace import NameNamespace
from narwhals._compliant.any_namespace import StringNamespace
from narwhals._compliant.any_namespace import StructNamespace
from narwhals._compliant.namespace import CompliantNamespace
from narwhals._compliant.typing import AliasName
from narwhals._compliant.typing import AliasNames
from narwhals._compliant.typing import CompliantExprT_co
from narwhals._compliant.typing import CompliantFrameT
from narwhals._compliant.typing import CompliantLazyFrameT
from narwhals._compliant.typing import CompliantSeriesOrNativeExprT_co
from narwhals._compliant.typing import EagerDataFrameT
from narwhals._compliant.typing import EagerExprT
from narwhals._compliant.typing import EagerSeriesT
from narwhals._compliant.typing import LazyExprT
from narwhals._compliant.typing import NativeExprT
from narwhals.dependencies import get_numpy
from narwhals.dependencies import is_numpy_array
from narwhals.dtypes import DType
from narwhals.utils import _StoresCompliant
from narwhals.utils import deprecated
from narwhals.utils import not_implemented

if not TYPE_CHECKING:  # pragma: no cover
    if sys.version_info >= (3, 9):
        from typing import Protocol as Protocol38
    else:
        from typing import Generic as Protocol38
else:  # pragma: no cover
    # TODO @dangotbanned: Remove after dropping `3.8` (#2084)
    # - https://github.com/narwhals-dev/narwhals/pull/2064#discussion_r1965921386
    from typing import Protocol as Protocol38

if TYPE_CHECKING:
    from typing import Mapping

    from typing_extensions import Self
    from typing_extensions import TypeIs

    from narwhals._compliant.namespace import CompliantNamespace
    from narwhals._compliant.namespace import EagerNamespace
    from narwhals._compliant.series import CompliantSeries
    from narwhals._compliant.typing import AliasNames
    from narwhals._compliant.typing import EvalNames
    from narwhals._compliant.typing import EvalSeries
    from narwhals._expression_parsing import ExprKind
    from narwhals._expression_parsing import ExprMetadata
    from narwhals.dtypes import DType
    from narwhals.typing import FillNullStrategy, ScalarKwargs
    from narwhals.typing import NonNestedLiteral
    from narwhals.typing import NumericLiteral
    from narwhals.typing import PythonLiteral
    from narwhals.typing import RankMethod
    from narwhals.typing import RollingInterpolationMethod
    from narwhals.typing import TemporalLiteral
    from narwhals.typing import TimeUnit
    from narwhals.utils import Implementation
    from narwhals.utils import Version
    from narwhals.utils import _FullContext

__all__ = ["CompliantExpr", "EagerExpr", "LazyExpr", "NativeExpr"]


class NativeExpr(Protocol):
    """An `Expr`-like object from a package with [Lazy-only support](https://narwhals-dev.github.io/narwhals/extending/#levels-of-support).

    Protocol members are chosen *purely* for matching statically - as they
    are common to all currently supported packages.
    """

    def between(self, *args: Any, **kwds: Any) -> Any: ...
    def isin(self, *args: Any, **kwds: Any) -> Any: ...


class CompliantExpr(Protocol38[CompliantFrameT, CompliantSeriesOrNativeExprT_co]):
    _implementation: Implementation
    _backend_version: tuple[int, ...]
    _version: Version
    _evaluate_output_names: EvalNames[CompliantFrameT]
    _alias_output_names: AliasNames | None
    _metadata: ExprMetadata | None

    def __call__(
        self, df: CompliantFrameT
    ) -> Sequence[CompliantSeriesOrNativeExprT_co]: ...
    def __narwhals_expr__(self) -> None: ...
    def __narwhals_namespace__(self) -> CompliantNamespace[CompliantFrameT, Self]: ...
    @classmethod
    def from_column_names(
        cls,
        evaluate_column_names: EvalNames[CompliantFrameT],
        /,
        *,
        context: _FullContext,
    ) -> Self: ...
    @classmethod
    def from_column_indices(
        cls: type[Self], *column_indices: int, context: _FullContext
    ) -> Self: ...

    def is_null(self) -> Self: ...
    def abs(self) -> Self: ...
    def all(self) -> Self: ...
    def any(self) -> Self: ...
    def alias(self, name: str) -> Self: ...
    def cast(self, dtype: DType | type[DType]) -> Self: ...
    def count(self) -> Self: ...
    def min(self) -> Self: ...
    def max(self) -> Self: ...
    def arg_min(self) -> Self: ...
    def arg_max(self) -> Self: ...
    def arg_true(self) -> Self: ...
    def mean(self) -> Self: ...
    def sum(self) -> Self: ...
    def median(self) -> Self: ...
    def skew(self) -> Self: ...
    def std(self, *, ddof: int) -> Self: ...
    def var(self, *, ddof: int) -> Self: ...
    def n_unique(self) -> Self: ...
    def null_count(self) -> Self: ...
    def drop_nulls(self) -> Self: ...
    def fill_null(
        self,
        value: Self | NonNestedLiteral,
        strategy: FillNullStrategy | None,
        limit: int | None,
    ) -> Self: ...
    def diff(self) -> Self: ...
    def unique(self) -> Self: ...
    def len(self) -> Self: ...
    def log(self, base: float) -> Self: ...
    def round(self, decimals: int) -> Self: ...
    def mode(self) -> Self: ...
    def head(self, n: int) -> Self: ...
    def tail(self, n: int) -> Self: ...
    def shift(self, n: int) -> Self: ...
    def is_finite(self) -> Self: ...
    def is_nan(self) -> Self: ...
    def is_unique(self) -> Self: ...
    def is_first_distinct(self) -> Self: ...
    def is_last_distinct(self) -> Self: ...
    def cum_sum(self, *, reverse: bool) -> Self: ...
    def cum_count(self, *, reverse: bool) -> Self: ...
    def cum_min(self, *, reverse: bool) -> Self: ...
    def cum_max(self, *, reverse: bool) -> Self: ...
    def cum_prod(self, *, reverse: bool) -> Self: ...
    def is_in(self, other: Any) -> Self: ...
    def sort(self, *, descending: bool, nulls_last: bool) -> Self: ...
    def rank(self, method: RankMethod, *, descending: bool) -> Self: ...
    def replace_strict(
        self,
        old: Sequence[Any] | Mapping[Any, Any],
        new: Sequence[Any],
        *,
        return_dtype: DType | type[DType] | None,
    ) -> Self: ...
    def over(
        self, partition_by: Sequence[str], order_by: Sequence[str] | None
    ) -> Self: ...
    def sample(
        self,
        n: int | None,
        *,
        fraction: float | None,
        with_replacement: bool,
        seed: int | None,
    ) -> Self: ...
    def quantile(
        self, quantile: float, interpolation: RollingInterpolationMethod
    ) -> Self: ...
    def map_batches(
        self,
        function: Callable[[CompliantSeries[Any]], CompliantExpr[Any, Any]],
        return_dtype: DType | type[DType] | None,
    ) -> Self: ...

    def clip(
        self,
        lower_bound: Self | NumericLiteral | TemporalLiteral | None,
        upper_bound: Self | NumericLiteral | TemporalLiteral | None,
    ) -> Self: ...

    def ewm_mean(
        self,
        *,
        com: float | None,
        span: float | None,
        half_life: float | None,
        alpha: float | None,
        adjust: bool,
        min_samples: int,
        ignore_nulls: bool,
    ) -> Self: ...

    def rolling_sum(
        self,
        window_size: int,
        *,
        min_samples: int,
        center: bool,
    ) -> Self: ...

    def rolling_mean(
        self,
        window_size: int,
        *,
        min_samples: int,
        center: bool,
    ) -> Self: ...

    def rolling_var(
        self,
        window_size: int,
        *,
        min_samples: int,
        center: bool,
        ddof: int,
    ) -> Self: ...

    def rolling_std(
        self,
        window_size: int,
        *,
        min_samples: int,
        center: bool,
        ddof: int,
    ) -> Self: ...

    @deprecated("Since `1.22.0`")
    def gather_every(self, n: int, offset: int) -> Self: ...
    def __and__(self, other: Any) -> Self: ...
    def __or__(self, other: Any) -> Self: ...
    def __add__(self, other: Any) -> Self: ...
    def __sub__(self, other: Any) -> Self: ...
    def __mul__(self, other: Any) -> Self: ...
    def __floordiv__(self, other: Any) -> Self: ...
    def __truediv__(self, other: Any) -> Self: ...
    def __mod__(self, other: Any) -> Self: ...
    def __pow__(self, other: Any) -> Self: ...
    def __gt__(self, other: Any) -> Self: ...
    def __ge__(self, other: Any) -> Self: ...
    def __lt__(self, other: Any) -> Self: ...
    def __le__(self, other: Any) -> Self: ...
    def __invert__(self) -> Self: ...
    def broadcast(
        self, kind: Literal[ExprKind.AGGREGATION, ExprKind.LITERAL]
    ) -> Self: ...
    def _is_multi_output_unnamed(self) -> bool:
        """Return `True` for multi-output aggregations without names.

        For example, column `'a'` only appears in the output as a grouping key:

            df.group_by('a').agg(nw.all().sum())

        It does not get included in:

            nw.all().sum().
        """
        assert self._metadata is not None  # noqa: S101
        return self._metadata.expansion_kind.is_multi_unnamed()

    def _evaluate_aliases(
        self: CompliantExpr[CompliantFrameT, Any], frame: CompliantFrameT, /
    ) -> Sequence[str]:
        names = self._evaluate_output_names(frame)
        return alias(names) if (alias := self._alias_output_names) else names

    @property
    def str(self) -> Any: ...
    @property
    def name(self) -> Any: ...
    @property
    def dt(self) -> Any: ...
    @property
    def cat(self) -> Any: ...
    @property
    def list(self) -> Any: ...
    @property
    def struct(self) -> Any: ...


class DepthTrackingExpr(
    CompliantExpr[CompliantFrameT, CompliantSeriesOrNativeExprT_co],
    Protocol38[CompliantFrameT, CompliantSeriesOrNativeExprT_co],
):
    _depth: int
    _function_name: str

    @classmethod
    def from_column_names(
        cls: type[Self],
        evaluate_column_names: EvalNames[CompliantFrameT],
        /,
        *,
        context: _FullContext,
        function_name: str = "",
    ) -> Self: ...

    def _is_elementary(self) -> bool:
        """Check if expr is elementary.

        Examples:
            - nw.col('a').mean()  # depth 1
            - nw.mean('a')  # depth 1
            - nw.len()  # depth 0

        as opposed to, say

            - nw.col('a').filter(nw.col('b')>nw.col('c')).max()

        Elementary expressions are the only ones supported properly in
        pandas, PyArrow, and Dask.
        """
        return self._depth < 2

    def __repr__(self) -> str:  # pragma: no cover
        return f"{type(self).__name__}(depth={self._depth}, function_name={self._function_name})"


class EagerExpr(
    DepthTrackingExpr[EagerDataFrameT, EagerSeriesT],
    Protocol38[EagerDataFrameT, EagerSeriesT],
):
    _call: EvalSeries[EagerDataFrameT, EagerSeriesT]
<<<<<<< HEAD
    _scalar_kwargs: dict[str, PythonLiteral]
=======
    _scalar_kwargs: ScalarKwargs
>>>>>>> cba568db

    def __init__(
        self,
        call: EvalSeries[EagerDataFrameT, EagerSeriesT],
        *,
        depth: int,
        function_name: str,
        evaluate_output_names: EvalNames[EagerDataFrameT],
        alias_output_names: AliasNames | None,
        implementation: Implementation,
        backend_version: tuple[int, ...],
        version: Version,
<<<<<<< HEAD
        scalar_kwargs: dict[str, PythonLiteral] | None = None,
=======
        scalar_kwargs: ScalarKwargs | None = None,
>>>>>>> cba568db
    ) -> None: ...

    def __call__(self, df: EagerDataFrameT) -> Sequence[EagerSeriesT]:
        return self._call(df)

    def __narwhals_namespace__(
        self,
    ) -> EagerNamespace[EagerDataFrameT, EagerSeriesT, Self, Any, Any]: ...
    def __narwhals_expr__(self) -> None: ...

    @classmethod
    def _from_callable(
        cls,
        func: EvalSeries[EagerDataFrameT, EagerSeriesT],
        *,
        depth: int,
        function_name: str,
        evaluate_output_names: EvalNames[EagerDataFrameT],
        alias_output_names: AliasNames | None,
        context: _FullContext,
<<<<<<< HEAD
        scalar_kwargs: dict[str, PythonLiteral] | None = None,
=======
        scalar_kwargs: ScalarKwargs | None = None,
>>>>>>> cba568db
    ) -> Self:
        return cls(
            func,
            depth=depth,
            function_name=function_name,
            evaluate_output_names=evaluate_output_names,
            alias_output_names=alias_output_names,
            implementation=context._implementation,
            backend_version=context._backend_version,
            version=context._version,
            scalar_kwargs=scalar_kwargs,
        )

    @classmethod
    def _from_series(cls, series: EagerSeriesT) -> Self:
        return cls(
            lambda _df: [series],
            depth=0,
            function_name="series",
            evaluate_output_names=lambda _df: [series.name],
            alias_output_names=None,
            implementation=series._implementation,
            backend_version=series._backend_version,
            version=series._version,
        )

    def _reuse_series(
        self,
        method_name: str,
        *,
        returns_scalar: bool = False,
<<<<<<< HEAD
        scalar_kwargs: dict[str, PythonLiteral] | None = None,
=======
        scalar_kwargs: ScalarKwargs | None = None,
>>>>>>> cba568db
        **expressifiable_args: Any,
    ) -> Self:
        """Reuse Series implementation for expression.

        If Series.foo is already defined, and we'd like Expr.foo to be the same, we can
        leverage this method to do that for us.

        Arguments:
            method_name: name of method.
            returns_scalar: whether the Series version returns a scalar. In this case,
                the expression version should return a 1-row Series.
            scalar_kwargs: non-expressifiable args which we may need to reuse in `agg` or `over`,
                such as `ddof` for `std` and `var`.
            expressifiable_args: keyword arguments to pass to function, which may
                be expressifiable (e.g. `nw.col('a').is_between(3, nw.col('b')))`).
        """
        func = partial(
            self._reuse_series_inner,
            method_name=method_name,
            returns_scalar=returns_scalar,
            scalar_kwargs=scalar_kwargs or {},
            expressifiable_args=expressifiable_args,
        )
        return self._from_callable(
            func,
            depth=self._depth + 1,
            function_name=f"{self._function_name}->{method_name}",
            evaluate_output_names=self._evaluate_output_names,
            alias_output_names=self._alias_output_names,
            scalar_kwargs=scalar_kwargs,
            context=self,
        )

    # For PyArrow.Series, we return Python Scalars (like Polars does) instead of PyArrow Scalars.
    # However, when working with expressions, we keep everything PyArrow-native.
    def _reuse_series_extra_kwargs(
        self, *, returns_scalar: bool = False
    ) -> dict[str, Any]:
        return {}

    @classmethod
    def _is_expr(cls, obj: Self | Any) -> TypeIs[Self]:
        return hasattr(obj, "__narwhals_expr__")

    def _reuse_series_inner(
        self,
        df: EagerDataFrameT,
        *,
        method_name: str,
        returns_scalar: bool,
<<<<<<< HEAD
        scalar_kwargs: dict[str, PythonLiteral],
=======
        scalar_kwargs: ScalarKwargs,
>>>>>>> cba568db
        expressifiable_args: dict[str, Any],
    ) -> Sequence[EagerSeriesT]:
        kwargs = {
            **scalar_kwargs,
            **{
                name: df._evaluate_expr(value) if self._is_expr(value) else value
                for name, value in expressifiable_args.items()
            },
        }
        method = methodcaller(
            method_name,
            **self._reuse_series_extra_kwargs(returns_scalar=returns_scalar),
            **kwargs,
        )
        out: Sequence[EagerSeriesT] = [
            series._from_scalar(method(series)) if returns_scalar else method(series)
            for series in self(df)
        ]
        aliases = self._evaluate_aliases(df)
        if [s.name for s in out] != list(aliases):  # pragma: no cover
            msg = (
                f"Safety assertion failed, please report a bug to https://github.com/narwhals-dev/narwhals/issues\n"
                f"Expression aliases: {aliases}\n"
                f"Series names: {[s.name for s in out]}"
            )
            raise AssertionError(msg)
        return out

    def _reuse_series_namespace(
        self,
        series_namespace: Literal["cat", "dt", "list", "name", "str", "struct"],
        method_name: str,
        **kwargs: Any,
    ) -> Self:
        """Reuse Series implementation for expression.

        Just like `_reuse_series`, but for e.g. `Expr.dt.foo` instead
        of `Expr.foo`.

        Arguments:
            series_namespace: The Series namespace.
            method_name: name of method, within `series_namespace`.
            kwargs: keyword arguments to pass to function.
        """
        return self._from_callable(
            lambda df: [
                getattr(getattr(series, series_namespace), method_name)(**kwargs)
                for series in self(df)
            ],
            depth=self._depth + 1,
            function_name=f"{self._function_name}->{series_namespace}.{method_name}",
            evaluate_output_names=self._evaluate_output_names,
            alias_output_names=self._alias_output_names,
            scalar_kwargs=self._scalar_kwargs,
            context=self,
        )

    def broadcast(self, kind: Literal[ExprKind.AGGREGATION, ExprKind.LITERAL]) -> Self:
        # Mark the resulting Series with `_broadcast = True`.
        # Then, when extracting native objects, `extract_native` will
        # know what to do.
        def func(df: EagerDataFrameT) -> list[EagerSeriesT]:
            results = []
            for result in self(df):
                result._broadcast = True
                results.append(result)
            return results

        return type(self)(
            func,
            depth=self._depth,
            function_name=self._function_name,
            evaluate_output_names=self._evaluate_output_names,
            alias_output_names=self._alias_output_names,
            backend_version=self._backend_version,
            implementation=self._implementation,
            version=self._version,
            scalar_kwargs=self._scalar_kwargs,
        )

    def cast(self, dtype: DType | type[DType]) -> Self:
        return self._reuse_series("cast", dtype=dtype)

    def __eq__(self, other: Self | Any) -> Self:  # type: ignore[override]
        return self._reuse_series("__eq__", other=other)

    def __ne__(self, other: Self | Any) -> Self:  # type: ignore[override]
        return self._reuse_series("__ne__", other=other)

    def __ge__(self, other: Self | Any) -> Self:
        return self._reuse_series("__ge__", other=other)

    def __gt__(self, other: Self | Any) -> Self:
        return self._reuse_series("__gt__", other=other)

    def __le__(self, other: Self | Any) -> Self:
        return self._reuse_series("__le__", other=other)

    def __lt__(self, other: Self | Any) -> Self:
        return self._reuse_series("__lt__", other=other)

    def __and__(self, other: Self | bool | Any) -> Self:
        return self._reuse_series("__and__", other=other)

    def __or__(self, other: Self | bool | Any) -> Self:
        return self._reuse_series("__or__", other=other)

    def __add__(self, other: Self | Any) -> Self:
        return self._reuse_series("__add__", other=other)

    def __sub__(self, other: Self | Any) -> Self:
        return self._reuse_series("__sub__", other=other)

    def __rsub__(self, other: Self | Any) -> Self:
        return self.alias("literal")._reuse_series("__rsub__", other=other)

    def __mul__(self, other: Self | Any) -> Self:
        return self._reuse_series("__mul__", other=other)

    def __truediv__(self, other: Self | Any) -> Self:
        return self._reuse_series("__truediv__", other=other)

    def __rtruediv__(self, other: Self | Any) -> Self:
        return self.alias("literal")._reuse_series("__rtruediv__", other=other)

    def __floordiv__(self, other: Self | Any) -> Self:
        return self._reuse_series("__floordiv__", other=other)

    def __rfloordiv__(self, other: Self | Any) -> Self:
        return self.alias("literal")._reuse_series("__rfloordiv__", other=other)

    def __pow__(self, other: Self | Any) -> Self:
        return self._reuse_series("__pow__", other=other)

    def __rpow__(self, other: Self | Any) -> Self:
        return self.alias("literal")._reuse_series("__rpow__", other=other)

    def __mod__(self, other: Self | Any) -> Self:
        return self._reuse_series("__mod__", other=other)

    def __rmod__(self, other: Self | Any) -> Self:
        return self.alias("literal")._reuse_series("__rmod__", other=other)

    # Unary
    def __invert__(self) -> Self:
        return self._reuse_series("__invert__")

    # Reductions
    def null_count(self) -> Self:
        return self._reuse_series("null_count", returns_scalar=True)

    def n_unique(self) -> Self:
        return self._reuse_series("n_unique", returns_scalar=True)

    def sum(self) -> Self:
        return self._reuse_series("sum", returns_scalar=True)

    def count(self) -> Self:
        return self._reuse_series("count", returns_scalar=True)

    def mean(self) -> Self:
        return self._reuse_series("mean", returns_scalar=True)

    def median(self) -> Self:
        return self._reuse_series("median", returns_scalar=True)

    def std(self, *, ddof: int) -> Self:
        return self._reuse_series(
            "std", returns_scalar=True, scalar_kwargs={"ddof": ddof}
        )

    def var(self, *, ddof: int) -> Self:
        return self._reuse_series(
            "var", returns_scalar=True, scalar_kwargs={"ddof": ddof}
        )

    def skew(self) -> Self:
        return self._reuse_series("skew", returns_scalar=True)

    def any(self) -> Self:
        return self._reuse_series("any", returns_scalar=True)

    def all(self) -> Self:
        return self._reuse_series("all", returns_scalar=True)

    def max(self) -> Self:
        return self._reuse_series("max", returns_scalar=True)

    def min(self) -> Self:
        return self._reuse_series("min", returns_scalar=True)

    def arg_min(self) -> Self:
        return self._reuse_series("arg_min", returns_scalar=True)

    def arg_max(self) -> Self:
        return self._reuse_series("arg_max", returns_scalar=True)

    # Other

    def clip(
        self,
        lower_bound: Self | NumericLiteral | TemporalLiteral | None,
        upper_bound: Self | NumericLiteral | TemporalLiteral | None,
    ) -> Self:
        return self._reuse_series(
            "clip", lower_bound=lower_bound, upper_bound=upper_bound
        )

    def is_null(self) -> Self:
        return self._reuse_series("is_null")

    def is_nan(self) -> Self:
        return self._reuse_series("is_nan")

    def fill_null(
        self,
        value: Self | NonNestedLiteral,
        strategy: FillNullStrategy | None,
        limit: int | None,
    ) -> Self:
        return self._reuse_series(
            "fill_null", value=value, strategy=strategy, limit=limit
        )

    def is_in(self, other: Any) -> Self:
        return self._reuse_series("is_in", other=other)

    def arg_true(self) -> Self:
        return self._reuse_series("arg_true")

    def filter(self, *predicates: Self) -> Self:
        plx = self.__narwhals_namespace__()
        predicate = plx.all_horizontal(*predicates)
        return self._reuse_series("filter", predicate=predicate)

    def drop_nulls(self) -> Self:
        return self._reuse_series("drop_nulls")

    def replace_strict(
        self,
        old: Sequence[Any] | Mapping[Any, Any],
        new: Sequence[Any],
        *,
        return_dtype: DType | type[DType] | None,
    ) -> Self:
        return self._reuse_series(
            "replace_strict", old=old, new=new, return_dtype=return_dtype
        )

    def sort(self, *, descending: bool, nulls_last: bool) -> Self:
        return self._reuse_series("sort", descending=descending, nulls_last=nulls_last)

    def abs(self) -> Self:
        return self._reuse_series("abs")

    def unique(self) -> Self:
        return self._reuse_series("unique", maintain_order=False)

    def diff(self) -> Self:
        return self._reuse_series("diff")

    def sample(
        self,
        n: int | None,
        *,
        fraction: float | None,
        with_replacement: bool,
        seed: int | None,
    ) -> Self:
        return self._reuse_series(
            "sample", n=n, fraction=fraction, with_replacement=with_replacement, seed=seed
        )

    def alias(self, name: str) -> Self:
        def alias_output_names(names: Sequence[str]) -> Sequence[str]:
            if len(names) != 1:
                msg = f"Expected function with single output, found output names: {names}"
                raise ValueError(msg)
            return [name]

        # Define this one manually, so that we can
        # override `output_names` and not increase depth
        return type(self)(
            lambda df: [series.alias(name) for series in self(df)],
            depth=self._depth,
            function_name=self._function_name,
            evaluate_output_names=self._evaluate_output_names,
            alias_output_names=alias_output_names,
            backend_version=self._backend_version,
            implementation=self._implementation,
            version=self._version,
            scalar_kwargs=self._scalar_kwargs,
        )

    def is_unique(self) -> Self:
        return self._reuse_series("is_unique")

    def is_first_distinct(self) -> Self:
        return self._reuse_series("is_first_distinct")

    def is_last_distinct(self) -> Self:
        return self._reuse_series("is_last_distinct")

    def quantile(
        self, quantile: float, interpolation: RollingInterpolationMethod
    ) -> Self:
        return self._reuse_series(
            "quantile",
            quantile=quantile,
            interpolation=interpolation,
            returns_scalar=True,
        )

    def head(self, n: int) -> Self:
        return self._reuse_series("head", n=n)

    def tail(self, n: int) -> Self:
        return self._reuse_series("tail", n=n)

    def round(self, decimals: int) -> Self:
        return self._reuse_series("round", decimals=decimals)

    def len(self) -> Self:
        return self._reuse_series("len", returns_scalar=True)

    def gather_every(self, n: int, offset: int) -> Self:
        return self._reuse_series("gather_every", n=n, offset=offset)

    def mode(self) -> Self:
        return self._reuse_series("mode")

    def is_finite(self) -> Self:
        return self._reuse_series("is_finite")

    def rolling_mean(self, window_size: int, *, min_samples: int, center: bool) -> Self:
        return self._reuse_series(
            "rolling_mean",
            window_size=window_size,
            min_samples=min_samples,
            center=center,
        )

    def rolling_std(
        self, window_size: int, *, min_samples: int, center: bool, ddof: int
    ) -> Self:
        return self._reuse_series(
            "rolling_std",
            window_size=window_size,
            min_samples=min_samples,
            center=center,
            ddof=ddof,
        )

    def rolling_sum(self, window_size: int, *, min_samples: int, center: bool) -> Self:
        return self._reuse_series(
            "rolling_sum", window_size=window_size, min_samples=min_samples, center=center
        )

    def rolling_var(
        self, window_size: int, *, min_samples: int, center: bool, ddof: int
    ) -> Self:
        return self._reuse_series(
            "rolling_var",
            window_size=window_size,
            min_samples=min_samples,
            center=center,
            ddof=ddof,
        )

    def map_batches(
        self,
        function: Callable[[Any], Any],
        return_dtype: DType | type[DType] | None,
    ) -> Self:
        def func(df: EagerDataFrameT) -> Sequence[EagerSeriesT]:
            input_series_list = self(df)
            output_names = [input_series.name for input_series in input_series_list]
            result = [function(series) for series in input_series_list]
            if is_numpy_array(result[0]) or (
                (np := get_numpy()) is not None and np.isscalar(result[0])
            ):
                from_numpy = partial(
                    self.__narwhals_namespace__()._series.from_numpy, context=self
                )
                result = [
                    from_numpy(array).alias(output_name)
                    for array, output_name in zip(result, output_names)
                ]
            if return_dtype is not None:
                result = [series.cast(return_dtype) for series in result]
            return result

        return self._from_callable(
            func,
            depth=self._depth + 1,
            function_name=self._function_name + "->map_batches",
            evaluate_output_names=self._evaluate_output_names,
            alias_output_names=self._alias_output_names,
            context=self,
        )

    @property
    def cat(self) -> EagerExprCatNamespace[Self]:
        return EagerExprCatNamespace(self)

    @property
    def dt(self) -> EagerExprDateTimeNamespace[Self]:
        return EagerExprDateTimeNamespace(self)

    @property
    def list(self) -> EagerExprListNamespace[Self]:
        return EagerExprListNamespace(self)

    @property
    def name(self) -> EagerExprNameNamespace[Self]:
        return EagerExprNameNamespace(self)

    @property
    def str(self) -> EagerExprStringNamespace[Self]:
        return EagerExprStringNamespace(self)

    @property
    def struct(self) -> EagerExprStructNamespace[Self]:
        return EagerExprStructNamespace(self)


class LazyExpr(
    CompliantExpr[CompliantLazyFrameT, NativeExprT],
    Protocol38[CompliantLazyFrameT, NativeExprT],
):
    arg_min: not_implemented = not_implemented()
    arg_max: not_implemented = not_implemented()
    arg_true: not_implemented = not_implemented()
    head: not_implemented = not_implemented()
    tail: not_implemented = not_implemented()
    mode: not_implemented = not_implemented()
    sort: not_implemented = not_implemented()
    sample: not_implemented = not_implemented()
    map_batches: not_implemented = not_implemented()
    ewm_mean: not_implemented = not_implemented()
    gather_every: not_implemented = not_implemented()
    replace_strict: not_implemented = not_implemented()
    cat: not_implemented = not_implemented()  # pyright: ignore[reportAssignmentType]

    @classmethod
    def _is_expr(cls, obj: Self | Any) -> TypeIs[Self]:
        return hasattr(obj, "__narwhals_expr__")

    def _with_callable(self, call: Callable[..., Any], /) -> Self: ...
    def _with_alias_output_names(self, func: AliasNames | None, /) -> Self: ...
    def alias(self, name: str) -> Self:
        def fn(names: Sequence[str]) -> Sequence[str]:
            if len(names) != 1:
                msg = f"Expected function with single output, found output names: {names}"
                raise ValueError(msg)
            return [name]

        return self._with_alias_output_names(fn)

    @classmethod
    def _alias_native(cls, expr: NativeExprT, name: str, /) -> NativeExprT: ...

    @property
    def name(self) -> LazyExprNameNamespace[Self]:
        return LazyExprNameNamespace(self)


class _ExprNamespace(  # type: ignore[misc]
    _StoresCompliant[CompliantExprT_co], Protocol[CompliantExprT_co]
):
    _compliant_expr: CompliantExprT_co

    @property
    def compliant(self) -> CompliantExprT_co:
        return self._compliant_expr


class EagerExprNamespace(_ExprNamespace[EagerExprT], Generic[EagerExprT]):
    def __init__(self, expr: EagerExprT, /) -> None:
        self._compliant_expr = expr


class LazyExprNamespace(_ExprNamespace[LazyExprT], Generic[LazyExprT]):
    def __init__(self, expr: LazyExprT, /) -> None:
        self._compliant_expr = expr


class EagerExprCatNamespace(
    EagerExprNamespace[EagerExprT], CatNamespace[EagerExprT], Generic[EagerExprT]
):
    def get_categories(self) -> EagerExprT:
        return self.compliant._reuse_series_namespace("cat", "get_categories")


class EagerExprDateTimeNamespace(
    EagerExprNamespace[EagerExprT], DateTimeNamespace[EagerExprT], Generic[EagerExprT]
):
    def to_string(self, format: str) -> EagerExprT:
        return self.compliant._reuse_series_namespace("dt", "to_string", format=format)

    def replace_time_zone(self, time_zone: str | None) -> EagerExprT:
        return self.compliant._reuse_series_namespace(
            "dt", "replace_time_zone", time_zone=time_zone
        )

    def convert_time_zone(self, time_zone: str) -> EagerExprT:
        return self.compliant._reuse_series_namespace(
            "dt", "convert_time_zone", time_zone=time_zone
        )

    def timestamp(self, time_unit: TimeUnit) -> EagerExprT:
        return self.compliant._reuse_series_namespace(
            "dt", "timestamp", time_unit=time_unit
        )

    def date(self) -> EagerExprT:
        return self.compliant._reuse_series_namespace("dt", "date")

    def year(self) -> EagerExprT:
        return self.compliant._reuse_series_namespace("dt", "year")

    def month(self) -> EagerExprT:
        return self.compliant._reuse_series_namespace("dt", "month")

    def day(self) -> EagerExprT:
        return self.compliant._reuse_series_namespace("dt", "day")

    def hour(self) -> EagerExprT:
        return self.compliant._reuse_series_namespace("dt", "hour")

    def minute(self) -> EagerExprT:
        return self.compliant._reuse_series_namespace("dt", "minute")

    def second(self) -> EagerExprT:
        return self.compliant._reuse_series_namespace("dt", "second")

    def millisecond(self) -> EagerExprT:
        return self.compliant._reuse_series_namespace("dt", "millisecond")

    def microsecond(self) -> EagerExprT:
        return self.compliant._reuse_series_namespace("dt", "microsecond")

    def nanosecond(self) -> EagerExprT:
        return self.compliant._reuse_series_namespace("dt", "nanosecond")

    def ordinal_day(self) -> EagerExprT:
        return self.compliant._reuse_series_namespace("dt", "ordinal_day")

    def weekday(self) -> EagerExprT:
        return self.compliant._reuse_series_namespace("dt", "weekday")

    def total_minutes(self) -> EagerExprT:
        return self.compliant._reuse_series_namespace("dt", "total_minutes")

    def total_seconds(self) -> EagerExprT:
        return self.compliant._reuse_series_namespace("dt", "total_seconds")

    def total_milliseconds(self) -> EagerExprT:
        return self.compliant._reuse_series_namespace("dt", "total_milliseconds")

    def total_microseconds(self) -> EagerExprT:
        return self.compliant._reuse_series_namespace("dt", "total_microseconds")

    def total_nanoseconds(self) -> EagerExprT:
        return self.compliant._reuse_series_namespace("dt", "total_nanoseconds")

    def truncate(self, every: str) -> EagerExprT:
        return self.compliant._reuse_series_namespace("dt", "truncate", every=every)


class EagerExprListNamespace(
    EagerExprNamespace[EagerExprT], ListNamespace[EagerExprT], Generic[EagerExprT]
):
    def len(self) -> EagerExprT:
        return self.compliant._reuse_series_namespace("list", "len")


class CompliantExprNameNamespace(  # type: ignore[misc]
    _ExprNamespace[CompliantExprT_co],
    NameNamespace[CompliantExprT_co],
    Protocol[CompliantExprT_co],
):
    def keep(self) -> CompliantExprT_co:
        return self._from_callable(lambda name: name, alias=False)

    def map(self, function: AliasName) -> CompliantExprT_co:
        return self._from_callable(function)

    def prefix(self, prefix: str) -> CompliantExprT_co:
        return self._from_callable(lambda name: f"{prefix}{name}")

    def suffix(self, suffix: str) -> CompliantExprT_co:
        return self._from_callable(lambda name: f"{name}{suffix}")

    def to_lowercase(self) -> CompliantExprT_co:
        return self._from_callable(str.lower)

    def to_uppercase(self) -> CompliantExprT_co:
        return self._from_callable(str.upper)

    @staticmethod
    def _alias_output_names(func: AliasName, /) -> AliasNames:
        def fn(output_names: Sequence[str], /) -> Sequence[str]:
            return [func(name) for name in output_names]

        return fn

    def _from_callable(
        self, func: AliasName, /, *, alias: bool = True
    ) -> CompliantExprT_co: ...


class EagerExprNameNamespace(
    EagerExprNamespace[EagerExprT],
    CompliantExprNameNamespace[EagerExprT],
    Generic[EagerExprT],
):
    def _from_callable(self, func: AliasName, /, *, alias: bool = True) -> EagerExprT:
        expr = self.compliant
        return type(expr)(
            lambda df: [
                series.alias(func(name))
                for series, name in zip(expr(df), expr._evaluate_output_names(df))
            ],
            depth=expr._depth,
            function_name=expr._function_name,
            evaluate_output_names=expr._evaluate_output_names,
            alias_output_names=self._alias_output_names(func) if alias else None,
            backend_version=expr._backend_version,
            implementation=expr._implementation,
            version=expr._version,
            scalar_kwargs=expr._scalar_kwargs,
        )


class LazyExprNameNamespace(
    LazyExprNamespace[LazyExprT],
    CompliantExprNameNamespace[LazyExprT],
    Generic[LazyExprT],
):
    def _from_callable(self, func: AliasName, /, *, alias: bool = True) -> LazyExprT:
        expr = self.compliant
        output_names = self._alias_output_names(func) if alias else None
        return expr._with_alias_output_names(output_names)


class EagerExprStringNamespace(
    EagerExprNamespace[EagerExprT], StringNamespace[EagerExprT], Generic[EagerExprT]
):
    def len_chars(self) -> EagerExprT:
        return self.compliant._reuse_series_namespace("str", "len_chars")

    def replace(self, pattern: str, value: str, *, literal: bool, n: int) -> EagerExprT:
        return self.compliant._reuse_series_namespace(
            "str", "replace", pattern=pattern, value=value, literal=literal, n=n
        )

    def replace_all(self, pattern: str, value: str, *, literal: bool) -> EagerExprT:
        return self.compliant._reuse_series_namespace(
            "str", "replace_all", pattern=pattern, value=value, literal=literal
        )

    def strip_chars(self, characters: str | None) -> EagerExprT:
        return self.compliant._reuse_series_namespace(
            "str", "strip_chars", characters=characters
        )

    def starts_with(self, prefix: str) -> EagerExprT:
        return self.compliant._reuse_series_namespace("str", "starts_with", prefix=prefix)

    def ends_with(self, suffix: str) -> EagerExprT:
        return self.compliant._reuse_series_namespace("str", "ends_with", suffix=suffix)

    def contains(self, pattern: str, *, literal: bool) -> EagerExprT:
        return self.compliant._reuse_series_namespace(
            "str", "contains", pattern=pattern, literal=literal
        )

    def slice(self, offset: int, length: int | None) -> EagerExprT:
        return self.compliant._reuse_series_namespace(
            "str", "slice", offset=offset, length=length
        )

    def split(self, by: str) -> EagerExprT:
        return self.compliant._reuse_series_namespace("str", "split", by=by)

    def to_datetime(self, format: str | None) -> EagerExprT:
        return self.compliant._reuse_series_namespace("str", "to_datetime", format=format)

    def to_lowercase(self) -> EagerExprT:
        return self.compliant._reuse_series_namespace("str", "to_lowercase")

    def to_uppercase(self) -> EagerExprT:
        return self.compliant._reuse_series_namespace("str", "to_uppercase")


class EagerExprStructNamespace(
    EagerExprNamespace[EagerExprT], StructNamespace[EagerExprT], Generic[EagerExprT]
):
    def field(self, name: str) -> EagerExprT:
        return self.compliant._reuse_series_namespace("struct", "field", name=name).alias(
            name
        )<|MERGE_RESOLUTION|>--- conflicted
+++ resolved
@@ -62,12 +62,12 @@
     from narwhals._expression_parsing import ExprKind
     from narwhals._expression_parsing import ExprMetadata
     from narwhals.dtypes import DType
-    from narwhals.typing import FillNullStrategy, ScalarKwargs
+    from narwhals.typing import FillNullStrategy
     from narwhals.typing import NonNestedLiteral
     from narwhals.typing import NumericLiteral
-    from narwhals.typing import PythonLiteral
     from narwhals.typing import RankMethod
     from narwhals.typing import RollingInterpolationMethod
+    from narwhals.typing import ScalarKwargs
     from narwhals.typing import TemporalLiteral
     from narwhals.typing import TimeUnit
     from narwhals.utils import Implementation
@@ -338,11 +338,7 @@
     Protocol38[EagerDataFrameT, EagerSeriesT],
 ):
     _call: EvalSeries[EagerDataFrameT, EagerSeriesT]
-<<<<<<< HEAD
-    _scalar_kwargs: dict[str, PythonLiteral]
-=======
     _scalar_kwargs: ScalarKwargs
->>>>>>> cba568db
 
     def __init__(
         self,
@@ -355,11 +351,7 @@
         implementation: Implementation,
         backend_version: tuple[int, ...],
         version: Version,
-<<<<<<< HEAD
-        scalar_kwargs: dict[str, PythonLiteral] | None = None,
-=======
         scalar_kwargs: ScalarKwargs | None = None,
->>>>>>> cba568db
     ) -> None: ...
 
     def __call__(self, df: EagerDataFrameT) -> Sequence[EagerSeriesT]:
@@ -380,11 +372,7 @@
         evaluate_output_names: EvalNames[EagerDataFrameT],
         alias_output_names: AliasNames | None,
         context: _FullContext,
-<<<<<<< HEAD
-        scalar_kwargs: dict[str, PythonLiteral] | None = None,
-=======
         scalar_kwargs: ScalarKwargs | None = None,
->>>>>>> cba568db
     ) -> Self:
         return cls(
             func,
@@ -416,11 +404,7 @@
         method_name: str,
         *,
         returns_scalar: bool = False,
-<<<<<<< HEAD
-        scalar_kwargs: dict[str, PythonLiteral] | None = None,
-=======
         scalar_kwargs: ScalarKwargs | None = None,
->>>>>>> cba568db
         **expressifiable_args: Any,
     ) -> Self:
         """Reuse Series implementation for expression.
@@ -471,11 +455,7 @@
         *,
         method_name: str,
         returns_scalar: bool,
-<<<<<<< HEAD
-        scalar_kwargs: dict[str, PythonLiteral],
-=======
         scalar_kwargs: ScalarKwargs,
->>>>>>> cba568db
         expressifiable_args: dict[str, Any],
     ) -> Sequence[EagerSeriesT]:
         kwargs = {
