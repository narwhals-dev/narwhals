from __future__ import annotations

import sys
from typing import TYPE_CHECKING
from typing import Any
from typing import Callable
from typing import Sequence
from typing import TypeVar
from typing import cast

from narwhals._compliant.expr import CompliantExpr
from narwhals._compliant.typing import CompliantExprAny
from narwhals._compliant.typing import CompliantFrameAny
from narwhals._compliant.typing import CompliantLazyFrameT
from narwhals._compliant.typing import CompliantSeriesOrNativeExprAny
from narwhals._compliant.typing import EagerDataFrameT
from narwhals._compliant.typing import EagerExprT
from narwhals._compliant.typing import EagerSeriesT
from narwhals._compliant.typing import LazyExprAny
from narwhals._compliant.typing import NativeExprT
from narwhals._compliant.typing import NativeSeriesT

if TYPE_CHECKING:
    from typing_extensions import Self
    from typing_extensions import TypeAlias

    from narwhals._compliant.typing import EvalSeries
<<<<<<< HEAD
    from narwhals.typing import NonNestedLiteral
    from narwhals.typing import PythonLiteral
=======
    from narwhals.typing import NonNestedLiteral, ScalarKwargs
>>>>>>> cba568db
    from narwhals.utils import Implementation
    from narwhals.utils import Version
    from narwhals.utils import _FullContext

if not TYPE_CHECKING:  # pragma: no cover
    if sys.version_info >= (3, 9):
        from typing import Protocol as Protocol38
    else:
        from typing import Generic as Protocol38
else:  # pragma: no cover
    # TODO @dangotbanned: Remove after dropping `3.8` (#2084)
    # - https://github.com/narwhals-dev/narwhals/pull/2064#discussion_r1965921386
    from typing import Protocol as Protocol38

__all__ = ["CompliantThen", "CompliantWhen", "EagerWhen", "LazyWhen"]

ExprT = TypeVar("ExprT", bound=CompliantExprAny)
LazyExprT = TypeVar("LazyExprT", bound=LazyExprAny)
SeriesT = TypeVar("SeriesT", bound=CompliantSeriesOrNativeExprAny)
FrameT = TypeVar("FrameT", bound=CompliantFrameAny)

Scalar: TypeAlias = Any
"""A native literal value."""

IntoExpr: TypeAlias = "SeriesT | ExprT | NonNestedLiteral | Scalar"
"""Anything that is convertible into a `CompliantExpr`."""


class CompliantWhen(Protocol38[FrameT, SeriesT, ExprT]):
    _condition: ExprT
    _then_value: IntoExpr[SeriesT, ExprT]
    _otherwise_value: IntoExpr[SeriesT, ExprT]
    _implementation: Implementation
    _backend_version: tuple[int, ...]
    _version: Version

    @property
    def _then(self) -> type[CompliantThen[FrameT, SeriesT, ExprT]]: ...
    def __call__(self, compliant_frame: FrameT, /) -> Sequence[SeriesT]: ...

    def then(
        self, value: IntoExpr[SeriesT, ExprT], /
    ) -> CompliantThen[FrameT, SeriesT, ExprT]:
        return self._then.from_when(self, value)

    @classmethod
    def from_expr(cls, condition: ExprT, /, *, context: _FullContext) -> Self:
        obj = cls.__new__(cls)
        obj._condition = condition
        obj._then_value = None
        obj._otherwise_value = None
        obj._implementation = context._implementation
        obj._backend_version = context._backend_version
        obj._version = context._version
        return obj


class CompliantThen(CompliantExpr[FrameT, SeriesT], Protocol38[FrameT, SeriesT, ExprT]):
    _call: EvalSeries[FrameT, SeriesT]
    _when_value: CompliantWhen[FrameT, SeriesT, ExprT]
    _function_name: str
    _depth: int
    _implementation: Implementation
    _backend_version: tuple[int, ...]
    _version: Version
<<<<<<< HEAD
    _scalar_kwargs: dict[str, PythonLiteral]
=======
    _scalar_kwargs: ScalarKwargs
>>>>>>> cba568db

    @classmethod
    def from_when(
        cls,
        when: CompliantWhen[FrameT, SeriesT, ExprT],
        then: IntoExpr[SeriesT, ExprT],
        /,
    ) -> Self:
        when._then_value = then
        obj = cls.__new__(cls)
        obj._call = when
        obj._when_value = when
        obj._depth = 0
        obj._function_name = "whenthen"
        obj._evaluate_output_names = getattr(
            then, "_evaluate_output_names", lambda _df: ["literal"]
        )
        obj._alias_output_names = getattr(then, "_alias_output_names", None)
        obj._implementation = when._implementation
        obj._backend_version = when._backend_version
        obj._version = when._version
        obj._scalar_kwargs = {}
        return obj

    def otherwise(self, otherwise: IntoExpr[SeriesT, ExprT], /) -> ExprT:
        self._when_value._otherwise_value = otherwise
        self._function_name = "whenotherwise"
        return cast("ExprT", self)


class EagerWhen(
    CompliantWhen[EagerDataFrameT, EagerSeriesT, EagerExprT],
    Protocol38[EagerDataFrameT, EagerSeriesT, EagerExprT, NativeSeriesT],
):
    def _if_then_else(
        self,
        when: NativeSeriesT,
        then: NativeSeriesT,
        otherwise: NativeSeriesT | NonNestedLiteral | Scalar,
        /,
    ) -> NativeSeriesT: ...

    def __call__(self, df: EagerDataFrameT, /) -> Sequence[EagerSeriesT]:
        is_expr = self._condition._is_expr
        when: EagerSeriesT = self._condition(df)[0]
        then: EagerSeriesT
        if is_expr(self._then_value):
            then = self._then_value(df)[0]
        else:
            then = when.alias("literal")._from_scalar(self._then_value)
            then._broadcast = True
        if is_expr(self._otherwise_value):
            otherwise = df._extract_comparand(self._otherwise_value(df)[0])
        else:
            otherwise = self._otherwise_value
        result = self._if_then_else(when.native, df._extract_comparand(then), otherwise)
        return [then._with_native(result)]


class LazyWhen(
    CompliantWhen[CompliantLazyFrameT, NativeExprT, LazyExprT],
    Protocol38[CompliantLazyFrameT, NativeExprT, LazyExprT],
):
    when: Callable[..., NativeExprT]
    lit: Callable[..., NativeExprT]

    def __call__(self, df: CompliantLazyFrameT) -> Sequence[NativeExprT]:
        is_expr = self._condition._is_expr
        when = self.when
        lit = self.lit
        condition = df._evaluate_expr(self._condition)
        then_ = self._then_value
        then = df._evaluate_expr(then_) if is_expr(then_) else lit(then_)
        other_ = self._otherwise_value
        if other_ is None:
            result = when(condition, then)
        else:
            otherwise = df._evaluate_expr(other_) if is_expr(other_) else lit(other_)
            result = when(condition, then).otherwise(otherwise)  # type: ignore  # noqa: PGH003
        return [result]<|MERGE_RESOLUTION|>--- conflicted
+++ resolved
@@ -25,12 +25,8 @@
     from typing_extensions import TypeAlias
 
     from narwhals._compliant.typing import EvalSeries
-<<<<<<< HEAD
     from narwhals.typing import NonNestedLiteral
-    from narwhals.typing import PythonLiteral
-=======
-    from narwhals.typing import NonNestedLiteral, ScalarKwargs
->>>>>>> cba568db
+    from narwhals.typing import ScalarKwargs
     from narwhals.utils import Implementation
     from narwhals.utils import Version
     from narwhals.utils import _FullContext
@@ -96,11 +92,7 @@
     _implementation: Implementation
     _backend_version: tuple[int, ...]
     _version: Version
-<<<<<<< HEAD
-    _scalar_kwargs: dict[str, PythonLiteral]
-=======
     _scalar_kwargs: ScalarKwargs
->>>>>>> cba568db
 
     @classmethod
     def from_when(
