from __future__ import annotations

from collections.abc import Sequence
from typing import TYPE_CHECKING, Any, Callable, Literal, TypedDict, TypeVar

if TYPE_CHECKING:
    from typing_extensions import TypeAlias

    from narwhals._compliant.dataframe import (
        CompliantDataFrame,
        CompliantLazyFrame,
        EagerDataFrame,
    )
    from narwhals._compliant.expr import (
        CompliantExpr,
        DepthTrackingExpr,
        EagerExpr,
        LazyExpr,
        NativeExpr,
    )
    from narwhals._compliant.namespace import CompliantNamespace, EagerNamespace
    from narwhals._compliant.series import CompliantSeries, EagerSeries
    from narwhals._compliant.window import WindowInputs
    from narwhals.typing import (
        FillNullStrategy,
<<<<<<< HEAD
        ModeKeepStrategy,
=======
        IntoLazyFrame,
        NativeDataFrame,
>>>>>>> b0e10af8
        NativeFrame,
        NativeSeries,
        RankMethod,
        RollingInterpolationMethod,
    )

    class ScalarKwargs(TypedDict, total=False):
        """Non-expressifiable args which we may need to reuse in `agg` or `over`."""

        adjust: bool
        alpha: float | None
        center: int
        com: float | None
        ddof: int
        descending: bool
        half_life: float | None
        ignore_nulls: bool
        interpolation: RollingInterpolationMethod
        keep: ModeKeepStrategy
        limit: int | None
        method: RankMethod
        min_samples: int
        n: int
        quantile: float
        reverse: bool
        span: float | None
        strategy: FillNullStrategy | None
        window_size: int


__all__ = [
    "AliasName",
    "AliasNames",
    "CompliantDataFrameT",
    "CompliantFrameT",
    "CompliantLazyFrameT",
    "CompliantSeriesT",
    "EvalNames",
    "EvalSeries",
    "IntoCompliantExpr",
    "NarwhalsAggregation",
    "NativeFrameT_co",
    "NativeSeriesT_co",
]
CompliantExprAny: TypeAlias = "CompliantExpr[Any, Any]"
CompliantSeriesAny: TypeAlias = "CompliantSeries[Any]"
CompliantSeriesOrNativeExprAny: TypeAlias = "CompliantSeriesAny | NativeExpr"
CompliantDataFrameAny: TypeAlias = "CompliantDataFrame[Any, Any, Any, Any]"
CompliantLazyFrameAny: TypeAlias = "CompliantLazyFrame[Any, Any, Any]"
CompliantFrameAny: TypeAlias = "CompliantDataFrameAny | CompliantLazyFrameAny"
CompliantNamespaceAny: TypeAlias = "CompliantNamespace[Any, Any]"

DepthTrackingExprAny: TypeAlias = "DepthTrackingExpr[Any, Any]"

EagerDataFrameAny: TypeAlias = "EagerDataFrame[Any, Any, Any, Any]"
EagerSeriesAny: TypeAlias = "EagerSeries[Any]"
EagerExprAny: TypeAlias = "EagerExpr[Any, Any]"
EagerNamespaceAny: TypeAlias = "EagerNamespace[EagerDataFrameAny, EagerSeriesAny, EagerExprAny, NativeFrame, NativeSeries]"

LazyExprAny: TypeAlias = "LazyExpr[Any, Any]"

NativeExprT = TypeVar("NativeExprT", bound="NativeExpr")
NativeExprT_co = TypeVar("NativeExprT_co", bound="NativeExpr", covariant=True)
NativeSeriesT = TypeVar("NativeSeriesT", bound="NativeSeries")
NativeSeriesT_co = TypeVar("NativeSeriesT_co", bound="NativeSeries", covariant=True)
NativeSeriesT_contra = TypeVar(
    "NativeSeriesT_contra", bound="NativeSeries", contravariant=True
)
NativeDataFrameT = TypeVar("NativeDataFrameT", bound="NativeDataFrame")
NativeLazyFrameT = TypeVar("NativeLazyFrameT", bound="IntoLazyFrame")
NativeFrameT = TypeVar("NativeFrameT", bound="NativeFrame")
NativeFrameT_co = TypeVar("NativeFrameT_co", bound="NativeFrame", covariant=True)
NativeFrameT_contra = TypeVar(
    "NativeFrameT_contra", bound="NativeFrame", contravariant=True
)

CompliantExprT = TypeVar("CompliantExprT", bound=CompliantExprAny)
CompliantExprT_co = TypeVar("CompliantExprT_co", bound=CompliantExprAny, covariant=True)
CompliantExprT_contra = TypeVar(
    "CompliantExprT_contra", bound=CompliantExprAny, contravariant=True
)
CompliantSeriesT = TypeVar("CompliantSeriesT", bound=CompliantSeriesAny)
CompliantSeriesT_co = TypeVar(
    "CompliantSeriesT_co", bound=CompliantSeriesAny, covariant=True
)
CompliantSeriesOrNativeExprT = TypeVar(
    "CompliantSeriesOrNativeExprT", bound=CompliantSeriesOrNativeExprAny
)
CompliantSeriesOrNativeExprT_co = TypeVar(
    "CompliantSeriesOrNativeExprT_co",
    bound=CompliantSeriesOrNativeExprAny,
    covariant=True,
)
CompliantFrameT = TypeVar("CompliantFrameT", bound=CompliantFrameAny)
CompliantFrameT_co = TypeVar(
    "CompliantFrameT_co", bound=CompliantFrameAny, covariant=True
)
CompliantDataFrameT = TypeVar("CompliantDataFrameT", bound=CompliantDataFrameAny)
CompliantDataFrameT_co = TypeVar(
    "CompliantDataFrameT_co", bound=CompliantDataFrameAny, covariant=True
)
CompliantLazyFrameT = TypeVar("CompliantLazyFrameT", bound=CompliantLazyFrameAny)
CompliantLazyFrameT_co = TypeVar(
    "CompliantLazyFrameT_co", bound=CompliantLazyFrameAny, covariant=True
)
CompliantNamespaceT = TypeVar("CompliantNamespaceT", bound=CompliantNamespaceAny)
CompliantNamespaceT_co = TypeVar(
    "CompliantNamespaceT_co", bound=CompliantNamespaceAny, covariant=True
)

IntoCompliantExpr: TypeAlias = "CompliantExpr[CompliantFrameT, CompliantSeriesOrNativeExprT_co] | CompliantSeriesOrNativeExprT_co"

DepthTrackingExprT = TypeVar("DepthTrackingExprT", bound=DepthTrackingExprAny)
DepthTrackingExprT_contra = TypeVar(
    "DepthTrackingExprT_contra", bound=DepthTrackingExprAny, contravariant=True
)

EagerExprT = TypeVar("EagerExprT", bound=EagerExprAny)
EagerExprT_contra = TypeVar("EagerExprT_contra", bound=EagerExprAny, contravariant=True)
EagerSeriesT = TypeVar("EagerSeriesT", bound=EagerSeriesAny)
EagerSeriesT_co = TypeVar("EagerSeriesT_co", bound=EagerSeriesAny, covariant=True)

# NOTE: `pyright` gives false (8) positives if this uses `EagerDataFrameAny`?
EagerDataFrameT = TypeVar("EagerDataFrameT", bound="EagerDataFrame[Any, Any, Any, Any]")

LazyExprT = TypeVar("LazyExprT", bound=LazyExprAny)
LazyExprT_contra = TypeVar("LazyExprT_contra", bound=LazyExprAny, contravariant=True)

AliasNames: TypeAlias = Callable[[Sequence[str]], Sequence[str]]
"""A function aliasing a *sequence* of column names."""

AliasName: TypeAlias = Callable[[str], str]
"""A function aliasing a *single* column name."""

EvalSeries: TypeAlias = Callable[
    [CompliantFrameT], Sequence[CompliantSeriesOrNativeExprT]
]
"""A function from a `Frame` to a sequence of `Series`*.

See [underwater unicorn magic](https://narwhals-dev.github.io/narwhals/how_it_works/).
"""

EvalNames: TypeAlias = Callable[[CompliantFrameT], Sequence[str]]
"""A function from a `Frame` to a sequence of columns names *before* any aliasing takes place."""

WindowFunction: TypeAlias = (
    "Callable[[CompliantFrameT, WindowInputs[NativeExprT]], Sequence[NativeExprT]]"
)
"""A function evaluated with `over(partition_by=..., order_by=...)`."""

NarwhalsAggregation: TypeAlias = Literal[
    "sum",
    "mean",
    "median",
    "max",
    "min",
    "mode",
    "std",
    "var",
    "len",
    "n_unique",
    "count",
    "quantile",
    "all",
    "any",
]
"""`Expr` methods we aim to support in `DepthTrackingGroupBy`.

Be sure to update me if you're working on one of these:
- https://github.com/narwhals-dev/narwhals/issues/981
- https://github.com/narwhals-dev/narwhals/issues/2385
- https://github.com/narwhals-dev/narwhals/issues/2484
- https://github.com/narwhals-dev/narwhals/issues/2526
- https://github.com/narwhals-dev/narwhals/issues/2660
"""<|MERGE_RESOLUTION|>--- conflicted
+++ resolved
@@ -23,12 +23,9 @@
     from narwhals._compliant.window import WindowInputs
     from narwhals.typing import (
         FillNullStrategy,
-<<<<<<< HEAD
+        IntoLazyFrame,
         ModeKeepStrategy,
-=======
-        IntoLazyFrame,
         NativeDataFrame,
->>>>>>> b0e10af8
         NativeFrame,
         NativeSeries,
         RankMethod,
