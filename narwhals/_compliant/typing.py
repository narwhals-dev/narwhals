--- conflicted
+++ resolved
@@ -29,11 +29,8 @@
     "CompliantLazyFrameT",
     "CompliantSeriesT",
     "IntoCompliantExpr",
-<<<<<<< HEAD
+    "NativeFrameT_co",
     "NativeSeriesT_co",
-=======
-    "NativeFrameT_co",
->>>>>>> a2796344
 ]
 NativeExprT_co = TypeVar("NativeExprT_co", bound="NativeExpr", covariant=True)
 NativeSeriesT_co = TypeVar("NativeSeriesT_co", bound="NativeSeries", covariant=True)
