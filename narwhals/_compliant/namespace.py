--- conflicted
+++ resolved
@@ -75,14 +75,7 @@
     def min_horizontal(self, *exprs: CompliantExprT) -> CompliantExprT: ...
     def max_horizontal(self, *exprs: CompliantExprT) -> CompliantExprT: ...
     def concat(
-<<<<<<< HEAD
-        self,
-        items: Iterable[CompliantFrameT],
-        *,
-        how: Literal["vertical", "diagonal"],
-=======
         self, items: Iterable[CompliantFrameT], *, how: ConcatMethod
->>>>>>> 16b4527b
     ) -> CompliantFrameT: ...
     def when(
         self, predicate: CompliantExprT
@@ -187,11 +180,4 @@
     ) -> EagerDataFrameT | EagerSeriesT:
         if is_numpy_array_2d(data):
             return self._dataframe.from_numpy(data, schema=schema, context=self)
-        return self._series.from_numpy(data, context=self)
-
-    def concat(
-        self,
-        items: Iterable[EagerDataFrameT],
-        *,
-        how: Literal["horizontal", "vertical", "diagonal"],
-    ) -> EagerDataFrameT: ...+        return self._series.from_numpy(data, context=self)