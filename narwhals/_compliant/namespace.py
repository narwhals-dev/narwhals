--- conflicted
+++ resolved
@@ -40,7 +40,6 @@
     from narwhals._utils import Implementation, Version
     from narwhals.dtypes import DType
     from narwhals.schema import Schema
-<<<<<<< HEAD
     from narwhals.typing import (
         ConcatMethod,
         Into1DArray,
@@ -48,10 +47,6 @@
         NonNestedLiteral,
         _2DArray,
     )
-    from narwhals.utils import Implementation, Version
-=======
-    from narwhals.typing import ConcatMethod, Into1DArray, NonNestedLiteral, _2DArray
->>>>>>> e4d92821
 
     Incomplete: TypeAlias = Any
 
