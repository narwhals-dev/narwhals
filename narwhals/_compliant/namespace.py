--- conflicted
+++ resolved
@@ -13,13 +13,9 @@
 from narwhals._compliant.typing import EagerDataFrameT
 from narwhals._compliant.typing import EagerExprT
 from narwhals._compliant.typing import EagerSeriesT_co
-<<<<<<< HEAD
-=======
-from narwhals.utils import deprecated
 from narwhals.utils import exclude_column_names
 from narwhals.utils import get_column_names
 from narwhals.utils import passthrough_column_names
->>>>>>> 14c0c78f
 
 if TYPE_CHECKING:
     from narwhals._compliant.selectors import CompliantSelectorNamespace
@@ -86,23 +82,5 @@
     CompliantNamespace[EagerDataFrameT, EagerExprT],
     Protocol[EagerDataFrameT, EagerSeriesT_co, EagerExprT],
 ):
-    _implementation: Implementation
-    _backend_version: tuple[int, ...]
-    _version: Version
-
     @property
-    def _series(self) -> type[EagerSeriesT_co]: ...
-<<<<<<< HEAD
-    def all_horizontal(self, *exprs: EagerExprT) -> EagerExprT: ...
-=======
-
-    @deprecated(
-        "Internally used for `numpy.ndarray` -> `CompliantSeries`\n"
-        "Also referenced in untyped `nw.dataframe.DataFrame._extract_compliant`\n"
-        "See Also:\n"
-        "  - https://github.com/narwhals-dev/narwhals/pull/2149#discussion_r1986283345\n"
-        "  - https://github.com/narwhals-dev/narwhals/issues/2116\n"
-        "  - https://github.com/narwhals-dev/narwhals/pull/2169"
-    )
-    def _create_compliant_series(self, value: Any) -> EagerSeriesT_co: ...
->>>>>>> 14c0c78f
+    def _series(self) -> type[EagerSeriesT_co]: ...