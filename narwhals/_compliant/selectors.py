"""Almost entirely complete, generic `selectors` implementation."""

from __future__ import annotations

import re
from functools import partial
from typing import TYPE_CHECKING
from typing import Any
from typing import Callable
from typing import Collection
from typing import Iterable
from typing import Iterator
from typing import Sequence
from typing import TypeVar
from typing import overload

from narwhals._compliant.expr import CompliantExpr
from narwhals.utils import _parse_time_unit_and_time_zone
from narwhals.utils import dtype_matches_time_unit_and_time_zone
from narwhals.utils import get_column_names
from narwhals.utils import import_dtypes_module
from narwhals.utils import is_compliant_dataframe
from narwhals.utils import is_tracks_depth

if not TYPE_CHECKING:  # pragma: no cover
    # TODO @dangotbanned: Remove after dropping `3.8` (#2084)
    # - https://github.com/narwhals-dev/narwhals/pull/2064#discussion_r1965921386
    import sys

    if sys.version_info >= (3, 9):
        from typing import Protocol
    else:
        from typing import Generic

        Protocol = Generic
else:  # pragma: no cover
    from typing import Protocol

if TYPE_CHECKING:
    from datetime import timezone

    from typing_extensions import Self
    from typing_extensions import TypeAlias
    from typing_extensions import TypeIs

    from narwhals._compliant.dataframe import CompliantDataFrame
    from narwhals._compliant.dataframe import CompliantLazyFrame
    from narwhals._compliant.expr import NativeExpr
    from narwhals._compliant.series import CompliantSeries
    from narwhals.dtypes import DType
    from narwhals.typing import TimeUnit
    from narwhals.utils import Implementation
    from narwhals.utils import Version

__all__ = [
    "CompliantSelector",
    "CompliantSelectorNamespace",
    "EagerSelectorNamespace",
    "EvalNames",
    "EvalSeries",
    "LazySelectorNamespace",
]


SeriesOrExprT = TypeVar("SeriesOrExprT", bound="CompliantSeries | NativeExpr")
SeriesT = TypeVar("SeriesT", bound="CompliantSeries")
ExprT = TypeVar("ExprT", bound="NativeExpr")
<<<<<<< HEAD
FrameT = TypeVar("FrameT", bound="CompliantDataFrame[Any, Any, Any] | CompliantLazyFrame")
DataFrameT = TypeVar("DataFrameT", bound="CompliantDataFrame[Any, Any, Any]")
LazyFrameT = TypeVar("LazyFrameT", bound="CompliantLazyFrame")
=======
FrameT = TypeVar(
    "FrameT", bound="CompliantDataFrame[Any, Any] | CompliantLazyFrame[Any, Any]"
)
DataFrameT = TypeVar("DataFrameT", bound="CompliantDataFrame[Any, Any]")
LazyFrameT = TypeVar("LazyFrameT", bound="CompliantLazyFrame[Any, Any]")
>>>>>>> 8d0a3e2d
SelectorOrExpr: TypeAlias = (
    "CompliantSelector[FrameT, SeriesOrExprT] | CompliantExpr[FrameT, SeriesOrExprT]"
)
EvalSeries: TypeAlias = Callable[[FrameT], Sequence[SeriesOrExprT]]
EvalNames: TypeAlias = Callable[[FrameT], Sequence[str]]


class CompliantSelectorNamespace(Protocol[FrameT, SeriesOrExprT]):
    _implementation: Implementation
    _backend_version: tuple[int, ...]
    _version: Version

    def _selector(
        self,
        call: EvalSeries[FrameT, SeriesOrExprT],
        evaluate_output_names: EvalNames[FrameT],
        /,
    ) -> CompliantSelector[FrameT, SeriesOrExprT]: ...

    def _iter_columns(self, df: FrameT, /) -> Iterator[SeriesOrExprT]: ...

    def _iter_schema(self, df: FrameT, /) -> Iterator[tuple[str, DType]]: ...

    def _iter_columns_dtypes(
        self, df: FrameT, /
    ) -> Iterator[tuple[SeriesOrExprT, DType]]: ...

    def _iter_columns_names(self, df: FrameT, /) -> Iterator[tuple[SeriesOrExprT, str]]:
        yield from zip(self._iter_columns(df), df.columns)

    def _is_dtype(
        self: CompliantSelectorNamespace[FrameT, SeriesOrExprT], dtype: type[DType], /
    ) -> CompliantSelector[FrameT, SeriesOrExprT]:
        def series(df: FrameT) -> Sequence[SeriesOrExprT]:
            return [
                ser for ser, tp in self._iter_columns_dtypes(df) if isinstance(tp, dtype)
            ]

        def names(df: FrameT) -> Sequence[str]:
            return [name for name, tp in self._iter_schema(df) if isinstance(tp, dtype)]

        return self._selector(series, names)

    def by_dtype(
        self: Self, dtypes: Collection[DType | type[DType]]
    ) -> CompliantSelector[FrameT, SeriesOrExprT]:
        def series(df: FrameT) -> Sequence[SeriesOrExprT]:
            return [ser for ser, tp in self._iter_columns_dtypes(df) if tp in dtypes]

        def names(df: FrameT) -> Sequence[str]:
            return [name for name, tp in self._iter_schema(df) if tp in dtypes]

        return self._selector(series, names)

    def matches(self: Self, pattern: str) -> CompliantSelector[FrameT, SeriesOrExprT]:
        p = re.compile(pattern)

        def series(df: FrameT) -> Sequence[SeriesOrExprT]:
            if is_compliant_dataframe(df) and not self._implementation.is_duckdb():
                return [df.get_column(col) for col in df.columns if p.search(col)]

            return [ser for ser, name in self._iter_columns_names(df) if p.search(name)]

        def names(df: FrameT) -> Sequence[str]:
            return [col for col in df.columns if p.search(col)]

        return self._selector(series, names)

    def numeric(self: Self) -> CompliantSelector[FrameT, SeriesOrExprT]:
        def series(df: FrameT) -> Sequence[SeriesOrExprT]:
            return [ser for ser, tp in self._iter_columns_dtypes(df) if tp.is_numeric()]

        def names(df: FrameT) -> Sequence[str]:
            return [name for name, tp in self._iter_schema(df) if tp.is_numeric()]

        return self._selector(series, names)

    def categorical(self: Self) -> CompliantSelector[FrameT, SeriesOrExprT]:
        return self._is_dtype(import_dtypes_module(self._version).Categorical)

    def string(self: Self) -> CompliantSelector[FrameT, SeriesOrExprT]:
        return self._is_dtype(import_dtypes_module(self._version).String)

    def boolean(self: Self) -> CompliantSelector[FrameT, SeriesOrExprT]:
        return self._is_dtype(import_dtypes_module(self._version).Boolean)

    def all(self: Self) -> CompliantSelector[FrameT, SeriesOrExprT]:
        def series(df: FrameT) -> Sequence[SeriesOrExprT]:
            return list(self._iter_columns(df))

        return self._selector(series, get_column_names)

    def datetime(
        self: Self,
        time_unit: TimeUnit | Iterable[TimeUnit] | None,
        time_zone: str | timezone | Iterable[str | timezone | None] | None,
    ) -> CompliantSelector[FrameT, SeriesOrExprT]:
        time_units, time_zones = _parse_time_unit_and_time_zone(time_unit, time_zone)
        matches = partial(
            dtype_matches_time_unit_and_time_zone,
            dtypes=import_dtypes_module(version=self._version),
            time_units=time_units,
            time_zones=time_zones,
        )

        def series(df: FrameT) -> Sequence[SeriesOrExprT]:
            return [ser for ser, tp in self._iter_columns_dtypes(df) if matches(tp)]

        def names(df: FrameT) -> Sequence[str]:
            return [name for name, tp in self._iter_schema(df) if matches(tp)]

        return self._selector(series, names)


class EagerSelectorNamespace(
    CompliantSelectorNamespace[DataFrameT, SeriesT],
    Protocol[DataFrameT, SeriesT],
):
    def _iter_schema(self, df: DataFrameT, /) -> Iterator[tuple[str, DType]]:
        for ser in self._iter_columns(df):
            yield ser.name, ser.dtype

    def _iter_columns(self, df: DataFrameT, /) -> Iterator[SeriesT]:
        yield from df.iter_columns()

    def _iter_columns_dtypes(self, df: DataFrameT, /) -> Iterator[tuple[SeriesT, DType]]:
        for ser in self._iter_columns(df):
            yield ser, ser.dtype


class LazySelectorNamespace(
    CompliantSelectorNamespace[LazyFrameT, ExprT],
    Protocol[LazyFrameT, ExprT],
):
    def _iter_schema(self, df: LazyFrameT) -> Iterator[tuple[str, DType]]:
        yield from df.schema.items()

    def _iter_columns(self, df: LazyFrameT) -> Iterator[ExprT]:
        yield from df._iter_columns()

    def _iter_columns_dtypes(self, df: LazyFrameT, /) -> Iterator[tuple[ExprT, DType]]:
        yield from zip(self._iter_columns(df), df.schema.values())


class CompliantSelector(
    CompliantExpr[FrameT, SeriesOrExprT], Protocol[FrameT, SeriesOrExprT]
):
    @property
    def selectors(self) -> CompliantSelectorNamespace[FrameT, SeriesOrExprT]:
        return self.__narwhals_namespace__().selectors

    def _to_expr(self: Self) -> CompliantExpr[FrameT, SeriesOrExprT]: ...

    def _is_selector(
        self: Self, other: Self | CompliantExpr[FrameT, SeriesOrExprT]
    ) -> TypeIs[CompliantSelector[FrameT, SeriesOrExprT]]:
        return isinstance(other, type(self))

    @overload
    def __sub__(self: Self, other: Self) -> Self: ...
    @overload
    def __sub__(
        self: Self, other: CompliantExpr[FrameT, SeriesOrExprT]
    ) -> CompliantExpr[FrameT, SeriesOrExprT]: ...
    def __sub__(
        self: Self, other: SelectorOrExpr[FrameT, SeriesOrExprT]
    ) -> SelectorOrExpr[FrameT, SeriesOrExprT]:
        if self._is_selector(other):

            def series(df: FrameT) -> Sequence[SeriesOrExprT]:
                lhs_names, rhs_names = _eval_lhs_rhs(df, self, other)
                return [
                    x for x, name in zip(self(df), lhs_names) if name not in rhs_names
                ]

            def names(df: FrameT) -> Sequence[str]:
                lhs_names, rhs_names = _eval_lhs_rhs(df, self, other)
                return [x for x in lhs_names if x not in rhs_names]

            return self.selectors._selector(series, names)
        else:
            return self._to_expr() - other

    @overload
    def __or__(self: Self, other: Self) -> Self: ...
    @overload
    def __or__(
        self: Self, other: CompliantExpr[FrameT, SeriesOrExprT]
    ) -> CompliantExpr[FrameT, SeriesOrExprT]: ...
    def __or__(
        self: Self, other: SelectorOrExpr[FrameT, SeriesOrExprT]
    ) -> SelectorOrExpr[FrameT, SeriesOrExprT]:
        if self._is_selector(other):

            def names(df: FrameT) -> Sequence[SeriesOrExprT]:
                lhs_names, rhs_names = _eval_lhs_rhs(df, self, other)
                return [
                    *(x for x, name in zip(self(df), lhs_names) if name not in rhs_names),
                    *other(df),
                ]

            def series(df: FrameT) -> Sequence[str]:
                lhs_names, rhs_names = _eval_lhs_rhs(df, self, other)
                return [*(x for x in lhs_names if x not in rhs_names), *rhs_names]

            return self.selectors._selector(names, series)
        else:
            return self._to_expr() | other

    @overload
    def __and__(self: Self, other: Self) -> Self: ...
    @overload
    def __and__(
        self: Self, other: CompliantExpr[FrameT, SeriesOrExprT]
    ) -> CompliantExpr[FrameT, SeriesOrExprT]: ...
    def __and__(
        self: Self, other: SelectorOrExpr[FrameT, SeriesOrExprT]
    ) -> SelectorOrExpr[FrameT, SeriesOrExprT]:
        if self._is_selector(other):

            def series(df: FrameT) -> Sequence[SeriesOrExprT]:
                lhs_names, rhs_names = _eval_lhs_rhs(df, self, other)
                return [x for x, name in zip(self(df), lhs_names) if name in rhs_names]

            def names(df: FrameT) -> Sequence[str]:
                lhs_names, rhs_names = _eval_lhs_rhs(df, self, other)
                return [x for x in lhs_names if x in rhs_names]

            return self.selectors._selector(series, names)
        else:
            return self._to_expr() & other

    def __invert__(self: Self) -> CompliantSelector[FrameT, SeriesOrExprT]:
        return self.selectors.all() - self  # type: ignore[no-any-return]

    def __repr__(self: Self) -> str:  # pragma: no cover
        s = f"depth={self._depth}, " if is_tracks_depth(self._implementation) else ""
        return f"{type(self).__name__}({s}function_name={self._function_name})"


def _eval_lhs_rhs(
<<<<<<< HEAD
    df: CompliantDataFrame[Any, Any, Any] | CompliantLazyFrame,
=======
    df: CompliantDataFrame[Any, Any] | CompliantLazyFrame[Any, Any],
>>>>>>> 8d0a3e2d
    lhs: CompliantExpr[Any, Any],
    rhs: CompliantExpr[Any, Any],
) -> tuple[Sequence[str], Sequence[str]]:
    return lhs._evaluate_output_names(df), rhs._evaluate_output_names(df)<|MERGE_RESOLUTION|>--- conflicted
+++ resolved
@@ -65,17 +65,11 @@
 SeriesOrExprT = TypeVar("SeriesOrExprT", bound="CompliantSeries | NativeExpr")
 SeriesT = TypeVar("SeriesT", bound="CompliantSeries")
 ExprT = TypeVar("ExprT", bound="NativeExpr")
-<<<<<<< HEAD
-FrameT = TypeVar("FrameT", bound="CompliantDataFrame[Any, Any, Any] | CompliantLazyFrame")
+FrameT = TypeVar(
+    "FrameT", bound="CompliantDataFrame[Any, Any, Any] | CompliantLazyFrame[Any, Any]"
+)
 DataFrameT = TypeVar("DataFrameT", bound="CompliantDataFrame[Any, Any, Any]")
-LazyFrameT = TypeVar("LazyFrameT", bound="CompliantLazyFrame")
-=======
-FrameT = TypeVar(
-    "FrameT", bound="CompliantDataFrame[Any, Any] | CompliantLazyFrame[Any, Any]"
-)
-DataFrameT = TypeVar("DataFrameT", bound="CompliantDataFrame[Any, Any]")
 LazyFrameT = TypeVar("LazyFrameT", bound="CompliantLazyFrame[Any, Any]")
->>>>>>> 8d0a3e2d
 SelectorOrExpr: TypeAlias = (
     "CompliantSelector[FrameT, SeriesOrExprT] | CompliantExpr[FrameT, SeriesOrExprT]"
 )
@@ -317,11 +311,7 @@
 
 
 def _eval_lhs_rhs(
-<<<<<<< HEAD
-    df: CompliantDataFrame[Any, Any, Any] | CompliantLazyFrame,
-=======
-    df: CompliantDataFrame[Any, Any] | CompliantLazyFrame[Any, Any],
->>>>>>> 8d0a3e2d
+    df: CompliantDataFrame[Any, Any, Any] | CompliantLazyFrame[Any, Any],
     lhs: CompliantExpr[Any, Any],
     rhs: CompliantExpr[Any, Any],
 ) -> tuple[Sequence[str], Sequence[str]]:
