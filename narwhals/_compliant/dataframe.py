from __future__ import annotations

from itertools import chain
from typing import (
    TYPE_CHECKING,
    Any,
    Iterator,
    Literal,
    Mapping,
    Protocol,
    Sequence,
    Sized,
    TypeVar,
    overload,
)

from narwhals._compliant.typing import (
    CompliantDataFrameAny,
    CompliantExprT_contra,
    CompliantLazyFrameAny,
    CompliantSeriesT,
    EagerExprT,
    EagerSeriesT,
    NativeFrameT,
    NativeSeriesT,
)
from narwhals._translate import (
    ArrowConvertible,
    DictConvertible,
    FromNative,
    NumpyConvertible,
    ToNarwhals,
    ToNarwhalsT_co,
)
from narwhals._typing_compat import deprecated
<<<<<<< HEAD
from narwhals.utils import Version
from narwhals.utils import _StoresNative
from narwhals.utils import check_columns_exist
from narwhals.utils import is_compliant_series
from narwhals.utils import is_index_selector
from narwhals.utils import is_range
from narwhals.utils import is_sequence_like
from narwhals.utils import is_sized_multi_index_selector
from narwhals.utils import is_slice_index
from narwhals.utils import is_slice_none
=======
from narwhals.utils import (
    Version,
    _StoresNative,
    is_compliant_series,
    is_index_selector,
    is_range,
    is_sequence_like,
    is_sized_multi_index_selector,
    is_slice_index,
    is_slice_none,
)
>>>>>>> b5f72dd3

if TYPE_CHECKING:
    from io import BytesIO
    from pathlib import Path

    import pandas as pd
    import polars as pl
    import pyarrow as pa
    from typing_extensions import Self, TypeAlias

    from narwhals._compliant.group_by import CompliantGroupBy, DataFrameGroupBy
    from narwhals._compliant.namespace import EagerNamespace
    from narwhals._translate import IntoArrowTable
    from narwhals.dataframe import DataFrame
    from narwhals.dtypes import DType
    from narwhals.exceptions import ColumnNotFoundError
    from narwhals.schema import Schema
    from narwhals.typing import (
        AsofJoinStrategy,
        JoinStrategy,
        LazyUniqueKeepStrategy,
        MultiColSelector,
        MultiIndexSelector,
        PivotAgg,
        SingleIndexSelector,
        SizedMultiIndexSelector,
        SizedMultiNameSelector,
        SizeUnit,
        UniqueKeepStrategy,
        _2DArray,
        _SliceIndex,
        _SliceName,
    )
    from narwhals.utils import Implementation, _FullContext

    Incomplete: TypeAlias = Any

__all__ = ["CompliantDataFrame", "CompliantLazyFrame", "EagerDataFrame"]

T = TypeVar("T")

_ToDict: TypeAlias = "dict[str, CompliantSeriesT] | dict[str, list[Any]]"  # noqa: PYI047


class CompliantDataFrame(
    NumpyConvertible["_2DArray", "_2DArray"],
    DictConvertible["_ToDict[CompliantSeriesT]", Mapping[str, Any]],
    ArrowConvertible["pa.Table", "IntoArrowTable"],
    _StoresNative[NativeFrameT],
    FromNative[NativeFrameT],
    ToNarwhals[ToNarwhalsT_co],
    Sized,
    Protocol[CompliantSeriesT, CompliantExprT_contra, NativeFrameT, ToNarwhalsT_co],
):
    _native_frame: NativeFrameT
    _implementation: Implementation
    _backend_version: tuple[int, ...]
    _version: Version

    def __narwhals_dataframe__(self) -> Self: ...
    def __narwhals_namespace__(self) -> Any: ...
    @classmethod
    def from_arrow(cls, data: IntoArrowTable, /, *, context: _FullContext) -> Self: ...
    @classmethod
    def from_dict(
        cls,
        data: Mapping[str, Any],
        /,
        *,
        context: _FullContext,
        schema: Mapping[str, DType] | Schema | None,
    ) -> Self: ...
    @classmethod
    def from_native(cls, data: NativeFrameT, /, *, context: _FullContext) -> Self: ...
    @classmethod
    def from_numpy(
        cls,
        data: _2DArray,
        /,
        *,
        context: _FullContext,
        schema: Mapping[str, DType] | Schema | Sequence[str] | None,
    ) -> Self: ...

    def __array__(self, dtype: Any, *, copy: bool | None) -> _2DArray: ...
    def __getitem__(
        self,
        item: tuple[
            SingleIndexSelector | MultiIndexSelector[CompliantSeriesT],
            MultiColSelector[CompliantSeriesT],
        ],
    ) -> Self: ...
    def simple_select(self, *column_names: str) -> Self:
        """`select` where all args are column names."""
        ...

    def aggregate(self, *exprs: CompliantExprT_contra) -> Self:
        """`select` where all args are aggregations or literals.

        (so, no broadcasting is necessary).
        """
        # NOTE: Ignore is to avoid an intermittent false positive
        return self.select(*exprs)  # pyright: ignore[reportArgumentType]

    def _with_version(self, version: Version) -> Self: ...

    @property
    def native(self) -> NativeFrameT:
        return self._native_frame

    @property
    def columns(self) -> Sequence[str]: ...
    @property
    def schema(self) -> Mapping[str, DType]: ...
    @property
    def shape(self) -> tuple[int, int]: ...
    def clone(self) -> Self: ...
    def collect(
        self, backend: Implementation | None, **kwargs: Any
    ) -> CompliantDataFrameAny: ...
    def collect_schema(self) -> Mapping[str, DType]: ...
    def drop(self, columns: Sequence[str], *, strict: bool) -> Self: ...
    def drop_nulls(self, subset: Sequence[str] | None) -> Self: ...
    def estimated_size(self, unit: SizeUnit) -> int | float: ...
    def explode(self, columns: Sequence[str]) -> Self: ...
    def filter(self, predicate: CompliantExprT_contra | Incomplete) -> Self: ...
    def gather_every(self, n: int, offset: int) -> Self: ...
    def get_column(self, name: str) -> CompliantSeriesT: ...
    def group_by(
        self,
        keys: Sequence[str] | Sequence[CompliantExprT_contra],
        *,
        drop_null_keys: bool,
    ) -> DataFrameGroupBy[Self, Any]: ...
    def head(self, n: int) -> Self: ...
    def item(self, row: int | None, column: int | str | None) -> Any: ...
    def iter_columns(self) -> Iterator[CompliantSeriesT]: ...
    def iter_rows(
        self, *, named: bool, buffer_size: int
    ) -> Iterator[tuple[Any, ...]] | Iterator[Mapping[str, Any]]: ...
    def is_unique(self) -> CompliantSeriesT: ...
    def join(
        self,
        other: Self,
        *,
        how: JoinStrategy,
        left_on: Sequence[str] | None,
        right_on: Sequence[str] | None,
        suffix: str,
    ) -> Self: ...
    def join_asof(
        self,
        other: Self,
        *,
        left_on: str,
        right_on: str,
        by_left: Sequence[str] | None,
        by_right: Sequence[str] | None,
        strategy: AsofJoinStrategy,
        suffix: str,
    ) -> Self: ...
    def lazy(self, *, backend: Implementation | None) -> CompliantLazyFrameAny: ...
    def pivot(
        self,
        on: Sequence[str],
        *,
        index: Sequence[str] | None,
        values: Sequence[str] | None,
        aggregate_function: PivotAgg | None,
        sort_columns: bool,
        separator: str,
    ) -> Self: ...
    def rename(self, mapping: Mapping[str, str]) -> Self: ...
    def row(self, index: int) -> tuple[Any, ...]: ...
    def rows(
        self, *, named: bool
    ) -> Sequence[tuple[Any, ...]] | Sequence[Mapping[str, Any]]: ...
    def sample(
        self,
        n: int | None,
        *,
        fraction: float | None,
        with_replacement: bool,
        seed: int | None,
    ) -> Self: ...
    def select(self, *exprs: CompliantExprT_contra) -> Self: ...
    def sort(
        self, *by: str, descending: bool | Sequence[bool], nulls_last: bool
    ) -> Self: ...
    def tail(self, n: int) -> Self: ...
    def to_arrow(self) -> pa.Table: ...
    def to_pandas(self) -> pd.DataFrame: ...
    def to_polars(self) -> pl.DataFrame: ...
    @overload
    def to_dict(self, *, as_series: Literal[True]) -> dict[str, CompliantSeriesT]: ...
    @overload
    def to_dict(self, *, as_series: Literal[False]) -> dict[str, list[Any]]: ...
    def to_dict(
        self, *, as_series: bool
    ) -> dict[str, CompliantSeriesT] | dict[str, list[Any]]: ...
    def unique(
        self,
        subset: Sequence[str] | None,
        *,
        keep: UniqueKeepStrategy,
        maintain_order: bool | None = None,
    ) -> Self: ...
    def unpivot(
        self,
        on: Sequence[str] | None,
        index: Sequence[str] | None,
        variable_name: str,
        value_name: str,
    ) -> Self: ...
    def with_columns(self, *exprs: CompliantExprT_contra) -> Self: ...
    def with_row_index(self, name: str) -> Self: ...
    @overload
    def write_csv(self, file: None) -> str: ...
    @overload
    def write_csv(self, file: str | Path | BytesIO) -> None: ...
    def write_csv(self, file: str | Path | BytesIO | None) -> str | None: ...
    def write_parquet(self, file: str | Path | BytesIO) -> None: ...

    def _evaluate_aliases(self, *exprs: CompliantExprT_contra) -> list[str]:
        it = (expr._evaluate_aliases(self) for expr in exprs)
        return list(chain.from_iterable(it))

    def _check_columns_exist(self, subset: Sequence[str]) -> ColumnNotFoundError | None:
        return check_columns_exist(subset, available=list(self.columns))


class CompliantLazyFrame(
    _StoresNative[NativeFrameT],
    FromNative[NativeFrameT],
    ToNarwhals[ToNarwhalsT_co],
    Protocol[CompliantExprT_contra, NativeFrameT, ToNarwhalsT_co],
):
    _native_frame: NativeFrameT
    _implementation: Implementation
    _backend_version: tuple[int, ...]
    _version: Version

    def __narwhals_lazyframe__(self) -> Self: ...
    def __narwhals_namespace__(self) -> Any: ...

    @classmethod
    def from_native(cls, data: NativeFrameT, /, *, context: _FullContext) -> Self: ...

    def simple_select(self, *column_names: str) -> Self:
        """`select` where all args are column names."""
        ...

    def aggregate(self, *exprs: CompliantExprT_contra) -> Self:
        """`select` where all args are aggregations or literals.

        (so, no broadcasting is necessary).
        """
        ...

    def _with_version(self, version: Version) -> Self: ...

    @property
    def native(self) -> NativeFrameT:
        return self._native_frame

    @property
    def columns(self) -> Sequence[str]: ...
    @property
    def schema(self) -> Mapping[str, DType]: ...
    def _iter_columns(self) -> Iterator[Any]: ...
    def collect(
        self, backend: Implementation | None, **kwargs: Any
    ) -> CompliantDataFrameAny: ...
    def collect_schema(self) -> Mapping[str, DType]: ...
    def drop(self, columns: Sequence[str], *, strict: bool) -> Self: ...
    def drop_nulls(self, subset: Sequence[str] | None) -> Self: ...
    def explode(self, columns: Sequence[str]) -> Self: ...
    def filter(self, predicate: CompliantExprT_contra | Incomplete) -> Self: ...
    @deprecated(
        "`LazyFrame.gather_every` is deprecated and will be removed in a future version."
    )
    def gather_every(self, n: int, offset: int) -> Self: ...
    def group_by(
        self,
        keys: Sequence[str] | Sequence[CompliantExprT_contra],
        *,
        drop_null_keys: bool,
    ) -> CompliantGroupBy[Self, CompliantExprT_contra]: ...
    def head(self, n: int) -> Self: ...
    def join(
        self,
        other: Self,
        *,
        how: Literal["left", "inner", "cross", "anti", "semi"],
        left_on: Sequence[str] | None,
        right_on: Sequence[str] | None,
        suffix: str,
    ) -> Self: ...
    def join_asof(
        self,
        other: Self,
        *,
        left_on: str,
        right_on: str,
        by_left: Sequence[str] | None,
        by_right: Sequence[str] | None,
        strategy: AsofJoinStrategy,
        suffix: str,
    ) -> Self: ...
    def rename(self, mapping: Mapping[str, str]) -> Self: ...
    def select(self, *exprs: CompliantExprT_contra) -> Self: ...
    def sort(
        self, *by: str, descending: bool | Sequence[bool], nulls_last: bool
    ) -> Self: ...
    @deprecated("`LazyFrame.tail` is deprecated and will be removed in a future version.")
    def tail(self, n: int) -> Self: ...
    def unique(
        self, subset: Sequence[str] | None, *, keep: LazyUniqueKeepStrategy
    ) -> Self: ...
    def unpivot(
        self,
        on: Sequence[str] | None,
        index: Sequence[str] | None,
        variable_name: str,
        value_name: str,
    ) -> Self: ...
    def with_columns(self, *exprs: CompliantExprT_contra) -> Self: ...
    def with_row_index(self, name: str) -> Self: ...
    def _evaluate_expr(self, expr: CompliantExprT_contra, /) -> Any:
        result = expr(self)
        assert len(result) == 1  # debug assertion  # noqa: S101
        return result[0]

    def _evaluate_aliases(self, *exprs: CompliantExprT_contra) -> list[str]:
        it = (expr._evaluate_aliases(self) for expr in exprs)
        return list(chain.from_iterable(it))

    def _check_columns_exist(self, subset: Sequence[str]) -> ColumnNotFoundError | None:
        return check_columns_exist(subset, available=list(self.columns))


class EagerDataFrame(
    CompliantDataFrame[EagerSeriesT, EagerExprT, NativeFrameT, "DataFrame[NativeFrameT]"],
    CompliantLazyFrame[EagerExprT, NativeFrameT, "DataFrame[NativeFrameT]"],
    Protocol[EagerSeriesT, EagerExprT, NativeFrameT, NativeSeriesT],
):
    def __narwhals_namespace__(
        self,
    ) -> EagerNamespace[Self, EagerSeriesT, EagerExprT, NativeFrameT, NativeSeriesT]: ...

    def to_narwhals(self) -> DataFrame[NativeFrameT]:
        return self._version.dataframe(self, level="full")

    def _evaluate_expr(self, expr: EagerExprT, /) -> EagerSeriesT:
        """Evaluate `expr` and ensure it has a **single** output."""
        result: Sequence[EagerSeriesT] = expr(self)
        assert len(result) == 1  # debug assertion  # noqa: S101
        return result[0]

    def _evaluate_into_exprs(self, *exprs: EagerExprT) -> Sequence[EagerSeriesT]:
        # NOTE: Ignore is to avoid an intermittent false positive
        return list(chain.from_iterable(self._evaluate_into_expr(expr) for expr in exprs))  # pyright: ignore[reportArgumentType]

    def _evaluate_into_expr(self, expr: EagerExprT, /) -> Sequence[EagerSeriesT]:
        """Return list of raw columns.

        For eager backends we alias operations at each step.

        As a safety precaution, here we can check that the expected result names match those
        we were expecting from the various `evaluate_output_names` / `alias_output_names` calls.

        Note that for PySpark / DuckDB, we are less free to liberally set aliases whenever we want.
        """
        aliases = expr._evaluate_aliases(self)
        result = expr(self)
        if list(aliases) != (
            result_aliases := [s.name for s in result]
        ):  # pragma: no cover
            msg = f"Safety assertion failed, expected {aliases}, got {result_aliases}"
            raise AssertionError(msg)
        return result

    def _extract_comparand(self, other: EagerSeriesT, /) -> Any:
        """Extract native Series, broadcasting to `len(self)` if necessary."""
        ...

    @staticmethod
    def _numpy_column_names(
        data: _2DArray, columns: Sequence[str] | None, /
    ) -> list[str]:
        return list(columns or (f"column_{x}" for x in range(data.shape[1])))

    def _gather(self, rows: SizedMultiIndexSelector[NativeSeriesT]) -> Self: ...
    def _gather_slice(self, rows: _SliceIndex | range) -> Self: ...
    def _select_multi_index(
        self, columns: SizedMultiIndexSelector[NativeSeriesT]
    ) -> Self: ...
    def _select_multi_name(
        self, columns: SizedMultiNameSelector[NativeSeriesT]
    ) -> Self: ...
    def _select_slice_index(self, columns: _SliceIndex | range) -> Self: ...
    def _select_slice_name(self, columns: _SliceName) -> Self: ...
    def __getitem__(  # noqa: C901, PLR0912
        self,
        item: tuple[
            SingleIndexSelector | MultiIndexSelector[EagerSeriesT],
            MultiColSelector[EagerSeriesT],
        ],
    ) -> Self:
        rows, columns = item
        compliant = self
        if not is_slice_none(columns):
            if isinstance(columns, Sized) and len(columns) == 0:
                return compliant.select()
            if is_index_selector(columns):
                if is_slice_index(columns) or is_range(columns):
                    compliant = compliant._select_slice_index(columns)
                elif is_compliant_series(columns):
                    compliant = self._select_multi_index(columns.native)
                else:
                    compliant = compliant._select_multi_index(columns)
            elif isinstance(columns, slice):
                compliant = compliant._select_slice_name(columns)
            elif is_compliant_series(columns):
                compliant = self._select_multi_name(columns.native)
            elif is_sequence_like(columns):
                compliant = self._select_multi_name(columns)
            else:  # pragma: no cover
                msg = f"Unreachable code, got unexpected type: {type(columns)}"
                raise AssertionError(msg)

        if not is_slice_none(rows):
            if isinstance(rows, int):
                compliant = compliant._gather([rows])
            elif isinstance(rows, (slice, range)):
                compliant = compliant._gather_slice(rows)
            elif is_compliant_series(rows):
                compliant = compliant._gather(rows.native)
            elif is_sized_multi_index_selector(rows):
                compliant = compliant._gather(rows)
            else:  # pragma: no cover
                msg = f"Unreachable code, got unexpected type: {type(rows)}"
                raise AssertionError(msg)

        return compliant<|MERGE_RESOLUTION|>--- conflicted
+++ resolved
@@ -33,21 +33,10 @@
     ToNarwhalsT_co,
 )
 from narwhals._typing_compat import deprecated
-<<<<<<< HEAD
-from narwhals.utils import Version
-from narwhals.utils import _StoresNative
-from narwhals.utils import check_columns_exist
-from narwhals.utils import is_compliant_series
-from narwhals.utils import is_index_selector
-from narwhals.utils import is_range
-from narwhals.utils import is_sequence_like
-from narwhals.utils import is_sized_multi_index_selector
-from narwhals.utils import is_slice_index
-from narwhals.utils import is_slice_none
-=======
 from narwhals.utils import (
     Version,
     _StoresNative,
+    check_columns_exist,
     is_compliant_series,
     is_index_selector,
     is_range,
@@ -56,7 +45,6 @@
     is_slice_index,
     is_slice_none,
 )
->>>>>>> b5f72dd3
 
 if TYPE_CHECKING:
     from io import BytesIO
