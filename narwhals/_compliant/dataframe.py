from __future__ import annotations

from itertools import chain
from typing import TYPE_CHECKING
from typing import Any
from typing import Iterator
from typing import Literal
from typing import Mapping
from typing import Protocol
from typing import Sequence
from typing import Sized
from typing import TypeVar
from typing import overload

from narwhals._compliant.typing import CompliantExprT_contra
from narwhals._compliant.typing import CompliantSeriesT
from narwhals._compliant.typing import EagerExprT
from narwhals._compliant.typing import EagerSeriesT
from narwhals._compliant.typing import NativeFrameT
from narwhals._compliant.typing import NativeSeriesT
from narwhals._expression_parsing import evaluate_output_names_and_aliases
from narwhals._translate import ArrowConvertible
from narwhals._translate import DictConvertible
from narwhals._translate import FromNative
from narwhals._translate import NumpyConvertible
from narwhals.utils import Version
from narwhals.utils import _StoresNative
from narwhals.utils import deprecated
from narwhals.utils import is_compliant_series
from narwhals.utils import is_index_selector
from narwhals.utils import is_range
from narwhals.utils import is_sequence_like
from narwhals.utils import is_sized_multi_index_selector
from narwhals.utils import is_slice_index
from narwhals.utils import is_slice_none

if TYPE_CHECKING:
    from io import BytesIO
    from pathlib import Path

    import pandas as pd
    import polars as pl
    import pyarrow as pa
    from typing_extensions import Self
    from typing_extensions import TypeAlias

    from narwhals._compliant.group_by import CompliantGroupBy
    from narwhals._compliant.group_by import DataFrameGroupBy
    from narwhals._compliant.namespace import EagerNamespace
    from narwhals._translate import IntoArrowTable
    from narwhals.dtypes import DType
    from narwhals.schema import Schema
    from narwhals.typing import AsofJoinStrategy
    from narwhals.typing import JoinStrategy
    from narwhals.typing import LazyUniqueKeepStrategy
    from narwhals.typing import MultiColSelector
    from narwhals.typing import MultiIndexSelector
    from narwhals.typing import PivotAgg
    from narwhals.typing import SingleIndexSelector
    from narwhals.typing import SizedMultiIndexSelector
    from narwhals.typing import SizedMultiNameSelector
    from narwhals.typing import SizeUnit
    from narwhals.typing import UniqueKeepStrategy
    from narwhals.typing import _2DArray
    from narwhals.typing import _SliceIndex
    from narwhals.typing import _SliceName
    from narwhals.utils import Implementation
    from narwhals.utils import _FullContext

    Incomplete: TypeAlias = Any

__all__ = ["CompliantDataFrame", "CompliantLazyFrame", "EagerDataFrame"]

T = TypeVar("T")

_ToDict: TypeAlias = "dict[str, CompliantSeriesT] | dict[str, list[Any]]"  # noqa: PYI047


class CompliantDataFrame(
    NumpyConvertible["_2DArray", "_2DArray"],
    DictConvertible["_ToDict[CompliantSeriesT]", Mapping[str, Any]],
    ArrowConvertible["pa.Table", "IntoArrowTable"],
    _StoresNative[NativeFrameT],
    FromNative[NativeFrameT],
    Sized,
    Protocol[CompliantSeriesT, CompliantExprT_contra, NativeFrameT],
):
    _native_frame: NativeFrameT
    _implementation: Implementation
    _backend_version: tuple[int, ...]
    _version: Version

    def __narwhals_dataframe__(self) -> Self: ...
    def __narwhals_namespace__(self) -> Any: ...
    @classmethod
    def from_arrow(cls, data: IntoArrowTable, /, *, context: _FullContext) -> Self: ...
    @classmethod
    def from_dict(
        cls,
        data: Mapping[str, Any],
        /,
        *,
        context: _FullContext,
        schema: Mapping[str, DType] | Schema | None,
    ) -> Self: ...
    @classmethod
    def from_native(cls, data: NativeFrameT, /, *, context: _FullContext) -> Self: ...
    @classmethod
    def from_numpy(
        cls,
        data: _2DArray,
        /,
        *,
        context: _FullContext,
        schema: Mapping[str, DType] | Schema | Sequence[str] | None,
    ) -> Self: ...
    def __array__(self, dtype: Any, *, copy: bool | None) -> _2DArray: ...
    def __getitem__(
        self,
        item: tuple[
            SingleIndexSelector | MultiIndexSelector[CompliantSeriesT],
            MultiIndexSelector[CompliantSeriesT] | MultiColSelector[CompliantSeriesT],
        ],
    ) -> Self: ...
    def simple_select(self, *column_names: str) -> Self:
        """`select` where all args are column names."""
        ...

    def aggregate(self, *exprs: CompliantExprT_contra) -> Self:
        """`select` where all args are aggregations or literals.

        (so, no broadcasting is necessary).
        """
        # NOTE: Ignore is to avoid an intermittent false positive
        return self.select(*exprs)  # pyright: ignore[reportArgumentType]

    def _with_version(self, version: Version) -> Self: ...

    @property
    def native(self) -> NativeFrameT:
        return self._native_frame

    @property
    def columns(self) -> Sequence[str]: ...
    @property
    def schema(self) -> Mapping[str, DType]: ...
    @property
    def shape(self) -> tuple[int, int]: ...
    def clone(self) -> Self: ...
    def collect(
        self, backend: Implementation | None, **kwargs: Any
    ) -> CompliantDataFrame[Any, Any, Any]: ...
    def collect_schema(self) -> Mapping[str, DType]: ...
    def drop(self, columns: Sequence[str], *, strict: bool) -> Self: ...
    def drop_nulls(self, subset: Sequence[str] | None) -> Self: ...
    def estimated_size(self, unit: SizeUnit) -> int | float: ...
    def explode(self, columns: Sequence[str]) -> Self: ...
    def filter(self, predicate: CompliantExprT_contra | Incomplete) -> Self: ...
    def gather_every(self, n: int, offset: int) -> Self: ...
    def get_column(self, name: str) -> CompliantSeriesT: ...
    def group_by(
        self, *keys: str, drop_null_keys: bool
    ) -> DataFrameGroupBy[Self, Any]: ...
    def head(self, n: int) -> Self: ...
    def item(self, row: int | None, column: int | str | None) -> Any: ...
    def iter_columns(self) -> Iterator[CompliantSeriesT]: ...
    def iter_rows(
        self, *, named: bool, buffer_size: int
    ) -> Iterator[tuple[Any, ...]] | Iterator[Mapping[str, Any]]: ...
    def is_unique(self) -> CompliantSeriesT: ...
    def join(
        self,
        other: Self,
        *,
        how: JoinStrategy,
        left_on: Sequence[str] | None,
        right_on: Sequence[str] | None,
        suffix: str,
    ) -> Self: ...
    def join_asof(
        self,
        other: Self,
        *,
        left_on: str | None,
        right_on: str | None,
        by_left: Sequence[str] | None,
        by_right: Sequence[str] | None,
        strategy: AsofJoinStrategy,
        suffix: str,
    ) -> Self: ...
    def lazy(self, *, backend: Implementation | None) -> CompliantLazyFrame[Any, Any]: ...
    def pivot(
        self,
        on: Sequence[str],
        *,
        index: Sequence[str] | None,
        values: Sequence[str] | None,
        aggregate_function: PivotAgg | None,
        sort_columns: bool,
        separator: str,
    ) -> Self: ...
    def rename(self, mapping: Mapping[str, str]) -> Self: ...
    def row(self, index: int) -> tuple[Any, ...]: ...
    def rows(
        self, *, named: bool
    ) -> Sequence[tuple[Any, ...]] | Sequence[Mapping[str, Any]]: ...
    def sample(
        self,
        n: int | None,
        *,
        fraction: float | None,
        with_replacement: bool,
        seed: int | None,
    ) -> Self: ...
    def select(self, *exprs: CompliantExprT_contra) -> Self: ...
    def sort(
        self, *by: str, descending: bool | Sequence[bool], nulls_last: bool
    ) -> Self: ...
    def tail(self, n: int) -> Self: ...
    def to_arrow(self) -> pa.Table: ...
    def to_pandas(self) -> pd.DataFrame: ...
    def to_polars(self) -> pl.DataFrame: ...
    @overload
    def to_dict(self, *, as_series: Literal[True]) -> dict[str, CompliantSeriesT]: ...
    @overload
    def to_dict(self, *, as_series: Literal[False]) -> dict[str, list[Any]]: ...
    def to_dict(
        self, *, as_series: bool
    ) -> dict[str, CompliantSeriesT] | dict[str, list[Any]]: ...
    def unique(
        self,
        subset: Sequence[str] | None,
        *,
        keep: UniqueKeepStrategy,
        maintain_order: bool | None = None,
    ) -> Self: ...
    def unpivot(
        self,
        on: Sequence[str] | None,
        index: Sequence[str] | None,
        variable_name: str,
        value_name: str,
    ) -> Self: ...
    def with_columns(self, *exprs: CompliantExprT_contra) -> Self: ...
    def with_row_index(self, name: str) -> Self: ...
    @overload
    def write_csv(self, file: None) -> str: ...
    @overload
    def write_csv(self, file: str | Path | BytesIO) -> None: ...
    def write_csv(self, file: str | Path | BytesIO | None) -> str | None: ...
    def write_parquet(self, file: str | Path | BytesIO) -> None: ...


class CompliantLazyFrame(
    _StoresNative[NativeFrameT],
    FromNative[NativeFrameT],
    Protocol[CompliantExprT_contra, NativeFrameT],
):
    _native_frame: NativeFrameT
    _implementation: Implementation
    _backend_version: tuple[int, ...]
    _version: Version

    def __narwhals_lazyframe__(self) -> Self: ...
    def __narwhals_namespace__(self) -> Any: ...

    @classmethod
    def from_native(cls, data: NativeFrameT, /, *, context: _FullContext) -> Self: ...

    def simple_select(self, *column_names: str) -> Self:
        """`select` where all args are column names."""
        ...

    def aggregate(self, *exprs: CompliantExprT_contra) -> Self:
        """`select` where all args are aggregations or literals.

        (so, no broadcasting is necessary).
        """
        ...

    def _with_version(self, version: Version) -> Self: ...

    @property
    def native(self) -> NativeFrameT:
        return self._native_frame

    @property
    def columns(self) -> Sequence[str]: ...
    @property
    def schema(self) -> Mapping[str, DType]: ...
    def _iter_columns(self) -> Iterator[Any]: ...
    def collect(
        self, backend: Implementation | None, **kwargs: Any
    ) -> CompliantDataFrame[Any, Any, Any]: ...
    def collect_schema(self) -> Mapping[str, DType]: ...
    def drop(self, columns: Sequence[str], *, strict: bool) -> Self: ...
    def drop_nulls(self, subset: Sequence[str] | None) -> Self: ...
    def explode(self, columns: Sequence[str]) -> Self: ...
    def filter(self, predicate: CompliantExprT_contra | Incomplete) -> Self: ...
    @deprecated(
        "`LazyFrame.gather_every` is deprecated and will be removed in a future version."
    )
    def gather_every(self, n: int, offset: int) -> Self: ...
    def group_by(
        self, *keys: str, drop_null_keys: bool
    ) -> CompliantGroupBy[Self, Any]: ...
    def head(self, n: int) -> Self: ...
    def join(
        self,
        other: Self,
        *,
        how: Literal["left", "inner", "cross", "anti", "semi"],
        left_on: Sequence[str] | None,
        right_on: Sequence[str] | None,
        suffix: str,
    ) -> Self: ...
    def join_asof(
        self,
        other: Self,
        *,
        left_on: str | None,
        right_on: str | None,
        by_left: Sequence[str] | None,
        by_right: Sequence[str] | None,
        strategy: AsofJoinStrategy,
        suffix: str,
    ) -> Self: ...
    def rename(self, mapping: Mapping[str, str]) -> Self: ...
    def select(self, *exprs: CompliantExprT_contra) -> Self: ...
    def sort(
        self, *by: str, descending: bool | Sequence[bool], nulls_last: bool
    ) -> Self: ...
    @deprecated("`LazyFrame.tail` is deprecated and will be removed in a future version.")
    def tail(self, n: int) -> Self: ...
    def unique(
        self, subset: Sequence[str] | None, *, keep: LazyUniqueKeepStrategy
    ) -> Self: ...
    def unpivot(
        self,
        on: Sequence[str] | None,
        index: Sequence[str] | None,
        variable_name: str,
        value_name: str,
    ) -> Self: ...
    def with_columns(self, *exprs: CompliantExprT_contra) -> Self: ...
    def with_row_index(self, name: str) -> Self: ...
    def _evaluate_expr(self, expr: CompliantExprT_contra, /) -> Any:
        result = expr(self)
        assert len(result) == 1  # debug assertion  # noqa: S101
        return result[0]


class EagerDataFrame(
    CompliantDataFrame[EagerSeriesT, EagerExprT, NativeFrameT],
    CompliantLazyFrame[EagerExprT, NativeFrameT],
    Protocol[EagerSeriesT, EagerExprT, NativeFrameT, NativeSeriesT],
):
    def __narwhals_namespace__(
        self,
    ) -> EagerNamespace[Self, EagerSeriesT, EagerExprT, NativeFrameT, NativeSeriesT]: ...

    def _evaluate_expr(self, expr: EagerExprT, /) -> EagerSeriesT:
        """Evaluate `expr` and ensure it has a **single** output."""
        result: Sequence[EagerSeriesT] = expr(self)
        assert len(result) == 1  # debug assertion  # noqa: S101
        return result[0]

    def _evaluate_into_exprs(self, *exprs: EagerExprT) -> Sequence[EagerSeriesT]:
        # NOTE: Ignore is to avoid an intermittent false positive
        return list(chain.from_iterable(self._evaluate_into_expr(expr) for expr in exprs))  # pyright: ignore[reportArgumentType]

    def _evaluate_into_expr(self, expr: EagerExprT, /) -> Sequence[EagerSeriesT]:
        """Return list of raw columns.

        For eager backends we alias operations at each step.

        As a safety precaution, here we can check that the expected result names match those
        we were expecting from the various `evaluate_output_names` / `alias_output_names` calls.

        Note that for PySpark / DuckDB, we are less free to liberally set aliases whenever we want.
        """
        _, aliases = evaluate_output_names_and_aliases(expr, self, [])
        result = expr(self)
        if list(aliases) != (
            result_aliases := [s.name for s in result]
        ):  # pragma: no cover
            msg = f"Safety assertion failed, expected {aliases}, got {result_aliases}"
            raise AssertionError(msg)
        return result

    def _extract_comparand(self, other: EagerSeriesT, /) -> Any:
        """Extract native Series, broadcasting to `len(self)` if necessary."""
        ...

    @staticmethod
    def _numpy_column_names(
        data: _2DArray, columns: Sequence[str] | None, /
    ) -> list[str]:
        return list(columns or (f"column_{x}" for x in range(data.shape[1])))

<<<<<<< HEAD
    def _gather(self, rows: SizedMultiIndexSelector[Any]) -> Self: ...
    def _gather_slice(self, rows: _SliceIndex | range) -> Self: ...
    def _select_indices(
        # TODO(unassigned): `Any` should be `NativeSeriesT`
        self,
        columns: SizedMultiIndexSelector[Any],
    ) -> Self: ...
    def _select_multi_name(
        # TODO(unassigned): `Any` should be `NativeSeriesT`
        self,
        columns: SizedMultiNameSelector[Any],
    ) -> Self: ...
    def _select_slice_index(self, columns: _SliceIndex | range) -> Self: ...
    def _select_slice_name(self, columns: _SliceName) -> Self: ...

=======
    def _gather(self, item: SizedMultiIndexSelector[NativeSeriesT]) -> Self: ...
    def _gather_slice(self, item: _SliceIndex | range) -> Self: ...
    def _select_multi_index(
        self, item: SizedMultiIndexSelector[NativeSeriesT]
    ) -> Self: ...
    def _select_multi_name(self, item: SizedMultiNameSelector[NativeSeriesT]) -> Self: ...
    def _select_slice_index(self, item: _SliceIndex | range) -> Self: ...
    def _select_slice_name(self, item: _SliceName) -> Self: ...
>>>>>>> 1119ad7e
    def __getitem__(
        self,
        item: tuple[
            SingleIndexSelector | MultiIndexSelector[EagerSeriesT],
            MultiIndexSelector[EagerSeriesT] | MultiColSelector[EagerSeriesT],
        ],
    ) -> Self:
        rows, columns = item
        compliant = self
        if not is_slice_none(columns):
            if isinstance(columns, Sized) and len(columns) == 0:
                return compliant.select()
            if is_index_selector(columns):
                if is_slice_index(columns) or is_range(columns):
                    compliant = compliant._select_slice_index(columns)
                elif is_compliant_series(columns):
                    compliant = self._select_multi_index(columns.native)
                else:
                    compliant = compliant._select_multi_index(columns)
            elif isinstance(columns, slice):
                compliant = compliant._select_slice_name(columns)
            elif is_compliant_series(columns):
                compliant = self._select_multi_name(columns.native)
            elif is_sequence_like(columns):
                compliant = self._select_multi_name(columns)
<<<<<<< HEAD
            else:  # pragma: no cover
=======
            else:
>>>>>>> 1119ad7e
                msg = f"Unreachable code, got unexpected type: {type(columns)}"
                raise AssertionError(msg)

        if not is_slice_none(rows):
            if isinstance(rows, int):
                compliant = compliant._gather([rows])
            elif isinstance(rows, (slice, range)):
                compliant = compliant._gather_slice(rows)
            elif is_compliant_series(rows):
                compliant = compliant._gather(rows.native)
            elif is_sized_multi_index_selector(rows):
                compliant = compliant._gather(rows)
            else:  # pragma: no cover
                msg = f"Unreachable code, got unexpected type: {type(rows)}"
                raise AssertionError(msg)

        return compliant<|MERGE_RESOLUTION|>--- conflicted
+++ resolved
@@ -398,32 +398,16 @@
     ) -> list[str]:
         return list(columns or (f"column_{x}" for x in range(data.shape[1])))
 
-<<<<<<< HEAD
-    def _gather(self, rows: SizedMultiIndexSelector[Any]) -> Self: ...
+    def _gather(self, rows: SizedMultiIndexSelector[NativeSeriesT]) -> Self: ...
     def _gather_slice(self, rows: _SliceIndex | range) -> Self: ...
-    def _select_indices(
-        # TODO(unassigned): `Any` should be `NativeSeriesT`
-        self,
-        columns: SizedMultiIndexSelector[Any],
+    def _select_multi_index(
+        self, columns: SizedMultiIndexSelector[NativeSeriesT]
     ) -> Self: ...
     def _select_multi_name(
-        # TODO(unassigned): `Any` should be `NativeSeriesT`
-        self,
-        columns: SizedMultiNameSelector[Any],
+        self, columns: SizedMultiNameSelector[NativeSeriesT]
     ) -> Self: ...
     def _select_slice_index(self, columns: _SliceIndex | range) -> Self: ...
     def _select_slice_name(self, columns: _SliceName) -> Self: ...
-
-=======
-    def _gather(self, item: SizedMultiIndexSelector[NativeSeriesT]) -> Self: ...
-    def _gather_slice(self, item: _SliceIndex | range) -> Self: ...
-    def _select_multi_index(
-        self, item: SizedMultiIndexSelector[NativeSeriesT]
-    ) -> Self: ...
-    def _select_multi_name(self, item: SizedMultiNameSelector[NativeSeriesT]) -> Self: ...
-    def _select_slice_index(self, item: _SliceIndex | range) -> Self: ...
-    def _select_slice_name(self, item: _SliceName) -> Self: ...
->>>>>>> 1119ad7e
     def __getitem__(
         self,
         item: tuple[
@@ -449,11 +433,7 @@
                 compliant = self._select_multi_name(columns.native)
             elif is_sequence_like(columns):
                 compliant = self._select_multi_name(columns)
-<<<<<<< HEAD
             else:  # pragma: no cover
-=======
-            else:
->>>>>>> 1119ad7e
                 msg = f"Unreachable code, got unexpected type: {type(columns)}"
                 raise AssertionError(msg)
 
