--- conflicted
+++ resolved
@@ -1,11 +1,7 @@
 from __future__ import annotations
 
 import re
-<<<<<<< HEAD
-from typing import TYPE_CHECKING, Any, Callable, ClassVar, Literal, Protocol, TypeVar
-=======
 from typing import TYPE_CHECKING, Any, Callable, ClassVar, TypeVar
->>>>>>> e256d50a
 
 from narwhals._compliant.typing import (
     CompliantDataFrameAny,
@@ -18,6 +14,7 @@
     EagerExprT_contra,
     NarwhalsAggregation,
 )
+from narwhals._typing_compat import Protocol38
 from narwhals._utils import is_sequence_of
 
 if TYPE_CHECKING:
@@ -36,7 +33,7 @@
 _RE_LEAF_NAME: re.Pattern[str] = re.compile(r"(\w+->)")
 
 
-class CompliantGroupBy(Protocol[CompliantFrameT_co, CompliantExprT_contra]):
+class CompliantGroupBy(Protocol38[CompliantFrameT_co, CompliantExprT_contra]):
     _compliant_frame: Any
 
     @property
@@ -57,14 +54,14 @@
 
 class DataFrameGroupBy(
     CompliantGroupBy[CompliantDataFrameT_co, CompliantExprT_contra],
-    Protocol[CompliantDataFrameT_co, CompliantExprT_contra],
+    Protocol38[CompliantDataFrameT_co, CompliantExprT_contra],
 ):
     def __iter__(self) -> Iterator[tuple[Any, CompliantDataFrameT_co]]: ...
 
 
 class ParseKeysGroupBy(
     CompliantGroupBy[CompliantFrameT_co, CompliantExprT_contra],
-    Protocol[CompliantFrameT_co, CompliantExprT_contra],
+    Protocol38[CompliantFrameT_co, CompliantExprT_contra],
 ):
     def _parse_keys(
         self,
@@ -121,7 +118,7 @@
 
 class DepthTrackingGroupBy(
     ParseKeysGroupBy[CompliantFrameT_co, DepthTrackingExprT_contra],
-    Protocol[CompliantFrameT_co, DepthTrackingExprT_contra, NativeAggregationT_co],
+    Protocol38[CompliantFrameT_co, DepthTrackingExprT_contra, NativeAggregationT_co],
 ):
     """`CompliantGroupBy` variant, deals with `Eager` and other backends that utilize `CompliantExpr._depth`."""
 
@@ -178,42 +175,5 @@
         CompliantDataFrameT_co, EagerExprT_contra, NativeAggregationT_co
     ],
     DataFrameGroupBy[CompliantDataFrameT_co, EagerExprT_contra],
-<<<<<<< HEAD
-    Protocol[CompliantDataFrameT_co, EagerExprT_contra, NativeAggregationT_co],
-): ...
-
-
-class LazyGroupBy(
-    ParseKeysGroupBy[CompliantLazyFrameT_co, LazyExprT_contra],
-    CompliantGroupBy[CompliantLazyFrameT_co, LazyExprT_contra],
-    Protocol[CompliantLazyFrameT_co, LazyExprT_contra, NativeExprT_co],
-):
-    _keys: list[str]
-    _output_key_names: list[str]
-
-    def _evaluate_expr(self, expr: LazyExprT_contra, /) -> Iterator[NativeExprT_co]:
-        output_names = expr._evaluate_output_names(self.compliant)
-        aliases = (
-            expr._alias_output_names(output_names)
-            if expr._alias_output_names
-            else output_names
-        )
-        native_exprs = expr(self.compliant)
-        if expr._is_multi_output_unnamed():
-            exclude = {*self._keys, *self._output_key_names}
-            for native_expr, name, alias in zip(native_exprs, output_names, aliases):
-                if name not in exclude:
-                    yield expr._alias_native(native_expr, alias)
-        else:
-            for native_expr, alias in zip(native_exprs, aliases):
-                yield expr._alias_native(native_expr, alias)
-
-    def _evaluate_exprs(
-        self, exprs: Iterable[LazyExprT_contra], /
-    ) -> Iterator[NativeExprT_co]:
-        for expr in exprs:
-            yield from self._evaluate_expr(expr)
-=======
     Protocol38[CompliantDataFrameT_co, EagerExprT_contra, NativeAggregationT_co],
-): ...
->>>>>>> e256d50a
+): ...