from __future__ import annotations

import re
import sys
from typing import TYPE_CHECKING
from typing import Any
from typing import Callable
from typing import ClassVar
from typing import Iterable
from typing import Iterator
from typing import Literal
from typing import Mapping
from typing import Sequence
from typing import TypeVar

from narwhals._compliant.typing import CompliantDataFrameAny
from narwhals._compliant.typing import CompliantDataFrameT
from narwhals._compliant.typing import CompliantDataFrameT_co
from narwhals._compliant.typing import CompliantExprT_contra
from narwhals._compliant.typing import CompliantFrameT
from narwhals._compliant.typing import CompliantFrameT_co
from narwhals._compliant.typing import CompliantLazyFrameAny
from narwhals._compliant.typing import CompliantLazyFrameT
from narwhals._compliant.typing import DepthTrackingExprAny
from narwhals._compliant.typing import DepthTrackingExprT_contra
from narwhals._compliant.typing import EagerExprT_contra
from narwhals._compliant.typing import LazyExprT_contra
from narwhals._compliant.typing import NativeExprT_co
from narwhals.utils import is_sequence_of

if TYPE_CHECKING:
    from typing_extensions import TypeAlias

    _SameFrameT = TypeVar("_SameFrameT", CompliantDataFrameAny, CompliantLazyFrameAny)


if not TYPE_CHECKING:  # pragma: no cover
    if sys.version_info >= (3, 9):
        from typing import Protocol as Protocol38
    else:
        from typing import Generic as Protocol38
else:  # pragma: no cover
    # TODO @dangotbanned: Remove after dropping `3.8` (#2084)
    # - https://github.com/narwhals-dev/narwhals/pull/2064#discussion_r1965921386
    from typing import Protocol as Protocol38

__all__ = [
    "CompliantGroupBy",
    "DepthTrackingGroupBy",
    "EagerGroupBy",
    "LazyGroupBy",
    "NarwhalsAggregation",
]

NativeAggregationT_co = TypeVar(
    "NativeAggregationT_co", bound="str | Callable[..., Any]", covariant=True
)
NarwhalsAggregation: TypeAlias = Literal[
    "sum", "mean", "median", "max", "min", "std", "var", "len", "n_unique", "count"
]


_RE_LEAF_NAME: re.Pattern[str] = re.compile(r"(\w+->)")


class CompliantGroupBy(Protocol38[CompliantFrameT_co, CompliantExprT_contra]):
    _compliant_frame: Any

    @property
    def compliant(self) -> CompliantFrameT_co:
        return self._compliant_frame  # type: ignore[no-any-return]

    def __init__(
        self,
        compliant_frame: CompliantFrameT_co,
        keys: Sequence[CompliantExprT_contra] | Sequence[str],
        /,
        *,
        drop_null_keys: bool,
    ) -> None: ...

    def agg(self, *exprs: CompliantExprT_contra) -> CompliantFrameT_co: ...


class DataFrameGroupBy(
    CompliantGroupBy[CompliantDataFrameT_co, CompliantExprT_contra],
    Protocol38[CompliantDataFrameT_co, CompliantExprT_contra],
):
    def __iter__(self) -> Iterator[tuple[Any, CompliantDataFrameT_co]]: ...


class ParseKeysGroupBy(
    CompliantGroupBy[CompliantFrameT, CompliantExprT_contra],
    Protocol38[CompliantFrameT, CompliantExprT_contra],
):
    def _parse_keys(
        self,
        compliant_frame: CompliantFrameT,
        keys: Sequence[CompliantExprT_contra] | Sequence[str],
    ) -> tuple[CompliantFrameT, list[str], list[str]]:
        if is_sequence_of(keys, str):
            keys_str = list(keys)
            return compliant_frame, keys_str, keys_str.copy()
        else:
            return self._parse_expr_keys(compliant_frame, keys=keys)

    @staticmethod
    def _parse_expr_keys(
        compliant_frame: _SameFrameT, keys: Sequence[CompliantExprT_contra]
    ) -> tuple[_SameFrameT, list[str], list[str]]:
        """Parses key expressions to set up `.agg` operation with correct information.

        Since keys are expressions, it's possible to alias any such key to match
        other dataframe column names.

        In order to match polars behavior and not overwrite columns when evaluating keys:

        - We evaluate what the output key names should be, in order to remap temporary column
            names to the expected ones, and to exclude those from unnamed expressions in
            `.agg(...)` context (see https://github.com/narwhals-dev/narwhals/pull/2325#issuecomment-2800004520)
        - Create temporary names for evaluated key expressions that are guaranteed to have
            no overlap with any existing column name.
        - Add these temporary columns to the compliant dataframe.
        """
        suffix_token = "_" * (max(len(str(c)) for c in compliant_frame.columns) + 1)
        output_names = compliant_frame._evaluate_aliases(*keys)

        safe_keys = [
            # multi-output expression cannot have duplicate names, hence it's safe to suffix
            key.name.suffix(suffix_token)
            if (metadata := key._metadata) and metadata.expansion_kind.is_multi_output()
            # otherwise it's single named and we can use Expr.alias
            else key.alias(f"{new_name}{suffix_token}")
            for key, new_name in zip(keys, output_names)
        ]
        return (
            compliant_frame.with_columns(*safe_keys),
            compliant_frame._evaluate_aliases(*safe_keys),
            output_names,
        )


class DepthTrackingGroupBy(
    ParseKeysGroupBy[CompliantFrameT, DepthTrackingExprT_contra],
    Protocol38[CompliantFrameT, DepthTrackingExprT_contra, NativeAggregationT_co],
):
    """`CompliantGroupBy` variant, deals with `Eager` and other backends that utilize `CompliantExpr._depth`."""

    _REMAP_AGGS: ClassVar[Mapping[NarwhalsAggregation, Any]]
    """Mapping from `narwhals` to native representation.

    Note:
    - `Dask` *may* return a `Callable` instead of a `str` referring to one.
    """

    def _ensure_all_simple(self, exprs: Sequence[DepthTrackingExprT_contra]) -> None:
        for expr in exprs:
            if not self._is_simple(expr):
                name = self.compliant._implementation.name.lower()
                msg = (
                    f"Non-trivial complex aggregation found.\n\n"
                    f"Hint: you were probably trying to apply a non-elementary aggregation with a"
                    f"{name!r} table.\n"
                    "Please rewrite your query such that group-by aggregations "
                    "are elementary. For example, instead of:\n\n"
                    "    df.group_by('a').agg(nw.col('b').round(2).mean())\n\n"
                    "use:\n\n"
                    "    df.with_columns(nw.col('b').round(2)).group_by('a').agg(nw.col('b').mean())\n\n"
                )
                raise ValueError(msg)

    @classmethod
    def _is_simple(cls, expr: DepthTrackingExprAny, /) -> bool:
        """Return `True` is we can efficiently use `expr` in a native `group_by` context."""
        return expr._is_elementary() and cls._leaf_name(expr) in cls._REMAP_AGGS

    @classmethod
    def _remap_expr_name(
        cls, name: NarwhalsAggregation | Any, /
    ) -> NativeAggregationT_co:
        """Replace `name`, with some native representation.

        Arguments:
            name: Name of a `nw.Expr` aggregation method.

        Returns:
            A native compatible representation.
        """
        return cls._REMAP_AGGS.get(name, name)

    @classmethod
    def _leaf_name(cls, expr: DepthTrackingExprAny, /) -> NarwhalsAggregation | Any:
        """Return the last function name in the chain defined by `expr`."""
        return _RE_LEAF_NAME.sub("", expr._function_name)


class EagerGroupBy(
    DepthTrackingGroupBy[CompliantDataFrameT, EagerExprT_contra, NativeAggregationT_co],
    DataFrameGroupBy[CompliantDataFrameT, EagerExprT_contra],
    Protocol38[CompliantDataFrameT, EagerExprT_contra, NativeAggregationT_co],
): ...


class LazyGroupBy(
    ParseKeysGroupBy[CompliantLazyFrameT, LazyExprT_contra],
    CompliantGroupBy[CompliantLazyFrameT, LazyExprT_contra],
    Protocol38[CompliantLazyFrameT, LazyExprT_contra, NativeExprT_co],
):
    _keys: list[str]
    _output_key_names: list[str]

    def _evaluate_expr(self, expr: LazyExprT_contra, /) -> Iterator[NativeExprT_co]:
        output_names = expr._evaluate_output_names(self.compliant)
        aliases = (
            expr._alias_output_names(output_names)
            if expr._alias_output_names
            else output_names
        )
        native_exprs = expr(self.compliant)
        if expr._is_multi_output_unnamed():
            exclude = {*self._keys, *self._output_key_names}
            for native_expr, name, alias in zip(native_exprs, output_names, aliases):
<<<<<<< HEAD
                if name not in self._keys:
                    yield self._alias_native_expr(native_expr, alias)
=======
                if name not in exclude:
                    yield native_expr.alias(alias)
>>>>>>> b1c7e8e1
        else:
            for native_expr, alias in zip(native_exprs, aliases):
                yield self._alias_native_expr(native_expr, alias)

    def _alias_native_expr(self, native_expr: Any, alias: str) -> Any:
        return native_expr.alias(alias)

    def _evaluate_exprs(
        self, exprs: Iterable[LazyExprT_contra], /
    ) -> Iterator[NativeExprT_co]:
        for expr in exprs:
            yield from self._evaluate_expr(expr)<|MERGE_RESOLUTION|>--- conflicted
+++ resolved
@@ -220,13 +220,8 @@
         if expr._is_multi_output_unnamed():
             exclude = {*self._keys, *self._output_key_names}
             for native_expr, name, alias in zip(native_exprs, output_names, aliases):
-<<<<<<< HEAD
-                if name not in self._keys:
+                if name not in exclude:
                     yield self._alias_native_expr(native_expr, alias)
-=======
-                if name not in exclude:
-                    yield native_expr.alias(alias)
->>>>>>> b1c7e8e1
         else:
             for native_expr, alias in zip(native_exprs, aliases):
                 yield self._alias_native_expr(native_expr, alias)
