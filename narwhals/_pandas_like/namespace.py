--- conflicted
+++ resolved
@@ -16,7 +16,6 @@
 from narwhals._pandas_like.utils import create_native_series
 from narwhals._pandas_like.utils import horizontal_concat
 from narwhals._pandas_like.utils import vertical_concat
-from narwhals.utils import flatten
 
 if TYPE_CHECKING:
     from narwhals._pandas_like.typing import IntoPandasLikeExpr
@@ -265,28 +264,6 @@
 
     def when(
         self,
-<<<<<<< HEAD
-        *predicates: IntoPandasLikeExpr | Iterable[IntoPandasLikeExpr],
-    ) -> PandasWhen:
-        return PandasWhen(
-            when_processing(self, *predicates),
-            self._implementation,
-            self._backend_version,
-        )
-
-
-def when_processing(
-    plx: PandasLikeNamespace,
-    *predicates: IntoPandasLikeExpr | Iterable[IntoPandasLikeExpr],
-) -> PandasLikeExpr:
-    if predicates:
-        condition = plx.all_horizontal(*flatten(predicates))
-    else:
-        msg = "at least one predicate needs to be provided"
-        raise TypeError(msg)
-
-    return condition
-=======
         *predicates: IntoPandasLikeExpr,
     ) -> PandasWhen:
         plx = self.__class__(self._implementation, self._backend_version)
@@ -297,7 +274,6 @@
             raise TypeError(msg)
 
         return PandasWhen(condition, self._implementation, self._backend_version)
->>>>>>> 570ca784
 
 
 class PandasWhen:
@@ -307,48 +283,23 @@
         implementation: Implementation,
         backend_version: tuple[int, ...],
         then_value: Any = None,
-<<<<<<< HEAD
-        otherise_value: Any = None,
-=======
         otherwise_value: Any = None,
->>>>>>> 570ca784
     ) -> None:
         self._implementation = implementation
         self._backend_version = backend_version
         self._condition = condition
         self._then_value = then_value
-<<<<<<< HEAD
-        self._otherwise_value = otherise_value
-        self._already_set = self._condition
-
-    def __call__(self, df: PandasLikeDataFrame) -> list[PandasLikeSeries]:
-        from narwhals._pandas_like.namespace import PandasLikeNamespace
-=======
         self._otherwise_value = otherwise_value
 
     def __call__(self, df: PandasLikeDataFrame) -> list[PandasLikeSeries]:
         from narwhals._expression_parsing import parse_into_expr
         from narwhals._pandas_like.namespace import PandasLikeNamespace
         from narwhals._pandas_like.utils import validate_column_comparand
->>>>>>> 570ca784
 
         plx = PandasLikeNamespace(
             implementation=self._implementation, backend_version=self._backend_version
         )
 
-<<<<<<< HEAD
-        condition = self._condition._call(df)[0]
-
-        value_series = plx._create_broadcast_series_from_scalar(
-            self._then_value, condition
-        )
-        otherwise_series = plx._create_broadcast_series_from_scalar(
-            self._otherwise_value, condition
-        )
-        return [value_series.zip_with(condition, otherwise_series)]
-
-    def then(self, value: Any) -> PandasThen:
-=======
         condition = parse_into_expr(self._condition, namespace=plx)._call(df)[0]  # type: ignore[arg-type]
         try:
             value_series = parse_into_expr(self._then_value, namespace=plx)._call(df)[0]  # type: ignore[arg-type]
@@ -387,7 +338,6 @@
             return [value_series.zip_with(condition, otherwise_series)]
 
     def then(self, value: PandasLikeExpr | PandasLikeSeries | Any) -> PandasThen:
->>>>>>> 570ca784
         self._then_value = value
 
         return PandasThen(
@@ -396,13 +346,8 @@
             function_name="whenthen",
             root_names=None,
             output_names=None,
-<<<<<<< HEAD
-            implementation=self._condition._implementation,
-            backend_version=self._condition._backend_version,
-=======
-            implementation=self._implementation,
-            backend_version=self._backend_version,
->>>>>>> 570ca784
+            implementation=self._implementation,
+            backend_version=self._backend_version,
         )
 
 
@@ -427,136 +372,114 @@
         self._root_names = root_names
         self._output_names = output_names
 
-<<<<<<< HEAD
-    def when(
-        self,
-        *predicates: IntoPandasLikeExpr | Iterable[IntoPandasLikeExpr],
-    ) -> PandasChainedWhen:
-        return PandasChainedWhen(
-            self._call,  # type: ignore[arg-type]
-            when_processing(
-                PandasLikeNamespace(self._implementation, self._backend_version),
-                *predicates,
-            ),
-            depth=self._depth + 1,
-            implementation=self._implementation,
-            backend_version=self._backend_version,
-        )
-
-    def otherwise(self, value: Any) -> PandasLikeExpr:
-=======
     def otherwise(self, value: PandasLikeExpr | PandasLikeSeries | Any) -> PandasLikeExpr:
->>>>>>> 570ca784
         # type ignore because we are setting the `_call` attribute to a
         # callable object of type `PandasWhen`, base class has the attribute as
         # only a `Callable`
         self._call._otherwise_value = value  # type: ignore[attr-defined]
         self._function_name = "whenotherwise"
-<<<<<<< HEAD
         return self
 
 
-class PandasChainedWhen:
-    def __init__(
-        self,
-        above_when: PandasWhen | PandasChainedWhen,
-        condition: PandasLikeExpr,
-        depth: int,
-        implementation: Implementation,
-        backend_version: tuple[int, ...],
-        then_value: Any = None,
-        otherise_value: Any = None,
-    ) -> None:
-        self._implementation = implementation
-        self._depth = depth
-        self._backend_version = backend_version
-        self._condition = condition
-        self._above_when = above_when
-        self._then_value = then_value
-        self._otherwise_value = otherise_value
-
-        # TODO @aivanoved: this is way slow as during computation time this takes
-        # quadratic time need to improve this to linear time
-        self._condition = self._condition & (~self._above_when._already_set)  # type: ignore[has-type]
-        self._already_set = self._above_when._already_set | self._condition  # type: ignore[has-type]
-
-    def __call__(self, df: PandasLikeDataFrame) -> list[PandasLikeSeries]:
-        from narwhals._pandas_like.namespace import PandasLikeNamespace
-
-        plx = PandasLikeNamespace(
-            implementation=self._implementation, backend_version=self._backend_version
-        )
-
-        set_then = self._condition._call(df)[0]
-        already_set = self._already_set._call(df)[0]
-
-        value_series = plx._create_broadcast_series_from_scalar(
-            self._then_value, set_then
-        )
-        otherwise_series = plx._create_broadcast_series_from_scalar(
-            self._otherwise_value, set_then
-        )
-
-        above_result = self._above_when(df)[0]
-
-        result = value_series.zip_with(set_then, above_result).zip_with(
-            already_set, otherwise_series
-        )
-
-        return [result]
-
-    def then(self, value: Any) -> PandasChainedThen:
-        self._then_value = value
-        return PandasChainedThen(
-            self,
-            depth=self._depth,
-            implementation=self._implementation,
-            function_name="chainedwhen",
-            root_names=None,
-            output_names=None,
-            backend_version=self._backend_version,
-        )
-
-
-class PandasChainedThen(PandasLikeExpr):
-    def __init__(
-        self,
-        call: PandasChainedWhen,
-        *,
-        depth: int,
-        function_name: str,
-        root_names: list[str] | None,
-        output_names: list[str] | None,
-        implementation: Implementation,
-        backend_version: tuple[int, ...],
-    ) -> None:
-        self._implementation = implementation
-        self._backend_version = backend_version
-
-        self._call = call
-        self._depth = depth
-        self._function_name = function_name
-        self._root_names = root_names
-        self._output_names = output_names
-
-    def when(
-        self,
-        *predicates: IntoPandasLikeExpr | Iterable[IntoPandasLikeExpr],
-    ) -> PandasChainedWhen:
-        return PandasChainedWhen(
-            self._call,  # type: ignore[arg-type]
-            when_processing(
-                PandasLikeNamespace(self._implementation, self._backend_version),
-                *predicates,
-            ),
-            depth=self._depth + 1,
-            implementation=self._implementation,
-            backend_version=self._backend_version,
-        )
-
-    def otherwise(self, value: Any) -> PandasLikeExpr:
-        self._call._otherwise_value = value  # type: ignore[attr-defined]
-        self._function_name = "chainedwhenotherwise"
-=======
->>>>>>> 570ca784
-        return self+# class PandasChainedWhen:
+#     def __init__(
+#         self,
+#         above_when: PandasWhen | PandasChainedWhen,
+#         condition: PandasLikeExpr,
+#         depth: int,
+#         implementation: Implementation,
+#         backend_version: tuple[int, ...],
+#         then_value: Any = None,
+#         otherise_value: Any = None,
+#     ) -> None:
+#         self._implementation = implementation
+#         self._depth = depth
+#         self._backend_version = backend_version
+#         self._condition = condition
+#         self._above_when = above_when
+#         self._then_value = then_value
+#         self._otherwise_value = otherise_value
+#
+#         # TODO @aivanoved: this is way slow as during computation time this takes
+#         # quadratic time need to improve this to linear time
+#         self._condition = self._condition & (~self._above_when._already_set)  # type: ignore[has-type]
+#         self._already_set = self._above_when._already_set | self._condition  # type: ignore[has-type]
+#
+#     def __call__(self, df: PandasLikeDataFrame) -> list[PandasLikeSeries]:
+#         from narwhals._pandas_like.namespace import PandasLikeNamespace
+#
+#         plx = PandasLikeNamespace(
+#             implementation=self._implementation, backend_version=self._backend_version
+#         )
+#
+#         set_then = self._condition._call(df)[0]
+#         already_set = self._already_set._call(df)[0]
+#
+#         value_series = plx._create_broadcast_series_from_scalar(
+#             self._then_value, set_then
+#         )
+#         otherwise_series = plx._create_broadcast_series_from_scalar(
+#             self._otherwise_value, set_then
+#         )
+#
+#         above_result = self._above_when(df)[0]
+#
+#         result = value_series.zip_with(set_then, above_result).zip_with(
+#             already_set, otherwise_series
+#         )
+#
+#         return [result]
+#
+#     def then(self, value: Any) -> PandasChainedThen:
+#         self._then_value = value
+#         return PandasChainedThen(
+#             self,
+#             depth=self._depth,
+#             implementation=self._implementation,
+#             function_name="chainedwhen",
+#             root_names=None,
+#             output_names=None,
+#             backend_version=self._backend_version,
+#         )
+#
+#
+# class PandasChainedThen(PandasLikeExpr):
+#     def __init__(
+#         self,
+#         call: PandasChainedWhen,
+#         *,
+#         depth: int,
+#         function_name: str,
+#         root_names: list[str] | None,
+#         output_names: list[str] | None,
+#         implementation: Implementation,
+#         backend_version: tuple[int, ...],
+#     ) -> None:
+#         self._implementation = implementation
+#         self._backend_version = backend_version
+#
+#         self._call = call
+#         self._depth = depth
+#         self._function_name = function_name
+#         self._root_names = root_names
+#         self._output_names = output_names
+#
+#     def when(
+#         self,
+#         *predicates: IntoPandasLikeExpr | Iterable[IntoPandasLikeExpr],
+#     ) -> PandasChainedWhen:
+#         return PandasChainedWhen(
+#             self._call,  # type: ignore[arg-type]
+#             when_processing(
+#                 PandasLikeNamespace(self._implementation, self._backend_version),
+#                 *predicates,
+#             ),
+#             depth=self._depth + 1,
+#             implementation=self._implementation,
+#             backend_version=self._backend_version,
+#         )
+#
+#     def otherwise(self, value: Any) -> PandasLikeExpr:
+#         self._call._otherwise_value = value  # type: ignore[attr-defined]
+#         self._function_name = "chainedwhenotherwise"
+#         return self