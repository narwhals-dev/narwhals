from __future__ import annotations

from functools import reduce
from typing import TYPE_CHECKING
from typing import Any
from typing import Callable
from typing import Iterable

from narwhals import dtypes
from narwhals._expression_parsing import parse_into_exprs
from narwhals._pandas_like.dataframe import PandasLikeDataFrame
from narwhals._pandas_like.expr import PandasLikeExpr
from narwhals._pandas_like.selectors import PandasSelectorNamespace
from narwhals._pandas_like.series import PandasLikeSeries
from narwhals._pandas_like.utils import create_native_series
from narwhals._pandas_like.utils import horizontal_concat
from narwhals._pandas_like.utils import vertical_concat
from narwhals.utils import flatten

if TYPE_CHECKING:
    from narwhals._pandas_like.typing import IntoPandasLikeExpr
    from narwhals.utils import Implementation


class PandasLikeNamespace:
    Int64 = dtypes.Int64
    Int32 = dtypes.Int32
    Int16 = dtypes.Int16
    Int8 = dtypes.Int8
    UInt64 = dtypes.UInt64
    UInt32 = dtypes.UInt32
    UInt16 = dtypes.UInt16
    UInt8 = dtypes.UInt8
    Float64 = dtypes.Float64
    Float32 = dtypes.Float32
    Boolean = dtypes.Boolean
    Object = dtypes.Object
    Unknown = dtypes.Unknown
    Categorical = dtypes.Categorical
    Enum = dtypes.Enum
    String = dtypes.String
    Datetime = dtypes.Datetime
    Duration = dtypes.Duration
    Date = dtypes.Date

    @property
    def selectors(self) -> PandasSelectorNamespace:
        return PandasSelectorNamespace(
            implementation=self._implementation, backend_version=self._backend_version
        )

    # --- not in spec ---
    def __init__(
        self, implementation: Implementation, backend_version: tuple[int, ...]
    ) -> None:
        self._implementation = implementation
        self._backend_version = backend_version

    def _create_expr_from_callable(
        self,
        func: Callable[[PandasLikeDataFrame], list[PandasLikeSeries]],
        *,
        depth: int,
        function_name: str,
        root_names: list[str] | None,
        output_names: list[str] | None,
    ) -> PandasLikeExpr:
        return PandasLikeExpr(
            func,
            depth=depth,
            function_name=function_name,
            root_names=root_names,
            output_names=output_names,
            implementation=self._implementation,
            backend_version=self._backend_version,
        )

    def _create_series_from_scalar(
        self, value: Any, series: PandasLikeSeries
    ) -> PandasLikeSeries:
        return PandasLikeSeries._from_iterable(
            [value],
            name=series._native_series.name,
            index=series._native_series.index[0:1],
            implementation=self._implementation,
            backend_version=self._backend_version,
        )

    def _create_broadcast_series_from_scalar(
        self, value: Any, series: PandasLikeSeries
    ) -> PandasLikeSeries:
        return PandasLikeSeries._from_iterable(
            [value] * len(series._native_series),
            name=series._native_series.name,
            index=series._native_series.index,
            implementation=self._implementation,
            backend_version=self._backend_version,
        )

    def _create_expr_from_series(self, series: PandasLikeSeries) -> PandasLikeExpr:
        return PandasLikeExpr(
            lambda _df: [series],
            depth=0,
            function_name="series",
            root_names=None,
            output_names=None,
            implementation=self._implementation,
            backend_version=self._backend_version,
        )

    def _create_compliant_series(self, value: Any) -> PandasLikeSeries:
        return create_native_series(
            value,
            implementation=self._implementation,
            backend_version=self._backend_version,
        )

    # --- selection ---
    def col(self, *column_names: str) -> PandasLikeExpr:
        return PandasLikeExpr.from_column_names(
            *column_names,
            implementation=self._implementation,
            backend_version=self._backend_version,
        )

    def all(self) -> PandasLikeExpr:
        return PandasLikeExpr(
            lambda df: [
                PandasLikeSeries(
                    df._native_dataframe.loc[:, column_name],
                    implementation=self._implementation,
                    backend_version=self._backend_version,
                )
                for column_name in df.columns
            ],
            depth=0,
            function_name="all",
            root_names=None,
            output_names=None,
            implementation=self._implementation,
            backend_version=self._backend_version,
        )

    def lit(self, value: Any, dtype: dtypes.DType | None) -> PandasLikeExpr:
        def _lit_pandas_series(df: PandasLikeDataFrame) -> PandasLikeSeries:
            pandas_series = PandasLikeSeries._from_iterable(
                data=[value],
                name="lit",
                index=df._native_dataframe.index[0:1],
                implementation=self._implementation,
                backend_version=self._backend_version,
            )
            if dtype:
                return pandas_series.cast(dtype)
            return pandas_series

        return PandasLikeExpr(
            lambda df: [_lit_pandas_series(df)],
            depth=0,
            function_name="lit",
            root_names=None,
            output_names=["lit"],
            implementation=self._implementation,
            backend_version=self._backend_version,
        )

    # --- reduction ---
    def sum(self, *column_names: str) -> PandasLikeExpr:
        return PandasLikeExpr.from_column_names(
            *column_names,
            implementation=self._implementation,
            backend_version=self._backend_version,
        ).sum()

    def mean(self, *column_names: str) -> PandasLikeExpr:
        return PandasLikeExpr.from_column_names(
            *column_names,
            implementation=self._implementation,
            backend_version=self._backend_version,
        ).mean()

    def max(self, *column_names: str) -> PandasLikeExpr:
        return PandasLikeExpr.from_column_names(
            *column_names,
            implementation=self._implementation,
            backend_version=self._backend_version,
        ).max()

    def min(self, *column_names: str) -> PandasLikeExpr:
        return PandasLikeExpr.from_column_names(
            *column_names,
            implementation=self._implementation,
            backend_version=self._backend_version,
        ).min()

    def len(self) -> PandasLikeExpr:
        return PandasLikeExpr(
            lambda df: [
                PandasLikeSeries._from_iterable(
                    [len(df._native_dataframe)],
                    name="len",
                    index=[0],
                    implementation=self._implementation,
                    backend_version=self._backend_version,
                )
            ],
            depth=0,
            function_name="len",
            root_names=None,
            output_names=["len"],
            implementation=self._implementation,
            backend_version=self._backend_version,
        )

    # --- horizontal ---
    def sum_horizontal(self, *exprs: IntoPandasLikeExpr) -> PandasLikeExpr:
        return reduce(
            lambda x, y: x + y,
            parse_into_exprs(
                *exprs,
                namespace=self,
            ),
        )

    def all_horizontal(self, *exprs: IntoPandasLikeExpr) -> PandasLikeExpr:
        return reduce(
            lambda x, y: x & y,
            parse_into_exprs(*exprs, namespace=self),
        )

    def any_horizontal(self, *exprs: IntoPandasLikeExpr) -> PandasLikeExpr:
        return reduce(
            lambda x, y: x | y,
            parse_into_exprs(*exprs, namespace=self),
        )

    def concat(
        self,
        items: Iterable[PandasLikeDataFrame],
        *,
        how: str = "vertical",
    ) -> PandasLikeDataFrame:
        dfs: list[Any] = [item._native_dataframe for item in items]
        if how == "horizontal":
            return PandasLikeDataFrame(
                horizontal_concat(
                    dfs,
                    implementation=self._implementation,
                    backend_version=self._backend_version,
                ),
                implementation=self._implementation,
                backend_version=self._backend_version,
            )
        if how == "vertical":
            return PandasLikeDataFrame(
                vertical_concat(
                    dfs,
                    implementation=self._implementation,
                    backend_version=self._backend_version,
                ),
                implementation=self._implementation,
                backend_version=self._backend_version,
            )
        raise NotImplementedError

    def when(
        self,
        *predicates: IntoPandasLikeExpr | Iterable[IntoPandasLikeExpr],
        **constraints: Any,
    ) -> PandasWhen:
        plx = self.__class__(self._implementation, self._backend_version)
<<<<<<< HEAD
        import narwhals as nw

=======
>>>>>>> 81039bf5
        if predicates:
            condition = plx.all_horizontal(*flatten(predicates))
        elif constraints:
            condition = plx.all_horizontal(
<<<<<<< HEAD
                *(nw.col(name) == value for name, value in constraints.items())
            )
        else:
            msg = "Must provide at least one predicates or constraints"
            raise ValueError(msg)
=======
                *flatten([plx.col(key) == value for key, value in constraints.items()])
            )
        else:
            msg = "at least one predicate or constraint must be provided"
            raise TypeError(msg)

>>>>>>> 81039bf5
        return PandasWhen(condition, self._implementation, self._backend_version)


class PandasWhen:
    def __init__(
        self,
        condition: PandasLikeExpr,
        implementation: Implementation,
        backend_version: tuple[int, ...],
        then_value: Any = None,
        otherise_value: Any = None,
    ) -> None:
        self._implementation = implementation
        self._backend_version = backend_version
        self._condition = condition
        self._then_value = then_value
        self._otherwise_value = otherise_value
        self._already_set = self._condition

    def __call__(self, df: PandasLikeDataFrame) -> list[PandasLikeSeries]:
        from narwhals._pandas_like.namespace import PandasLikeNamespace

        plx = PandasLikeNamespace(
            implementation=self._implementation, backend_version=self._backend_version
        )

        condition = self._condition._call(df)[0]

        value_series = plx._create_broadcast_series_from_scalar(
            self._then_value, condition
        )
        otherwise_series = plx._create_broadcast_series_from_scalar(
            self._otherwise_value, condition
        )
        return [value_series.zip_with(condition, otherwise_series)]

    def then(self, value: Any) -> PandasThen:
        self._then_value = value

        return PandasThen(
            self,
            depth=0,
            function_name="whenthen",
            root_names=None,
            output_names=None,
            implementation=self._condition._implementation,
            backend_version=self._condition._backend_version,
        )


class PandasThen(PandasLikeExpr):
    def __init__(
        self,
        call: PandasWhen,
        *,
        depth: int,
        function_name: str,
        root_names: list[str] | None,
        output_names: list[str] | None,
        implementation: Implementation,
        backend_version: tuple[int, ...],
    ) -> None:
        self._implementation = implementation
        self._backend_version = backend_version

        self._call = call
        self._depth = depth
        self._function_name = function_name
        self._root_names = root_names
        self._output_names = output_names

    def when(self, condition: PandasLikeExpr) -> PandasChainedWhen:
        return PandasChainedWhen(
            self._call,  # type: ignore[arg-type]
            condition,
            depth=self._depth + 1,
            implementation=self._implementation,
            backend_version=self._backend_version,
        )

    def otherwise(self, value: Any) -> PandasLikeExpr:
        # type ignore because we are setting the `_call` attribute to a
        # callable object of type `PandasWhen`, base class has the attribute as
        # only a `Callable`
        self._call._otherwise_value = value  # type: ignore[attr-defined]
        self._function_name = "whenotherwise"
        return self


class PandasChainedWhen:
    def __init__(
        self,
        above_when: PandasWhen | PandasChainedWhen,
        condition: PandasLikeExpr,
        depth: int,
        implementation: Implementation,
        backend_version: tuple[int, ...],
        then_value: Any = None,
        otherise_value: Any = None,
    ) -> None:
        self._implementation = implementation
        self._depth = depth
        self._backend_version = backend_version
        self._condition = condition
        self._above_when = above_when
        self._then_value = then_value
        self._otherwise_value = otherise_value

        # TODO @aivanoved: this is way slow as during computation time this takes
        # quadratic time need to improve this to linear time
        self._condition = self._condition & (~self._above_when._already_set)  # type: ignore[has-type]
        self._already_set = self._above_when._already_set | self._condition  # type: ignore[has-type]

    def __call__(self, df: PandasLikeDataFrame) -> list[PandasLikeSeries]:
        from narwhals._pandas_like.namespace import PandasLikeNamespace

        plx = PandasLikeNamespace(
            implementation=self._implementation, backend_version=self._backend_version
        )

        set_then = self._condition._call(df)[0]
        already_set = self._already_set._call(df)[0]

        value_series = plx._create_broadcast_series_from_scalar(
            self._then_value, set_then
        )
        otherwise_series = plx._create_broadcast_series_from_scalar(
            self._otherwise_value, set_then
        )

        above_result = self._above_when(df)[0]

        result = value_series.zip_with(set_then, above_result).zip_with(
            already_set, otherwise_series
        )

        return [result]

    def then(self, value: Any) -> PandasChainedThen:
        self._then_value = value
        return PandasChainedThen(
            self,
            depth=self._depth,
            implementation=self._implementation,
            function_name="chainedwhen",
            root_names=None,
            output_names=None,
            backend_version=self._backend_version,
        )


class PandasChainedThen(PandasLikeExpr):
    def __init__(
        self,
        call: PandasChainedWhen,
        *,
        depth: int,
        function_name: str,
        root_names: list[str] | None,
        output_names: list[str] | None,
        implementation: Implementation,
        backend_version: tuple[int, ...],
    ) -> None:
        self._implementation = implementation
        self._backend_version = backend_version

        self._call = call
        self._depth = depth
        self._function_name = function_name
        self._root_names = root_names
        self._output_names = output_names

    def when(
        self,
        *predicates: IntoPandasLikeExpr | Iterable[IntoPandasLikeExpr],
        **constraints: Any,
    ) -> PandasChainedWhen:
        from narwhals._pandas_like.namespace import PandasLikeNamespace

        plx = PandasLikeNamespace(
            implementation=self._implementation, backend_version=self._backend_version
        )
        if predicates:
            condition = plx.all_horizontal(*flatten(predicates))
        elif constraints:
            import narwhals as nw

            condition = plx.all_horizontal(
                *(nw.col(name) == value for name, value in constraints.items())
            )
        else:
            msg = "Must provide at least one predicates or constraints"
            raise ValueError(msg)
        return PandasChainedWhen(
            self._call,  # type: ignore[arg-type]
            condition,
            depth=self._depth + 1,
            implementation=self._implementation,
            backend_version=self._backend_version,
        )

    def otherwise(self, value: Any) -> PandasLikeExpr:
        self._call._otherwise_value = value  # type: ignore[attr-defined]
        self._function_name = "chainedwhenotherwise"
        return self<|MERGE_RESOLUTION|>--- conflicted
+++ resolved
@@ -269,29 +269,16 @@
         **constraints: Any,
     ) -> PandasWhen:
         plx = self.__class__(self._implementation, self._backend_version)
-<<<<<<< HEAD
-        import narwhals as nw
-
-=======
->>>>>>> 81039bf5
         if predicates:
             condition = plx.all_horizontal(*flatten(predicates))
         elif constraints:
             condition = plx.all_horizontal(
-<<<<<<< HEAD
-                *(nw.col(name) == value for name, value in constraints.items())
-            )
-        else:
-            msg = "Must provide at least one predicates or constraints"
-            raise ValueError(msg)
-=======
                 *flatten([plx.col(key) == value for key, value in constraints.items()])
             )
         else:
             msg = "at least one predicate or constraint must be provided"
             raise TypeError(msg)
 
->>>>>>> 81039bf5
         return PandasWhen(condition, self._implementation, self._backend_version)
 
 
