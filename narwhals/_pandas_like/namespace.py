--- conflicted
+++ resolved
@@ -267,35 +267,21 @@
         self,
         *predicates: IntoPandasLikeExpr | Iterable[IntoPandasLikeExpr],
     ) -> PandasWhen:
-<<<<<<< HEAD
         return PandasWhen(
-            when_processing(self, *predicates, **constraints),
+            when_processing(self, *predicates),
             self._implementation,
             self._backend_version,
         )
 
-=======
-        plx = self.__class__(self._implementation, self._backend_version)
-        if predicates:
-            condition = plx.all_horizontal(*flatten(predicates))
-        else:
-            msg = "at least one predicate needs to be provided"
-            raise TypeError(msg)
->>>>>>> 1196fab5
 
 def when_processing(
     plx: PandasLikeNamespace,
     *predicates: IntoPandasLikeExpr | Iterable[IntoPandasLikeExpr],
-    **constraints: Any,
 ) -> PandasLikeExpr:
     if predicates:
         condition = plx.all_horizontal(*flatten(predicates))
-    elif constraints:
-        condition = plx.all_horizontal(
-            *flatten([plx.col(key) == value for key, value in constraints.items()])
-        )
     else:
-        msg = "at least one predicate or constraint must be provided"
+        msg = "at least one predicate needs to be provided"
         raise TypeError(msg)
 
     return condition
@@ -372,14 +358,12 @@
     def when(
         self,
         *predicates: IntoPandasLikeExpr | Iterable[IntoPandasLikeExpr],
-        **constraints: Any,
     ) -> PandasChainedWhen:
         return PandasChainedWhen(
             self._call,  # type: ignore[arg-type]
             when_processing(
                 PandasLikeNamespace(self._implementation, self._backend_version),
                 *predicates,
-                **constraints,
             ),
             depth=self._depth + 1,
             implementation=self._implementation,
@@ -481,14 +465,12 @@
     def when(
         self,
         *predicates: IntoPandasLikeExpr | Iterable[IntoPandasLikeExpr],
-        **constraints: Any,
     ) -> PandasChainedWhen:
         return PandasChainedWhen(
             self._call,  # type: ignore[arg-type]
             when_processing(
                 PandasLikeNamespace(self._implementation, self._backend_version),
                 *predicates,
-                **constraints,
             ),
             depth=self._depth + 1,
             implementation=self._implementation,
