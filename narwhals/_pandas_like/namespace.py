--- conflicted
+++ resolved
@@ -5,14 +5,8 @@
 from functools import reduce
 from typing import TYPE_CHECKING
 from typing import Any
-<<<<<<< HEAD
-from typing import Iterable
-from typing import Sequence
-from typing import TypeVar
-=======
 from typing import Literal
 from typing import Sequence
->>>>>>> 302736f7
 
 from narwhals._compliant import CompliantThen
 from narwhals._compliant import EagerNamespace
@@ -24,11 +18,6 @@
 from narwhals._pandas_like.selectors import PandasSelectorNamespace
 from narwhals._pandas_like.series import PandasLikeSeries
 from narwhals._pandas_like.utils import align_series_full_broadcast
-<<<<<<< HEAD
-from narwhals._pandas_like.utils import diagonal_concat
-from narwhals._pandas_like.utils import vertical_concat
-=======
->>>>>>> 302736f7
 from narwhals.utils import import_dtypes_module
 
 if TYPE_CHECKING:
@@ -41,12 +30,8 @@
     from narwhals.utils import Implementation
     from narwhals.utils import Version
 
-<<<<<<< HEAD
-    NDFrameT = TypeVar("NDFrameT", "pd.DataFrame", "pd.Series[Any]")
-=======
 VERTICAL: Literal[0] = 0
 HORIZONTAL: Literal[1] = 1
->>>>>>> 302736f7
 
 
 class PandasLikeNamespace(
@@ -243,11 +228,6 @@
             context=self,
         )
 
-<<<<<<< HEAD
-    def _horizontal_concat(self, dfs: Sequence[NDFrameT], /) -> NDFrameT:
-        """Concatenate (native) DataFrames horizontally."""
-        concat = self._implementation.to_native_namespace().concat
-=======
     @property
     def _concat(self):  # type: ignore[no-untyped-def] # noqa: ANN202
         """Return the **native** equivalent of `pd.concat`."""
@@ -266,7 +246,6 @@
         return self._concat(dfs, axis=VERTICAL)
 
     def _concat_horizontal(self, dfs: Sequence[NDFrameT], /) -> pd.DataFrame:
->>>>>>> 302736f7
         if self._implementation.is_cudf():
             with warnings.catch_warnings():
                 warnings.filterwarnings(
@@ -274,41 +253,6 @@
                     message="The behavior of array concatenation with empty entries is deprecated",
                     category=FutureWarning,
                 )
-<<<<<<< HEAD
-                return concat(dfs, axis=1)
-        elif self._implementation.is_pandas() and self._backend_version < (3,):
-            return concat(dfs, axis=1, copy=False)
-        return concat(dfs, axis=1)
-
-    def concat(
-        self, items: Iterable[PandasLikeDataFrame], *, how: ConcatMethod
-    ) -> PandasLikeDataFrame:
-        dfs: list[Any] = [item._native_frame for item in items]
-        if how == "horizontal":
-            native_dataframe = self._horizontal_concat(dfs)
-        elif how == "vertical":
-            native_dataframe = vertical_concat(
-                dfs,
-                implementation=self._implementation,
-                backend_version=self._backend_version,
-            )
-        elif how == "diagonal":
-            native_dataframe = diagonal_concat(
-                dfs,
-                implementation=self._implementation,
-                backend_version=self._backend_version,
-            )
-        else:
-            raise NotImplementedError
-
-        return PandasLikeDataFrame(
-            native_dataframe,
-            implementation=self._implementation,
-            backend_version=self._backend_version,
-            version=self._version,
-            validate_column_names=True,
-        )
-=======
                 return self._concat(dfs, axis=HORIZONTAL)
         elif self._implementation.is_pandas() and self._backend_version < (3,):
             return self._concat(dfs, axis=HORIZONTAL, copy=False)
@@ -330,7 +274,6 @@
         if self._implementation.is_pandas() and self._backend_version < (3,):
             return self._concat(dfs, axis=VERTICAL, copy=False)
         return self._concat(dfs, axis=VERTICAL)
->>>>>>> 302736f7
 
     def when(self: Self, predicate: PandasLikeExpr) -> PandasWhen:
         return PandasWhen.from_expr(predicate, context=self)
