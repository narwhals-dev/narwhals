--- conflicted
+++ resolved
@@ -346,25 +346,12 @@
                 values: list[PandasLikeSeries]
                 init_value, *values = (
                     s.zip_with(~nm, "") for s, nm in zip_strict(series, null_mask)
-<<<<<<< HEAD
-                )
-
-                sep_array = init_value._with_native(
-                    init_value.__native_namespace__().Series(
-                        separator,
-                        name="sep",
-                        index=init_value.native.index,
-                        dtype=init_value.native.dtype,
-                    )
-=======
-                ]
-                array_funcs = series[0]._array_funcs
-                sep_array = init_value.from_iterable(
-                    data=array_funcs.repeat(separator, len(init_value)),
+                )
+                sep_array = init_value.__native_namespace__().Series(
+                    data=separator,
                     name="sep",
                     index=init_value.native.index,
-                    context=self,
->>>>>>> e3fd9954
+                    dtype=init_value.native.dtype,
                 )
                 separators = (sep_array.zip_with(~nm, "") for nm in null_mask[:-1])
                 result = reduce(
