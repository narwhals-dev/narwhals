from __future__ import annotations

import operator
from functools import reduce
from typing import TYPE_CHECKING
from typing import Any
from typing import Iterable

from narwhals._compliant import CompliantThen
from narwhals._compliant import EagerNamespace
from narwhals._compliant import EagerWhen
from narwhals._expression_parsing import combine_alias_output_names
from narwhals._expression_parsing import combine_evaluate_output_names
from narwhals._pandas_like.dataframe import PandasLikeDataFrame
from narwhals._pandas_like.expr import PandasLikeExpr
from narwhals._pandas_like.selectors import PandasSelectorNamespace
from narwhals._pandas_like.series import PandasLikeSeries
from narwhals._pandas_like.utils import align_series_full_broadcast
from narwhals._pandas_like.utils import diagonal_concat
from narwhals._pandas_like.utils import horizontal_concat
from narwhals._pandas_like.utils import vertical_concat
from narwhals.utils import import_dtypes_module

if TYPE_CHECKING:
    import pandas as pd
    from typing_extensions import Self

    from narwhals.dtypes import DType
<<<<<<< HEAD
    from narwhals.typing import NonNestedLiteral
=======
    from narwhals.typing import ConcatMethod
>>>>>>> 16b4527b
    from narwhals.utils import Implementation
    from narwhals.utils import Version


class PandasLikeNamespace(
    EagerNamespace[
        PandasLikeDataFrame,
        PandasLikeSeries,
        PandasLikeExpr,
        "pd.DataFrame",
        "pd.Series[Any]",
    ]
):
    @property
    def _dataframe(self) -> type[PandasLikeDataFrame]:
        return PandasLikeDataFrame

    @property
    def _expr(self) -> type[PandasLikeExpr]:
        return PandasLikeExpr

    @property
    def _series(self) -> type[PandasLikeSeries]:
        return PandasLikeSeries

    @property
    def selectors(self: Self) -> PandasSelectorNamespace:
        return PandasSelectorNamespace.from_namespace(self)

    # --- not in spec ---
    def __init__(
        self: Self,
        implementation: Implementation,
        backend_version: tuple[int, ...],
        version: Version,
    ) -> None:
        self._implementation = implementation
        self._backend_version = backend_version
        self._version = version

    def lit(
        self, value: NonNestedLiteral, dtype: DType | type[DType] | None
    ) -> PandasLikeExpr:
        def _lit_pandas_series(df: PandasLikeDataFrame) -> PandasLikeSeries:
            pandas_series = self._series.from_iterable(
                data=[value],
                name="literal",
                index=df._native_frame.index[0:1],
                context=self,
            )
            if dtype:
                return pandas_series.cast(dtype)
            return pandas_series

        return PandasLikeExpr(
            lambda df: [_lit_pandas_series(df)],
            depth=0,
            function_name="lit",
            evaluate_output_names=lambda _df: ["literal"],
            alias_output_names=None,
            implementation=self._implementation,
            backend_version=self._backend_version,
            version=self._version,
        )

    def len(self: Self) -> PandasLikeExpr:
        return PandasLikeExpr(
            lambda df: [
                self._series.from_iterable(
                    [len(df._native_frame)], name="len", index=[0], context=self
                )
            ],
            depth=0,
            function_name="len",
            evaluate_output_names=lambda _df: ["len"],
            alias_output_names=None,
            implementation=self._implementation,
            backend_version=self._backend_version,
            version=self._version,
        )

    # --- horizontal ---
    def sum_horizontal(self: Self, *exprs: PandasLikeExpr) -> PandasLikeExpr:
        def func(df: PandasLikeDataFrame) -> list[PandasLikeSeries]:
            series = [s for _expr in exprs for s in _expr(df)]
            series = align_series_full_broadcast(*series)
            native_series = (s.fill_null(0, None, None) for s in series)
            return [reduce(operator.add, native_series)]

        return self._expr._from_callable(
            func=func,
            depth=max(x._depth for x in exprs) + 1,
            function_name="sum_horizontal",
            evaluate_output_names=combine_evaluate_output_names(*exprs),
            alias_output_names=combine_alias_output_names(*exprs),
            context=self,
        )

    def all_horizontal(self: Self, *exprs: PandasLikeExpr) -> PandasLikeExpr:
        def func(df: PandasLikeDataFrame) -> list[PandasLikeSeries]:
            series = align_series_full_broadcast(
                *(s for _expr in exprs for s in _expr(df))
            )
            return [reduce(operator.and_, series)]

        return self._expr._from_callable(
            func=func,
            depth=max(x._depth for x in exprs) + 1,
            function_name="all_horizontal",
            evaluate_output_names=combine_evaluate_output_names(*exprs),
            alias_output_names=combine_alias_output_names(*exprs),
            context=self,
        )

    def any_horizontal(self: Self, *exprs: PandasLikeExpr) -> PandasLikeExpr:
        def func(df: PandasLikeDataFrame) -> list[PandasLikeSeries]:
            series = align_series_full_broadcast(
                *(s for _expr in exprs for s in _expr(df))
            )
            return [reduce(operator.or_, series)]

        return self._expr._from_callable(
            func=func,
            depth=max(x._depth for x in exprs) + 1,
            function_name="any_horizontal",
            evaluate_output_names=combine_evaluate_output_names(*exprs),
            alias_output_names=combine_alias_output_names(*exprs),
            context=self,
        )

    def mean_horizontal(self: Self, *exprs: PandasLikeExpr) -> PandasLikeExpr:
        def func(df: PandasLikeDataFrame) -> list[PandasLikeSeries]:
            expr_results = [s for _expr in exprs for s in _expr(df)]
            series = align_series_full_broadcast(
                *(s.fill_null(0, strategy=None, limit=None) for s in expr_results)
            )
            non_na = align_series_full_broadcast(*(1 - s.is_null() for s in expr_results))
            return [reduce(operator.add, series) / reduce(operator.add, non_na)]

        return self._expr._from_callable(
            func=func,
            depth=max(x._depth for x in exprs) + 1,
            function_name="mean_horizontal",
            evaluate_output_names=combine_evaluate_output_names(*exprs),
            alias_output_names=combine_alias_output_names(*exprs),
            context=self,
        )

    def min_horizontal(self: Self, *exprs: PandasLikeExpr) -> PandasLikeExpr:
        def func(df: PandasLikeDataFrame) -> list[PandasLikeSeries]:
            series = [s for _expr in exprs for s in _expr(df)]
            series = align_series_full_broadcast(*series)

            return [
                PandasLikeSeries(
                    self.concat(
                        (s.to_frame() for s in series), how="horizontal"
                    )._native_frame.min(axis=1),
                    implementation=self._implementation,
                    backend_version=self._backend_version,
                    version=self._version,
                ).alias(series[0].name)
            ]

        return self._expr._from_callable(
            func=func,
            depth=max(x._depth for x in exprs) + 1,
            function_name="min_horizontal",
            evaluate_output_names=combine_evaluate_output_names(*exprs),
            alias_output_names=combine_alias_output_names(*exprs),
            context=self,
        )

    def max_horizontal(self: Self, *exprs: PandasLikeExpr) -> PandasLikeExpr:
        def func(df: PandasLikeDataFrame) -> list[PandasLikeSeries]:
            series = [s for _expr in exprs for s in _expr(df)]
            series = align_series_full_broadcast(*series)

            return [
                PandasLikeSeries(
                    self.concat(
                        (s.to_frame() for s in series), how="horizontal"
                    )._native_frame.max(axis=1),
                    implementation=self._implementation,
                    backend_version=self._backend_version,
                    version=self._version,
                ).alias(series[0].name)
            ]

        return self._expr._from_callable(
            func=func,
            depth=max(x._depth for x in exprs) + 1,
            function_name="max_horizontal",
            evaluate_output_names=combine_evaluate_output_names(*exprs),
            alias_output_names=combine_alias_output_names(*exprs),
            context=self,
        )

    def concat(
        self, items: Iterable[PandasLikeDataFrame], *, how: ConcatMethod
    ) -> PandasLikeDataFrame:
        dfs: list[Any] = [item._native_frame for item in items]
        if how == "horizontal":
            return PandasLikeDataFrame(
                horizontal_concat(
                    dfs,
                    implementation=self._implementation,
                    backend_version=self._backend_version,
                ),
                implementation=self._implementation,
                backend_version=self._backend_version,
                version=self._version,
                validate_column_names=True,
            )
        if how == "vertical":
            return PandasLikeDataFrame(
                vertical_concat(
                    dfs,
                    implementation=self._implementation,
                    backend_version=self._backend_version,
                ),
                implementation=self._implementation,
                backend_version=self._backend_version,
                version=self._version,
                validate_column_names=True,
            )

        if how == "diagonal":
            return PandasLikeDataFrame(
                diagonal_concat(
                    dfs,
                    implementation=self._implementation,
                    backend_version=self._backend_version,
                ),
                implementation=self._implementation,
                backend_version=self._backend_version,
                version=self._version,
                validate_column_names=True,
            )
        raise NotImplementedError

    def when(self: Self, predicate: PandasLikeExpr) -> PandasWhen:
        return PandasWhen.from_expr(predicate, context=self)

    def concat_str(
        self: Self,
        *exprs: PandasLikeExpr,
        separator: str,
        ignore_nulls: bool,
    ) -> PandasLikeExpr:
        dtypes = import_dtypes_module(self._version)

        def func(df: PandasLikeDataFrame) -> list[PandasLikeSeries]:
            expr_results = [s for _expr in exprs for s in _expr(df)]
            series = align_series_full_broadcast(
                *(s.cast(dtypes.String()) for s in expr_results)
            )
            null_mask = align_series_full_broadcast(*(s.is_null() for s in expr_results))

            if not ignore_nulls:
                null_mask_result = reduce(operator.or_, null_mask)
                result = reduce(lambda x, y: x + separator + y, series).zip_with(
                    ~null_mask_result, None
                )
            else:
                init_value, *values = [
                    s.zip_with(~nm, "") for s, nm in zip(series, null_mask)
                ]

                sep_array = init_value.from_iterable(
                    data=[separator] * len(init_value),
                    name="sep",
                    index=init_value.native.index,
                    context=self,
                )
                separators = (sep_array.zip_with(~nm, "") for nm in null_mask[:-1])
                result = reduce(
                    operator.add,
                    (s + v for s, v in zip(separators, values)),
                    init_value,
                )

            return [result]

        return self._expr._from_callable(
            func=func,
            depth=max(x._depth for x in exprs) + 1,
            function_name="concat_str",
            evaluate_output_names=combine_evaluate_output_names(*exprs),
            alias_output_names=combine_alias_output_names(*exprs),
            context=self,
        )


class PandasWhen(
    EagerWhen[PandasLikeDataFrame, PandasLikeSeries, PandasLikeExpr, "pd.Series[Any]"]
):
    @property
    def _then(self) -> type[PandasThen]:
        return PandasThen

    def _if_then_else(
        self,
        when: pd.Series[Any],
        then: pd.Series[Any],
        otherwise: pd.Series[Any] | NonNestedLiteral,
        /,
    ) -> pd.Series[Any]:
        return then.where(when) if otherwise is None else then.where(when, otherwise)


class PandasThen(
    CompliantThen[PandasLikeDataFrame, PandasLikeSeries, PandasLikeExpr], PandasLikeExpr
): ...<|MERGE_RESOLUTION|>--- conflicted
+++ resolved
@@ -26,11 +26,8 @@
     from typing_extensions import Self
 
     from narwhals.dtypes import DType
-<<<<<<< HEAD
+    from narwhals.typing import ConcatMethod
     from narwhals.typing import NonNestedLiteral
-=======
-    from narwhals.typing import ConcatMethod
->>>>>>> 16b4527b
     from narwhals.utils import Implementation
     from narwhals.utils import Version
 
