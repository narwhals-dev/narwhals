--- conflicted
+++ resolved
@@ -371,18 +371,11 @@
         dtypes = import_dtypes_module(self._version)
 
         def func(df: PandasLikeDataFrame) -> list[PandasLikeSeries]:
-<<<<<<< HEAD
+            expr_results = [s for _expr in exprs for s in _expr(df)]
             series = align_series_full_broadcast(
-                *(s for _expr in exprs for s in _expr.cast(dtypes.String())(df))
-            )
-            null_mask = align_series_full_broadcast(
-                *(s for _expr in exprs for s in _expr.is_null()(df))
-            )
-=======
-            expr_results = [s for _expr in exprs for s in _expr(df)]
-            series = [s.cast(dtypes.String()) for s in expr_results]
-            null_mask = [s.is_null() for s in expr_results]
->>>>>>> 03e4865e
+                *(s.cast(dtypes.String()) for s in expr_results)
+            )
+            null_mask = align_series_full_broadcast(*(s.is_null() for s in expr_results))
 
             if not ignore_nulls:
                 null_mask_result = reduce(operator.or_, null_mask)
