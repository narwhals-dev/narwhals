from __future__ import annotations

from functools import reduce
from typing import TYPE_CHECKING
from typing import Any
from typing import Callable
from typing import Iterable

from narwhals import dtypes
from narwhals._expression_parsing import parse_into_exprs
from narwhals._pandas_like.dataframe import PandasLikeDataFrame
from narwhals._pandas_like.expr import PandasLikeExpr
from narwhals._pandas_like.selectors import PandasSelectorNamespace
from narwhals._pandas_like.series import PandasLikeSeries
from narwhals._pandas_like.utils import create_native_series
from narwhals._pandas_like.utils import horizontal_concat
from narwhals._pandas_like.utils import vertical_concat
from narwhals.utils import flatten

if TYPE_CHECKING:
    from narwhals._pandas_like.typing import IntoPandasLikeExpr
    from narwhals._pandas_like.utils import Implementation


class PandasLikeNamespace:
    Int64 = dtypes.Int64
    Int32 = dtypes.Int32
    Int16 = dtypes.Int16
    Int8 = dtypes.Int8
    UInt64 = dtypes.UInt64
    UInt32 = dtypes.UInt32
    UInt16 = dtypes.UInt16
    UInt8 = dtypes.UInt8
    Float64 = dtypes.Float64
    Float32 = dtypes.Float32
    Boolean = dtypes.Boolean
    Object = dtypes.Object
    Unknown = dtypes.Unknown
    Categorical = dtypes.Categorical
    Enum = dtypes.Enum
    String = dtypes.String
    Datetime = dtypes.Datetime
    Duration = dtypes.Duration
    Date = dtypes.Date

    @property
    def selectors(self) -> PandasSelectorNamespace:
        return PandasSelectorNamespace(
            implementation=self._implementation, backend_version=self._backend_version
        )

    # --- not in spec ---
    def __init__(
        self, implementation: Implementation, backend_version: tuple[int, ...]
    ) -> None:
        self._implementation = implementation
        self._backend_version = backend_version

    def _create_expr_from_callable(
        self,
        func: Callable[[PandasLikeDataFrame], list[PandasLikeSeries]],
        *,
        depth: int,
        function_name: str,
        root_names: list[str] | None,
        output_names: list[str] | None,
    ) -> PandasLikeExpr:
        return PandasLikeExpr(
            func,
            depth=depth,
            function_name=function_name,
            root_names=root_names,
            output_names=output_names,
            implementation=self._implementation,
            backend_version=self._backend_version,
        )

    def _create_series_from_scalar(
<<<<<<< HEAD
        self, value: Any, series: PandasSeries
    ) -> PandasSeries:

        index = series._series.index[0:1] if self._implementation != "dask" else None
        return PandasSeries._from_iterable(
            [value],
            name=series._series.name,
            index=index,
=======
        self, value: Any, series: PandasLikeSeries
    ) -> PandasLikeSeries:
        return PandasLikeSeries._from_iterable(
            [value],
            name=series._native_series.name,
            index=series._native_series.index[0:1],
>>>>>>> c6afe4cb
            implementation=self._implementation,
            backend_version=self._backend_version,
        )

    def _create_expr_from_series(self, series: PandasLikeSeries) -> PandasLikeExpr:
        return PandasLikeExpr(
            lambda _df: [series],
            depth=0,
            function_name="series",
            root_names=None,
            output_names=None,
            implementation=self._implementation,
            backend_version=self._backend_version,
        )

    def _create_native_series(self, value: Any) -> Any:
        return create_native_series(
            value,
            implementation=self._implementation,
            backend_version=self._backend_version,
        )

    # --- selection ---
    def col(self, *column_names: str | Iterable[str]) -> PandasLikeExpr:
        return PandasLikeExpr.from_column_names(
            *flatten(column_names),
            implementation=self._implementation,
            backend_version=self._backend_version,
        )

    def all(self) -> PandasLikeExpr:
        return PandasLikeExpr(
            lambda df: [
                PandasLikeSeries(
                    df._native_dataframe.loc[:, column_name],
                    implementation=self._implementation,
                    backend_version=self._backend_version,
                )
                for column_name in df.columns
            ],
            depth=0,
            function_name="all",
            root_names=None,
            output_names=None,
            implementation=self._implementation,
            backend_version=self._backend_version,
        )

    def lit(self, value: Any, dtype: dtypes.DType | None) -> PandasLikeExpr:
        def _lit_pandas_series(df: PandasLikeDataFrame) -> PandasLikeSeries:
            pandas_series = PandasLikeSeries._from_iterable(
                data=[value],
                name="lit",
                index=df._native_dataframe.index[0:1],
                implementation=self._implementation,
                backend_version=self._backend_version,
            )
            if dtype:
                return pandas_series.cast(dtype)
            return pandas_series

        return PandasLikeExpr(
            lambda df: [_lit_pandas_series(df)],
            depth=0,
            function_name="lit",
            root_names=None,
            output_names=["lit"],
            implementation=self._implementation,
            backend_version=self._backend_version,
        )

    # --- reduction ---
    def sum(self, *column_names: str) -> PandasLikeExpr:
        return PandasLikeExpr.from_column_names(
            *column_names,
            implementation=self._implementation,
            backend_version=self._backend_version,
        ).sum()

    def mean(self, *column_names: str) -> PandasLikeExpr:
        return PandasLikeExpr.from_column_names(
            *column_names,
            implementation=self._implementation,
            backend_version=self._backend_version,
        ).mean()

    def max(self, *column_names: str) -> PandasLikeExpr:
        return PandasLikeExpr.from_column_names(
            *column_names,
            implementation=self._implementation,
            backend_version=self._backend_version,
        ).max()

    def min(self, *column_names: str) -> PandasLikeExpr:
        return PandasLikeExpr.from_column_names(
            *column_names,
            implementation=self._implementation,
            backend_version=self._backend_version,
        ).min()

    def len(self) -> PandasLikeExpr:
        return PandasLikeExpr(
            lambda df: [
                PandasLikeSeries._from_iterable(
                    [len(df._native_dataframe)],
                    name="len",
                    index=[0],
                    implementation=self._implementation,
                    backend_version=self._backend_version,
                )
            ],
            depth=0,
            function_name="len",
            root_names=None,
            output_names=["len"],
            implementation=self._implementation,
            backend_version=self._backend_version,
        )

    # --- horizontal ---
    def sum_horizontal(self, *exprs: IntoPandasLikeExpr) -> PandasLikeExpr:
        return reduce(
            lambda x, y: x + y,
            parse_into_exprs(
                *exprs,
                namespace=self,
            ),
        )

    def all_horizontal(self, *exprs: IntoPandasLikeExpr) -> PandasLikeExpr:
        # Why is this showing up as uncovered? It defo is?
        return reduce(
            lambda x, y: x & y,
            parse_into_exprs(*exprs, namespace=self),
        )  # pragma: no cover

    def concat(
        self,
        items: Iterable[PandasLikeDataFrame],
        *,
        how: str = "vertical",
    ) -> PandasLikeDataFrame:
        dfs: list[Any] = [item._native_dataframe for item in items]
        if how == "horizontal":
            return PandasLikeDataFrame(
                horizontal_concat(
                    dfs,
                    implementation=self._implementation,
                    backend_version=self._backend_version,
                ),
                implementation=self._implementation,
                backend_version=self._backend_version,
            )
        if how == "vertical":
            return PandasLikeDataFrame(
                vertical_concat(
                    dfs,
                    implementation=self._implementation,
                    backend_version=self._backend_version,
                ),
                implementation=self._implementation,
                backend_version=self._backend_version,
            )
        raise NotImplementedError<|MERGE_RESOLUTION|>--- conflicted
+++ resolved
@@ -76,23 +76,13 @@
         )
 
     def _create_series_from_scalar(
-<<<<<<< HEAD
-        self, value: Any, series: PandasSeries
-    ) -> PandasSeries:
-
-        index = series._series.index[0:1] if self._implementation != "dask" else None
-        return PandasSeries._from_iterable(
-            [value],
-            name=series._series.name,
-            index=index,
-=======
         self, value: Any, series: PandasLikeSeries
     ) -> PandasLikeSeries:
+        index = series._series.index[0:1] if self._implementation != Implementation.DASK else None
         return PandasLikeSeries._from_iterable(
             [value],
             name=series._native_series.name,
-            index=series._native_series.index[0:1],
->>>>>>> c6afe4cb
+            index=index,
             implementation=self._implementation,
             backend_version=self._backend_version,
         )
