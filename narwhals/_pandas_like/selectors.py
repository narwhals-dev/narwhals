from __future__ import annotations

from functools import partial
from typing import TYPE_CHECKING
from typing import Iterator

from narwhals._pandas_like.dataframe import PandasLikeDataFrame
from narwhals._pandas_like.expr import PandasLikeExpr
from narwhals._pandas_like.series import PandasLikeSeries
from narwhals._selectors import CompliantSelector
from narwhals._selectors import CompliantSelectorNamespace

if TYPE_CHECKING:
    from typing_extensions import Self

    from narwhals._pandas_like.dataframe import PandasLikeDataFrame
    from narwhals._pandas_like.series import PandasLikeSeries
    from narwhals._selectors import EvalNames
    from narwhals._selectors import EvalSeries
    from narwhals.utils import _FullContext


class PandasSelectorNamespace(
    CompliantSelectorNamespace["PandasLikeDataFrame", "PandasLikeSeries"]
):
    def _iter_columns(self, df: PandasLikeDataFrame) -> Iterator[PandasLikeSeries]:
        from narwhals._pandas_like.series import PandasLikeSeries

        series = partial(
            PandasLikeSeries,
            implementation=df._implementation,
            backend_version=df._backend_version,
            version=df._version,
        )
        # NOTE: (PERF102) is a false-positive
        # .items() -> (str, pd.Series)
        # .values() -> np.ndarray
        for _col, ser in df._native_frame.items():  # noqa: PERF102
            yield series(ser)

    def _selector(
        self,
        context: _FullContext,
        call: EvalSeries[PandasLikeDataFrame, PandasLikeSeries],
        evaluate_output_names: EvalNames[PandasLikeDataFrame],
        /,
    ) -> CompliantSelector[PandasLikeDataFrame, PandasLikeSeries]:
        return PandasSelector(
            call,
            depth=0,
            function_name="selector",
            evaluate_output_names=evaluate_output_names,
            alias_output_names=None,
            implementation=context._implementation,
            backend_version=context._backend_version,
            version=context._version,
            kwargs={},
        )

    def __init__(self: Self, context: _FullContext, /) -> None:
        self._implementation = context._implementation
        self._backend_version = context._backend_version
        self._version = context._version


class PandasSelector(  # type: ignore[misc]
    CompliantSelector["PandasLikeDataFrame", "PandasLikeSeries"], PandasLikeExpr
):
    @property
    def selectors(self) -> PandasSelectorNamespace:
        return PandasSelectorNamespace(self)

    def __repr__(self) -> str:  # pragma: no cover
        return (
            f"PandasSelector(depth={self._depth}, function_name={self._function_name}, "
        )

    def _to_expr(self: Self) -> PandasLikeExpr:
        return PandasLikeExpr(
            self._call,
            depth=self._depth,
            function_name=self._function_name,
            evaluate_output_names=self._evaluate_output_names,
            alias_output_names=self._alias_output_names,
            implementation=self._implementation,
            backend_version=self._backend_version,
            version=self._version,
            kwargs=self._kwargs,
<<<<<<< HEAD
        )
=======
        )

    def __sub__(self: Self, other: PandasSelector | Any) -> PandasSelector | Any:
        if isinstance(other, PandasSelector):

            def call(df: PandasLikeDataFrame) -> list[PandasLikeSeries]:
                lhs_names = self._evaluate_output_names(df)
                rhs_names = other._evaluate_output_names(df)
                lhs = self._call(df)
                return [x for x, name in zip(lhs, lhs_names) if name not in rhs_names]

            def evaluate_output_names(df: PandasLikeDataFrame) -> list[str]:
                lhs_names = self._evaluate_output_names(df)
                rhs_names = other._evaluate_output_names(df)
                return [x for x in lhs_names if x not in rhs_names]

            return selector(self, call, evaluate_output_names)
        else:
            return self._to_expr() - other

    def __or__(self: Self, other: PandasSelector | Any) -> PandasSelector | Any:
        if isinstance(other, PandasSelector):

            def call(df: PandasLikeDataFrame) -> list[PandasLikeSeries]:
                lhs_names = self._evaluate_output_names(df)
                rhs_names = other._evaluate_output_names(df)
                lhs = self._call(df)
                rhs = other._call(df)
                return [
                    *(x for x, name in zip(lhs, lhs_names) if name not in rhs_names),
                    *rhs,
                ]

            def evaluate_output_names(df: PandasLikeDataFrame) -> list[str]:
                lhs_names = self._evaluate_output_names(df)
                rhs_names = other._evaluate_output_names(df)
                return [*(x for x in lhs_names if x not in rhs_names), *rhs_names]

            return selector(self, call, evaluate_output_names)
        else:
            return self._to_expr() | other

    def __and__(self: Self, other: PandasSelector | Any) -> PandasSelector | Any:
        if isinstance(other, PandasSelector):

            def call(df: PandasLikeDataFrame) -> list[PandasLikeSeries]:
                lhs_names = self._evaluate_output_names(df)
                rhs_names = other._evaluate_output_names(df)
                lhs = self._call(df)
                return [x for x, name in zip(lhs, lhs_names) if name in rhs_names]

            def evaluate_output_names(df: PandasLikeDataFrame) -> list[str]:
                lhs_names = self._evaluate_output_names(df)
                rhs_names = other._evaluate_output_names(df)
                return [x for x in lhs_names if x in rhs_names]

            return selector(self, call, evaluate_output_names)
        else:
            return self._to_expr() & other

    def __invert__(self: Self) -> PandasSelector:
        return PandasSelectorNamespace(self).all() - self


def selector(
    context: _FullContext,
    call: Callable[[PandasLikeDataFrame], Sequence[PandasLikeSeries]],
    evaluate_output_names: Callable[[PandasLikeDataFrame], Sequence[str]],
    /,
) -> PandasSelector:
    return PandasSelector(
        call,
        depth=0,
        function_name="selector",
        evaluate_output_names=evaluate_output_names,
        alias_output_names=None,
        implementation=context._implementation,
        backend_version=context._backend_version,
        version=context._version,
    )
>>>>>>> f0a5fbb0
<|MERGE_RESOLUTION|>--- conflicted
+++ resolved
@@ -54,7 +54,6 @@
             implementation=context._implementation,
             backend_version=context._backend_version,
             version=context._version,
-            kwargs={},
         )
 
     def __init__(self: Self, context: _FullContext, /) -> None:
@@ -86,87 +85,4 @@
             backend_version=self._backend_version,
             version=self._version,
             kwargs=self._kwargs,
-<<<<<<< HEAD
-        )
-=======
-        )
-
-    def __sub__(self: Self, other: PandasSelector | Any) -> PandasSelector | Any:
-        if isinstance(other, PandasSelector):
-
-            def call(df: PandasLikeDataFrame) -> list[PandasLikeSeries]:
-                lhs_names = self._evaluate_output_names(df)
-                rhs_names = other._evaluate_output_names(df)
-                lhs = self._call(df)
-                return [x for x, name in zip(lhs, lhs_names) if name not in rhs_names]
-
-            def evaluate_output_names(df: PandasLikeDataFrame) -> list[str]:
-                lhs_names = self._evaluate_output_names(df)
-                rhs_names = other._evaluate_output_names(df)
-                return [x for x in lhs_names if x not in rhs_names]
-
-            return selector(self, call, evaluate_output_names)
-        else:
-            return self._to_expr() - other
-
-    def __or__(self: Self, other: PandasSelector | Any) -> PandasSelector | Any:
-        if isinstance(other, PandasSelector):
-
-            def call(df: PandasLikeDataFrame) -> list[PandasLikeSeries]:
-                lhs_names = self._evaluate_output_names(df)
-                rhs_names = other._evaluate_output_names(df)
-                lhs = self._call(df)
-                rhs = other._call(df)
-                return [
-                    *(x for x, name in zip(lhs, lhs_names) if name not in rhs_names),
-                    *rhs,
-                ]
-
-            def evaluate_output_names(df: PandasLikeDataFrame) -> list[str]:
-                lhs_names = self._evaluate_output_names(df)
-                rhs_names = other._evaluate_output_names(df)
-                return [*(x for x in lhs_names if x not in rhs_names), *rhs_names]
-
-            return selector(self, call, evaluate_output_names)
-        else:
-            return self._to_expr() | other
-
-    def __and__(self: Self, other: PandasSelector | Any) -> PandasSelector | Any:
-        if isinstance(other, PandasSelector):
-
-            def call(df: PandasLikeDataFrame) -> list[PandasLikeSeries]:
-                lhs_names = self._evaluate_output_names(df)
-                rhs_names = other._evaluate_output_names(df)
-                lhs = self._call(df)
-                return [x for x, name in zip(lhs, lhs_names) if name in rhs_names]
-
-            def evaluate_output_names(df: PandasLikeDataFrame) -> list[str]:
-                lhs_names = self._evaluate_output_names(df)
-                rhs_names = other._evaluate_output_names(df)
-                return [x for x in lhs_names if x in rhs_names]
-
-            return selector(self, call, evaluate_output_names)
-        else:
-            return self._to_expr() & other
-
-    def __invert__(self: Self) -> PandasSelector:
-        return PandasSelectorNamespace(self).all() - self
-
-
-def selector(
-    context: _FullContext,
-    call: Callable[[PandasLikeDataFrame], Sequence[PandasLikeSeries]],
-    evaluate_output_names: Callable[[PandasLikeDataFrame], Sequence[str]],
-    /,
-) -> PandasSelector:
-    return PandasSelector(
-        call,
-        depth=0,
-        function_name="selector",
-        evaluate_output_names=evaluate_output_names,
-        alias_output_names=None,
-        implementation=context._implementation,
-        backend_version=context._backend_version,
-        version=context._version,
-    )
->>>>>>> f0a5fbb0
+        )