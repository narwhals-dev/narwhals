--- conflicted
+++ resolved
@@ -25,12 +25,7 @@
     )
     from typing_extensions import TypeAlias, Unpack
 
-<<<<<<< HEAD
-    from narwhals._compliant.group_by import NarwhalsAggregation
-    from narwhals._compliant.typing import ScalarKwargs
-=======
-    from narwhals._compliant.typing import NarwhalsAggregation
->>>>>>> 54bf3d3e
+    from narwhals._compliant.typing import NarwhalsAggregation, ScalarKwargs
     from narwhals._pandas_like.dataframe import PandasLikeDataFrame
     from narwhals._pandas_like.expr import PandasLikeExpr
     from narwhals._utils import Implementation
@@ -326,7 +321,6 @@
         originals = chain(self._output_key_names, remap)
         return dict(zip(temps, originals))
 
-<<<<<<< HEAD
     def _select_results(
         self, df: pd.DataFrame, /, agg_exprs: Sequence[AggExpr]
     ) -> PandasLikeDataFrame:
@@ -343,167 +337,14 @@
             .simple_select(*self._keys, *new_names)
             .rename(self._final_renamer)
             .with_columns(*chain.from_iterable(e._cast_coerced(self) for e in agg_exprs))
-=======
-        if all_aggs_are_simple:  # noqa: PLR1702
-            for expr in exprs:
-                output_names, aliases = evaluate_output_names_and_aliases(
-                    expr, self.compliant, exclude
-                )
-                if expr._depth == 0:
-                    # e.g. `agg(nw.len())`
-                    function_name = self._remap_expr_name(expr._function_name)
-                    simple_aggs_functions.add(function_name)
-
-                    for alias in aliases:
-                        expected_old_names.append(f"{self._keys[0]}_{function_name}")
-                        simple_aggs[self._keys[0]].append(function_name)
-                        simple_agg_new_names.append(alias)
-                    continue
-
-                # e.g. `agg(nw.mean('a'))`
-                function_name = self._remap_expr_name(self._leaf_name(expr))
-                is_n_unique = function_name == "nunique"
-                is_std = function_name == "std"
-                is_var = function_name == "var"
-                for output_name, alias in zip(output_names, aliases):
-                    if is_n_unique:
-                        nunique_aggs[alias] = output_name
-                    elif is_std and (ddof := expr._scalar_kwargs["ddof"]) != 1:  # pyright: ignore[reportTypedDictNotRequiredAccess]
-                        std_aggs[ddof][0].append(output_name)
-                        std_aggs[ddof][1].append(alias)
-                    elif is_var and (ddof := expr._scalar_kwargs["ddof"]) != 1:  # pyright: ignore[reportTypedDictNotRequiredAccess]
-                        var_aggs[ddof][0].append(output_name)
-                        var_aggs[ddof][1].append(alias)
-                    else:
-                        expected_old_names.append(f"{output_name}_{function_name}")
-                        simple_aggs[output_name].append(function_name)
-                        simple_agg_new_names.append(alias)
-                        simple_aggs_functions.add(function_name)
-
-            result_aggs = []
-
-            if simple_aggs:
-                # Fast path for single aggregation such as `df.groupby(...).mean()`
-                if (
-                    len(simple_aggs_functions) == 1
-                    and (agg_method := simple_aggs_functions.pop()) != "size"
-                    and len(simple_aggs) > 1
-                ):
-                    result_simple_aggs = getattr(
-                        self._grouped[list(simple_aggs.keys())], agg_method
-                    )()
-                    result_simple_aggs.columns = [
-                        f"{a}_{agg_method}" for a in result_simple_aggs.columns
-                    ]
-                else:
-                    result_simple_aggs = self._grouped.agg(simple_aggs)
-                    result_simple_aggs.columns = [
-                        f"{a}_{b}" for a, b in result_simple_aggs.columns
-                    ]
-                if not (
-                    set(result_simple_aggs.columns) == set(expected_old_names)
-                    and len(result_simple_aggs.columns) == len(expected_old_names)
-                ):  # pragma: no cover
-                    msg = (
-                        f"Safety assertion failed, expected {expected_old_names} "
-                        f"got {result_simple_aggs.columns}, "
-                        "please report a bug at https://github.com/narwhals-dev/narwhals/issues"
-                    )
-                    raise AssertionError(msg)
-
-                # Rename columns, being very careful
-                expected_old_names_indices: dict[str, list[int]] = (
-                    collections.defaultdict(list)
-                )
-                for idx, item in enumerate(expected_old_names):
-                    expected_old_names_indices[item].append(idx)
-                index_map: list[int] = [
-                    expected_old_names_indices[item].pop(0)
-                    for item in result_simple_aggs.columns
-                ]
-                result_simple_aggs.columns = [simple_agg_new_names[i] for i in index_map]
-                result_aggs.append(result_simple_aggs)
-
-            if nunique_aggs:
-                result_nunique_aggs = self._grouped[list(nunique_aggs.values())].nunique(
-                    dropna=False
-                )
-                result_nunique_aggs.columns = list(nunique_aggs.keys())
-
-                result_aggs.append(result_nunique_aggs)
-
-            if std_aggs:
-                for ddof, (std_output_names, std_aliases) in std_aggs.items():
-                    _aggregation = self._grouped[std_output_names].std(ddof=ddof)
-                    # `_aggregation` is a new object so it's OK to operate inplace.
-                    _aggregation.columns = std_aliases
-                    result_aggs.append(_aggregation)
-            if var_aggs:
-                for ddof, (var_output_names, var_aliases) in var_aggs.items():
-                    _aggregation = self._grouped[var_output_names].var(ddof=ddof)
-                    # `_aggregation` is a new object so it's OK to operate inplace.
-                    _aggregation.columns = var_aliases
-                    result_aggs.append(_aggregation)
-
-            if result_aggs:
-                output_names_counter = collections.Counter(
-                    c for frame in result_aggs for c in frame
-                )
-                if any(v > 1 for v in output_names_counter.values()):
-                    msg = ""
-                    for key, value in output_names_counter.items():
-                        if value > 1:
-                            msg += f"\n- '{key}' {value} times"
-                        else:  # pragma: no cover
-                            pass
-                    msg = f"Expected unique output names, got:{msg}"
-                    raise ValueError(msg)
-                namespace = self.compliant.__narwhals_namespace__()
-                result = namespace._concat_horizontal(result_aggs)
-            else:
-                # No aggregation provided
-                result = self.compliant.__native_namespace__().DataFrame(
-                    list(self._grouped.groups.keys()), columns=self._keys
-                )
-            # Keep inplace=True to avoid making a redundant copy.
-            # This may need updating, depending on https://github.com/pandas-dev/pandas/pull/51466/files
-            result.reset_index(inplace=True)  # noqa: PD002
-            return self.compliant._with_native(
-                select_columns_by_name(result, new_names, implementation)
-            ).rename(dict(zip(self._keys, self._output_key_names)))
-
-        if self.compliant.native.empty:
-            # Don't even attempt this, it's way too inconsistent across pandas versions.
-            msg = (
-                "No results for group-by aggregation.\n\n"
-                "Hint: you were probably trying to apply a non-elementary aggregation with a "
-                "pandas-like API.\n"
-                "Please rewrite your query such that group-by aggregations "
-                "are elementary. For example, instead of:\n\n"
-                "    df.group_by('a').agg(nw.col('b').round(2).mean())\n\n"
-                "use:\n\n"
-                "    df.with_columns(nw.col('b').round(2)).group_by('a').agg(nw.col('b').mean())\n\n"
-            )
-            raise ValueError(msg)
-
-        warnings.warn(
-            "Found complex group-by expression, which can't be expressed efficiently with the "
-            "pandas API. If you can, please rewrite your query such that group-by aggregations "
-            "are simple (e.g. mean, std, min, max, ...). \n\n"
-            "Please see: "
-            "https://narwhals-dev.github.io/narwhals/concepts/improve_group_by_operation/",
-            UserWarning,
-            stacklevel=find_stacklevel(),
->>>>>>> 54bf3d3e
         )
 
     def _agg_complex(self, exprs: Iterable[PandasLikeExpr]) -> pd.DataFrame:
         warn_complex_group_by()
         impl = self.compliant._implementation
-        backend_version = self.compliant._backend_version
         func = self._apply_exprs(exprs)
         apply = self._grouped.apply
-        if impl.is_pandas() and backend_version >= (2, 2):
+        if impl.is_pandas() and impl._backend_version() >= (2, 2):
             return apply(func, include_groups=False)
         else:  # pragma: no cover
             return apply(func)
@@ -522,16 +363,7 @@
                     out_names.append(keys.name)
             return into_series(out_group, index=out_names, context=ns).native
 
-<<<<<<< HEAD
         return fn
-=======
-        # Keep inplace=True to avoid making a redundant copy.
-        # This may need updating, depending on https://github.com/pandas-dev/pandas/pull/51466/files
-        result_complex.reset_index(inplace=True)  # noqa: PD002
-        return self.compliant._with_native(
-            select_columns_by_name(result_complex, new_names, implementation)
-        ).rename(dict(zip(self._keys, self._output_key_names)))
->>>>>>> 54bf3d3e
 
     def __iter__(self) -> Iterator[tuple[Any, PandasLikeDataFrame]]:
         with warnings.catch_warnings():
@@ -563,7 +395,7 @@
             dtype = native_to_narwhals_dtype(native, version, impl)
             yield not (dtype.is_integer()) and (
                 is_nullable_dtype_backend(native, impl)
-                or _is_old_pandas_float(dtype, impl, frame._backend_version)
+                or _is_old_pandas_float(dtype, impl)
             )
 
 
@@ -571,10 +403,12 @@
 """Keep increasing until random versions doesn't produce `FAILED tests/frame/group_by_test.py::test_group_by_no_preserve_dtype[pandas-float]`"""
 
 
-def _is_old_pandas_float(
-    dtype: DType, impl: Implementation, backend_version: tuple[int, ...]
-) -> bool:
-    return dtype.is_float() and impl.is_pandas() and backend_version < PANDAS_FLOAT_FIXED
+def _is_old_pandas_float(dtype: DType, impl: Implementation) -> bool:
+    return (
+        dtype.is_float()
+        and impl.is_pandas()
+        and impl._backend_version() < PANDAS_FLOAT_FIXED
+    )
 
 
 def empty_results_error() -> ValueError:
