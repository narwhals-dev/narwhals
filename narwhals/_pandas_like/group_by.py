--- conflicted
+++ resolved
@@ -34,12 +34,9 @@
         self._grouped = self._df._native_dataframe.groupby(
             list(self._keys),
             sort=False,
-<<<<<<< HEAD
-            **keywords,
-=======
             as_index=True,
             dropna=False,
->>>>>>> 145250f0
+            **keywords,
         )
 
     def agg(
