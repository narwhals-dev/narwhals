--- conflicted
+++ resolved
@@ -187,17 +187,11 @@
 
     def native_agg(self) -> _NativeAgg:
         """Return a partial `DataFrameGroupBy` method, missing only `self`."""
-<<<<<<< HEAD
+        native_name = PandasLikeGroupBy._remap_expr_name(self.leaf_name)
         last_node = next(self.expr._metadata.op_nodes_reversed())
-        return _native_agg(
-            PandasLikeGroupBy._remap_expr_name(self.leaf_name), **last_node.kwargs
-        )
-=======
-        native_name = PandasLikeGroupBy._remap_expr_name(self.leaf_name)
         if self.leaf_name in _REMAP_ORDERED_INDEX:
             return methodcaller("nth", n=_REMAP_ORDERED_INDEX[self.leaf_name])
-        return _native_agg(native_name, **self.kwargs)
->>>>>>> a3411548
+        return _native_agg(native_name, **last_node.kwargs)
 
 
 class PandasLikeGroupBy(
