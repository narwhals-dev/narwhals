--- conflicted
+++ resolved
@@ -9,10 +9,7 @@
 from narwhals._compliant import EagerGroupBy
 from narwhals._exceptions import issue_warning
 from narwhals._expression_parsing import evaluate_output_names_and_aliases
-<<<<<<< HEAD
-from narwhals._utils import Implementation, find_stacklevel, requires
-=======
->>>>>>> 624518ca
+from narwhals._utils import Implementation, requires
 from narwhals.dependencies import is_pandas_like_dataframe
 
 if TYPE_CHECKING:
@@ -409,9 +406,8 @@
         "Please see: "
         "https://narwhals-dev.github.io/narwhals/concepts/improve_group_by_operation/",
         UserWarning,
-<<<<<<< HEAD
-        stacklevel=find_stacklevel(),
     )
+
 
 
 def warn_ordered_apply(
@@ -442,6 +438,35 @@
         f"safely with the pandas API.\n{msg}",
         UserWarning,
         stacklevel=find_stacklevel(),
-=======
->>>>>>> 624518ca
+    )
+
+
+def warn_ordered_apply(
+    name: OrderedAggregation, /, *, has_pyarrow_string: bool, is_cudf: bool
+) -> None:
+    if is_cudf:  # pragma: no cover
+        msg = (
+            f"cuDF does not support selecting the {name} value without skipping NA.\n\n"
+            "Please see: "
+            "https://docs.rapids.ai/api/cudf/stable/user_guide/api_docs/groupby/"
+        )
+    elif has_pyarrow_string:
+        msg = (
+            f"{_PYARROW_STRING_NAME!r} has different ordering semantics than other pandas dtypes.\n\n"
+            "Please see: "
+            "https://pandas.pydata.org/pdeps/0014-string-dtype.html"
+        )
+    else:  # pragma: no cover
+        found = requires._unparse_version(Implementation.PANDAS._backend_version())
+        minimum = requires._unparse_version(_MINIMUM_SKIPNA)
+        msg = (
+            f"If you can, please upgrade to 'pandas>={minimum}', found version {found!r}.\n\n"
+            "Please see: "
+            "https://github.com/pandas-dev/pandas/issues/57019"
+        )
+    warnings.warn(
+        f"Found ordered group-by aggregation `{name}()`, which can't be expressed both efficiently and "
+        f"safely with the pandas API.\n{msg}",
+        UserWarning,
+        stacklevel=find_stacklevel(),
     )