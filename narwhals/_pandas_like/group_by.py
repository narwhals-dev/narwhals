--- conflicted
+++ resolved
@@ -28,14 +28,10 @@
     def __init__(self, df: PandasLikeDataFrame, keys: list[str]) -> None:
         self._df = df
         self._keys = list(keys)
-<<<<<<< HEAD
         keywords = {}
         if df._implementation != "dask":
             keywords |= {"as_index": True}
-        self._grouped = self._df._dataframe.groupby(
-=======
         self._grouped = self._df._native_dataframe.groupby(
->>>>>>> c6afe4cb
             list(self._keys),
             sort=False,
             **keywords,
@@ -63,22 +59,18 @@
                 raise ValueError(msg)
             output_names.extend(expr._output_names)
 
-        dataframe_is_empty=self._df._dataframe.empty if self._df._implementation != "dask" else len(self._df) == 0
+        dataframe_is_empty=self._df._dataframe.empty if self._df._implementation != Implementation.DASK else len(self._df) == 0
         return agg_pandas(
             self._grouped,
             exprs,
             self._keys,
             output_names,
-<<<<<<< HEAD
-            self._from_dataframe,
-            implementation,
+            self._from_native_dataframe,
             dataframe_is_empty=dataframe_is_empty,
-=======
             self._from_native_dataframe,
-            dataframe_is_empty=self._df._native_dataframe.empty,
+            dataframe_is_empty=dataframe_is_empty,
             implementation=implementation,
             backend_version=self._df._backend_version,
->>>>>>> c6afe4cb
         )
 
     def _from_native_dataframe(self, df: PandasLikeDataFrame) -> PandasLikeDataFrame:
