from __future__ import annotations

import re
from typing import TYPE_CHECKING
from typing import Any
from typing import Callable
from typing import Literal
from typing import Sequence

from narwhals._compliant import EagerExpr
from narwhals._expression_parsing import ExprKind
from narwhals._expression_parsing import evaluate_output_names_and_aliases
from narwhals._expression_parsing import is_elementary_expression
from narwhals._pandas_like.expr_cat import PandasLikeExprCatNamespace
from narwhals._pandas_like.expr_dt import PandasLikeExprDateTimeNamespace
from narwhals._pandas_like.expr_list import PandasLikeExprListNamespace
from narwhals._pandas_like.expr_name import PandasLikeExprNameNamespace
from narwhals._pandas_like.expr_str import PandasLikeExprStringNamespace
from narwhals._pandas_like.group_by import AGGREGATIONS_TO_PANDAS_EQUIVALENT
from narwhals._pandas_like.series import PandasLikeSeries
from narwhals.dependencies import get_numpy
from narwhals.dependencies import is_numpy_array
from narwhals.exceptions import ColumnNotFoundError
<<<<<<< HEAD
=======
from narwhals.typing import CompliantExpr
from narwhals.utils import generate_temporary_column_name
>>>>>>> b508e63e

if TYPE_CHECKING:
    from typing_extensions import Self

    from narwhals._pandas_like.dataframe import PandasLikeDataFrame
    from narwhals._pandas_like.namespace import PandasLikeNamespace
    from narwhals.dtypes import DType
    from narwhals.utils import Implementation
    from narwhals.utils import Version
    from narwhals.utils import _FullContext

WINDOW_FUNCTIONS_TO_PANDAS_EQUIVALENT = {
    "cum_sum": "cumsum",
    "cum_min": "cummin",
    "cum_max": "cummax",
    "cum_prod": "cumprod",
    # Pandas cumcount starts counting from 0 while Polars starts from 1
    # Pandas cumcount counts nulls while Polars does not
    # So, instead of using "cumcount" we use "cumsum" on notna() to get the same result
    "cum_count": "cumsum",
    "shift": "shift",
    "rank": "rank",
    "diff": "diff",
}


def window_kwargs_to_pandas_equivalent(
    function_name: str, kwargs: dict[str, object]
) -> dict[str, object]:
    if function_name == "shift":
        pandas_kwargs: dict[str, object] = {"periods": kwargs["n"]}
    elif function_name == "rank":
        _method = kwargs["method"]
        pandas_kwargs = {
            "method": "first" if _method == "ordinal" else _method,
            "ascending": not kwargs["descending"],
            "na_option": "keep",
            "pct": False,
        }
    elif function_name.startswith("cum_"):  # Cumulative operation
        pandas_kwargs = {"skipna": True}
    else:  # e.g. std, var
        pandas_kwargs = kwargs
    return pandas_kwargs


class PandasLikeExpr(EagerExpr["PandasLikeDataFrame", PandasLikeSeries]):
    def __init__(
        self: Self,
        call: Callable[[PandasLikeDataFrame], Sequence[PandasLikeSeries]],
        *,
        depth: int,
        function_name: str,
        evaluate_output_names: Callable[[PandasLikeDataFrame], Sequence[str]],
        alias_output_names: Callable[[Sequence[str]], Sequence[str]] | None,
        implementation: Implementation,
        backend_version: tuple[int, ...],
        version: Version,
        call_kwargs: dict[str, Any] | None = None,
    ) -> None:
        self._call = call
        self._depth = depth
        self._function_name = function_name
        self._evaluate_output_names = evaluate_output_names
        self._alias_output_names = alias_output_names
        self._implementation = implementation
        self._backend_version = backend_version
        self._version = version
        self._call_kwargs = call_kwargs or {}

    def __narwhals_namespace__(self: Self) -> PandasLikeNamespace:
        from narwhals._pandas_like.namespace import PandasLikeNamespace

        return PandasLikeNamespace(
            self._implementation, self._backend_version, version=self._version
        )

    def __narwhals_expr__(self) -> None: ...

    @classmethod
    def from_column_names(
        cls: type[Self],
        evaluate_column_names: Callable[[PandasLikeDataFrame], Sequence[str]],
        /,
        *,
        function_name: str,
        context: _FullContext,
    ) -> Self:
        def func(df: PandasLikeDataFrame) -> list[PandasLikeSeries]:
            try:
                return [
                    PandasLikeSeries(
                        df._native_frame[column_name],
                        implementation=df._implementation,
                        backend_version=df._backend_version,
                        version=df._version,
                    )
                    for column_name in evaluate_column_names(df)
                ]
            except KeyError as e:
                missing_columns = [
                    x for x in evaluate_column_names(df) if x not in df.columns
                ]
                raise ColumnNotFoundError.from_missing_and_available_column_names(
                    missing_columns=missing_columns,
                    available_columns=df.columns,
                ) from e

        return cls(
            func,
            depth=0,
            function_name=function_name,
            evaluate_output_names=evaluate_column_names,
            alias_output_names=None,
            implementation=context._implementation,
            backend_version=context._backend_version,
            version=context._version,
        )

    @classmethod
    def from_column_indices(
        cls: type[Self], *column_indices: int, context: _FullContext
    ) -> Self:
        def func(df: PandasLikeDataFrame) -> list[PandasLikeSeries]:
            return [
                PandasLikeSeries(
                    df._native_frame.iloc[:, column_index],
                    implementation=df._implementation,
                    backend_version=df._backend_version,
                    version=df._version,
                )
                for column_index in column_indices
            ]

        return cls(
            func,
            depth=0,
            function_name="nth",
            evaluate_output_names=lambda df: [df.columns[i] for i in column_indices],
            alias_output_names=None,
            implementation=context._implementation,
            backend_version=context._backend_version,
            version=context._version,
        )

    def ewm_mean(
        self: Self,
        *,
        com: float | None,
        span: float | None,
        half_life: float | None,
        alpha: float | None,
        adjust: bool,
        min_samples: int,
        ignore_nulls: bool,
    ) -> Self:
        return self._reuse_series(
            "ewm_mean",
            com=com,
            span=span,
            half_life=half_life,
            alpha=alpha,
            adjust=adjust,
            min_samples=min_samples,
            ignore_nulls=ignore_nulls,
        )

    def cum_sum(self: Self, *, reverse: bool) -> Self:
        return self._reuse_series("cum_sum", call_kwargs={"reverse": reverse})

    def shift(self: Self, n: int) -> Self:
        return self._reuse_series("shift", call_kwargs={"n": n})

    def over(
        self: Self,
        partition_by: Sequence[str],
        kind: ExprKind,
        order_by: Sequence[str] | None,
    ) -> Self:
        if not partition_by:
            # e.g. `nw.col('a').cum_sum().order_by(key)`
            # We can always easily support this as it doesn't require grouping.
            assert order_by is not None  # noqa: S101  # help type-check

            def func(df: PandasLikeDataFrame) -> Sequence[PandasLikeSeries]:
                token = generate_temporary_column_name(8, df.columns)
                df = df.with_row_index(token).sort(
                    *order_by, descending=False, nulls_last=False
                )
                results = self(df)
                sorting_indices = df[token]
                for s in results:
                    s._scatter_in_place(sorting_indices, s)
                return results
        elif not is_elementary_expression(self):
            msg = (
                "Only elementary expressions are supported for `.over` in pandas-like backends.\n\n"
                "Please see: "
                "https://narwhals-dev.github.io/narwhals/pandas_like_concepts/improve_group_by_operation/"
            )
            raise NotImplementedError(msg)
        else:
            function_name: str = re.sub(r"(\w+->)", "", self._function_name)
            if pandas_function_name := WINDOW_FUNCTIONS_TO_PANDAS_EQUIVALENT.get(
                function_name, AGGREGATIONS_TO_PANDAS_EQUIVALENT.get(function_name, None)
            ):
                pass
            else:
                msg = (
                    f"Unsupported function: {function_name} in `over` context.\n\n"
                    f"Supported functions are {', '.join(WINDOW_FUNCTIONS_TO_PANDAS_EQUIVALENT)}\n"
                    f"and {', '.join(AGGREGATIONS_TO_PANDAS_EQUIVALENT)}."
                )
                raise NotImplementedError(msg)
            pandas_kwargs = window_kwargs_to_pandas_equivalent(
                function_name, self._call_kwargs
            )

            def func(df: PandasLikeDataFrame) -> Sequence[PandasLikeSeries]:
                output_names, aliases = evaluate_output_names_and_aliases(self, df, [])

                if function_name == "cum_count":
                    plx = self.__narwhals_namespace__()
                    df = df.with_columns(~plx.col(*output_names).is_null())

                if function_name.startswith("cum_"):
                    reverse = self._call_kwargs["reverse"]
                else:
                    assert "reverse" not in self._call_kwargs  # noqa: S101
                    reverse = False

                if order_by:
                    columns = list(set(partition_by).union(output_names).union(order_by))
                    token = generate_temporary_column_name(8, columns)
                    df = (
                        df[columns]
                        .with_row_index(token)
                        .sort(*order_by, descending=reverse, nulls_last=reverse)
                    )
                    sorting_indices = df[token]
                elif reverse:
                    columns = list(set(partition_by).union(output_names))
                    df = df[columns][::-1]
                res_native = df._native_frame.groupby(partition_by)[
                    list(output_names)
                ].transform(pandas_function_name, **pandas_kwargs)
                result_frame = df._from_native_frame(res_native).rename(
                    dict(zip(output_names, aliases))
                )
                results = [result_frame[name] for name in aliases]
                if order_by:
                    for s in results:
                        s._scatter_in_place(sorting_indices, s)
                    return results
                if reverse:
                    return [s[::-1] for s in results]
                return results

        return self.__class__(
            func,
            depth=self._depth + 1,
            function_name=self._function_name + "->over",
            evaluate_output_names=self._evaluate_output_names,
            alias_output_names=self._alias_output_names,
            implementation=self._implementation,
            backend_version=self._backend_version,
            version=self._version,
        )

    def map_batches(
        self: Self,
        function: Callable[[Any], Any],
        return_dtype: DType | type[DType] | None,
    ) -> Self:
        def func(df: PandasLikeDataFrame) -> list[PandasLikeSeries]:
            input_series_list = self._call(df)
            output_names = [input_series.name for input_series in input_series_list]
            result = [function(series) for series in input_series_list]
            if is_numpy_array(result[0]) or (
                (np := get_numpy()) is not None and np.isscalar(result[0])
            ):
                result = [
                    df.__narwhals_namespace__()
                    ._create_compliant_series(array)
                    .alias(output_name)
                    for array, output_name in zip(result, output_names)
                ]
            if return_dtype is not None:
                result = [series.cast(return_dtype) for series in result]
            return result

        return self.__class__(
            func,
            depth=self._depth + 1,
            function_name=self._function_name + "->map_batches",
            evaluate_output_names=self._evaluate_output_names,
            alias_output_names=self._alias_output_names,
            implementation=self._implementation,
            backend_version=self._backend_version,
            version=self._version,
        )

    def cum_count(self: Self, *, reverse: bool) -> Self:
        return self._reuse_series("cum_count", call_kwargs={"reverse": reverse})

    def cum_min(self: Self, *, reverse: bool) -> Self:
        return self._reuse_series("cum_min", call_kwargs={"reverse": reverse})

    def cum_max(self: Self, *, reverse: bool) -> Self:
        return self._reuse_series("cum_max", call_kwargs={"reverse": reverse})

    def cum_prod(self: Self, *, reverse: bool) -> Self:
        return self._reuse_series("cum_prod", call_kwargs={"reverse": reverse})

    def rank(
        self: Self,
        method: Literal["average", "min", "max", "dense", "ordinal"],
        *,
        descending: bool,
    ) -> Self:
        return self._reuse_series(
            "rank", call_kwargs={"method": method, "descending": descending}
        )

    @property
    def str(self: Self) -> PandasLikeExprStringNamespace:
        return PandasLikeExprStringNamespace(self)

    @property
    def dt(self: Self) -> PandasLikeExprDateTimeNamespace:
        return PandasLikeExprDateTimeNamespace(self)

    @property
    def cat(self: Self) -> PandasLikeExprCatNamespace:
        return PandasLikeExprCatNamespace(self)

    @property
    def name(self: Self) -> PandasLikeExprNameNamespace:
        return PandasLikeExprNameNamespace(self)

    @property
    def list(self: Self) -> PandasLikeExprListNamespace:
        return PandasLikeExprListNamespace(self)<|MERGE_RESOLUTION|>--- conflicted
+++ resolved
@@ -21,11 +21,7 @@
 from narwhals.dependencies import get_numpy
 from narwhals.dependencies import is_numpy_array
 from narwhals.exceptions import ColumnNotFoundError
-<<<<<<< HEAD
-=======
-from narwhals.typing import CompliantExpr
 from narwhals.utils import generate_temporary_column_name
->>>>>>> b508e63e
 
 if TYPE_CHECKING:
     from typing_extensions import Self
