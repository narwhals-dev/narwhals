--- conflicted
+++ resolved
@@ -457,62 +457,8 @@
             call_kwargs=self._call_kwargs,
         )
 
-<<<<<<< HEAD
-    def over(self: Self, keys: Sequence[str], kind: ExprKind) -> Self:
-        if (
-            is_simple_aggregation(self)
-            and (function_name := re.sub(r"(\w+->)", "", self._function_name))
-            in MANY_TO_MANY_AGG_FUNCTIONS_TO_PANDAS_EQUIVALENT
-        ):
-
-            def func(df: PandasLikeDataFrame) -> list[PandasLikeSeries]:
-                output_names, aliases = evaluate_output_names_and_aliases(self, df, [])
-
-                unsupported_reverse_msg = (
-                    "Cumulative operation with `reverse=True` is not supported in "
-                    "over context for pandas-like backend."
-                )
-                if function_name == "cum_count":
-                    if self._call_kwargs["reverse"]:
-                        raise NotImplementedError(unsupported_reverse_msg)
-                    plx = self.__narwhals_namespace__()
-                    df = df.with_columns(~plx.col(*output_names).is_null())
-
-                if function_name == "shift":
-                    kwargs = {"periods": self._call_kwargs["n"]}
-                elif function_name == "rank":
-                    _method = self._call_kwargs["method"]
-                    kwargs = {
-                        "method": "first" if _method == "ordinal" else _method,
-                        "ascending": not self._call_kwargs["descending"],
-                        "na_option": "keep",
-                        "pct": False,
-                    }
-                elif function_name.startswith("cum_"):  # Cumulative operation
-                    if self._call_kwargs["reverse"]:
-                        raise NotImplementedError(unsupported_reverse_msg)
-                    kwargs = {"skipna": True}
-                else:
-                    kwargs = {}
-
-                res_native = getattr(
-                    df._native_frame.groupby(keys)[list(output_names)],
-                    MANY_TO_MANY_AGG_FUNCTIONS_TO_PANDAS_EQUIVALENT[function_name],
-                )(**kwargs)
-                result_frame = df._from_native_frame(
-                    rename(
-                        res_native,
-                        columns=dict(zip(output_names, aliases)),
-                        implementation=self._implementation,
-                        backend_version=self._backend_version,
-                    )
-                )
-                return [result_frame[name] for name in aliases]
-        elif not is_scalar_like(kind):
-=======
-    def over(self: Self, partition_by: list[str], kind: ExprKind) -> Self:
+    def over(self: Self, partition_by: Sequence[str], kind: ExprKind) -> Self:
         if not is_elementary_expression(self):
->>>>>>> 14b4f08c
             msg = (
                 "Only elementary expressions are supported for `.over` in pandas-like backends.\n\n"
                 "Please see: "
@@ -533,12 +479,6 @@
                 )
                 raise NotImplementedError(msg) from None
 
-<<<<<<< HEAD
-                tmp = df.group_by(*keys, drop_null_keys=False).agg(self)
-                on = list(keys)
-                tmp = df.simple_select(*keys).join(
-                    tmp, how="left", left_on=on, right_on=on, suffix="_right"
-=======
         def func(df: PandasLikeDataFrame) -> list[PandasLikeSeries]:
             output_names, aliases = evaluate_output_names_and_aliases(self, df, [])
             pandas_kwargs = window_kwargs_to_pandas_equivalent(
@@ -569,7 +509,6 @@
                     columns=dict(zip(output_names, aliases)),
                     implementation=self._implementation,
                     backend_version=self._backend_version,
->>>>>>> 14b4f08c
                 )
             )
             if reverse:
