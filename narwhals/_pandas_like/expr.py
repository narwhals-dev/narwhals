--- conflicted
+++ resolved
@@ -487,11 +487,7 @@
     def cum_prod(self: Self, *, reverse: bool) -> Self:
         return reuse_series_implementation(self, "cum_prod", reverse=reverse)
 
-<<<<<<< HEAD
-    def rolling_mean(
-=======
     def rolling_sum(
->>>>>>> f77d1372
         self: Self,
         window_size: int,
         *,
@@ -500,11 +496,22 @@
     ) -> Self:
         return reuse_series_implementation(
             self,
-<<<<<<< HEAD
+            "rolling_sum",
+            window_size=window_size,
+            min_periods=min_periods,
+            center=center,
+        )
+
+    def rolling_mean(
+        self: Self,
+        window_size: int,
+        *,
+        min_periods: int | None,
+        center: bool,
+    ) -> Self:
+        return reuse_series_implementation(
+            self,
             "rolling_mean",
-=======
-            "rolling_sum",
->>>>>>> f77d1372
             window_size=window_size,
             min_periods=min_periods,
             center=center,
