--- conflicted
+++ resolved
@@ -391,13 +391,8 @@
 
     def rank(self, method: RankMethod, *, descending: bool) -> Self:
         return self._reuse_series(
-<<<<<<< HEAD
             "rank", scalar_kwargs={"method": method, "descending": descending}
         )
-=======
-            "rank", call_kwargs={"method": method, "descending": descending}
-        )
 
     def log(self, base: float) -> Self:
-        return self._reuse_series("log", call_kwargs={"base": base})
->>>>>>> 80185e6f
+        return self._reuse_series("log", call_kwargs={"base": base})