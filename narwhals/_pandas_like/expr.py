from __future__ import annotations

from typing import TYPE_CHECKING
from typing import Any
from typing import Callable
from typing import Literal
from typing import Sequence

from narwhals._expression_parsing import reuse_series_implementation
from narwhals._expression_parsing import reuse_series_namespace_implementation
from narwhals._pandas_like.series import PandasLikeSeries
from narwhals._pandas_like.utils import rename
from narwhals.dependencies import get_numpy
from narwhals.dependencies import is_numpy_array
from narwhals.exceptions import ColumnNotFoundError
from narwhals.typing import CompliantExpr

if TYPE_CHECKING:
    from typing_extensions import Self

    from narwhals._pandas_like.dataframe import PandasLikeDataFrame
    from narwhals._pandas_like.namespace import PandasLikeNamespace
    from narwhals.dtypes import DType
    from narwhals.utils import Implementation
    from narwhals.utils import Version

MANY_TO_MANY_AGG_FUNCTIONS_TO_PANDAS_EQUIVALENT = {
    "col->cum_sum": "cumsum",
    "col->cum_min": "cummin",
    "col->cum_max": "cummax",
    "col->cum_prod": "cumprod",
    # Pandas cumcount starts counting from 0 while Polars starts from 1
    # Pandas cumcount counts nulls while Polars does not
    # So, instead of using "cumcount" we use "cumsum" on notna() to get the same result
    "col->cum_count": "cumsum",
    "col->shift": "shift",
}


class PandasLikeExpr(CompliantExpr[PandasLikeSeries]):
    def __init__(
        self: Self,
        call: Callable[[PandasLikeDataFrame], Sequence[PandasLikeSeries]],
        *,
        depth: int,
        function_name: str,
        root_names: list[str] | None,
        output_names: list[str] | None,
        implementation: Implementation,
        backend_version: tuple[int, ...],
        version: Version,
<<<<<<< HEAD
        function_kwargs: dict[str, Any] | None = None,
=======
        kwargs: dict[str, Any],
>>>>>>> fdf7ec89
    ) -> None:
        self._call = call
        self._depth = depth
        self._function_name = function_name
        self._root_names = root_names
        self._output_names = output_names
        self._implementation = implementation
        self._backend_version = backend_version
        self._version = version
<<<<<<< HEAD
        self._function_kwargs = function_kwargs
=======
        self._kwargs = kwargs
>>>>>>> fdf7ec89

    def __call__(self, df: PandasLikeDataFrame) -> Sequence[PandasLikeSeries]:
        return self._call(df)

    def __repr__(self) -> str:  # pragma: no cover
        return (
            f"PandasLikeExpr("
            f"depth={self._depth}, "
            f"function_name={self._function_name}, "
            f"root_names={self._root_names}, "
            f"output_names={self._output_names}"
            ")"
        )

    def __narwhals_namespace__(self) -> PandasLikeNamespace:
        from narwhals._pandas_like.namespace import PandasLikeNamespace

        return PandasLikeNamespace(
            self._implementation, self._backend_version, version=self._version
        )

    def __narwhals_expr__(self) -> None: ...

    @classmethod
    def from_column_names(
        cls: type[Self],
        *column_names: str,
        implementation: Implementation,
        backend_version: tuple[int, ...],
        version: Version,
    ) -> Self:
        def func(df: PandasLikeDataFrame) -> list[PandasLikeSeries]:
            try:
                return [
                    PandasLikeSeries(
                        df._native_frame[column_name],
                        implementation=df._implementation,
                        backend_version=df._backend_version,
                        version=df._version,
                    )
                    for column_name in column_names
                ]
            except KeyError as e:
                missing_columns = [x for x in column_names if x not in df.columns]
                raise ColumnNotFoundError.from_missing_and_available_column_names(
                    missing_columns=missing_columns,
                    available_columns=df.columns,
                ) from e

        return cls(
            func,
            depth=0,
            function_name="col",
            root_names=list(column_names),
            output_names=list(column_names),
            implementation=implementation,
            backend_version=backend_version,
            version=version,
            kwargs={},
        )

    @classmethod
    def from_column_indices(
        cls: type[Self],
        *column_indices: int,
        implementation: Implementation,
        backend_version: tuple[int, ...],
        version: Version,
    ) -> Self:
        def func(df: PandasLikeDataFrame) -> list[PandasLikeSeries]:
            return [
                PandasLikeSeries(
                    df._native_frame.iloc[:, column_index],
                    implementation=df._implementation,
                    backend_version=df._backend_version,
                    version=df._version,
                )
                for column_index in column_indices
            ]

        return cls(
            func,
            depth=0,
            function_name="nth",
            root_names=None,
            output_names=None,
            implementation=implementation,
            backend_version=backend_version,
            version=version,
            kwargs={},
        )

    def cast(
        self,
        dtype: Any,
    ) -> Self:
        return reuse_series_implementation(self, "cast", dtype=dtype)

    def __eq__(self, other: PandasLikeExpr | Any) -> Self:  # type: ignore[override]
        return reuse_series_implementation(self, "__eq__", other=other)

    def __ne__(self, other: PandasLikeExpr | Any) -> Self:  # type: ignore[override]
        return reuse_series_implementation(self, "__ne__", other=other)

    def __ge__(self, other: PandasLikeExpr | Any) -> Self:
        return reuse_series_implementation(self, "__ge__", other=other)

    def __gt__(self, other: PandasLikeExpr | Any) -> Self:
        return reuse_series_implementation(self, "__gt__", other=other)

    def __le__(self, other: PandasLikeExpr | Any) -> Self:
        return reuse_series_implementation(self, "__le__", other=other)

    def __lt__(self, other: PandasLikeExpr | Any) -> Self:
        return reuse_series_implementation(self, "__lt__", other=other)

    def __and__(self, other: PandasLikeExpr | bool | Any) -> Self:
        return reuse_series_implementation(self, "__and__", other=other)

    def __rand__(self, other: Any) -> Self:
        other = self.__narwhals_namespace__().lit(other, dtype=None)
        return other.__and__(self)  # type: ignore[no-any-return]

    def __or__(self, other: PandasLikeExpr | bool | Any) -> Self:
        return reuse_series_implementation(self, "__or__", other=other)

    def __ror__(self, other: Any) -> Self:
        other = self.__narwhals_namespace__().lit(other, dtype=None)
        return other.__or__(self)  # type: ignore[no-any-return]

    def __add__(self, other: PandasLikeExpr | Any) -> Self:
        return reuse_series_implementation(self, "__add__", other=other)

    def __radd__(self, other: Any) -> Self:
        other = self.__narwhals_namespace__().lit(other, dtype=None)
        return other.__add__(self)  # type: ignore[no-any-return]

    def __sub__(self, other: PandasLikeExpr | Any) -> Self:
        return reuse_series_implementation(self, "__sub__", other=other)

    def __rsub__(self, other: Any) -> Self:
        other = self.__narwhals_namespace__().lit(other, dtype=None)
        return other.__sub__(self)  # type: ignore[no-any-return]

    def __mul__(self, other: PandasLikeExpr | Any) -> Self:
        return reuse_series_implementation(self, "__mul__", other=other)

    def __rmul__(self, other: Any) -> Self:
        other = self.__narwhals_namespace__().lit(other, dtype=None)
        return other.__mul__(self)  # type: ignore[no-any-return]

    def __truediv__(self, other: PandasLikeExpr | Any) -> Self:
        return reuse_series_implementation(self, "__truediv__", other=other)

    def __rtruediv__(self, other: Any) -> Self:
        other = self.__narwhals_namespace__().lit(other, dtype=None)
        return other.__truediv__(self)  # type: ignore[no-any-return]

    def __floordiv__(self, other: PandasLikeExpr | Any) -> Self:
        return reuse_series_implementation(self, "__floordiv__", other=other)

    def __rfloordiv__(self, other: Any) -> Self:
        other = self.__narwhals_namespace__().lit(other, dtype=None)
        return other.__floordiv__(self)  # type: ignore[no-any-return]

    def __pow__(self, other: PandasLikeExpr | Any) -> Self:
        return reuse_series_implementation(self, "__pow__", other=other)

    def __rpow__(self, other: Any) -> Self:
        other = self.__narwhals_namespace__().lit(other, dtype=None)
        return other.__pow__(self)  # type: ignore[no-any-return]

    def __mod__(self, other: PandasLikeExpr | Any) -> Self:
        return reuse_series_implementation(self, "__mod__", other=other)

    def __rmod__(self, other: Any) -> Self:
        other = self.__narwhals_namespace__().lit(other, dtype=None)
        return other.__mod__(self)  # type: ignore[no-any-return]

    # Unary

    def __invert__(self) -> Self:
        return reuse_series_implementation(self, "__invert__")

    # Reductions
    def null_count(self) -> Self:
        return reuse_series_implementation(self, "null_count", returns_scalar=True)

    def n_unique(self) -> Self:
        return reuse_series_implementation(self, "n_unique", returns_scalar=True)

    def sum(self) -> Self:
        return reuse_series_implementation(self, "sum", returns_scalar=True)

    def count(self) -> Self:
        return reuse_series_implementation(self, "count", returns_scalar=True)

    def mean(self) -> Self:
        return reuse_series_implementation(self, "mean", returns_scalar=True)

    def median(self) -> Self:
        return reuse_series_implementation(self, "median", returns_scalar=True)

    def std(self, *, ddof: int) -> Self:
        return reuse_series_implementation(self, "std", ddof=ddof, returns_scalar=True)

    def var(self, *, ddof: int) -> Self:
        return reuse_series_implementation(self, "var", ddof=ddof, returns_scalar=True)

    def skew(self: Self) -> Self:
        return reuse_series_implementation(self, "skew", returns_scalar=True)

    def any(self) -> Self:
        return reuse_series_implementation(self, "any", returns_scalar=True)

    def all(self) -> Self:
        return reuse_series_implementation(self, "all", returns_scalar=True)

    def max(self) -> Self:
        return reuse_series_implementation(self, "max", returns_scalar=True)

    def min(self) -> Self:
        return reuse_series_implementation(self, "min", returns_scalar=True)

    def arg_min(self) -> Self:
        return reuse_series_implementation(self, "arg_min", returns_scalar=True)

    def arg_max(self) -> Self:
        return reuse_series_implementation(self, "arg_max", returns_scalar=True)

    # Other

    def clip(self, lower_bound: Any, upper_bound: Any) -> Self:
        return reuse_series_implementation(
            self, "clip", lower_bound=lower_bound, upper_bound=upper_bound
        )

    def is_between(
        self, lower_bound: Any, upper_bound: Any, closed: str = "both"
    ) -> Self:
        return reuse_series_implementation(
            self,
            "is_between",
            lower_bound=lower_bound,
            upper_bound=upper_bound,
            closed=closed,
        )

    def is_null(self) -> Self:
        return reuse_series_implementation(self, "is_null")

    def fill_null(
        self,
        value: Any | None = None,
        strategy: Literal["forward", "backward"] | None = None,
        limit: int | None = None,
    ) -> Self:
        return reuse_series_implementation(
            self, "fill_null", value=value, strategy=strategy, limit=limit
        )

    def is_in(self, other: Any) -> Self:
        return reuse_series_implementation(self, "is_in", other=other)

    def arg_true(self) -> Self:
        return reuse_series_implementation(self, "arg_true")

    def ewm_mean(
        self,
        *,
        com: float | None = None,
        span: float | None = None,
        half_life: float | None = None,
        alpha: float | None = None,
        adjust: bool = True,
        min_periods: int = 1,
        ignore_nulls: bool = False,
    ) -> Self:
        return reuse_series_implementation(
            self,
            "ewm_mean",
            com=com,
            span=span,
            half_life=half_life,
            alpha=alpha,
            adjust=adjust,
            min_periods=min_periods,
            ignore_nulls=ignore_nulls,
        )

    def filter(self, *predicates: Any) -> Self:
        plx = self.__narwhals_namespace__()
        other = plx.all_horizontal(*predicates)
        return reuse_series_implementation(self, "filter", other=other)

    def drop_nulls(self) -> Self:
        return reuse_series_implementation(self, "drop_nulls")

    def replace_strict(
        self, old: Sequence[Any], new: Sequence[Any], *, return_dtype: DType | None
    ) -> Self:
        return reuse_series_implementation(
            self, "replace_strict", old=old, new=new, return_dtype=return_dtype
        )

    def sort(self, *, descending: bool = False, nulls_last: bool = False) -> Self:
        return reuse_series_implementation(
            self, "sort", descending=descending, nulls_last=nulls_last
        )

    def abs(self) -> Self:
        return reuse_series_implementation(self, "abs")

    def cum_sum(self: Self, *, reverse: bool) -> Self:
        return reuse_series_implementation(self, "cum_sum", reverse=reverse)

    def unique(self, *, maintain_order: bool = False) -> Self:
        return reuse_series_implementation(self, "unique", maintain_order=maintain_order)

    def diff(self) -> Self:
        return reuse_series_implementation(self, "diff")

    def shift(self, n: int) -> Self:
        return reuse_series_implementation(self, "shift", n=n)

    def sample(
        self: Self,
        n: int | None = None,
        *,
        fraction: float | None = None,
        with_replacement: bool = False,
        seed: int | None = None,
    ) -> Self:
        return reuse_series_implementation(
            self,
            "sample",
            n=n,
            fraction=fraction,
            with_replacement=with_replacement,
            seed=seed,
        )

    def alias(self, name: str) -> Self:
        # Define this one manually, so that we can
        # override `output_names` and not increase depth
        return self.__class__(
            lambda df: [series.alias(name) for series in self._call(df)],
            depth=self._depth,
            function_name=self._function_name,
            root_names=self._root_names,
            output_names=[name],
            implementation=self._implementation,
            backend_version=self._backend_version,
            version=self._version,
            kwargs={**self._kwargs, "name": name},
        )

    def over(self, keys: list[str]) -> Self:
        if self._function_name in MANY_TO_MANY_AGG_FUNCTIONS_TO_PANDAS_EQUIVALENT:

            def func(df: PandasLikeDataFrame) -> list[PandasLikeSeries]:
                if (
                    self._output_names is None or self._root_names is None
                ):  # pragma: no cover
                    # Technically unreachable, but keep this for safety
                    msg = (
                        "Anonymous expressions are not supported in over.\n"
                        "Instead of `nw.all()`, try using a named expression, such as "
                        "`nw.col('a', 'b')`\n"
                    )
                    raise ValueError(msg)

                reverse = self._kwargs.get("reverse", False)
                if reverse:
                    msg = (
                        "Cumulative operation with `reverse=True` is not supported in "
                        "over context for pandas-like backend."
                    )
                    raise NotImplementedError(msg)

                if self._function_name == "col->cum_count":
                    plx = self.__narwhals_namespace__()
                    df = df.with_columns(~plx.col(*self._root_names).is_null())

<<<<<<< HEAD
                if self._function_name == "col->shift":
                    function_kwargs = {
                        "periods": (
                            self._function_kwargs.get("n", 1)
                            if self._function_kwargs
                            else 1
                        )
                    }
                else:
                    function_kwargs = {}

                res_native = df._native_frame.groupby(list(keys), as_index=False)[
                    self._root_names
                ].transform(
                    MANY_TO_MANY_AGG_FUNCTIONS_TO_PANDAS_EQUIVALENT[self._function_name],
                    **function_kwargs,
                )
=======
                res_native = getattr(
                    df._native_frame.groupby(list(keys), as_index=False)[
                        self._root_names
                    ],
                    CUMULATIVE_FUNCTIONS_TO_PANDAS_EQUIVALENT[self._function_name],
                )(skipna=True)

>>>>>>> fdf7ec89
                result_frame = df._from_native_frame(
                    rename(
                        res_native,
                        columns=dict(zip(self._root_names, self._output_names)),
                        implementation=self._implementation,
                        backend_version=self._backend_version,
                    )
                )
                return [result_frame[name] for name in self._output_names]

        else:

            def func(df: PandasLikeDataFrame) -> list[PandasLikeSeries]:
                if self._output_names is None:
                    msg = (
                        "Anonymous expressions are not supported in over.\n"
                        "Instead of `nw.all()`, try using a named expression, such as "
                        "`nw.col('a', 'b')`\n"
                    )
                    raise ValueError(msg)
                tmp = df.group_by(*keys, drop_null_keys=False).agg(self)
                tmp = df.select(*keys).join(
                    tmp, how="left", left_on=keys, right_on=keys, suffix="_right"
                )
                return [tmp[name] for name in self._output_names]

        return self.__class__(
            func,
            depth=self._depth + 1,
            function_name=self._function_name + "->over",
            root_names=self._root_names,
            output_names=self._output_names,
            implementation=self._implementation,
            backend_version=self._backend_version,
            version=self._version,
            kwargs={**self._kwargs, "keys": keys},
        )

    def is_duplicated(self) -> Self:
        return reuse_series_implementation(self, "is_duplicated")

    def is_unique(self) -> Self:
        return reuse_series_implementation(self, "is_unique")

    def is_first_distinct(self) -> Self:
        return reuse_series_implementation(self, "is_first_distinct")

    def is_last_distinct(self) -> Self:
        return reuse_series_implementation(self, "is_last_distinct")

    def quantile(
        self,
        quantile: float,
        interpolation: Literal["nearest", "higher", "lower", "midpoint", "linear"],
    ) -> Self:
        return reuse_series_implementation(
            self,
            "quantile",
            quantile=quantile,
            interpolation=interpolation,
            returns_scalar=True,
        )

    def head(self, n: int) -> Self:
        return reuse_series_implementation(self, "head", n=n)

    def tail(self, n: int) -> Self:
        return reuse_series_implementation(self, "tail", n=n)

    def round(self: Self, decimals: int) -> Self:
        return reuse_series_implementation(self, "round", decimals=decimals)

    def len(self: Self) -> Self:
        return reuse_series_implementation(self, "len", returns_scalar=True)

    def gather_every(self: Self, n: int, offset: int = 0) -> Self:
        return reuse_series_implementation(self, "gather_every", n=n, offset=offset)

    def mode(self: Self) -> Self:
        return reuse_series_implementation(self, "mode")

    def map_batches(
        self: Self,
        function: Callable[[Any], Any],
        return_dtype: DType | None = None,
    ) -> Self:
        def func(df: PandasLikeDataFrame) -> list[PandasLikeSeries]:
            input_series_list = self._call(df)
            output_names = [input_series.name for input_series in input_series_list]
            result = [function(series) for series in input_series_list]
            if is_numpy_array(result[0]) or (
                (np := get_numpy()) is not None and np.isscalar(result[0])
            ):
                result = [
                    df.__narwhals_namespace__()
                    ._create_compliant_series(array)
                    .alias(output_name)
                    for array, output_name in zip(result, output_names)
                ]
            if return_dtype is not None:
                result = [series.cast(return_dtype) for series in result]
            return result

        return self.__class__(
            func,
            depth=self._depth + 1,
            function_name=self._function_name + "->map_batches",
            root_names=self._root_names,
            output_names=self._output_names,
            implementation=self._implementation,
            backend_version=self._backend_version,
            version=self._version,
            kwargs={**self._kwargs, "function": function, "return_dtype": return_dtype},
        )

    def is_finite(self: Self) -> Self:
        return reuse_series_implementation(self, "is_finite")

    def cum_count(self: Self, *, reverse: bool) -> Self:
        return reuse_series_implementation(self, "cum_count", reverse=reverse)

    def cum_min(self: Self, *, reverse: bool) -> Self:
        return reuse_series_implementation(self, "cum_min", reverse=reverse)

    def cum_max(self: Self, *, reverse: bool) -> Self:
        return reuse_series_implementation(self, "cum_max", reverse=reverse)

    def cum_prod(self: Self, *, reverse: bool) -> Self:
        return reuse_series_implementation(self, "cum_prod", reverse=reverse)

    def rolling_sum(
        self: Self,
        window_size: int,
        *,
        min_periods: int | None,
        center: bool,
    ) -> Self:
        return reuse_series_implementation(
            self,
            "rolling_sum",
            window_size=window_size,
            min_periods=min_periods,
            center=center,
        )

    def rolling_mean(
        self: Self,
        window_size: int,
        *,
        min_periods: int | None,
        center: bool,
    ) -> Self:
        return reuse_series_implementation(
            self,
            "rolling_mean",
            window_size=window_size,
            min_periods=min_periods,
            center=center,
        )

    def rolling_var(
        self: Self,
        window_size: int,
        *,
        min_periods: int | None,
        center: bool,
        ddof: int,
    ) -> Self:
        return reuse_series_implementation(
            self,
            "rolling_var",
            window_size=window_size,
            min_periods=min_periods,
            center=center,
            ddof=ddof,
        )

    def rolling_std(
        self: Self,
        window_size: int,
        *,
        min_periods: int | None,
        center: bool,
        ddof: int,
    ) -> Self:
        return reuse_series_implementation(
            self,
            "rolling_std",
            window_size=window_size,
            min_periods=min_periods,
            center=center,
            ddof=ddof,
        )

    @property
    def str(self: Self) -> PandasLikeExprStringNamespace:
        return PandasLikeExprStringNamespace(self)

    @property
    def dt(self: Self) -> PandasLikeExprDateTimeNamespace:
        return PandasLikeExprDateTimeNamespace(self)

    @property
    def cat(self: Self) -> PandasLikeExprCatNamespace:
        return PandasLikeExprCatNamespace(self)

    @property
    def name(self: Self) -> PandasLikeExprNameNamespace:
        return PandasLikeExprNameNamespace(self)

    @property
    def list(self: Self) -> PandasLikeExprListNamespace:
        return PandasLikeExprListNamespace(self)


class PandasLikeExprCatNamespace:
    def __init__(self, expr: PandasLikeExpr) -> None:
        self._compliant_expr = expr

    def get_categories(self) -> PandasLikeExpr:
        return reuse_series_namespace_implementation(
            self._compliant_expr,
            "cat",
            "get_categories",
        )


class PandasLikeExprStringNamespace:
    def __init__(self, expr: PandasLikeExpr) -> None:
        self._compliant_expr = expr

    def len_chars(
        self,
    ) -> PandasLikeExpr:
        return reuse_series_namespace_implementation(
            self._compliant_expr, "str", "len_chars"
        )

    def replace(
        self,
        pattern: str,
        value: str,
        *,
        literal: bool = False,
        n: int = 1,
    ) -> PandasLikeExpr:
        return reuse_series_namespace_implementation(
            self._compliant_expr,
            "str",
            "replace",
            pattern=pattern,
            value=value,
            literal=literal,
            n=n,
        )

    def replace_all(
        self,
        pattern: str,
        value: str,
        *,
        literal: bool = False,
    ) -> PandasLikeExpr:
        return reuse_series_namespace_implementation(
            self._compliant_expr,
            "str",
            "replace_all",
            pattern=pattern,
            value=value,
            literal=literal,
        )

    def strip_chars(self, characters: str | None = None) -> PandasLikeExpr:
        return reuse_series_namespace_implementation(
            self._compliant_expr,
            "str",
            "strip_chars",
            characters=characters,
        )

    def starts_with(self, prefix: str) -> PandasLikeExpr:
        return reuse_series_namespace_implementation(
            self._compliant_expr,
            "str",
            "starts_with",
            prefix=prefix,
        )

    def ends_with(self, suffix: str) -> PandasLikeExpr:
        return reuse_series_namespace_implementation(
            self._compliant_expr,
            "str",
            "ends_with",
            suffix=suffix,
        )

    def contains(self, pattern: str, *, literal: bool) -> PandasLikeExpr:
        return reuse_series_namespace_implementation(
            self._compliant_expr,
            "str",
            "contains",
            pattern=pattern,
            literal=literal,
        )

    def slice(self, offset: int, length: int | None = None) -> PandasLikeExpr:
        return reuse_series_namespace_implementation(
            self._compliant_expr, "str", "slice", offset=offset, length=length
        )

    def to_datetime(self: Self, format: str | None) -> PandasLikeExpr:  # noqa: A002
        return reuse_series_namespace_implementation(
            self._compliant_expr,
            "str",
            "to_datetime",
            format=format,
        )

    def to_uppercase(self) -> PandasLikeExpr:
        return reuse_series_namespace_implementation(
            self._compliant_expr,
            "str",
            "to_uppercase",
        )

    def to_lowercase(self) -> PandasLikeExpr:
        return reuse_series_namespace_implementation(
            self._compliant_expr,
            "str",
            "to_lowercase",
        )


class PandasLikeExprDateTimeNamespace:
    def __init__(self, expr: PandasLikeExpr) -> None:
        self._compliant_expr = expr

    def date(self) -> PandasLikeExpr:
        return reuse_series_namespace_implementation(self._compliant_expr, "dt", "date")

    def year(self) -> PandasLikeExpr:
        return reuse_series_namespace_implementation(self._compliant_expr, "dt", "year")

    def month(self) -> PandasLikeExpr:
        return reuse_series_namespace_implementation(self._compliant_expr, "dt", "month")

    def day(self) -> PandasLikeExpr:
        return reuse_series_namespace_implementation(self._compliant_expr, "dt", "day")

    def hour(self) -> PandasLikeExpr:
        return reuse_series_namespace_implementation(self._compliant_expr, "dt", "hour")

    def minute(self) -> PandasLikeExpr:
        return reuse_series_namespace_implementation(self._compliant_expr, "dt", "minute")

    def second(self) -> PandasLikeExpr:
        return reuse_series_namespace_implementation(self._compliant_expr, "dt", "second")

    def millisecond(self) -> PandasLikeExpr:
        return reuse_series_namespace_implementation(
            self._compliant_expr, "dt", "millisecond"
        )

    def microsecond(self) -> PandasLikeExpr:
        return reuse_series_namespace_implementation(
            self._compliant_expr, "dt", "microsecond"
        )

    def nanosecond(self) -> PandasLikeExpr:
        return reuse_series_namespace_implementation(
            self._compliant_expr, "dt", "nanosecond"
        )

    def ordinal_day(self) -> PandasLikeExpr:
        return reuse_series_namespace_implementation(
            self._compliant_expr, "dt", "ordinal_day"
        )

    def total_minutes(self) -> PandasLikeExpr:
        return reuse_series_namespace_implementation(
            self._compliant_expr, "dt", "total_minutes"
        )

    def total_seconds(self) -> PandasLikeExpr:
        return reuse_series_namespace_implementation(
            self._compliant_expr, "dt", "total_seconds"
        )

    def total_milliseconds(self) -> PandasLikeExpr:
        return reuse_series_namespace_implementation(
            self._compliant_expr, "dt", "total_milliseconds"
        )

    def total_microseconds(self) -> PandasLikeExpr:
        return reuse_series_namespace_implementation(
            self._compliant_expr, "dt", "total_microseconds"
        )

    def total_nanoseconds(self) -> PandasLikeExpr:
        return reuse_series_namespace_implementation(
            self._compliant_expr, "dt", "total_nanoseconds"
        )

    def to_string(self, format: str) -> PandasLikeExpr:  # noqa: A002
        return reuse_series_namespace_implementation(
            self._compliant_expr, "dt", "to_string", format=format
        )

    def replace_time_zone(self, time_zone: str | None) -> PandasLikeExpr:
        return reuse_series_namespace_implementation(
            self._compliant_expr, "dt", "replace_time_zone", time_zone=time_zone
        )

    def convert_time_zone(self, time_zone: str) -> PandasLikeExpr:
        return reuse_series_namespace_implementation(
            self._compliant_expr, "dt", "convert_time_zone", time_zone=time_zone
        )

    def timestamp(self, time_unit: Literal["ns", "us", "ms"] = "us") -> PandasLikeExpr:
        return reuse_series_namespace_implementation(
            self._compliant_expr, "dt", "timestamp", time_unit=time_unit
        )


class PandasLikeExprNameNamespace:
    def __init__(self: Self, expr: PandasLikeExpr) -> None:
        self._compliant_expr = expr

    def keep(self: Self) -> PandasLikeExpr:
        root_names = self._compliant_expr._root_names

        if root_names is None:
            msg = (
                "Anonymous expressions are not supported in `.name.keep`.\n"
                "Instead of `nw.all()`, try using a named expression, such as "
                "`nw.col('a', 'b')`\n"
            )
            raise ValueError(msg)

        return self._compliant_expr.__class__(
            lambda df: [
                series.alias(name)
                for series, name in zip(self._compliant_expr._call(df), root_names)
            ],
            depth=self._compliant_expr._depth,
            function_name=self._compliant_expr._function_name,
            root_names=root_names,
            output_names=root_names,
            implementation=self._compliant_expr._implementation,
            backend_version=self._compliant_expr._backend_version,
            version=self._compliant_expr._version,
            kwargs=self._compliant_expr._kwargs,
        )

    def map(self: Self, function: Callable[[str], str]) -> PandasLikeExpr:
        root_names = self._compliant_expr._root_names

        if root_names is None:
            msg = (
                "Anonymous expressions are not supported in `.name.map`.\n"
                "Instead of `nw.all()`, try using a named expression, such as "
                "`nw.col('a', 'b')`\n"
            )
            raise ValueError(msg)

        output_names = [function(str(name)) for name in root_names]

        return self._compliant_expr.__class__(
            lambda df: [
                series.alias(name)
                for series, name in zip(self._compliant_expr._call(df), output_names)
            ],
            depth=self._compliant_expr._depth,
            function_name=self._compliant_expr._function_name,
            root_names=root_names,
            output_names=output_names,
            implementation=self._compliant_expr._implementation,
            backend_version=self._compliant_expr._backend_version,
            version=self._compliant_expr._version,
            kwargs={**self._compliant_expr._kwargs, "function": function},
        )

    def prefix(self: Self, prefix: str) -> PandasLikeExpr:
        root_names = self._compliant_expr._root_names
        if root_names is None:
            msg = (
                "Anonymous expressions are not supported in `.name.prefix`.\n"
                "Instead of `nw.all()`, try using a named expression, such as "
                "`nw.col('a', 'b')`\n"
            )
            raise ValueError(msg)

        output_names = [prefix + str(name) for name in root_names]
        return self._compliant_expr.__class__(
            lambda df: [
                series.alias(name)
                for series, name in zip(self._compliant_expr._call(df), output_names)
            ],
            depth=self._compliant_expr._depth,
            function_name=self._compliant_expr._function_name,
            root_names=root_names,
            output_names=output_names,
            implementation=self._compliant_expr._implementation,
            backend_version=self._compliant_expr._backend_version,
            version=self._compliant_expr._version,
            kwargs={**self._compliant_expr._kwargs, "prefix": prefix},
        )

    def suffix(self: Self, suffix: str) -> PandasLikeExpr:
        root_names = self._compliant_expr._root_names
        if root_names is None:
            msg = (
                "Anonymous expressions are not supported in `.name.suffix`.\n"
                "Instead of `nw.all()`, try using a named expression, such as "
                "`nw.col('a', 'b')`\n"
            )
            raise ValueError(msg)

        output_names = [str(name) + suffix for name in root_names]

        return self._compliant_expr.__class__(
            lambda df: [
                series.alias(name)
                for series, name in zip(self._compliant_expr._call(df), output_names)
            ],
            depth=self._compliant_expr._depth,
            function_name=self._compliant_expr._function_name,
            root_names=root_names,
            output_names=output_names,
            implementation=self._compliant_expr._implementation,
            backend_version=self._compliant_expr._backend_version,
            version=self._compliant_expr._version,
            kwargs={**self._compliant_expr._kwargs, "suffix": suffix},
        )

    def to_lowercase(self: Self) -> PandasLikeExpr:
        root_names = self._compliant_expr._root_names

        if root_names is None:
            msg = (
                "Anonymous expressions are not supported in `.name.to_lowercase`.\n"
                "Instead of `nw.all()`, try using a named expression, such as "
                "`nw.col('a', 'b')`\n"
            )
            raise ValueError(msg)
        output_names = [str(name).lower() for name in root_names]

        return self._compliant_expr.__class__(
            lambda df: [
                series.alias(name)
                for series, name in zip(self._compliant_expr._call(df), output_names)
            ],
            depth=self._compliant_expr._depth,
            function_name=self._compliant_expr._function_name,
            root_names=root_names,
            output_names=output_names,
            implementation=self._compliant_expr._implementation,
            backend_version=self._compliant_expr._backend_version,
            version=self._compliant_expr._version,
            kwargs=self._compliant_expr._kwargs,
        )

    def to_uppercase(self: Self) -> PandasLikeExpr:
        root_names = self._compliant_expr._root_names

        if root_names is None:
            msg = (
                "Anonymous expressions are not supported in `.name.to_uppercase`.\n"
                "Instead of `nw.all()`, try using a named expression, such as "
                "`nw.col('a', 'b')`\n"
            )
            raise ValueError(msg)
        output_names = [str(name).upper() for name in root_names]

        return self._compliant_expr.__class__(
            lambda df: [
                series.alias(name)
                for series, name in zip(self._compliant_expr._call(df), output_names)
            ],
            depth=self._compliant_expr._depth,
            function_name=self._compliant_expr._function_name,
            root_names=root_names,
            output_names=output_names,
            implementation=self._compliant_expr._implementation,
            backend_version=self._compliant_expr._backend_version,
            version=self._compliant_expr._version,
            kwargs=self._compliant_expr._kwargs,
        )


class PandasLikeExprListNamespace:
    def __init__(self: Self, expr: PandasLikeExpr) -> None:
        self._expr = expr

    def len(self: Self) -> PandasLikeExpr:
        return reuse_series_namespace_implementation(
            self._expr,
            "list",
            "len",
        )<|MERGE_RESOLUTION|>--- conflicted
+++ resolved
@@ -49,11 +49,7 @@
         implementation: Implementation,
         backend_version: tuple[int, ...],
         version: Version,
-<<<<<<< HEAD
-        function_kwargs: dict[str, Any] | None = None,
-=======
         kwargs: dict[str, Any],
->>>>>>> fdf7ec89
     ) -> None:
         self._call = call
         self._depth = depth
@@ -63,11 +59,7 @@
         self._implementation = implementation
         self._backend_version = backend_version
         self._version = version
-<<<<<<< HEAD
-        self._function_kwargs = function_kwargs
-=======
         self._kwargs = kwargs
->>>>>>> fdf7ec89
 
     def __call__(self, df: PandasLikeDataFrame) -> Sequence[PandasLikeSeries]:
         return self._call(df)
@@ -452,33 +444,20 @@
                     plx = self.__narwhals_namespace__()
                     df = df.with_columns(~plx.col(*self._root_names).is_null())
 
-<<<<<<< HEAD
                 if self._function_name == "col->shift":
-                    function_kwargs = {
-                        "periods": (
-                            self._function_kwargs.get("n", 1)
-                            if self._function_kwargs
-                            else 1
-                        )
+                    kwargs = {
+                        "periods": (self._kwargs.get("n", 1) if self._kwargs else 1)
                     }
                 else:
-                    function_kwargs = {}
-
-                res_native = df._native_frame.groupby(list(keys), as_index=False)[
-                    self._root_names
-                ].transform(
-                    MANY_TO_MANY_AGG_FUNCTIONS_TO_PANDAS_EQUIVALENT[self._function_name],
-                    **function_kwargs,
-                )
-=======
+                    kwargs = {}
+
                 res_native = getattr(
                     df._native_frame.groupby(list(keys), as_index=False)[
                         self._root_names
                     ],
-                    CUMULATIVE_FUNCTIONS_TO_PANDAS_EQUIVALENT[self._function_name],
-                )(skipna=True)
-
->>>>>>> fdf7ec89
+                    MANY_TO_MANY_AGG_FUNCTIONS_TO_PANDAS_EQUIVALENT[self._function_name],
+                )(skipna=True, **kwargs)
+
                 result_frame = df._from_native_frame(
                     rename(
                         res_native,
