from __future__ import annotations

from typing import TYPE_CHECKING
from typing import Any
from typing import Callable
from typing import Iterable
from typing import Literal

from narwhals._expression_parsing import reuse_series_implementation
from narwhals._expression_parsing import reuse_series_namespace_implementation
from narwhals._pandas_like.series import PandasLikeSeries

if TYPE_CHECKING:
    from typing_extensions import Self

    from narwhals._pandas_like.dataframe import PandasLikeDataFrame
    from narwhals._pandas_like.namespace import PandasLikeNamespace
    from narwhals._pandas_like.utils import Implementation


class PandasLikeExpr:
    def __init__(
        self,
        call: Callable[[PandasLikeDataFrame], list[PandasLikeSeries]],
        *,
        depth: int,
        function_name: str,
        root_names: list[str] | None,
        output_names: list[str] | None,
        implementation: Implementation,
        backend_version: tuple[int, ...],
    ) -> None:
        self._call = call
        self._depth = depth
        self._function_name = function_name
        self._root_names = root_names
        self._depth = depth
        self._output_names = output_names
        self._implementation = implementation
        self._backend_version = backend_version

    def __repr__(self) -> str:  # pragma: no cover
        return (
            f"PandasLikeExpr("
            f"depth={self._depth}, "
            f"function_name={self._function_name}, "
            f"root_names={self._root_names}, "
            f"output_names={self._output_names}"
        )

    def __narwhals_namespace__(self) -> PandasLikeNamespace:
        from narwhals._pandas_like.namespace import PandasLikeNamespace

        return PandasLikeNamespace(self._implementation, self._backend_version)

    def __narwhals_expr__(self) -> None: ...

    @classmethod
    def from_column_names(
        cls: type[Self],
        *column_names: str,
        implementation: Implementation,
        backend_version: tuple[int, ...],
    ) -> Self:
        def func(df: PandasLikeDataFrame) -> list[PandasLikeSeries]:
            return [
                PandasLikeSeries(
                    df._native_dataframe.loc[:, column_name],
                    implementation=df._implementation,
                    backend_version=df._backend_version,
                )
                for column_name in column_names
            ]

        return cls(
            func,
            depth=0,
            function_name="col",
            root_names=list(column_names),
            output_names=list(column_names),
            implementation=implementation,
            backend_version=backend_version,
        )

    def cast(
        self,
        dtype: Any,
    ) -> Self:
        return reuse_series_implementation(self, "cast", dtype=dtype)

    def __eq__(self, other: PandasLikeExpr | Any) -> Self:  # type: ignore[override]
        return reuse_series_implementation(self, "__eq__", other=other)

    def __ne__(self, other: PandasLikeExpr | Any) -> Self:  # type: ignore[override]
        return reuse_series_implementation(self, "__ne__", other=other)

    def __ge__(self, other: PandasLikeExpr | Any) -> Self:
        return reuse_series_implementation(self, "__ge__", other=other)

    def __gt__(self, other: PandasLikeExpr | Any) -> Self:
        return reuse_series_implementation(self, "__gt__", other=other)

    def __le__(self, other: PandasLikeExpr | Any) -> Self:
        return reuse_series_implementation(self, "__le__", other=other)

    def __lt__(self, other: PandasLikeExpr | Any) -> Self:
        return reuse_series_implementation(self, "__lt__", other=other)

    def __and__(self, other: PandasLikeExpr | bool | Any) -> Self:
        return reuse_series_implementation(self, "__and__", other=other)

    def __rand__(self, other: Any) -> Self:
        return reuse_series_implementation(self, "__rand__", other=other)

    def __or__(self, other: PandasLikeExpr | bool | Any) -> Self:
        return reuse_series_implementation(self, "__or__", other=other)

    def __ror__(self, other: Any) -> Self:
        return reuse_series_implementation(self, "__ror__", other=other)

    def __add__(self, other: PandasLikeExpr | Any) -> Self:
        return reuse_series_implementation(self, "__add__", other=other)

    def __radd__(self, other: Any) -> Self:
        return reuse_series_implementation(self, "__radd__", other=other)

    def __sub__(self, other: PandasLikeExpr | Any) -> Self:
        return reuse_series_implementation(self, "__sub__", other=other)

    def __rsub__(self, other: Any) -> Self:
        return reuse_series_implementation(self, "__rsub__", other=other)

    def __mul__(self, other: PandasLikeExpr | Any) -> Self:
        return reuse_series_implementation(self, "__mul__", other=other)

    def __rmul__(self, other: Any) -> Self:
        return reuse_series_implementation(self, "__rmul__", other=other)

    def __truediv__(self, other: PandasLikeExpr | Any) -> Self:
        return reuse_series_implementation(self, "__truediv__", other=other)

    def __rtruediv__(self, other: Any) -> Self:
        return reuse_series_implementation(self, "__rtruediv__", other=other)

    def __floordiv__(self, other: PandasLikeExpr | Any) -> Self:
        return reuse_series_implementation(self, "__floordiv__", other=other)

    def __rfloordiv__(self, other: Any) -> Self:
        return reuse_series_implementation(self, "__rfloordiv__", other=other)

    def __pow__(self, other: PandasLikeExpr | Any) -> Self:
        return reuse_series_implementation(self, "__pow__", other=other)

    def __rpow__(self, other: Any) -> Self:
        return reuse_series_implementation(self, "__rpow__", other=other)

    def __mod__(self, other: PandasLikeExpr | Any) -> Self:
        return reuse_series_implementation(self, "__mod__", other=other)

    def __rmod__(self, other: Any) -> Self:
        return reuse_series_implementation(self, "__rmod__", other=other)

    # Unary

    def __invert__(self) -> Self:
        return reuse_series_implementation(self, "__invert__")

    # Reductions
    def null_count(self) -> Self:
        return reuse_series_implementation(self, "null_count", returns_scalar=True)

    def n_unique(self) -> Self:
        return reuse_series_implementation(self, "n_unique", returns_scalar=True)

    def sum(self) -> Self:
        return reuse_series_implementation(self, "sum", returns_scalar=True)

    def count(self) -> Self:
        return reuse_series_implementation(self, "count", returns_scalar=True)

    def mean(self) -> Self:
        return reuse_series_implementation(self, "mean", returns_scalar=True)

    def std(self, *, ddof: int = 1) -> Self:
        return reuse_series_implementation(self, "std", ddof=ddof, returns_scalar=True)

    def any(self) -> Self:
        return reuse_series_implementation(self, "any", returns_scalar=True)

    def all(self) -> Self:
        return reuse_series_implementation(self, "all", returns_scalar=True)

    def max(self) -> Self:
        return reuse_series_implementation(self, "max", returns_scalar=True)

    def min(self) -> Self:
        return reuse_series_implementation(self, "min", returns_scalar=True)

    # Other
    def is_between(
        self, lower_bound: Any, upper_bound: Any, closed: str = "both"
    ) -> Self:
        return reuse_series_implementation(
            self,
            "is_between",
            lower_bound=lower_bound,
            upper_bound=upper_bound,
            closed=closed,
        )

    def is_null(self) -> Self:
        return reuse_series_implementation(self, "is_null")

    def fill_null(self, value: Any) -> Self:
        return reuse_series_implementation(self, "fill_null", value=value)

    def is_in(self, other: Any) -> Self:
        return reuse_series_implementation(self, "is_in", other=other)

    def filter(self, *predicates: Any) -> Self:
        from narwhals._pandas_like.namespace import PandasLikeNamespace

        plx = PandasLikeNamespace(self._implementation, self._backend_version)
        expr = plx.all_horizontal(*predicates)
        return reuse_series_implementation(self, "filter", other=expr)

    def drop_nulls(self) -> Self:
        return reuse_series_implementation(self, "drop_nulls")

    def sort(self, *, descending: bool = False) -> Self:
        return reuse_series_implementation(self, "sort", descending=descending)

    def abs(self) -> Self:
        return reuse_series_implementation(self, "abs")

    def cum_sum(self) -> Self:
        return reuse_series_implementation(self, "cum_sum")

    def unique(self) -> Self:
        return reuse_series_implementation(self, "unique")

    def diff(self) -> Self:
        return reuse_series_implementation(self, "diff")

    def shift(self, n: int) -> Self:
        return reuse_series_implementation(self, "shift", n=n)

    def sample(
        self,
        n: int | None = None,
        fraction: float | None = None,
        *,
        with_replacement: bool = False,
    ) -> Self:
        return reuse_series_implementation(
            self, "sample", n=n, fraction=fraction, with_replacement=with_replacement
        )

    def alias(self, name: str) -> Self:
        # Define this one manually, so that we can
        # override `output_names` and not increase depth
        return self.__class__(
            lambda df: [series.alias(name) for series in self._call(df)],
            depth=self._depth,
            function_name=self._function_name,
            root_names=self._root_names,
            output_names=[name],
            implementation=self._implementation,
            backend_version=self._backend_version,
        )

    def over(self, keys: list[str]) -> Self:
        def func(df: PandasLikeDataFrame) -> list[PandasLikeSeries]:
            if self._output_names is None:
                msg = (
                    "Anonymous expressions are not supported in over.\n"
                    "Instead of `nw.all()`, try using a named expression, such as "
                    "`nw.col('a', 'b')`\n"
                )
                raise ValueError(msg)
            tmp = df.group_by(keys).agg(self)
            tmp = df.select(*keys).join(tmp, how="left", left_on=keys, right_on=keys)
            return [tmp[name] for name in self._output_names]

        return self.__class__(
            func,
            depth=self._depth + 1,
            function_name=self._function_name + "->over",
            root_names=self._root_names,
            output_names=self._output_names,
            implementation=self._implementation,
            backend_version=self._backend_version,
        )

    def is_duplicated(self) -> Self:
        return reuse_series_implementation(self, "is_duplicated")

    def is_unique(self) -> Self:
        return reuse_series_implementation(self, "is_unique")

    def is_first_distinct(self) -> Self:
        return reuse_series_implementation(self, "is_first_distinct")

    def is_last_distinct(self) -> Self:
        return reuse_series_implementation(self, "is_last_distinct")

    def quantile(
        self,
        quantile: float,
        interpolation: Literal["nearest", "higher", "lower", "midpoint", "linear"],
    ) -> Self:
        return reuse_series_implementation(
            self, "quantile", quantile, interpolation, returns_scalar=True
        )

    def head(self, n: int) -> Self:
        return reuse_series_implementation(self, "head", n)

    def tail(self, n: int) -> Self:
        return reuse_series_implementation(self, "tail", n)

    def round(self: Self, decimals: int) -> Self:
        return reuse_series_implementation(self, "round", decimals)

    def len(self: Self) -> Self:
        return reuse_series_implementation(self, "len", returns_scalar=True)

    @property
    def str(self) -> PandasLikeExprStringNamespace:
        return PandasLikeExprStringNamespace(self)

    @property
    def dt(self) -> PandasLikeExprDateTimeNamespace:
        return PandasLikeExprDateTimeNamespace(self)

    @property
    def cat(self) -> PandasLikeExprCatNamespace:
        return PandasLikeExprCatNamespace(self)


class PandasLikeExprCatNamespace:
    def __init__(self, expr: PandasLikeExpr) -> None:
        self._expr = expr

    def get_categories(self) -> PandasLikeExpr:
        return reuse_series_namespace_implementation(
            self._expr,
            "cat",
            "get_categories",
        )

    def when(self, *predicates: PandasExpr | Iterable[PandasExpr], **conditions: Any) -> PandasWhen:
        # TODO: Support conditions
        from narwhals._pandas_like.namespace import PandasNamespace

        plx = PandasNamespace(self._implementation)
        condition = plx.all_horizontal(*predicates)
        return PandasWhen(self, condition)


class PandasLikeExprStringNamespace:
    def __init__(self, expr: PandasLikeExpr) -> None:
        self._expr = expr

    def starts_with(self, prefix: str) -> PandasLikeExpr:
        return reuse_series_namespace_implementation(
            self._expr,
            "str",
            "starts_with",
            prefix,
        )

    def ends_with(self, suffix: str) -> PandasLikeExpr:
        return reuse_series_namespace_implementation(
            self._expr,
            "str",
            "ends_with",
            suffix,
        )

    def contains(self, pattern: str, *, literal: bool) -> PandasLikeExpr:
        return reuse_series_namespace_implementation(
            self._expr,
            "str",
            "contains",
            pattern,
            literal=literal,
        )

    def slice(self, offset: int, length: int | None = None) -> PandasLikeExpr:
        return reuse_series_namespace_implementation(
            self._expr, "str", "slice", offset, length
        )

    def to_datetime(self, format: str | None = None) -> PandasLikeExpr:  # noqa: A002
        return reuse_series_namespace_implementation(
            self._expr,
            "str",
            "to_datetime",
            format,
        )

    def to_uppercase(self) -> PandasLikeExpr:
        return reuse_series_namespace_implementation(
            self._expr,
            "str",
            "to_uppercase",
        )

    def to_lowercase(self) -> PandasLikeExpr:
        return reuse_series_namespace_implementation(
            self._expr,
            "str",
            "to_lowercase",
        )


class PandasLikeExprDateTimeNamespace:
    def __init__(self, expr: PandasLikeExpr) -> None:
        self._expr = expr

    def year(self) -> PandasLikeExpr:
        return reuse_series_namespace_implementation(self._expr, "dt", "year")

    def month(self) -> PandasLikeExpr:
        return reuse_series_namespace_implementation(self._expr, "dt", "month")

    def day(self) -> PandasLikeExpr:
        return reuse_series_namespace_implementation(self._expr, "dt", "day")

    def hour(self) -> PandasLikeExpr:
        return reuse_series_namespace_implementation(self._expr, "dt", "hour")

    def minute(self) -> PandasLikeExpr:
        return reuse_series_namespace_implementation(self._expr, "dt", "minute")

    def second(self) -> PandasLikeExpr:
        return reuse_series_namespace_implementation(self._expr, "dt", "second")

    def millisecond(self) -> PandasLikeExpr:
        return reuse_series_namespace_implementation(self._expr, "dt", "millisecond")

    def microsecond(self) -> PandasLikeExpr:
        return reuse_series_namespace_implementation(self._expr, "dt", "microsecond")

    def nanosecond(self) -> PandasLikeExpr:
        return reuse_series_namespace_implementation(self._expr, "dt", "nanosecond")

    def ordinal_day(self) -> PandasLikeExpr:
        return reuse_series_namespace_implementation(self._expr, "dt", "ordinal_day")

    def total_minutes(self) -> PandasLikeExpr:
        return reuse_series_namespace_implementation(self._expr, "dt", "total_minutes")

    def total_seconds(self) -> PandasLikeExpr:
        return reuse_series_namespace_implementation(self._expr, "dt", "total_seconds")

    def total_milliseconds(self) -> PandasLikeExpr:
        return reuse_series_namespace_implementation(
            self._expr, "dt", "total_milliseconds"
        )

    def total_microseconds(self) -> PandasLikeExpr:
        return reuse_series_namespace_implementation(
            self._expr, "dt", "total_microseconds"
        )

    def total_nanoseconds(self) -> PandasLikeExpr:
        return reuse_series_namespace_implementation(
            self._expr, "dt", "total_nanoseconds"
        )

<<<<<<< HEAD
class PandasWhen:
    def __init__(self, condition: PandasExpr) -> None:
        self._condition = condition

    def then(self, value: Any) -> PandasThen:
        return PandasThen(self, value=value, implementation=self._condition._implementation)

class PandasThen(PandasExpr):
    def __init__(self, when: PandasWhen, *, value: Any, implementation: str) -> None:
        self._when = when
        self._then_value = value
        self._implementation = implementation

        def func(df: PandasDataFrame) -> list[PandasSeries]:
            from narwhals._pandas_like.namespace import PandasNamespace

            plx = PandasNamespace(implementation=self._implementation)

            condition = self._when._condition._call(df)[0]

            value_series = plx._create_series_from_scalar(self._then_value, condition)
            none_series = plx._create_series_from_scalar(None, condition)
            return [
                    value_series.zip_with(condition, none_series)
            ]

        self._call = func
        self._depth = 0
        self._function_name = "whenthen"
        self._root_names = None
        self._output_names = None

    def otherwise(self, value: Any) -> PandasExpr:
        def func(df: PandasDataFrame) -> list[PandasSeries]:
            from narwhals._pandas_like.namespace import PandasNamespace
            plx = PandasNamespace(implementation=self._implementation)
            condition = self._when._condition._call(df)[0]
            value_series = plx._create_series_from_scalar(self._then_value, condition)
            otherwise_series = plx._create_series_from_scalar(value, condition)
            return [
                value_series.zip_with(condition, otherwise_series)
            ]

        return PandasExpr(
            func,
            depth=0,
            function_name="whenthenotherwise",
            root_names=None,
            output_names=None,
            implementation=self._implementation,
=======
    def to_string(self, format: str) -> PandasLikeExpr:  # noqa: A002
        return reuse_series_namespace_implementation(
            self._expr, "dt", "to_string", format
>>>>>>> 2595358b
        )<|MERGE_RESOLUTION|>--- conflicted
+++ resolved
@@ -337,6 +337,14 @@
     def cat(self) -> PandasLikeExprCatNamespace:
         return PandasLikeExprCatNamespace(self)
 
+    def when(self, *predicates: PandasLikeExpr | Iterable[PandasExpr], **conditions: Any) -> PandasWhen:
+        # TODO: Support conditions
+        from narwhals._pandas_like.namespace import PandasLikeNamespace
+
+        plx = PandasLikeNamespace(self._implementation)
+        condition = plx.all_horizontal(*predicates)
+        return PandasWhen(self, condition)
+
 
 class PandasLikeExprCatNamespace:
     def __init__(self, expr: PandasLikeExpr) -> None:
@@ -348,14 +356,6 @@
             "cat",
             "get_categories",
         )
-
-    def when(self, *predicates: PandasExpr | Iterable[PandasExpr], **conditions: Any) -> PandasWhen:
-        # TODO: Support conditions
-        from narwhals._pandas_like.namespace import PandasNamespace
-
-        plx = PandasNamespace(self._implementation)
-        condition = plx.all_horizontal(*predicates)
-        return PandasWhen(self, condition)
 
 
 class PandasLikeExprStringNamespace:
@@ -470,24 +470,29 @@
             self._expr, "dt", "total_nanoseconds"
         )
 
-<<<<<<< HEAD
+    def to_string(self, format: str) -> PandasLikeExpr:  # noqa: A002
+        return reuse_series_namespace_implementation(
+                self._expr, "dt", "to_string", format
+                )
+
 class PandasWhen:
-    def __init__(self, condition: PandasExpr) -> None:
+    def __init__(self, condition: PandasLikeExpr) -> None:
         self._condition = condition
 
     def then(self, value: Any) -> PandasThen:
         return PandasThen(self, value=value, implementation=self._condition._implementation)
 
-class PandasThen(PandasExpr):
-    def __init__(self, when: PandasWhen, *, value: Any, implementation: str) -> None:
+class PandasThen(PandasLikeExpr):
+    def __init__(self, when: PandasWhen, *, value: Any, implementation: Implementation, backend_version: tuple[int, ...]) -> None:
         self._when = when
         self._then_value = value
         self._implementation = implementation
-
-        def func(df: PandasDataFrame) -> list[PandasSeries]:
-            from narwhals._pandas_like.namespace import PandasNamespace
-
-            plx = PandasNamespace(implementation=self._implementation)
+        self.backend_version = backend_version
+
+        def func(df: PandasLikeDataFrame) -> list[PandasLikeSeries]:
+            from narwhals._pandas_like.namespace import PandasLikeNamespace
+
+            plx = PandasLikeNamespace(implementation=self._implementation, backend_version=self.backend_version)
 
             condition = self._when._condition._call(df)[0]
 
@@ -503,10 +508,10 @@
         self._root_names = None
         self._output_names = None
 
-    def otherwise(self, value: Any) -> PandasExpr:
-        def func(df: PandasDataFrame) -> list[PandasSeries]:
-            from narwhals._pandas_like.namespace import PandasNamespace
-            plx = PandasNamespace(implementation=self._implementation)
+    def otherwise(self, value: Any) -> PandasLikeExpr:
+        def func(df: PandasLikeDataFrame) -> list[PandasLikeSeries]:
+            from narwhals._pandas_like.namespace import PandasLikeNamespace
+            plx = PandasLikeNamespace(implementation=self._implementation, backend_version=self.backend_version)
             condition = self._when._condition._call(df)[0]
             value_series = plx._create_series_from_scalar(self._then_value, condition)
             otherwise_series = plx._create_series_from_scalar(value, condition)
@@ -514,16 +519,12 @@
                 value_series.zip_with(condition, otherwise_series)
             ]
 
-        return PandasExpr(
+        return PandasLikeExpr(
             func,
             depth=0,
             function_name="whenthenotherwise",
             root_names=None,
             output_names=None,
             implementation=self._implementation,
-=======
-    def to_string(self, format: str) -> PandasLikeExpr:  # noqa: A002
-        return reuse_series_namespace_implementation(
-            self._expr, "dt", "to_string", format
->>>>>>> 2595358b
+            backend_version=self.backend_version,
         )