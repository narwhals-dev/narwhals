--- conflicted
+++ resolved
@@ -408,10 +408,6 @@
     def mode(self: Self) -> Self:
         return reuse_series_implementation(self, "mode")
 
-<<<<<<< HEAD
-    def is_finite(self: Self) -> Self:
-        return reuse_series_implementation(self, "is_finite")
-=======
     def map_batches(
         self: Self,
         function: Callable[[Any], Any],
@@ -444,7 +440,9 @@
             backend_version=self._backend_version,
             dtypes=self._dtypes,
         )
->>>>>>> 626e5bf9
+
+    def is_finite(self: Self) -> Self:
+        return reuse_series_implementation(self, "is_finite")
 
     @property
     def str(self: Self) -> PandasLikeExprStringNamespace:
