from __future__ import annotations

from typing import TYPE_CHECKING
from typing import Any
from typing import Literal
from typing import Sequence

from narwhals._pandas_like.utils import item
from narwhals._pandas_like.utils import reverse_translate_dtype
from narwhals._pandas_like.utils import to_datetime
from narwhals._pandas_like.utils import translate_dtype
from narwhals._pandas_like.utils import validate_column_comparand
from narwhals.dependencies import get_pandas
from narwhals.utils import parse_version

if TYPE_CHECKING:
    from typing_extensions import Self

    from narwhals._pandas_like.namespace import PandasNamespace
    from narwhals.dtypes import DType

PANDAS_TO_NUMPY_DTYPE_NO_MISSING = {
    "Int64": "int64",
    "int64[pyarrow]": "int64",
    "Int32": "int32",
    "int32[pyarrow]": "int32",
    "Int16": "int16",
    "int16[pyarrow]": "int16",
    "Int8": "int8",
    "int8[pyarrow]": "int8",
    "UInt64": "uint64",
    "uint64[pyarrow]": "uint64",
    "UInt32": "uint32",
    "uint32[pyarrow]": "uint32",
    "UInt16": "uint16",
    "uint16[pyarrow]": "uint16",
    "UInt8": "uint8",
    "uint8[pyarrow]": "uint8",
    "Float64": "float64",
    "float64[pyarrow]": "float64",
    "Float32": "float32",
    "float32[pyarrow]": "float32",
}
PANDAS_TO_NUMPY_DTYPE_MISSING = {
    "Int64": "float64",
    "int64[pyarrow]": "float64",
    "Int32": "float64",
    "int32[pyarrow]": "float64",
    "Int16": "float64",
    "int16[pyarrow]": "float64",
    "Int8": "float64",
    "int8[pyarrow]": "float64",
    "UInt64": "float64",
    "uint64[pyarrow]": "float64",
    "UInt32": "float64",
    "uint32[pyarrow]": "float64",
    "UInt16": "float64",
    "uint16[pyarrow]": "float64",
    "UInt8": "float64",
    "uint8[pyarrow]": "float64",
    "Float64": "float64",
    "float64[pyarrow]": "float64",
    "Float32": "float32",
    "float32[pyarrow]": "float32",
}


class PandasSeries:
    def __init__(
        self,
        series: Any,
        *,
        implementation: str,
    ) -> None:
        """Parameters
        ----------
        df
            DataFrame this column originates from.
        """

        self._name = str(series.name) if series.name is not None else ""
        self._series = series
        self._implementation = implementation
        self._use_copy_false = False
        if self._implementation == "pandas":
            pd = get_pandas()

            if parse_version(pd.__version__) < parse_version("3.0.0"):
                self._use_copy_false = True
            else:  # pragma: no cover
                pass
        else:  # pragma: no cover
            pass

    def __narwhals_namespace__(self) -> PandasNamespace:
        from narwhals._pandas_like.namespace import PandasNamespace

        return PandasNamespace(self._implementation)

    def __narwhals_series__(self) -> Self:
        return self

    def __getitem__(self, idx: int) -> Any:
        return self._series.iloc[idx]

    def _rename(self, series: Any, name: str) -> Any:
        if self._use_copy_false:
            return series.rename(name, copy=False)
        return series.rename(name)  # pragma: no cover

    def _from_series(self, series: Any) -> Self:
        return self.__class__(
            series,
            implementation=self._implementation,
        )

    def __len__(self) -> int:
        return self.shape[0]

    @property
    def name(self) -> str:
        return self._name

    @property
    def shape(self) -> tuple[int]:
        return self._series.shape  # type: ignore[no-any-return]

    @property
    def dtype(self) -> DType:
        return translate_dtype(self._series.dtype)

    def cast(
        self,
        dtype: Any,
    ) -> Self:
        ser = self._series
        dtype = reverse_translate_dtype(dtype)
        return self._from_series(ser.astype(dtype))

    def item(self) -> Any:
        return item(self._series)

    def to_frame(self) -> Any:
        from narwhals._pandas_like.dataframe import PandasDataFrame

        return PandasDataFrame(
            self._series.to_frame(), implementation=self._implementation
        )

    def is_between(
        self, lower_bound: Any, upper_bound: Any, closed: str = "both"
    ) -> PandasSeries:
        ser = self._series
        if closed == "left":
            res = ser.ge(lower_bound) & ser.lt(upper_bound)
        elif closed == "right":
            res = ser.gt(lower_bound) & ser.le(upper_bound)
        elif closed == "none":
            res = ser.gt(lower_bound) & ser.lt(upper_bound)
        elif closed == "both":
            res = ser.ge(lower_bound) & ser.le(upper_bound)
        else:  # pragma: no cover
            raise AssertionError
        return self._from_series(res)

    def is_in(self, other: Any) -> PandasSeries:
        ser = self._series
        res = ser.isin(other)
        return self._from_series(res)

    # Binary comparisons

    def filter(self, other: Any) -> PandasSeries:
        ser = self._series
        other = validate_column_comparand(self._series.index, other)
        return self._from_series(self._rename(ser.loc[other], ser.name))

    def __eq__(self, other: object) -> PandasSeries:  # type: ignore[override]
        ser = self._series
        other = validate_column_comparand(self._series.index, other)
        return self._from_series(self._rename(ser.__eq__(other), ser.name))

    def __ne__(self, other: object) -> PandasSeries:  # type: ignore[override]
        ser = self._series
        other = validate_column_comparand(self._series.index, other)
        return self._from_series(self._rename(ser.__ne__(other), ser.name))

    def __ge__(self, other: Any) -> PandasSeries:
        ser = self._series
        other = validate_column_comparand(self._series.index, other)
        return self._from_series(self._rename(ser.__ge__(other), ser.name))

    def __gt__(self, other: Any) -> PandasSeries:
        ser = self._series
        other = validate_column_comparand(self._series.index, other)
        return self._from_series(self._rename(ser.__gt__(other), ser.name))

    def __le__(self, other: Any) -> PandasSeries:
        ser = self._series
        other = validate_column_comparand(self._series.index, other)
        return self._from_series(self._rename(ser.__le__(other), ser.name))

    def __lt__(self, other: Any) -> PandasSeries:
        ser = self._series
        other = validate_column_comparand(self._series.index, other)
        return self._from_series(self._rename(ser.__lt__(other), ser.name))

    def __and__(self, other: Any) -> PandasSeries:
        ser = self._series
        other = validate_column_comparand(self._series.index, other)
        return self._from_series(self._rename(ser.__and__(other), ser.name))

    def __rand__(self, other: Any) -> PandasSeries:
        ser = self._series
        other = validate_column_comparand(self._series.index, other)
        return self._from_series(self._rename(ser.__rand__(other), ser.name))

    def __or__(self, other: Any) -> PandasSeries:
        ser = self._series
        other = validate_column_comparand(self._series.index, other)
        return self._from_series(self._rename(ser.__or__(other), ser.name))

    def __ror__(self, other: Any) -> PandasSeries:
        ser = self._series
        other = validate_column_comparand(self._series.index, other)
        return self._from_series(self._rename(ser.__ror__(other), ser.name))

    def __add__(self, other: Any) -> PandasSeries:
        ser = self._series
        other = validate_column_comparand(self._series.index, other)
        return self._from_series(self._rename(ser.__add__(other), ser.name))

    def __radd__(self, other: Any) -> PandasSeries:
        ser = self._series
        other = validate_column_comparand(self._series.index, other)
        return self._from_series(self._rename(ser.__radd__(other), ser.name))

    def __sub__(self, other: Any) -> PandasSeries:
        ser = self._series
        other = validate_column_comparand(self._series.index, other)
        return self._from_series(self._rename(ser.__sub__(other), ser.name))

    def __rsub__(self, other: Any) -> PandasSeries:
        ser = self._series
        other = validate_column_comparand(self._series.index, other)
        return self._from_series(self._rename(ser.__rsub__(other), ser.name))

    def __mul__(self, other: Any) -> PandasSeries:
        ser = self._series
        other = validate_column_comparand(self._series.index, other)
        return self._from_series(self._rename(ser.__mul__(other), ser.name))

    def __rmul__(self, other: Any) -> PandasSeries:
        ser = self._series
        other = validate_column_comparand(self._series.index, other)
        return self._from_series(self._rename(ser.__rmul__(other), ser.name))

    def __truediv__(self, other: Any) -> PandasSeries:
        ser = self._series
        other = validate_column_comparand(self._series.index, other)
        return self._from_series(self._rename(ser.__truediv__(other), ser.name))

    def __rtruediv__(self, other: Any) -> PandasSeries:
        ser = self._series
        other = validate_column_comparand(self._series.index, other)
        return self._from_series(self._rename(ser.__rtruediv__(other), ser.name))

    def __floordiv__(self, other: Any) -> PandasSeries:
        ser = self._series
        other = validate_column_comparand(self._series.index, other)
        return self._from_series(self._rename(ser.__floordiv__(other), ser.name))

    def __rfloordiv__(self, other: Any) -> PandasSeries:
        ser = self._series
        other = validate_column_comparand(self._series.index, other)
        return self._from_series(self._rename(ser.__rfloordiv__(other), ser.name))

    def __pow__(self, other: Any) -> PandasSeries:
        ser = self._series
        other = validate_column_comparand(self._series.index, other)
        return self._from_series(self._rename(ser.__pow__(other), ser.name))

    def __rpow__(self, other: Any) -> PandasSeries:  # pragma: no cover
        ser = self._series
        other = validate_column_comparand(self._series.index, other)
        return self._from_series(self._rename(ser.__rpow__(other), ser.name))

    def __mod__(self, other: Any) -> PandasSeries:
        ser = self._series
        other = validate_column_comparand(self._series.index, other)
        return self._from_series(self._rename(ser.__mod__(other), ser.name))

    def __rmod__(self, other: Any) -> PandasSeries:  # pragma: no cover
        ser = self._series
        other = validate_column_comparand(self._series.index, other)
        return self._from_series(self._rename(ser.__rmod__(other), ser.name))

    # Unary

    def __invert__(self: PandasSeries) -> PandasSeries:
        ser = self._series
        return self._from_series(~ser)

    # Reductions

    def any(self) -> Any:
        ser = self._series
        return ser.any()

    def all(self) -> Any:
        ser = self._series
        return ser.all()

    def min(self) -> Any:
        ser = self._series
        return ser.min()

    def max(self) -> Any:
        ser = self._series
        return ser.max()

    def sum(self) -> Any:
        ser = self._series
        return ser.sum()

    def mean(self) -> Any:
        ser = self._series
        return ser.mean()

    def std(
        self,
        *,
        ddof: int = 1,
    ) -> Any:
        ser = self._series
        return ser.std(ddof=ddof)

    def len(self) -> Any:
        return len(self._series)

    # Transformations

    def is_null(self) -> PandasSeries:
        ser = self._series
        return self._from_series(ser.isna())

    def fill_null(self, value: Any) -> PandasSeries:
        ser = self._series
        return self._from_series(ser.fillna(value))

    def drop_nulls(self) -> PandasSeries:
        ser = self._series
        return self._from_series(ser.dropna())

    def n_unique(self) -> int:
        ser = self._series
        return ser.nunique(dropna=False)  # type: ignore[no-any-return]

    def sample(
        self,
        n: int | None = None,
        fraction: float | None = None,
        *,
        with_replacement: bool = False,
    ) -> PandasSeries:
        ser = self._series
        return self._from_series(ser.sample(n=n, frac=fraction, replace=with_replacement))

    def cum_sum(self) -> PandasSeries:
        return self._from_series(
            self._series.__class__(
                self._series.cumsum(), dtype=self._series.dtype, name=self._series.name
            )
        )

    def unique(self) -> PandasSeries:
        return self._from_series(
            self._series.__class__(self._series.unique(), name=self._series.name)
        )

    def diff(self) -> PandasSeries:
        return self._from_series(
            self._series.__class__(self._series.diff(), name=self._series.name)
        )

    def shift(self, n: int) -> PandasSeries:
        return self._from_series(
            self._series.__class__(self._series.shift(n), name=self._series.name)
        )

    def sort(
        self,
        *,
        descending: bool | Sequence[bool] = False,
    ) -> PandasSeries:
        ser = self._series
        return self._from_series(
            ser.sort_values(ascending=not descending, na_position="first").rename(
                self.name
            )
        )

    def alias(self, name: str) -> Self:
        ser = self._series
        return self._from_series(self._rename(ser, name))

    def to_numpy(self) -> Any:
        has_missing = self._series.isna().any()
        if has_missing and str(self._series.dtype) in PANDAS_TO_NUMPY_DTYPE_MISSING:
            return self._series.to_numpy(
                dtype=PANDAS_TO_NUMPY_DTYPE_MISSING[str(self._series.dtype)],
                na_value=float("nan"),
            )
        if (
            not has_missing
            and str(self._series.dtype) in PANDAS_TO_NUMPY_DTYPE_NO_MISSING
        ):
            return self._series.to_numpy(
                dtype=PANDAS_TO_NUMPY_DTYPE_NO_MISSING[str(self._series.dtype)]
            )
        return self._series.to_numpy()

    def to_pandas(self) -> Any:
        if self._implementation == "pandas":
            return self._series
        elif self._implementation == "cudf":  # pragma: no cover
            return self._series.to_pandas()
        elif self._implementation == "modin":  # pragma: no cover
            return self._series._to_pandas()
        msg = f"Unknown implementation: {self._implementation}"  # pragma: no cover
        raise AssertionError(msg)

    # --- descriptive ---
    def is_duplicated(self: Self) -> Self:
        return self._from_series(self._series.duplicated(keep=False))

    def is_empty(self: Self) -> bool:
        return self._series.empty  # type: ignore[no-any-return]

    def is_unique(self: Self) -> Self:
        return self._from_series(~self._series.duplicated(keep=False))

    def null_count(self: Self) -> int:
        return self._series.isnull().sum()  # type: ignore[no-any-return]

    def is_first_distinct(self: Self) -> Self:
        return self._from_series(~self._series.duplicated(keep="first"))

    def is_last_distinct(self: Self) -> Self:
        return self._from_series(~self._series.duplicated(keep="last"))

    def is_sorted(self: Self, *, descending: bool = False) -> bool:
        if not isinstance(descending, bool):
            msg = f"argument 'descending' should be boolean, found {type(descending)}"
            raise TypeError(msg)

        if descending:
            return self._series.is_monotonic_decreasing  # type: ignore[no-any-return]
        else:
            return self._series.is_monotonic_increasing  # type: ignore[no-any-return]

    def value_counts(self: Self, *, sort: bool = False, parallel: bool = False) -> Any:
        """Parallel is unused, exists for compatibility"""
        from narwhals._pandas_like.dataframe import PandasDataFrame

        name_ = "index" if self._series.name is None else self._series.name
        val_count = self._series.value_counts(dropna=False, sort=False).reset_index()
        val_count.columns = [name_, "count"]
        if sort:
            val_count = val_count.sort_values(name_)

        return PandasDataFrame(
            val_count,
            implementation=self._implementation,
        )

<<<<<<< HEAD
    def quantile(
        self: Self,
        quantile: float,
        interpolation: Literal["nearest", "higher", "lower", "midpoint", "linear"],
    ) -> float | None:
        return self._series.quantile(q=quantile, interpolation=interpolation)  # type: ignore[no-any-return]
=======
    def zip_with(self: Self, mask: Any, other: Any) -> PandasSeries:
        ser = self._series
        res = ser.where(mask._series, other._series)
        return self._from_series(res)
>>>>>>> 2a70adb1

    @property
    def str(self) -> PandasSeriesStringNamespace:
        return PandasSeriesStringNamespace(self)

    @property
    def dt(self) -> PandasSeriesDateTimeNamespace:
        return PandasSeriesDateTimeNamespace(self)


class PandasSeriesStringNamespace:
    def __init__(self, series: PandasSeries) -> None:
        self._series = series

    def ends_with(self, suffix: str) -> PandasSeries:
        return self._series._from_series(
            self._series._series.str.endswith(suffix),
        )

    def head(self, n: int = 5) -> PandasSeries:
        return self._series._from_series(
            self._series._series.str[:n],
        )

    def to_datetime(self, format: str | None = None) -> PandasSeries:  # noqa: A002
        return self._series._from_series(
            to_datetime(self._series._implementation)(self._series._series, format=format)
        )


class PandasSeriesDateTimeNamespace:
    def __init__(self, series: PandasSeries) -> None:
        self._series = series

    def year(self) -> PandasSeries:
        return self._series._from_series(
            self._series._series.dt.year,
        )

    def month(self) -> PandasSeries:
        return self._series._from_series(
            self._series._series.dt.month,
        )

    def day(self) -> PandasSeries:
        return self._series._from_series(
            self._series._series.dt.day,
        )

    def hour(self) -> PandasSeries:
        return self._series._from_series(
            self._series._series.dt.hour,
        )

    def minute(self) -> PandasSeries:
        return self._series._from_series(
            self._series._series.dt.minute,
        )

    def second(self) -> PandasSeries:
        return self._series._from_series(
            self._series._series.dt.second,
        )

    def millisecond(self) -> PandasSeries:
        return self._series._from_series(
            self._series._series.dt.microsecond // 1000,
        )

    def microsecond(self) -> PandasSeries:
        return self._series._from_series(self._series._series.dt.microsecond)

    def ordinal_day(self) -> PandasSeries:
        ser = self._series._series
        year_start = ser.dt.year
        result = (
            ser.to_numpy().astype("datetime64[D]")
            - (year_start.to_numpy() - 1970).astype("datetime64[Y]")
        ).astype("int32") + 1
        dtype = "Int64[pyarrow]" if "pyarrow" in str(ser.dtype) else "int32"
        return self._series._from_series(
            self._series._series.__class__(result, dtype=dtype, name=year_start.name)
        )

    def total_minutes(self) -> PandasSeries:
        s = self._series._series.dt.total_seconds()
        s_sign = (
            2 * (s > 0).astype(int) - 1
        )  # this calculates the sign of each series element
        s_abs = s.abs() // 60
        if ~s.isna().any():
            s_abs = s_abs.astype(int)
        return self._series._from_series(s_abs * s_sign)

    def total_seconds(self) -> PandasSeries:
        s = self._series._series.dt.total_seconds()
        s_sign = (
            2 * (s > 0).astype(int) - 1
        )  # this calculates the sign of each series element
        s_abs = s.abs() // 1
        if ~s.isna().any():
            s_abs = s_abs.astype(int)
        return self._series._from_series(s_abs * s_sign)

    def total_milliseconds(self) -> PandasSeries:
        s = self._series._series.dt.total_seconds() * 1e3
        s_sign = (
            2 * (s > 0).astype(int) - 1
        )  # this calculates the sign of each series element
        s_abs = s.abs() // 1
        if ~s.isna().any():
            s_abs = s_abs.astype(int)
        return self._series._from_series(s_abs * s_sign)

    def total_microseconds(self) -> PandasSeries:
        s = self._series._series.dt.total_seconds() * 1e6
        s_sign = (
            2 * (s > 0).astype(int) - 1
        )  # this calculates the sign of each series element
        s_abs = s.abs() // 1
        if ~s.isna().any():
            s_abs = s_abs.astype(int)
        return self._series._from_series(s_abs * s_sign)

    def total_nanoseconds(self) -> PandasSeries:
        s = self._series._series.dt.total_seconds() * 1e9
        s_sign = (
            2 * (s > 0).astype(int) - 1
        )  # this calculates the sign of each series element
        s_abs = s.abs() // 1
        if ~s.isna().any():
            s_abs = s_abs.astype(int)
        return self._series._from_series(s_abs * s_sign)<|MERGE_RESOLUTION|>--- conflicted
+++ resolved
@@ -474,19 +474,17 @@
             implementation=self._implementation,
         )
 
-<<<<<<< HEAD
     def quantile(
         self: Self,
         quantile: float,
         interpolation: Literal["nearest", "higher", "lower", "midpoint", "linear"],
-    ) -> float | None:
-        return self._series.quantile(q=quantile, interpolation=interpolation)  # type: ignore[no-any-return]
-=======
+    ) -> float:
+        return self._series.quantile(q=quantile, interpolation=interpolation)
+
     def zip_with(self: Self, mask: Any, other: Any) -> PandasSeries:
         ser = self._series
         res = ser.where(mask._series, other._series)
         return self._from_series(res)
->>>>>>> 2a70adb1
 
     @property
     def str(self) -> PandasSeriesStringNamespace:
