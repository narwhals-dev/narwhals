--- conflicted
+++ resolved
@@ -503,23 +503,13 @@
         return self._native_series.to_numpy(dtype=dtype, copy=copy)
 
     def to_pandas(self) -> Any:
-<<<<<<< HEAD
-        if self._implementation == "pandas":
-            return self._series
-        elif self._implementation == "cudf":  # pragma: no cover
-            return self._series.to_pandas()
-        elif self._implementation == "modin":  # pragma: no cover
-            return self._series._to_pandas()
-        elif self._implementation == "dask":  # pragma: no cover
-            return self._series.compute()
-=======
         if self._implementation is Implementation.PANDAS:
             return self._native_series
         elif self._implementation is Implementation.CUDF:  # pragma: no cover
             return self._native_series.to_pandas()
         elif self._implementation is Implementation.MODIN:  # pragma: no cover
             return self._native_series._to_pandas()
->>>>>>> c6afe4cb
+        elif self._implementation is Iplmementation.DASK:  # pragma: no cover
         msg = f"Unknown implementation: {self._implementation}"  # pragma: no cover
         raise AssertionError(msg)
 
@@ -578,10 +568,9 @@
         quantile: float,
         interpolation: Literal["nearest", "higher", "lower", "midpoint", "linear"],
     ) -> Any:
-<<<<<<< HEAD
         if self._implementation == "dask":
             if interpolation == "linear":
-                return self._series.quantile(q=quantile)
+                return self._native_series.quantile(q=quantile)
             message = (
                 "Dask performs approximate quantile calculations "
 
@@ -589,10 +578,7 @@
                 "Interpolation keywords other than 'linear' are not supported"
             )
             raise NotImplementedError(message)
-        return self._series.quantile(q=quantile, interpolation=interpolation)
-=======
         return self._native_series.quantile(q=quantile, interpolation=interpolation)
->>>>>>> c6afe4cb
 
     def zip_with(self: Self, mask: Any, other: Any) -> PandasLikeSeries:
         ser = self._native_series
