from __future__ import annotations

from typing import TYPE_CHECKING
from typing import Any
from typing import Iterable
from typing import Iterator
from typing import Mapping
from typing import Sequence
from typing import cast

import numpy as np

from narwhals._compliant import EagerSeries
from narwhals._pandas_like.series_cat import PandasLikeSeriesCatNamespace
from narwhals._pandas_like.series_dt import PandasLikeSeriesDateTimeNamespace
from narwhals._pandas_like.series_list import PandasLikeSeriesListNamespace
from narwhals._pandas_like.series_str import PandasLikeSeriesStringNamespace
from narwhals._pandas_like.series_struct import PandasLikeSeriesStructNamespace
from narwhals._pandas_like.utils import align_and_extract_native
from narwhals._pandas_like.utils import get_dtype_backend
from narwhals._pandas_like.utils import narwhals_to_native_dtype
from narwhals._pandas_like.utils import native_to_narwhals_dtype
from narwhals._pandas_like.utils import object_native_to_narwhals_dtype
from narwhals._pandas_like.utils import rename
from narwhals._pandas_like.utils import select_columns_by_name
from narwhals._pandas_like.utils import set_index
from narwhals.dependencies import is_numpy_array_1d
from narwhals.dependencies import is_pandas_like_series
from narwhals.exceptions import InvalidOperationError
from narwhals.utils import Implementation
from narwhals.utils import import_dtypes_module
from narwhals.utils import is_list_of
from narwhals.utils import parse_version
from narwhals.utils import validate_backend_version

if TYPE_CHECKING:
    from types import ModuleType
    from typing import Hashable

    import pandas as pd
    import polars as pl
    from typing_extensions import Self
    from typing_extensions import TypeIs

    from narwhals._arrow.typing import ArrowArray
    from narwhals._pandas_like.dataframe import PandasLikeDataFrame
    from narwhals._pandas_like.namespace import PandasLikeNamespace
    from narwhals.dtypes import DType
    from narwhals.typing import ClosedInterval
    from narwhals.typing import FillNullStrategy
    from narwhals.typing import Into1DArray
    from narwhals.typing import NonNestedLiteral
    from narwhals.typing import NumericLiteral
    from narwhals.typing import RankMethod
    from narwhals.typing import RollingInterpolationMethod
    from narwhals.typing import TemporalLiteral
    from narwhals.typing import _1DArray
    from narwhals.typing import _AnyDArray
    from narwhals.typing import _IntIndexer
    from narwhals.utils import Version
    from narwhals.utils import _FullContext

PANDAS_TO_NUMPY_DTYPE_NO_MISSING = {
    "Int64": "int64",
    "int64[pyarrow]": "int64",
    "Int32": "int32",
    "int32[pyarrow]": "int32",
    "Int16": "int16",
    "int16[pyarrow]": "int16",
    "Int8": "int8",
    "int8[pyarrow]": "int8",
    "UInt64": "uint64",
    "uint64[pyarrow]": "uint64",
    "UInt32": "uint32",
    "uint32[pyarrow]": "uint32",
    "UInt16": "uint16",
    "uint16[pyarrow]": "uint16",
    "UInt8": "uint8",
    "uint8[pyarrow]": "uint8",
    "Float64": "float64",
    "float64[pyarrow]": "float64",
    "Float32": "float32",
    "float32[pyarrow]": "float32",
}
PANDAS_TO_NUMPY_DTYPE_MISSING = {
    "Int64": "float64",
    "int64[pyarrow]": "float64",
    "Int32": "float64",
    "int32[pyarrow]": "float64",
    "Int16": "float64",
    "int16[pyarrow]": "float64",
    "Int8": "float64",
    "int8[pyarrow]": "float64",
    "UInt64": "float64",
    "uint64[pyarrow]": "float64",
    "UInt32": "float64",
    "uint32[pyarrow]": "float64",
    "UInt16": "float64",
    "uint16[pyarrow]": "float64",
    "UInt8": "float64",
    "uint8[pyarrow]": "float64",
    "Float64": "float64",
    "float64[pyarrow]": "float64",
    "Float32": "float32",
    "float32[pyarrow]": "float32",
}


class PandasLikeSeries(EagerSeries[Any]):
    def __init__(
        self,
        native_series: Any,
        *,
        implementation: Implementation,
        backend_version: tuple[int, ...],
        version: Version,
    ) -> None:
        self._name = native_series.name
        self._native_series = native_series
        self._implementation = implementation
        self._backend_version = backend_version
        self._version = version
        validate_backend_version(self._implementation, self._backend_version)
        # Flag which indicates if, in the final step before applying an operation,
        # the single value behind the PandasLikeSeries should be extract and treated
        # as a Scalar. For example, in `nw.col('a') - nw.lit(3)`, the latter would
        # become a Series of length 1. Rather that doing a full broadcast so it matches
        # the length of the whole dataframe, we just extract the scalar.
        self._broadcast = False

    @property
    def native(self) -> Any:
        return self._native_series

    def __native_namespace__(self) -> ModuleType:
        if self._implementation.is_pandas_like():
            return self._implementation.to_native_namespace()

        msg = f"Expected pandas/modin/cudf, got: {type(self._implementation)}"  # pragma: no cover
        raise AssertionError(msg)

    def __narwhals_namespace__(self) -> PandasLikeNamespace:
        from narwhals._pandas_like.namespace import PandasLikeNamespace

        return PandasLikeNamespace(
            self._implementation, self._backend_version, self._version
        )

<<<<<<< HEAD
    def _gather(self, rows: _IntIndexer) -> Self:
        rows = list(rows) if isinstance(rows, tuple) else rows
        return self._with_native(self.native.iloc[rows])

    def _gather_slice(self, item: slice | range) -> Self:
        return self._with_native(
            self.native.iloc[slice(item.start, item.stop, item.step)]
        )
=======
    @overload
    def __getitem__(self, idx: int) -> Any: ...

    @overload
    def __getitem__(self, idx: slice | Sequence[int]) -> Self: ...

    def __getitem__(self, idx: int | slice | Sequence[int]) -> Any | Self:
        if isinstance(idx, int) or is_numpy_scalar(idx):
            return self.native.iloc[idx]
        return self._with_native(self.native.iloc[idx])
>>>>>>> db1c5a34

    def _with_version(self, version: Version) -> Self:
        return self.__class__(
            self.native,
            implementation=self._implementation,
            backend_version=self._backend_version,
            version=version,
        )

    def _with_native(self, series: Any, *, preserve_broadcast: bool = False) -> Self:
        result = self.__class__(
            series,
            implementation=self._implementation,
            backend_version=self._backend_version,
            version=self._version,
        )
        if preserve_broadcast:
            result._broadcast = self._broadcast
        return result

    @classmethod
    def from_iterable(
        cls,
        data: Iterable[Any],
        *,
        context: _FullContext,
        name: str = "",
        dtype: DType | type[DType] | None = None,
        index: Any = None,
    ) -> Self:
        implementation = context._implementation
        backend_version = context._backend_version
        version = context._version
        ns = implementation.to_native_namespace()
        kwds: dict[str, Any] = {}
        if dtype:
            kwds["dtype"] = narwhals_to_native_dtype(
                dtype, None, implementation, backend_version, version
            )
        else:
            if implementation.is_pandas():
                kwds["copy"] = False
            if index is not None and len(index):
                kwds["index"] = index
        return cls.from_native(ns.Series(data, name=name, **kwds), context=context)

    @staticmethod
    def _is_native(obj: Any) -> TypeIs[Any]:
        return is_pandas_like_series(obj)  # pragma: no cover

    @classmethod
    def from_native(cls, data: Any, /, *, context: _FullContext) -> Self:
        return cls(
            data,
            implementation=context._implementation,
            backend_version=context._backend_version,
            version=context._version,
        )

    @classmethod
    def from_numpy(cls, data: Into1DArray, /, *, context: _FullContext) -> Self:
        implementation = context._implementation
        arr = data if is_numpy_array_1d(data) else [data]
        native = implementation.to_native_namespace().Series(arr, name="")
        return cls.from_native(native, context=context)

    @property
    def name(self) -> str:
        return self._name

    @property
    def dtype(self) -> DType:
        native_dtype = self.native.dtype
        return (
            native_to_narwhals_dtype(native_dtype, self._version, self._implementation)
            if native_dtype != "object"
            else object_native_to_narwhals_dtype(
                self.native, self._version, self._implementation
            )
        )

    def ewm_mean(
        self,
        *,
        com: float | None,
        span: float | None,
        half_life: float | None,
        alpha: float | None,
        adjust: bool,
        min_samples: int,
        ignore_nulls: bool,
    ) -> PandasLikeSeries:
        ser = self.native
        mask_na = ser.isna()
        if self._implementation is Implementation.CUDF:
            if (min_samples == 0 and not ignore_nulls) or (not mask_na.any()):
                result = ser.ewm(
                    com=com, span=span, halflife=half_life, alpha=alpha, adjust=adjust
                ).mean()
            else:
                msg = (
                    "cuDF only supports `ewm_mean` when there are no missing values "
                    "or when both `min_period=0` and `ignore_nulls=False`"
                )
                raise NotImplementedError(msg)
        else:
            result = ser.ewm(
                com, span, half_life, alpha, min_samples, adjust, ignore_na=ignore_nulls
            ).mean()
        result[mask_na] = None
        return self._with_native(result)

    def scatter(self, indices: int | Sequence[int], values: Any) -> Self:
        if isinstance(values, self.__class__):
            values = set_index(
                values.native,
                self.native.index[indices],
                implementation=self._implementation,
                backend_version=self._backend_version,
            )
        s = self.native.copy(deep=True)
        s.iloc[indices] = values
        s.name = self.name
        return self._with_native(s)

    def _scatter_in_place(self, indices: Self, values: Self) -> None:
        # Scatter, modifying original Series. Use with care!
        values_native = set_index(
            values.native,
            self.native.index[indices.native],
            implementation=self._implementation,
            backend_version=self._backend_version,
        )
        if self._implementation is Implementation.PANDAS and parse_version(np) < (2,):
            values_native = values_native.copy()  # pragma: no cover
        min_pd_version = (1, 2)
        if (
            self._implementation is Implementation.PANDAS
            and self._backend_version < min_pd_version
        ):
            self.native.iloc[indices.native.values] = values_native  # noqa: PD011
        else:
            self.native.iloc[indices.native] = values_native

    def cast(self, dtype: DType | type[DType]) -> Self:
        pd_dtype = narwhals_to_native_dtype(
            dtype,
            dtype_backend=get_dtype_backend(self.native.dtype, self._implementation),
            implementation=self._implementation,
            backend_version=self._backend_version,
            version=self._version,
        )
        return self._with_native(self.native.astype(pd_dtype), preserve_broadcast=True)

    def item(self, index: int | None) -> Any:
        # cuDF doesn't have Series.item().
        if index is None:
            if len(self) != 1:
                msg = (
                    "can only call '.item()' if the Series is of length 1,"
                    f" or an explicit index is provided (Series is of length {len(self)})"
                )
                raise ValueError(msg)
            return self.native.iloc[0]
        return self.native.iloc[index]

    def to_frame(self) -> PandasLikeDataFrame:
        from narwhals._pandas_like.dataframe import PandasLikeDataFrame

        return PandasLikeDataFrame(
            self.native.to_frame(),
            implementation=self._implementation,
            backend_version=self._backend_version,
            version=self._version,
            validate_column_names=False,
        )

    def to_list(self) -> list[Any]:
        is_cudf = self._implementation.is_cudf()
        return self.native.to_arrow().to_pylist() if is_cudf else self.native.to_list()

    def is_between(
        self, lower_bound: Any, upper_bound: Any, closed: ClosedInterval
    ) -> Self:
        ser = self.native
        _, lower_bound = align_and_extract_native(self, lower_bound)
        _, upper_bound = align_and_extract_native(self, upper_bound)
        if closed == "left":
            res = ser.ge(lower_bound) & ser.lt(upper_bound)
        elif closed == "right":
            res = ser.gt(lower_bound) & ser.le(upper_bound)
        elif closed == "none":
            res = ser.gt(lower_bound) & ser.lt(upper_bound)
        elif closed == "both":
            res = ser.ge(lower_bound) & ser.le(upper_bound)
        else:  # pragma: no cover
            raise AssertionError
        return self._with_native(res).alias(ser.name)

    def is_in(self, other: Any) -> PandasLikeSeries:
        return self._with_native(self.native.isin(other))

    def arg_true(self) -> PandasLikeSeries:
        ser = self.native
        result = ser.__class__(range(len(ser)), name=ser.name, index=ser.index).loc[ser]
        return self._with_native(result)

    def arg_min(self) -> int:
        if self._implementation is Implementation.PANDAS and self._backend_version < (1,):
            return self.native.to_numpy().argmin()
        return self.native.argmin()

    def arg_max(self) -> int:
        ser = self.native
        if self._implementation is Implementation.PANDAS and self._backend_version < (1,):
            return ser.to_numpy().argmax()
        return ser.argmax()

    # Binary comparisons

    def filter(self, predicate: Any) -> PandasLikeSeries:
        if not is_list_of(predicate, bool):
            _, other_native = align_and_extract_native(self, predicate)
        else:
            other_native = predicate
        return self._with_native(self.native.loc[other_native]).alias(self.name)

    def __eq__(self, other: object) -> PandasLikeSeries:  # type: ignore[override]
        ser, other = align_and_extract_native(self, other)
        return self._with_native(ser == other).alias(self.name)

    def __ne__(self, other: object) -> PandasLikeSeries:  # type: ignore[override]
        ser, other = align_and_extract_native(self, other)
        return self._with_native(ser != other).alias(self.name)

    def __ge__(self, other: Any) -> PandasLikeSeries:
        ser, other = align_and_extract_native(self, other)
        return self._with_native(ser >= other).alias(self.name)

    def __gt__(self, other: Any) -> PandasLikeSeries:
        ser, other = align_and_extract_native(self, other)
        return self._with_native(ser > other).alias(self.name)

    def __le__(self, other: Any) -> PandasLikeSeries:
        ser, other = align_and_extract_native(self, other)
        return self._with_native(ser <= other).alias(self.name)

    def __lt__(self, other: Any) -> PandasLikeSeries:
        ser, other = align_and_extract_native(self, other)
        return self._with_native(ser < other).alias(self.name)

    def __and__(self, other: Any) -> PandasLikeSeries:
        ser, other = align_and_extract_native(self, other)
        return self._with_native(ser & other).alias(self.name)

    def __rand__(self, other: Any) -> PandasLikeSeries:
        ser, other = align_and_extract_native(self, other)
        ser = cast("pd.Series[Any]", ser)
        return self._with_native(ser.__and__(other)).alias(self.name)

    def __or__(self, other: Any) -> PandasLikeSeries:
        ser, other = align_and_extract_native(self, other)
        return self._with_native(ser | other).alias(self.name)

    def __ror__(self, other: Any) -> PandasLikeSeries:
        ser, other = align_and_extract_native(self, other)
        ser = cast("pd.Series[Any]", ser)
        return self._with_native(ser.__or__(other)).alias(self.name)

    def __add__(self, other: Any) -> PandasLikeSeries:
        ser, other = align_and_extract_native(self, other)
        return self._with_native(ser + other).alias(self.name)

    def __radd__(self, other: Any) -> PandasLikeSeries:
        _, other_native = align_and_extract_native(self, other)
        return self._with_native(self.native.__radd__(other_native)).alias(self.name)

    def __sub__(self, other: Any) -> PandasLikeSeries:
        ser, other = align_and_extract_native(self, other)
        return self._with_native(ser - other).alias(self.name)

    def __rsub__(self, other: Any) -> PandasLikeSeries:
        _, other_native = align_and_extract_native(self, other)
        return self._with_native(self.native.__rsub__(other_native)).alias(self.name)

    def __mul__(self, other: Any) -> PandasLikeSeries:
        ser, other = align_and_extract_native(self, other)
        return self._with_native(ser * other).alias(self.name)

    def __rmul__(self, other: Any) -> PandasLikeSeries:
        _, other_native = align_and_extract_native(self, other)
        return self._with_native(self.native.__rmul__(other_native)).alias(self.name)

    def __truediv__(self, other: Any) -> PandasLikeSeries:
        ser, other = align_and_extract_native(self, other)
        return self._with_native(ser / other).alias(self.name)

    def __rtruediv__(self, other: Any) -> PandasLikeSeries:
        _, other_native = align_and_extract_native(self, other)
        return self._with_native(self.native.__rtruediv__(other_native)).alias(self.name)

    def __floordiv__(self, other: Any) -> PandasLikeSeries:
        ser, other = align_and_extract_native(self, other)
        return self._with_native(ser // other).alias(self.name)

    def __rfloordiv__(self, other: Any) -> PandasLikeSeries:
        _, other_native = align_and_extract_native(self, other)
        return self._with_native(self.native.__rfloordiv__(other_native)).alias(self.name)

    def __pow__(self, other: Any) -> PandasLikeSeries:
        ser, other = align_and_extract_native(self, other)
        return self._with_native(ser**other).alias(self.name)

    def __rpow__(self, other: Any) -> PandasLikeSeries:
        _, other_native = align_and_extract_native(self, other)
        return self._with_native(self.native.__rpow__(other_native)).alias(self.name)

    def __mod__(self, other: Any) -> PandasLikeSeries:
        ser, other = align_and_extract_native(self, other)
        return self._with_native(ser % other).alias(self.name)

    def __rmod__(self, other: Any) -> PandasLikeSeries:
        _, other_native = align_and_extract_native(self, other)
        return self._with_native(self.native.__rmod__(other_native)).alias(self.name)

    # Unary

    def __invert__(self: PandasLikeSeries) -> PandasLikeSeries:
        return self._with_native(~self.native)

    # Reductions

    def any(self) -> bool:
        return self.native.any()

    def all(self) -> bool:
        return self.native.all()

    def min(self) -> Any:
        return self.native.min()

    def max(self) -> Any:
        return self.native.max()

    def sum(self) -> float:
        return self.native.sum()

    def count(self) -> int:
        return self.native.count()

    def mean(self) -> float:
        return self.native.mean()

    def median(self) -> float:
        if not self.dtype.is_numeric():
            msg = "`median` operation not supported for non-numeric input type."
            raise InvalidOperationError(msg)
        return self.native.median()

    def std(self, *, ddof: int) -> float:
        return self.native.std(ddof=ddof)

    def var(self, *, ddof: int) -> float:
        return self.native.var(ddof=ddof)

    def skew(self) -> float | None:
        ser_not_null = self.native.dropna()
        if len(ser_not_null) == 0:
            return None
        elif len(ser_not_null) == 1:
            return float("nan")
        elif len(ser_not_null) == 2:
            return 0.0
        else:
            m = ser_not_null - ser_not_null.mean()
            m2 = (m**2).mean()
            m3 = (m**3).mean()
            return m3 / (m2**1.5) if m2 != 0 else float("nan")

    def len(self) -> int:
        return len(self.native)

    # Transformations

    def is_null(self) -> PandasLikeSeries:
        return self._with_native(self.native.isna(), preserve_broadcast=True)

    def is_nan(self) -> PandasLikeSeries:
        ser = self.native
        if self.dtype.is_numeric():
            return self._with_native(ser != ser, preserve_broadcast=True)  # noqa: PLR0124
        msg = f"`.is_nan` only supported for numeric dtype and not {self.dtype}, did you mean `.is_null`?"
        raise InvalidOperationError(msg)

    def fill_null(
        self,
        value: Self | NonNestedLiteral,
        strategy: FillNullStrategy | None,
        limit: int | None,
    ) -> Self:
        ser = self.native
        if value is not None:
            _, native_value = align_and_extract_native(self, value)
            res_ser = self._with_native(
                ser.fillna(value=native_value), preserve_broadcast=True
            )
        else:
            res_ser = self._with_native(
                ser.ffill(limit=limit)
                if strategy == "forward"
                else ser.bfill(limit=limit),
                preserve_broadcast=True,
            )

        return res_ser

    def drop_nulls(self) -> PandasLikeSeries:
        return self._with_native(self.native.dropna())

    def n_unique(self) -> int:
        return self.native.nunique(dropna=False)

    def sample(
        self,
        n: int | None,
        *,
        fraction: float | None,
        with_replacement: bool,
        seed: int | None,
    ) -> Self:
        return self._with_native(
            self.native.sample(
                n=n, frac=fraction, replace=with_replacement, random_state=seed
            )
        )

    def abs(self) -> PandasLikeSeries:
        return self._with_native(self.native.abs())

    def cum_sum(self, *, reverse: bool) -> Self:
        result = (
            self.native.cumsum(skipna=True)
            if not reverse
            else self.native[::-1].cumsum(skipna=True)[::-1]
        )
        return self._with_native(result)

    def unique(self, *, maintain_order: bool) -> PandasLikeSeries:
        # pandas always maintains order, as per its docstring:
        # "Uniques are returned in order of appearance"  # noqa: ERA001
        return self._with_native(
            self.native.__class__(self.native.unique(), name=self.name)
        )

    def diff(self) -> PandasLikeSeries:
        return self._with_native(self.native.diff())

    def shift(self, n: int) -> PandasLikeSeries:
        return self._with_native(self.native.shift(n))

    def replace_strict(
        self,
        old: Sequence[Any] | Mapping[Any, Any],
        new: Sequence[Any],
        *,
        return_dtype: DType | type[DType] | None,
    ) -> PandasLikeSeries:
        tmp_name = f"{self.name}_tmp"
        dtype_backend = get_dtype_backend(self.native.dtype, self._implementation)
        dtype = (
            narwhals_to_native_dtype(
                return_dtype,
                dtype_backend,
                self._implementation,
                self._backend_version,
                self._version,
            )
            if return_dtype
            else None
        )
        namespace = self.__native_namespace__()
        other = namespace.DataFrame(
            {self.name: old, tmp_name: namespace.Series(new, dtype=dtype)}
        )
        result = self._with_native(
            self.native.to_frame().merge(other, on=self.name, how="left")[tmp_name]
        ).alias(self.name)
        if result.is_null().sum() != self.is_null().sum():
            msg = (
                "replace_strict did not replace all non-null values.\n\n"
                f"The following did not get replaced: {self.filter(~self.is_null() & result.is_null()).unique(maintain_order=False).to_list()}"
            )
            raise ValueError(msg)
        return result

    def sort(self, *, descending: bool, nulls_last: bool) -> PandasLikeSeries:
        na_position = "last" if nulls_last else "first"
        return self._with_native(
            self.native.sort_values(ascending=not descending, na_position=na_position)
        ).alias(self.name)

    def alias(self, name: str | Hashable) -> Self:
        if name != self.name:
            return self._with_native(
                rename(
                    self.native,
                    name,
                    implementation=self._implementation,
                    backend_version=self._backend_version,
                ),
                preserve_broadcast=True,
            )
        return self

    def __array__(self, dtype: Any, *, copy: bool | None) -> _1DArray:
        # pandas used to always return object dtype for nullable dtypes.
        # So, we intercept __array__ and pass to `to_numpy` ourselves to make
        # sure an appropriate numpy dtype is returned.
        return self.to_numpy(dtype=dtype, copy=copy)

    def to_numpy(self, dtype: Any = None, *, copy: bool | None = None) -> _1DArray:
        # the default is meant to be None, but pandas doesn't allow it?
        # https://numpy.org/doc/stable/reference/generated/numpy.ndarray.__array__.html
        copy = copy or self._implementation is Implementation.CUDF
        dtypes = import_dtypes_module(self._version)
        if isinstance(self.dtype, dtypes.Datetime) and self.dtype.time_zone is not None:
            s = self.dt.convert_time_zone("UTC").dt.replace_time_zone(None).native
        else:
            s = self.native

        has_missing = s.isna().any()
        if has_missing and str(s.dtype) in PANDAS_TO_NUMPY_DTYPE_MISSING:
            if self._implementation is Implementation.PANDAS and self._backend_version < (
                1,
            ):  # pragma: no cover
                kwargs = {}
            else:
                kwargs = {"na_value": float("nan")}
            return s.to_numpy(
                dtype=dtype or PANDAS_TO_NUMPY_DTYPE_MISSING[str(s.dtype)],
                copy=copy,
                **kwargs,
            )
        if not has_missing and str(s.dtype) in PANDAS_TO_NUMPY_DTYPE_NO_MISSING:
            return s.to_numpy(
                dtype=dtype or PANDAS_TO_NUMPY_DTYPE_NO_MISSING[str(s.dtype)], copy=copy
            )
        return s.to_numpy(dtype=dtype, copy=copy)

    def to_pandas(self) -> pd.Series[Any]:
        if self._implementation is Implementation.PANDAS:
            return self.native
        elif self._implementation is Implementation.CUDF:  # pragma: no cover
            return self.native.to_pandas()
        elif self._implementation is Implementation.MODIN:
            return self.native._to_pandas()
        msg = f"Unknown implementation: {self._implementation}"  # pragma: no cover
        raise AssertionError(msg)

    def to_polars(self) -> pl.Series:
        import polars as pl  # ignore-banned-import

        return pl.from_pandas(self.to_pandas())

    # --- descriptive ---
    def is_unique(self) -> Self:
        return self._with_native(~self.native.duplicated(keep=False)).alias(self.name)

    def null_count(self) -> int:
        return self.native.isna().sum()

    def is_first_distinct(self) -> Self:
        return self._with_native(~self.native.duplicated(keep="first")).alias(self.name)

    def is_last_distinct(self) -> Self:
        return self._with_native(~self.native.duplicated(keep="last")).alias(self.name)

    def is_sorted(self, *, descending: bool) -> bool:
        if not isinstance(descending, bool):
            msg = f"argument 'descending' should be boolean, found {type(descending)}"
            raise TypeError(msg)

        if descending:
            return self.native.is_monotonic_decreasing
        else:
            return self.native.is_monotonic_increasing

    def value_counts(
        self, *, sort: bool, parallel: bool, name: str | None, normalize: bool
    ) -> PandasLikeDataFrame:
        """Parallel is unused, exists for compatibility."""
        from narwhals._pandas_like.dataframe import PandasLikeDataFrame

        index_name_ = "index" if self._name is None else self._name
        value_name_ = name or ("proportion" if normalize else "count")
        val_count = self.native.value_counts(
            dropna=False, sort=False, normalize=normalize
        ).reset_index()

        val_count.columns = [index_name_, value_name_]

        if sort:
            val_count = val_count.sort_values(value_name_, ascending=False)

        return PandasLikeDataFrame.from_native(val_count, context=self)

    def quantile(
        self, quantile: float, interpolation: RollingInterpolationMethod
    ) -> float:
        return self.native.quantile(q=quantile, interpolation=interpolation)

    def zip_with(self, mask: Any, other: Any) -> PandasLikeSeries:
        ser = self.native
        _, mask = align_and_extract_native(self, mask)
        _, other = align_and_extract_native(self, other)
        res = ser.where(mask, other)
        return self._with_native(res)

    def head(self, n: int) -> Self:
        return self._with_native(self.native.head(n))

    def tail(self, n: int) -> Self:
        return self._with_native(self.native.tail(n))

    def round(self, decimals: int) -> Self:
        return self._with_native(self.native.round(decimals=decimals))

    def to_dummies(self, *, separator: str, drop_first: bool) -> PandasLikeDataFrame:
        from narwhals._pandas_like.dataframe import PandasLikeDataFrame

        plx = self.__native_namespace__()
        series = self.native
        name = str(self._name) if self._name else ""

        null_col_pl = f"{name}{separator}null"

        has_nulls = series.isna().any()
        result = plx.get_dummies(
            series,
            prefix=name,
            prefix_sep=separator,
            drop_first=drop_first,
            # Adds a null column at the end, depending on whether or not there are any.
            dummy_na=has_nulls,
            dtype="int8",
        )
        if has_nulls:
            *cols, null_col_pd = list(result.columns)
            output_order = [null_col_pd, *cols]
            result = rename(
                select_columns_by_name(
                    result, output_order, self._backend_version, self._implementation
                ),
                columns={null_col_pd: null_col_pl},
                implementation=self._implementation,
                backend_version=self._backend_version,
            )
        return PandasLikeDataFrame.from_native(result, context=self)

    def gather_every(self, n: int, offset: int) -> Self:
        return self._with_native(self.native.iloc[offset::n])

    def clip(
        self,
        lower_bound: Self | NumericLiteral | TemporalLiteral | None,
        upper_bound: Self | NumericLiteral | TemporalLiteral | None,
    ) -> Self:
        _, lower = (
            align_and_extract_native(self, lower_bound) if lower_bound else (None, None)
        )
        _, upper = (
            align_and_extract_native(self, upper_bound) if upper_bound else (None, None)
        )
        kwargs = {"axis": 0} if self._implementation is Implementation.MODIN else {}
        return self._with_native(self.native.clip(lower, upper, **kwargs))

    def to_arrow(self) -> ArrowArray:
        if self._implementation is Implementation.CUDF:
            return self.native.to_arrow()

        import pyarrow as pa  # ignore-banned-import()

        return pa.Array.from_pandas(self.native)

    def mode(self) -> Self:
        result = self.native.mode()
        result.name = self.name
        return self._with_native(result)

    def cum_count(self, *, reverse: bool) -> Self:
        not_na_series = ~self.native.isna()
        result = (
            not_na_series.cumsum()
            if not reverse
            else len(self) - not_na_series.cumsum() + not_na_series - 1
        )
        return self._with_native(result)

    def cum_min(self, *, reverse: bool) -> Self:
        result = (
            self.native.cummin(skipna=True)
            if not reverse
            else self.native[::-1].cummin(skipna=True)[::-1]
        )
        return self._with_native(result)

    def cum_max(self, *, reverse: bool) -> Self:
        result = (
            self.native.cummax(skipna=True)
            if not reverse
            else self.native[::-1].cummax(skipna=True)[::-1]
        )
        return self._with_native(result)

    def cum_prod(self, *, reverse: bool) -> Self:
        result = (
            self.native.cumprod(skipna=True)
            if not reverse
            else self.native[::-1].cumprod(skipna=True)[::-1]
        )
        return self._with_native(result)

    def rolling_sum(self, window_size: int, *, min_samples: int, center: bool) -> Self:
        result = self.native.rolling(
            window=window_size, min_periods=min_samples, center=center
        ).sum()
        return self._with_native(result)

    def rolling_mean(self, window_size: int, *, min_samples: int, center: bool) -> Self:
        result = self.native.rolling(
            window=window_size, min_periods=min_samples, center=center
        ).mean()
        return self._with_native(result)

    def rolling_var(
        self, window_size: int, *, min_samples: int, center: bool, ddof: int
    ) -> Self:
        result = self.native.rolling(
            window=window_size, min_periods=min_samples, center=center
        ).var(ddof=ddof)
        return self._with_native(result)

    def rolling_std(
        self, window_size: int, *, min_samples: int, center: bool, ddof: int
    ) -> Self:
        result = self.native.rolling(
            window=window_size, min_periods=min_samples, center=center
        ).std(ddof=ddof)
        return self._with_native(result)

    def __iter__(self) -> Iterator[Any]:
        yield from self.native.__iter__()

    def __contains__(self, other: Any) -> bool:
        return self.native.isna().any() if other is None else (self.native == other).any()

    def is_finite(self) -> Self:
        s = self.native
        return self._with_native((s > float("-inf")) & (s < float("inf")))

    def rank(self, method: RankMethod, *, descending: bool) -> Self:
        pd_method = "first" if method == "ordinal" else method
        name = self.name
        if (
            self._implementation is Implementation.PANDAS
            and self._backend_version < (3,)
            and self.dtype.is_integer()
            and (null_mask := self.native.isna()).any()
        ):
            # crazy workaround for the case of `na_option="keep"` and nullable
            # integer dtypes. This should be supported in pandas > 3.0
            # https://github.com/pandas-dev/pandas/issues/56976
            ranked_series = (
                self.native.to_frame()
                .assign(**{f"{name}_is_null": null_mask})
                .groupby(f"{name}_is_null")
                .rank(
                    method=pd_method,
                    na_option="keep",
                    ascending=not descending,
                    pct=False,
                )[name]
            )
        else:
            ranked_series = self.native.rank(
                method=pd_method, na_option="keep", ascending=not descending, pct=False
            )
        return self._with_native(ranked_series)

    def hist(
        self,
        bins: list[float | int] | None,
        *,
        bin_count: int | None,
        include_breakpoint: bool,
    ) -> PandasLikeDataFrame:
        from numpy import linspace
        from numpy import zeros

        from narwhals._pandas_like.dataframe import PandasLikeDataFrame

        ns = self.__native_namespace__()
        data: dict[str, Sequence[int | float | str] | _AnyDArray]

        if bin_count == 0 or (bins is not None and len(bins) <= 1):
            data = {}
            if include_breakpoint:
                data["breakpoint"] = []
            data["count"] = []
            return PandasLikeDataFrame.from_native(ns.DataFrame(data), context=self)

        if self.native.count() < 1:
            if bins is not None:
                data = {"breakpoint": bins[1:], "count": zeros(shape=len(bins) - 1)}
            else:
                count = cast("int", bin_count)
                if bin_count == 1:
                    data = {"breakpoint": [1.0], "count": [0]}
                else:
                    data = {
                        "breakpoint": linspace(0, 1, count + 1)[1:],
                        "count": zeros(shape=count),
                    }
            if not include_breakpoint:
                del data["breakpoint"]
            return PandasLikeDataFrame.from_native(ns.DataFrame(data), context=self)

        if bin_count is not None:
            # use Polars binning behavior
            lower, upper = self.native.min(), self.native.max()
            if lower == upper:
                lower -= 0.5
                upper += 0.5

            if bin_count == 1:
                data = {
                    "breakpoint": [upper],
                    "count": [self.native.count()],
                }
                if not include_breakpoint:
                    del data["breakpoint"]
                return PandasLikeDataFrame.from_native(ns.DataFrame(data), context=self)

            bins = linspace(lower, upper, bin_count + 1)
            bin_count = None

        # pandas (2.2.*) .value_counts(bins=int) adjusts the lowest bin twice, result in improper counts.
        # pandas (2.2.*) .value_counts(bins=[...]) adjusts the lowest bin which should not happen since
        #   the bins were explicitly passed in.
        categories = ns.cut(
            self.native,
            bins=bins if bin_count is None else bin_count,
            include_lowest=True,  # Polars 1.27.0 always includes the lowest bin
        )
        # modin (0.32.0) .value_counts(...) silently drops bins with empty observations, .reindex
        #   is necessary to restore these bins.
        result = categories.value_counts(dropna=True, sort=False).reindex(
            categories.cat.categories, fill_value=0
        )
        data = {}
        if include_breakpoint:
            data["breakpoint"] = bins[1:] if bins is not None else result.index.right
        data["count"] = result.reset_index(drop=True)
        return PandasLikeDataFrame.from_native(ns.DataFrame(data), context=self)

    @property
    def str(self) -> PandasLikeSeriesStringNamespace:
        return PandasLikeSeriesStringNamespace(self)

    @property
    def dt(self) -> PandasLikeSeriesDateTimeNamespace:
        return PandasLikeSeriesDateTimeNamespace(self)

    @property
    def cat(self) -> PandasLikeSeriesCatNamespace:
        return PandasLikeSeriesCatNamespace(self)

    @property
    def list(self) -> PandasLikeSeriesListNamespace:
        if not hasattr(self.native, "list"):
            msg = "Series must be of PyArrow List type to support list namespace."
            raise TypeError(msg)
        return PandasLikeSeriesListNamespace(self)

    @property
    def struct(self) -> PandasLikeSeriesStructNamespace:
        if not hasattr(self.native, "struct"):
            msg = "Series must be of PyArrow Struct type to support struct namespace."
            raise TypeError(msg)
        return PandasLikeSeriesStructNamespace(self)<|MERGE_RESOLUTION|>--- conflicted
+++ resolved
@@ -146,7 +146,6 @@
             self._implementation, self._backend_version, self._version
         )
 
-<<<<<<< HEAD
     def _gather(self, rows: _IntIndexer) -> Self:
         rows = list(rows) if isinstance(rows, tuple) else rows
         return self._with_native(self.native.iloc[rows])
@@ -155,18 +154,6 @@
         return self._with_native(
             self.native.iloc[slice(item.start, item.stop, item.step)]
         )
-=======
-    @overload
-    def __getitem__(self, idx: int) -> Any: ...
-
-    @overload
-    def __getitem__(self, idx: slice | Sequence[int]) -> Self: ...
-
-    def __getitem__(self, idx: int | slice | Sequence[int]) -> Any | Self:
-        if isinstance(idx, int) or is_numpy_scalar(idx):
-            return self.native.iloc[idx]
-        return self._with_native(self.native.iloc[idx])
->>>>>>> db1c5a34
 
     def _with_version(self, version: Version) -> Self:
         return self.__class__(
