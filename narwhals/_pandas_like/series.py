--- conflicted
+++ resolved
@@ -666,7 +666,6 @@
         result.name = native_series.name
         return self._from_native_series(result)
 
-<<<<<<< HEAD
     def log(self: Self, base: float) -> Self:
         import numpy as np  # ignore-banned-import()
 
@@ -697,10 +696,9 @@
         )
 
         return self._from_native_series(np.log10(native_series).astype(out_dtype))
-=======
+
     def __iter__(self: Self) -> Iterator[Any]:
         yield from self._native_series.__iter__()
->>>>>>> e49dba10
 
     @property
     def str(self) -> PandasLikeSeriesStringNamespace:
