--- conflicted
+++ resolved
@@ -426,9 +426,6 @@
         ser = self._native_series
         return ser.mean()
 
-<<<<<<< HEAD
-    def std(self: Self, *, ddof: int = 1) -> float:
-=======
     def median(self) -> Any:
         from narwhals._exceptions import InvalidOperationError
 
@@ -438,12 +435,7 @@
         ser = self._native_series
         return ser.median()
 
-    def std(
-        self,
-        *,
-        ddof: int = 1,
-    ) -> Any:
->>>>>>> 626e5bf9
+    def std(self: Self, *, ddof: int = 1) -> float:
         ser = self._native_series
         return ser.std(ddof=ddof)  # type: ignore[no-any-return]
 
