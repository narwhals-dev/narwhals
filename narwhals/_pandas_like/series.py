from __future__ import annotations

from typing import TYPE_CHECKING
from typing import Any
from typing import Iterable
from typing import Iterator
from typing import Mapping
from typing import Sequence
from typing import cast
from typing import overload

import numpy as np

from narwhals._compliant import EagerSeries
from narwhals._pandas_like.series_cat import PandasLikeSeriesCatNamespace
from narwhals._pandas_like.series_dt import PandasLikeSeriesDateTimeNamespace
from narwhals._pandas_like.series_list import PandasLikeSeriesListNamespace
from narwhals._pandas_like.series_str import PandasLikeSeriesStringNamespace
from narwhals._pandas_like.series_struct import PandasLikeSeriesStructNamespace
from narwhals._pandas_like.utils import align_and_extract_native
from narwhals._pandas_like.utils import get_dtype_backend
from narwhals._pandas_like.utils import narwhals_to_native_dtype
from narwhals._pandas_like.utils import native_to_narwhals_dtype
from narwhals._pandas_like.utils import object_native_to_narwhals_dtype
from narwhals._pandas_like.utils import rename
from narwhals._pandas_like.utils import select_columns_by_name
from narwhals._pandas_like.utils import set_index
from narwhals.dependencies import is_numpy_array_1d
from narwhals.dependencies import is_numpy_scalar
from narwhals.dependencies import is_pandas_like_series
from narwhals.exceptions import InvalidOperationError
from narwhals.utils import Implementation
from narwhals.utils import import_dtypes_module
from narwhals.utils import parse_version
from narwhals.utils import validate_backend_version

if TYPE_CHECKING:
    from types import ModuleType
    from typing import Hashable

    import pandas as pd
    import polars as pl
    from typing_extensions import Self
    from typing_extensions import TypeIs

    from narwhals._arrow.typing import ArrowArray
    from narwhals._pandas_like.dataframe import PandasLikeDataFrame
    from narwhals._pandas_like.namespace import PandasLikeNamespace
    from narwhals.dtypes import DType
    from narwhals.typing import ClosedInterval
    from narwhals.typing import FillNullStrategy
    from narwhals.typing import Into1DArray
<<<<<<< HEAD
    from narwhals.typing import NumericLiteral
    from narwhals.typing import TemporalLiteral
=======
    from narwhals.typing import RankMethod
    from narwhals.typing import RollingInterpolationMethod
>>>>>>> 16b4527b
    from narwhals.typing import _1DArray
    from narwhals.typing import _AnyDArray
    from narwhals.utils import Version
    from narwhals.utils import _FullContext

PANDAS_TO_NUMPY_DTYPE_NO_MISSING = {
    "Int64": "int64",
    "int64[pyarrow]": "int64",
    "Int32": "int32",
    "int32[pyarrow]": "int32",
    "Int16": "int16",
    "int16[pyarrow]": "int16",
    "Int8": "int8",
    "int8[pyarrow]": "int8",
    "UInt64": "uint64",
    "uint64[pyarrow]": "uint64",
    "UInt32": "uint32",
    "uint32[pyarrow]": "uint32",
    "UInt16": "uint16",
    "uint16[pyarrow]": "uint16",
    "UInt8": "uint8",
    "uint8[pyarrow]": "uint8",
    "Float64": "float64",
    "float64[pyarrow]": "float64",
    "Float32": "float32",
    "float32[pyarrow]": "float32",
}
PANDAS_TO_NUMPY_DTYPE_MISSING = {
    "Int64": "float64",
    "int64[pyarrow]": "float64",
    "Int32": "float64",
    "int32[pyarrow]": "float64",
    "Int16": "float64",
    "int16[pyarrow]": "float64",
    "Int8": "float64",
    "int8[pyarrow]": "float64",
    "UInt64": "float64",
    "uint64[pyarrow]": "float64",
    "UInt32": "float64",
    "uint32[pyarrow]": "float64",
    "UInt16": "float64",
    "uint16[pyarrow]": "float64",
    "UInt8": "float64",
    "uint8[pyarrow]": "float64",
    "Float64": "float64",
    "float64[pyarrow]": "float64",
    "Float32": "float32",
    "float32[pyarrow]": "float32",
}


class PandasLikeSeries(EagerSeries[Any]):
    def __init__(
        self: Self,
        native_series: Any,
        *,
        implementation: Implementation,
        backend_version: tuple[int, ...],
        version: Version,
    ) -> None:
        self._name = native_series.name
        self._native_series = native_series
        self._implementation = implementation
        self._backend_version = backend_version
        self._version = version
        validate_backend_version(self._implementation, self._backend_version)
        # Flag which indicates if, in the final step before applying an operation,
        # the single value behind the PandasLikeSeries should be extract and treated
        # as a Scalar. For example, in `nw.col('a') - nw.lit(3)`, the latter would
        # become a Series of length 1. Rather that doing a full broadcast so it matches
        # the length of the whole dataframe, we just extract the scalar.
        self._broadcast = False

    @property
    def native(self) -> Any:
        return self._native_series

    def __native_namespace__(self: Self) -> ModuleType:
        if self._implementation.is_pandas_like():
            return self._implementation.to_native_namespace()

        msg = f"Expected pandas/modin/cudf, got: {type(self._implementation)}"  # pragma: no cover
        raise AssertionError(msg)

    def __narwhals_namespace__(self) -> PandasLikeNamespace:
        from narwhals._pandas_like.namespace import PandasLikeNamespace

        return PandasLikeNamespace(
            self._implementation, self._backend_version, self._version
        )

    @overload
    def __getitem__(self: Self, idx: int) -> Any: ...

    @overload
    def __getitem__(self: Self, idx: slice | Sequence[int]) -> Self: ...

    def __getitem__(self: Self, idx: int | slice | Sequence[int]) -> Any | Self:
        if isinstance(idx, int) or is_numpy_scalar(idx):
            return self.native.iloc[idx]
        return self._with_native(self.native.iloc[idx])

    def _with_version(self: Self, version: Version) -> Self:
        return self.__class__(
            self.native,
            implementation=self._implementation,
            backend_version=self._backend_version,
            version=version,
        )

    def _with_native(
        self: Self, series: Any, *, preserve_broadcast: bool = False
    ) -> Self:
        result = self.__class__(
            series,
            implementation=self._implementation,
            backend_version=self._backend_version,
            version=self._version,
        )
        if preserve_broadcast:
            result._broadcast = self._broadcast
        return result

    @classmethod
    def from_iterable(
        cls,
        data: Iterable[Any],
        *,
        context: _FullContext,
        name: str = "",
        dtype: DType | type[DType] | None = None,
        index: Any = None,
    ) -> Self:
        implementation = context._implementation
        backend_version = context._backend_version
        version = context._version
        ns = implementation.to_native_namespace()
        kwds: dict[str, Any] = {}
        if dtype:
            kwds["dtype"] = narwhals_to_native_dtype(
                dtype, None, implementation, backend_version, version
            )
        else:
            if implementation.is_pandas():
                kwds["copy"] = False
            if index is not None and len(index):
                kwds["index"] = index
        return cls.from_native(ns.Series(data, name=name, **kwds), context=context)

    @staticmethod
    def _is_native(obj: Any) -> TypeIs[Any]:
        return is_pandas_like_series(obj)  # pragma: no cover

    @classmethod
    def from_native(cls, data: Any, /, *, context: _FullContext) -> Self:
        return cls(
            data,
            implementation=context._implementation,
            backend_version=context._backend_version,
            version=context._version,
        )

    @classmethod
    def from_numpy(cls, data: Into1DArray, /, *, context: _FullContext) -> Self:
        implementation = context._implementation
        arr = data if is_numpy_array_1d(data) else [data]
        native = implementation.to_native_namespace().Series(arr, name="")
        return cls.from_native(native, context=context)

    @property
    def name(self: Self) -> str:
        return self._name

    @property
    def dtype(self: Self) -> DType:
        native_dtype = self.native.dtype
        return (
            native_to_narwhals_dtype(native_dtype, self._version, self._implementation)
            if native_dtype != "object"
            else object_native_to_narwhals_dtype(
                self.native, self._version, self._implementation
            )
        )

    def ewm_mean(
        self: Self,
        *,
        com: float | None,
        span: float | None,
        half_life: float | None,
        alpha: float | None,
        adjust: bool,
        min_samples: int,
        ignore_nulls: bool,
    ) -> PandasLikeSeries:
        ser = self.native
        mask_na = ser.isna()
        if self._implementation is Implementation.CUDF:
            if (min_samples == 0 and not ignore_nulls) or (not mask_na.any()):
                result = ser.ewm(
                    com=com, span=span, halflife=half_life, alpha=alpha, adjust=adjust
                ).mean()
            else:
                msg = (
                    "cuDF only supports `ewm_mean` when there are no missing values "
                    "or when both `min_period=0` and `ignore_nulls=False`"
                )
                raise NotImplementedError(msg)
        else:
            result = ser.ewm(
                com, span, half_life, alpha, min_samples, adjust, ignore_na=ignore_nulls
            ).mean()
        result[mask_na] = None
        return self._with_native(result)

    def scatter(self: Self, indices: int | Sequence[int], values: Any) -> Self:
        if isinstance(values, self.__class__):
            values = set_index(
                values.native,
                self.native.index[indices],
                implementation=self._implementation,
                backend_version=self._backend_version,
            )
        s = self.native.copy(deep=True)
        s.iloc[indices] = values
        s.name = self.name
        return self._with_native(s)

    def _scatter_in_place(self: Self, indices: Self, values: Self) -> None:
        # Scatter, modifying original Series. Use with care!
        values_native = set_index(
            values.native,
            self.native.index[indices.native],
            implementation=self._implementation,
            backend_version=self._backend_version,
        )
        if self._implementation is Implementation.PANDAS and parse_version(np) < (2,):
            values_native = values_native.copy()  # pragma: no cover
        min_pd_version = (1, 2)
        if (
            self._implementation is Implementation.PANDAS
            and self._backend_version < min_pd_version
        ):
            self.native.iloc[indices.native.values] = values_native  # noqa: PD011
        else:
            self.native.iloc[indices.native] = values_native

    def cast(self: Self, dtype: DType | type[DType]) -> Self:
        pd_dtype = narwhals_to_native_dtype(
            dtype,
            dtype_backend=get_dtype_backend(self.native.dtype, self._implementation),
            implementation=self._implementation,
            backend_version=self._backend_version,
            version=self._version,
        )
        return self._with_native(self.native.astype(pd_dtype), preserve_broadcast=True)

    def item(self: Self, index: int | None) -> Any:
        # cuDF doesn't have Series.item().
        if index is None:
            if len(self) != 1:
                msg = (
                    "can only call '.item()' if the Series is of length 1,"
                    f" or an explicit index is provided (Series is of length {len(self)})"
                )
                raise ValueError(msg)
            return self.native.iloc[0]
        return self.native.iloc[index]

    def to_frame(self: Self) -> PandasLikeDataFrame:
        from narwhals._pandas_like.dataframe import PandasLikeDataFrame

        return PandasLikeDataFrame(
            self.native.to_frame(),
            implementation=self._implementation,
            backend_version=self._backend_version,
            version=self._version,
            validate_column_names=False,
        )

    def to_list(self: Self) -> list[Any]:
        is_cudf = self._implementation.is_cudf()
        return self.native.to_arrow().to_pylist() if is_cudf else self.native.to_list()

    def is_between(
        self, lower_bound: Any, upper_bound: Any, closed: ClosedInterval
    ) -> Self:
        ser = self.native
        _, lower_bound = align_and_extract_native(self, lower_bound)
        _, upper_bound = align_and_extract_native(self, upper_bound)
        if closed == "left":
            res = ser.ge(lower_bound) & ser.lt(upper_bound)
        elif closed == "right":
            res = ser.gt(lower_bound) & ser.le(upper_bound)
        elif closed == "none":
            res = ser.gt(lower_bound) & ser.lt(upper_bound)
        elif closed == "both":
            res = ser.ge(lower_bound) & ser.le(upper_bound)
        else:  # pragma: no cover
            raise AssertionError
        return self._with_native(res).alias(ser.name)

    def is_in(self: Self, other: Any) -> PandasLikeSeries:
        return self._with_native(self.native.isin(other))

    def arg_true(self: Self) -> PandasLikeSeries:
        ser = self.native
        result = ser.__class__(range(len(ser)), name=ser.name, index=ser.index).loc[ser]
        return self._with_native(result)

    def arg_min(self: Self) -> int:
        if self._implementation is Implementation.PANDAS and self._backend_version < (1,):
            return self.native.to_numpy().argmin()
        return self.native.argmin()

    def arg_max(self: Self) -> int:
        ser = self.native
        if self._implementation is Implementation.PANDAS and self._backend_version < (1,):
            return ser.to_numpy().argmax()
        return ser.argmax()

    # Binary comparisons

    def filter(self: Self, predicate: Any) -> PandasLikeSeries:
        if not (
            isinstance(predicate, list) and all(isinstance(x, bool) for x in predicate)
        ):
            _, other_native = align_and_extract_native(self, predicate)
        else:
            other_native = predicate
        return self._with_native(self.native.loc[other_native]).alias(self.name)

    def __eq__(self: Self, other: object) -> PandasLikeSeries:  # type: ignore[override]
        ser, other = align_and_extract_native(self, other)
        return self._with_native(ser == other).alias(self.name)

    def __ne__(self: Self, other: object) -> PandasLikeSeries:  # type: ignore[override]
        ser, other = align_and_extract_native(self, other)
        return self._with_native(ser != other).alias(self.name)

    def __ge__(self: Self, other: Any) -> PandasLikeSeries:
        ser, other = align_and_extract_native(self, other)
        return self._with_native(ser >= other).alias(self.name)

    def __gt__(self: Self, other: Any) -> PandasLikeSeries:
        ser, other = align_and_extract_native(self, other)
        return self._with_native(ser > other).alias(self.name)

    def __le__(self: Self, other: Any) -> PandasLikeSeries:
        ser, other = align_and_extract_native(self, other)
        return self._with_native(ser <= other).alias(self.name)

    def __lt__(self: Self, other: Any) -> PandasLikeSeries:
        ser, other = align_and_extract_native(self, other)
        return self._with_native(ser < other).alias(self.name)

    def __and__(self: Self, other: Any) -> PandasLikeSeries:
        ser, other = align_and_extract_native(self, other)
        return self._with_native(ser & other).alias(self.name)

    def __rand__(self: Self, other: Any) -> PandasLikeSeries:
        ser, other = align_and_extract_native(self, other)
        ser = cast("pd.Series[Any]", ser)
        return self._with_native(ser.__and__(other)).alias(self.name)

    def __or__(self: Self, other: Any) -> PandasLikeSeries:
        ser, other = align_and_extract_native(self, other)
        return self._with_native(ser | other).alias(self.name)

    def __ror__(self: Self, other: Any) -> PandasLikeSeries:
        ser, other = align_and_extract_native(self, other)
        ser = cast("pd.Series[Any]", ser)
        return self._with_native(ser.__or__(other)).alias(self.name)

    def __add__(self: Self, other: Any) -> PandasLikeSeries:
        ser, other = align_and_extract_native(self, other)
        return self._with_native(ser + other).alias(self.name)

    def __radd__(self: Self, other: Any) -> PandasLikeSeries:
        _, other_native = align_and_extract_native(self, other)
        return self._with_native(self.native.__radd__(other_native)).alias(self.name)

    def __sub__(self: Self, other: Any) -> PandasLikeSeries:
        ser, other = align_and_extract_native(self, other)
        return self._with_native(ser - other).alias(self.name)

    def __rsub__(self: Self, other: Any) -> PandasLikeSeries:
        _, other_native = align_and_extract_native(self, other)
        return self._with_native(self.native.__rsub__(other_native)).alias(self.name)

    def __mul__(self: Self, other: Any) -> PandasLikeSeries:
        ser, other = align_and_extract_native(self, other)
        return self._with_native(ser * other).alias(self.name)

    def __rmul__(self: Self, other: Any) -> PandasLikeSeries:
        _, other_native = align_and_extract_native(self, other)
        return self._with_native(self.native.__rmul__(other_native)).alias(self.name)

    def __truediv__(self: Self, other: Any) -> PandasLikeSeries:
        ser, other = align_and_extract_native(self, other)
        return self._with_native(ser / other).alias(self.name)

    def __rtruediv__(self: Self, other: Any) -> PandasLikeSeries:
        _, other_native = align_and_extract_native(self, other)
        return self._with_native(self.native.__rtruediv__(other_native)).alias(self.name)

    def __floordiv__(self: Self, other: Any) -> PandasLikeSeries:
        ser, other = align_and_extract_native(self, other)
        return self._with_native(ser // other).alias(self.name)

    def __rfloordiv__(self: Self, other: Any) -> PandasLikeSeries:
        _, other_native = align_and_extract_native(self, other)
        return self._with_native(self.native.__rfloordiv__(other_native)).alias(self.name)

    def __pow__(self: Self, other: Any) -> PandasLikeSeries:
        ser, other = align_and_extract_native(self, other)
        return self._with_native(ser**other).alias(self.name)

    def __rpow__(self: Self, other: Any) -> PandasLikeSeries:
        _, other_native = align_and_extract_native(self, other)
        return self._with_native(self.native.__rpow__(other_native)).alias(self.name)

    def __mod__(self: Self, other: Any) -> PandasLikeSeries:
        ser, other = align_and_extract_native(self, other)
        return self._with_native(ser % other).alias(self.name)

    def __rmod__(self: Self, other: Any) -> PandasLikeSeries:
        _, other_native = align_and_extract_native(self, other)
        return self._with_native(self.native.__rmod__(other_native)).alias(self.name)

    # Unary

    def __invert__(self: PandasLikeSeries) -> PandasLikeSeries:
        return self._with_native(~self.native)

    # Reductions

    def any(self: Self) -> bool:
        return self.native.any()

    def all(self: Self) -> bool:
        return self.native.all()

    def min(self: Self) -> Any:
        return self.native.min()

    def max(self: Self) -> Any:
        return self.native.max()

    def sum(self: Self) -> float:
        return self.native.sum()

    def count(self: Self) -> int:
        return self.native.count()

    def mean(self: Self) -> float:
        return self.native.mean()

    def median(self: Self) -> float:
        if not self.dtype.is_numeric():
            msg = "`median` operation not supported for non-numeric input type."
            raise InvalidOperationError(msg)
        return self.native.median()

    def std(self: Self, *, ddof: int) -> float:
        return self.native.std(ddof=ddof)

    def var(self: Self, *, ddof: int) -> float:
        return self.native.var(ddof=ddof)

    def skew(self: Self) -> float | None:
        ser_not_null = self.native.dropna()
        if len(ser_not_null) == 0:
            return None
        elif len(ser_not_null) == 1:
            return float("nan")
        elif len(ser_not_null) == 2:
            return 0.0
        else:
            m = ser_not_null - ser_not_null.mean()
            m2 = (m**2).mean()
            m3 = (m**3).mean()
            return m3 / (m2**1.5) if m2 != 0 else float("nan")

    def len(self: Self) -> int:
        return len(self.native)

    # Transformations

    def is_null(self: Self) -> PandasLikeSeries:
        return self._with_native(self.native.isna(), preserve_broadcast=True)

    def is_nan(self: Self) -> PandasLikeSeries:
        ser = self.native
        if self.dtype.is_numeric():
            return self._with_native(ser != ser, preserve_broadcast=True)  # noqa: PLR0124
        msg = f"`.is_nan` only supported for numeric dtype and not {self.dtype}, did you mean `.is_null`?"
        raise InvalidOperationError(msg)

    def fill_null(
        self, value: Any | None, strategy: FillNullStrategy | None, limit: int | None
    ) -> Self:
        ser = self.native
        if value is not None:
            _, value = align_and_extract_native(self, value)
            res_ser = self._with_native(ser.fillna(value=value), preserve_broadcast=True)
        else:
            res_ser = self._with_native(
                ser.ffill(limit=limit)
                if strategy == "forward"
                else ser.bfill(limit=limit),
                preserve_broadcast=True,
            )

        return res_ser

    def drop_nulls(self: Self) -> PandasLikeSeries:
        return self._with_native(self.native.dropna())

    def n_unique(self: Self) -> int:
        return self.native.nunique(dropna=False)

    def sample(
        self: Self,
        n: int | None,
        *,
        fraction: float | None,
        with_replacement: bool,
        seed: int | None,
    ) -> Self:
        return self._with_native(
            self.native.sample(
                n=n, frac=fraction, replace=with_replacement, random_state=seed
            )
        )

    def abs(self: Self) -> PandasLikeSeries:
        return self._with_native(self.native.abs())

    def cum_sum(self: Self, *, reverse: bool) -> Self:
        result = (
            self.native.cumsum(skipna=True)
            if not reverse
            else self.native[::-1].cumsum(skipna=True)[::-1]
        )
        return self._with_native(result)

    def unique(self: Self, *, maintain_order: bool) -> PandasLikeSeries:
        # pandas always maintains order, as per its docstring:
        # "Uniques are returned in order of appearance"  # noqa: ERA001
        return self._with_native(
            self.native.__class__(self.native.unique(), name=self.name)
        )

    def diff(self: Self) -> PandasLikeSeries:
        return self._with_native(self.native.diff())

    def shift(self: Self, n: int) -> PandasLikeSeries:
        return self._with_native(self.native.shift(n))

    def replace_strict(
        self: Self,
        old: Sequence[Any] | Mapping[Any, Any],
        new: Sequence[Any],
        *,
        return_dtype: DType | type[DType] | None,
    ) -> PandasLikeSeries:
        tmp_name = f"{self.name}_tmp"
        dtype_backend = get_dtype_backend(self.native.dtype, self._implementation)
        dtype = (
            narwhals_to_native_dtype(
                return_dtype,
                dtype_backend,
                self._implementation,
                self._backend_version,
                self._version,
            )
            if return_dtype
            else None
        )
        namespace = self.__native_namespace__()
        other = namespace.DataFrame(
            {self.name: old, tmp_name: namespace.Series(new, dtype=dtype)}
        )
        result = self._with_native(
            self.native.to_frame().merge(other, on=self.name, how="left")[tmp_name]
        ).alias(self.name)
        if result.is_null().sum() != self.is_null().sum():
            msg = (
                "replace_strict did not replace all non-null values.\n\n"
                f"The following did not get replaced: {self.filter(~self.is_null() & result.is_null()).unique(maintain_order=False).to_list()}"
            )
            raise ValueError(msg)
        return result

    def sort(self: Self, *, descending: bool, nulls_last: bool) -> PandasLikeSeries:
        na_position = "last" if nulls_last else "first"
        return self._with_native(
            self.native.sort_values(ascending=not descending, na_position=na_position)
        ).alias(self.name)

    def alias(self: Self, name: str | Hashable) -> Self:
        if name != self.name:
            return self._with_native(
                rename(
                    self.native,
                    name,
                    implementation=self._implementation,
                    backend_version=self._backend_version,
                ),
                preserve_broadcast=True,
            )
        return self

    def __array__(self: Self, dtype: Any, *, copy: bool | None) -> _1DArray:
        # pandas used to always return object dtype for nullable dtypes.
        # So, we intercept __array__ and pass to `to_numpy` ourselves to make
        # sure an appropriate numpy dtype is returned.
        return self.to_numpy(dtype=dtype, copy=copy)

    def to_numpy(self: Self, dtype: Any = None, *, copy: bool | None = None) -> _1DArray:
        # the default is meant to be None, but pandas doesn't allow it?
        # https://numpy.org/doc/stable/reference/generated/numpy.ndarray.__array__.html
        copy = copy or self._implementation is Implementation.CUDF
        dtypes = import_dtypes_module(self._version)
        if isinstance(self.dtype, dtypes.Datetime) and self.dtype.time_zone is not None:
            s = self.dt.convert_time_zone("UTC").dt.replace_time_zone(None).native
        else:
            s = self.native

        has_missing = s.isna().any()
        if has_missing and str(s.dtype) in PANDAS_TO_NUMPY_DTYPE_MISSING:
            if self._implementation is Implementation.PANDAS and self._backend_version < (
                1,
            ):  # pragma: no cover
                kwargs = {}
            else:
                kwargs = {"na_value": float("nan")}
            return s.to_numpy(
                dtype=dtype or PANDAS_TO_NUMPY_DTYPE_MISSING[str(s.dtype)],
                copy=copy,
                **kwargs,
            )
        if not has_missing and str(s.dtype) in PANDAS_TO_NUMPY_DTYPE_NO_MISSING:
            return s.to_numpy(
                dtype=dtype or PANDAS_TO_NUMPY_DTYPE_NO_MISSING[str(s.dtype)], copy=copy
            )
        return s.to_numpy(dtype=dtype, copy=copy)

    def to_pandas(self: Self) -> pd.Series[Any]:
        if self._implementation is Implementation.PANDAS:
            return self.native
        elif self._implementation is Implementation.CUDF:  # pragma: no cover
            return self.native.to_pandas()
        elif self._implementation is Implementation.MODIN:
            return self.native._to_pandas()
        msg = f"Unknown implementation: {self._implementation}"  # pragma: no cover
        raise AssertionError(msg)

    def to_polars(self: Self) -> pl.Series:
        import polars as pl  # ignore-banned-import

        return pl.from_pandas(self.to_pandas())

    # --- descriptive ---
    def is_unique(self: Self) -> Self:
        return self._with_native(~self.native.duplicated(keep=False)).alias(self.name)

    def null_count(self: Self) -> int:
        return self.native.isna().sum()

    def is_first_distinct(self: Self) -> Self:
        return self._with_native(~self.native.duplicated(keep="first")).alias(self.name)

    def is_last_distinct(self: Self) -> Self:
        return self._with_native(~self.native.duplicated(keep="last")).alias(self.name)

    def is_sorted(self: Self, *, descending: bool) -> bool:
        if not isinstance(descending, bool):
            msg = f"argument 'descending' should be boolean, found {type(descending)}"
            raise TypeError(msg)

        if descending:
            return self.native.is_monotonic_decreasing
        else:
            return self.native.is_monotonic_increasing

    def value_counts(
        self: Self, *, sort: bool, parallel: bool, name: str | None, normalize: bool
    ) -> PandasLikeDataFrame:
        """Parallel is unused, exists for compatibility."""
        from narwhals._pandas_like.dataframe import PandasLikeDataFrame

        index_name_ = "index" if self._name is None else self._name
        value_name_ = name or ("proportion" if normalize else "count")
        val_count = self.native.value_counts(
            dropna=False, sort=False, normalize=normalize
        ).reset_index()

        val_count.columns = [index_name_, value_name_]

        if sort:
            val_count = val_count.sort_values(value_name_, ascending=False)

        return PandasLikeDataFrame.from_native(val_count, context=self)

    def quantile(
        self, quantile: float, interpolation: RollingInterpolationMethod
    ) -> float:
        return self.native.quantile(q=quantile, interpolation=interpolation)

    def zip_with(self: Self, mask: Any, other: Any) -> PandasLikeSeries:
        ser = self.native
        _, mask = align_and_extract_native(self, mask)
        _, other = align_and_extract_native(self, other)
        res = ser.where(mask, other)
        return self._with_native(res)

    def head(self: Self, n: int) -> Self:
        return self._with_native(self.native.head(n))

    def tail(self: Self, n: int) -> Self:
        return self._with_native(self.native.tail(n))

    def round(self: Self, decimals: int) -> Self:
        return self._with_native(self.native.round(decimals=decimals))

    def to_dummies(
        self: Self, *, separator: str, drop_first: bool
    ) -> PandasLikeDataFrame:
        from narwhals._pandas_like.dataframe import PandasLikeDataFrame

        plx = self.__native_namespace__()
        series = self.native
        name = str(self._name) if self._name else ""

        null_col_pl = f"{name}{separator}null"

        has_nulls = series.isna().any()
        result = plx.get_dummies(
            series,
            prefix=name,
            prefix_sep=separator,
            drop_first=drop_first,
            # Adds a null column at the end, depending on whether or not there are any.
            dummy_na=has_nulls,
            dtype="int8",
        )
        if has_nulls:
            *cols, null_col_pd = list(result.columns)
            output_order = [null_col_pd, *cols]
            result = rename(
                select_columns_by_name(
                    result, output_order, self._backend_version, self._implementation
                ),
                columns={null_col_pd: null_col_pl},
                implementation=self._implementation,
                backend_version=self._backend_version,
            )
        return PandasLikeDataFrame.from_native(result, context=self)

    def gather_every(self: Self, n: int, offset: int) -> Self:
        return self._with_native(self.native.iloc[offset::n])

    def clip(
        self,
        lower_bound: Self | NumericLiteral | TemporalLiteral | None,
        upper_bound: Self | NumericLiteral | TemporalLiteral | None,
    ) -> Self:
        _, lower = (
            align_and_extract_native(self, lower_bound) if lower_bound else (None, None)
        )
        _, upper = (
            align_and_extract_native(self, upper_bound) if upper_bound else (None, None)
        )
        kwargs = {"axis": 0} if self._implementation is Implementation.MODIN else {}
        return self._with_native(self.native.clip(lower, upper, **kwargs))

    def to_arrow(self: Self) -> ArrowArray:
        if self._implementation is Implementation.CUDF:
            return self.native.to_arrow()

        import pyarrow as pa  # ignore-banned-import()

        return pa.Array.from_pandas(self.native)

    def mode(self: Self) -> Self:
        result = self.native.mode()
        result.name = self.name
        return self._with_native(result)

    def cum_count(self: Self, *, reverse: bool) -> Self:
        not_na_series = ~self.native.isna()
        result = (
            not_na_series.cumsum()
            if not reverse
            else len(self) - not_na_series.cumsum() + not_na_series - 1
        )
        return self._with_native(result)

    def cum_min(self: Self, *, reverse: bool) -> Self:
        result = (
            self.native.cummin(skipna=True)
            if not reverse
            else self.native[::-1].cummin(skipna=True)[::-1]
        )
        return self._with_native(result)

    def cum_max(self: Self, *, reverse: bool) -> Self:
        result = (
            self.native.cummax(skipna=True)
            if not reverse
            else self.native[::-1].cummax(skipna=True)[::-1]
        )
        return self._with_native(result)

    def cum_prod(self: Self, *, reverse: bool) -> Self:
        result = (
            self.native.cumprod(skipna=True)
            if not reverse
            else self.native[::-1].cumprod(skipna=True)[::-1]
        )
        return self._with_native(result)

    def rolling_sum(
        self: Self, window_size: int, *, min_samples: int, center: bool
    ) -> Self:
        result = self.native.rolling(
            window=window_size, min_periods=min_samples, center=center
        ).sum()
        return self._with_native(result)

    def rolling_mean(
        self: Self, window_size: int, *, min_samples: int, center: bool
    ) -> Self:
        result = self.native.rolling(
            window=window_size, min_periods=min_samples, center=center
        ).mean()
        return self._with_native(result)

    def rolling_var(
        self: Self, window_size: int, *, min_samples: int, center: bool, ddof: int
    ) -> Self:
        result = self.native.rolling(
            window=window_size, min_periods=min_samples, center=center
        ).var(ddof=ddof)
        return self._with_native(result)

    def rolling_std(
        self: Self, window_size: int, *, min_samples: int, center: bool, ddof: int
    ) -> Self:
        result = self.native.rolling(
            window=window_size, min_periods=min_samples, center=center
        ).std(ddof=ddof)
        return self._with_native(result)

    def __iter__(self: Self) -> Iterator[Any]:
        yield from self.native.__iter__()

    def __contains__(self: Self, other: Any) -> bool:
        return self.native.isna().any() if other is None else (self.native == other).any()

    def is_finite(self: Self) -> Self:
        s = self.native
        return self._with_native((s > float("-inf")) & (s < float("inf")))

    def rank(self, method: RankMethod, *, descending: bool) -> Self:
        pd_method = "first" if method == "ordinal" else method
        name = self.name
        if (
            self._implementation is Implementation.PANDAS
            and self._backend_version < (3,)
            and self.dtype.is_integer()
            and (null_mask := self.native.isna()).any()
        ):
            # crazy workaround for the case of `na_option="keep"` and nullable
            # integer dtypes. This should be supported in pandas > 3.0
            # https://github.com/pandas-dev/pandas/issues/56976
            ranked_series = (
                self.native.to_frame()
                .assign(**{f"{name}_is_null": null_mask})
                .groupby(f"{name}_is_null")
                .rank(
                    method=pd_method,
                    na_option="keep",
                    ascending=not descending,
                    pct=False,
                )[name]
            )
        else:
            ranked_series = self.native.rank(
                method=pd_method, na_option="keep", ascending=not descending, pct=False
            )
        return self._with_native(ranked_series)

    def hist(
        self: Self,
        bins: list[float | int] | None,
        *,
        bin_count: int | None,
        include_breakpoint: bool,
    ) -> PandasLikeDataFrame:
        from numpy import linspace
        from numpy import zeros

        from narwhals._pandas_like.dataframe import PandasLikeDataFrame

        ns = self.__native_namespace__()
        data: dict[str, Sequence[int | float | str] | _AnyDArray]

        if bin_count == 0 or (bins is not None and len(bins) <= 1):
            data = {}
            if include_breakpoint:
                data["breakpoint"] = []
            data["count"] = []
            return PandasLikeDataFrame.from_native(ns.DataFrame(data), context=self)
        elif self.native.count() < 1:
            if bins is not None:
                data = {"breakpoint": bins[1:], "count": zeros(shape=len(bins) - 1)}
            else:
                count = cast("int", bin_count)
                data = {"breakpoint": linspace(0, 1, count), "count": zeros(shape=count)}
            if not include_breakpoint:
                del data["breakpoint"]
            return PandasLikeDataFrame.from_native(ns.DataFrame(data), context=self)

        elif bin_count is not None:  # use Polars binning behavior
            lower, upper = self.native.min(), self.native.max()
            pad_lowest_bin = False
            if lower == upper:
                lower -= 0.5
                upper += 0.5
            else:
                pad_lowest_bin = True

            bins = linspace(lower, upper, bin_count + 1)
            if pad_lowest_bin and bins is not None:
                bins[0] -= 0.001 * abs(bins[0]) if bins[0] != 0 else 0.001
            bin_count = None

        # pandas (2.2.*) .value_counts(bins=int) adjusts the lowest bin twice, result in improper counts.
        # pandas (2.2.*) .value_counts(bins=[...]) adjusts the lowest bin which should not happen since
        #   the bins were explicitly passed in.
        categories = ns.cut(self.native, bins=bins if bin_count is None else bin_count)
        # modin (0.32.0) .value_counts(...) silently drops bins with empty observations, .reindex
        #   is necessary to restore these bins.
        result = categories.value_counts(dropna=True, sort=False).reindex(
            categories.cat.categories, fill_value=0
        )
        data = {}
        if include_breakpoint:
            data["breakpoint"] = bins[1:] if bins is not None else result.index.right
        data["count"] = result.reset_index(drop=True)
        return PandasLikeDataFrame.from_native(ns.DataFrame(data), context=self)

    @property
    def str(self: Self) -> PandasLikeSeriesStringNamespace:
        return PandasLikeSeriesStringNamespace(self)

    @property
    def dt(self: Self) -> PandasLikeSeriesDateTimeNamespace:
        return PandasLikeSeriesDateTimeNamespace(self)

    @property
    def cat(self: Self) -> PandasLikeSeriesCatNamespace:
        return PandasLikeSeriesCatNamespace(self)

    @property
    def list(self: Self) -> PandasLikeSeriesListNamespace:
        if not hasattr(self.native, "list"):
            msg = "Series must be of PyArrow List type to support list namespace."
            raise TypeError(msg)
        return PandasLikeSeriesListNamespace(self)

    @property
    def struct(self: Self) -> PandasLikeSeriesStructNamespace:
        if not hasattr(self.native, "struct"):
            msg = "Series must be of PyArrow Struct type to support struct namespace."
            raise TypeError(msg)
        return PandasLikeSeriesStructNamespace(self)<|MERGE_RESOLUTION|>--- conflicted
+++ resolved
@@ -50,13 +50,10 @@
     from narwhals.typing import ClosedInterval
     from narwhals.typing import FillNullStrategy
     from narwhals.typing import Into1DArray
-<<<<<<< HEAD
     from narwhals.typing import NumericLiteral
-    from narwhals.typing import TemporalLiteral
-=======
     from narwhals.typing import RankMethod
     from narwhals.typing import RollingInterpolationMethod
->>>>>>> 16b4527b
+    from narwhals.typing import TemporalLiteral
     from narwhals.typing import _1DArray
     from narwhals.typing import _AnyDArray
     from narwhals.utils import Version
