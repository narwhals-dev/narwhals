from __future__ import annotations

from typing import TYPE_CHECKING
from typing import Any
from typing import Iterable
from typing import Iterator
from typing import Literal
from typing import Mapping
from typing import Sequence
from typing import cast
from typing import overload

import numpy as np

from narwhals._compliant import EagerSeries
from narwhals._pandas_like.series_cat import PandasLikeSeriesCatNamespace
from narwhals._pandas_like.series_dt import PandasLikeSeriesDateTimeNamespace
from narwhals._pandas_like.series_list import PandasLikeSeriesListNamespace
from narwhals._pandas_like.series_str import PandasLikeSeriesStringNamespace
from narwhals._pandas_like.series_struct import PandasLikeSeriesStructNamespace
from narwhals._pandas_like.utils import align_and_extract_native
from narwhals._pandas_like.utils import get_dtype_backend
from narwhals._pandas_like.utils import narwhals_to_native_dtype
from narwhals._pandas_like.utils import native_series_from_iterable
from narwhals._pandas_like.utils import native_to_narwhals_dtype
from narwhals._pandas_like.utils import object_native_to_narwhals_dtype
from narwhals._pandas_like.utils import rename
from narwhals._pandas_like.utils import select_columns_by_name
from narwhals._pandas_like.utils import set_index
from narwhals.dependencies import is_numpy_array_1d
from narwhals.dependencies import is_numpy_scalar
from narwhals.exceptions import InvalidOperationError
from narwhals.utils import Implementation
from narwhals.utils import import_dtypes_module
from narwhals.utils import parse_version
from narwhals.utils import validate_backend_version

if TYPE_CHECKING:
    from types import ModuleType
    from typing import Hashable

    import pandas as pd
    import polars as pl
    from typing_extensions import Self

    from narwhals._arrow.typing import ArrowArray
    from narwhals._pandas_like.dataframe import PandasLikeDataFrame
    from narwhals._pandas_like.namespace import PandasLikeNamespace
    from narwhals.dtypes import DType
    from narwhals.typing import Into1DArray
    from narwhals.typing import _1DArray
    from narwhals.typing import _AnyDArray
    from narwhals.utils import Version
    from narwhals.utils import _FullContext

PANDAS_TO_NUMPY_DTYPE_NO_MISSING = {
    "Int64": "int64",
    "int64[pyarrow]": "int64",
    "Int32": "int32",
    "int32[pyarrow]": "int32",
    "Int16": "int16",
    "int16[pyarrow]": "int16",
    "Int8": "int8",
    "int8[pyarrow]": "int8",
    "UInt64": "uint64",
    "uint64[pyarrow]": "uint64",
    "UInt32": "uint32",
    "uint32[pyarrow]": "uint32",
    "UInt16": "uint16",
    "uint16[pyarrow]": "uint16",
    "UInt8": "uint8",
    "uint8[pyarrow]": "uint8",
    "Float64": "float64",
    "float64[pyarrow]": "float64",
    "Float32": "float32",
    "float32[pyarrow]": "float32",
}
PANDAS_TO_NUMPY_DTYPE_MISSING = {
    "Int64": "float64",
    "int64[pyarrow]": "float64",
    "Int32": "float64",
    "int32[pyarrow]": "float64",
    "Int16": "float64",
    "int16[pyarrow]": "float64",
    "Int8": "float64",
    "int8[pyarrow]": "float64",
    "UInt64": "float64",
    "uint64[pyarrow]": "float64",
    "UInt32": "float64",
    "uint32[pyarrow]": "float64",
    "UInt16": "float64",
    "uint16[pyarrow]": "float64",
    "UInt8": "float64",
    "uint8[pyarrow]": "float64",
    "Float64": "float64",
    "float64[pyarrow]": "float64",
    "Float32": "float32",
    "float32[pyarrow]": "float32",
}


class PandasLikeSeries(EagerSeries[Any]):
    def __init__(
        self: Self,
        native_series: Any,
        *,
        implementation: Implementation,
        backend_version: tuple[int, ...],
        version: Version,
    ) -> None:
        self._name = native_series.name
        self._native_series = native_series
        self._implementation = implementation
        self._backend_version = backend_version
        self._version = version
        validate_backend_version(self._implementation, self._backend_version)
        # Flag which indicates if, in the final step before applying an operation,
        # the single value behind the PandasLikeSeries should be extract and treated
        # as a Scalar. For example, in `nw.col('a') - nw.lit(3)`, the latter would
        # become a Series of length 1. Rather that doing a full broadcast so it matches
        # the length of the whole dataframe, we just extract the scalar.
        self._broadcast = False

    @property
    def native(self) -> Any:
        return self._native_series

    def __native_namespace__(self: Self) -> ModuleType:
        if self._implementation.is_pandas_like():
            return self._implementation.to_native_namespace()

        msg = f"Expected pandas/modin/cudf, got: {type(self._implementation)}"  # pragma: no cover
        raise AssertionError(msg)

    def __narwhals_namespace__(self) -> PandasLikeNamespace:
        from narwhals._pandas_like.namespace import PandasLikeNamespace

        return PandasLikeNamespace(
            self._implementation, self._backend_version, self._version
        )

    @overload
    def __getitem__(self: Self, idx: int) -> Any: ...

    @overload
    def __getitem__(self: Self, idx: slice | Sequence[int]) -> Self: ...

    def __getitem__(self: Self, idx: int | slice | Sequence[int]) -> Any | Self:
        if isinstance(idx, int) or is_numpy_scalar(idx):
            return self.native.iloc[idx]
        return self._from_native_series(self.native.iloc[idx])

    def _change_version(self: Self, version: Version) -> Self:
        return self.__class__(
            self.native,
            implementation=self._implementation,
            backend_version=self._backend_version,
            version=version,
        )

    def _from_native_series(
        self: Self, series: Any, *, preserve_broadcast: bool = False
    ) -> Self:
        # In cases when operations are known to not affect whether a result should
        # be broadcast, we can pass `preverse_broadcast=True`.
        # Set this with care - it should only be set for unary expressions which don't
        # change length or order, such as `.alias` or `.fill_null`. If in doubt, don't
        # set it, you probably don't need it.
        result = self.__class__(
            series,
            implementation=self._implementation,
            backend_version=self._backend_version,
            version=self._version,
        )
        if preserve_broadcast:
            result._broadcast = self._broadcast
        return result

    @classmethod
    def from_iterable(
        cls,
        data: Iterable[Any],
        *,
        context: _FullContext,
        name: str = "",
        index: Any = None,
    ) -> Self:
        return cls(
            native_series_from_iterable(
                data,
                name=name,
                index=[] if index is None else index,
                implementation=context._implementation,
            ),
            implementation=context._implementation,
            backend_version=context._backend_version,
            version=context._version,
        )

    @classmethod
    def from_numpy(cls, data: Into1DArray, /, *, context: _FullContext) -> Self:
        implementation = context._implementation
        arr = data if is_numpy_array_1d(data) else [data]
        return cls(
            implementation.to_native_namespace().Series(arr, name=""),
            implementation=implementation,
            backend_version=context._backend_version,
            version=context._version,
        )

    @property
    def name(self: Self) -> str:
        return self._name

    @property
    def dtype(self: Self) -> DType:
        native_dtype = self.native.dtype
        return (
            native_to_narwhals_dtype(native_dtype, self._version, self._implementation)
            if native_dtype != "object"
            else object_native_to_narwhals_dtype(
                self.native, self._version, self._implementation
            )
        )

    def ewm_mean(
        self: Self,
        *,
        com: float | None,
        span: float | None,
        half_life: float | None,
        alpha: float | None,
        adjust: bool,
        min_samples: int,
        ignore_nulls: bool,
    ) -> PandasLikeSeries:
        ser = self.native
        mask_na = ser.isna()
        if self._implementation is Implementation.CUDF:
            if (min_samples == 0 and not ignore_nulls) or (not mask_na.any()):
                result = ser.ewm(
                    com=com, span=span, halflife=half_life, alpha=alpha, adjust=adjust
                ).mean()
            else:
                msg = (
                    "cuDF only supports `ewm_mean` when there are no missing values "
                    "or when both `min_period=0` and `ignore_nulls=False`"
                )
                raise NotImplementedError(msg)
        else:
            result = ser.ewm(
                com, span, half_life, alpha, min_samples, adjust, ignore_na=ignore_nulls
            ).mean()
        result[mask_na] = None
        return self._from_native_series(result)

    def scatter(self: Self, indices: int | Sequence[int], values: Any) -> Self:
        if isinstance(values, self.__class__):
            values = set_index(
                values.native,
                self.native.index[indices],
                implementation=self._implementation,
                backend_version=self._backend_version,
            )
        s = self.native.copy(deep=True)
        s.iloc[indices] = values
        s.name = self.name
        return self._from_native_series(s)

    def _scatter_in_place(self: Self, indices: Self, values: Self) -> None:
        # Scatter, modifying original Series. Use with care!
        values_native = set_index(
            values.native,
            self.native.index[indices.native],
            implementation=self._implementation,
            backend_version=self._backend_version,
        )
        if self._implementation is Implementation.PANDAS and parse_version(np) < (2,):
            values_native = values_native.copy()  # pragma: no cover
        min_pd_version = (1, 2)
        if (
            self._implementation is Implementation.PANDAS
            and self._backend_version < min_pd_version
        ):
            self.native.iloc[indices.native.values] = values_native  # noqa: PD011
        else:
            self.native.iloc[indices.native] = values_native

    def cast(self: Self, dtype: DType | type[DType]) -> Self:
        pd_dtype = narwhals_to_native_dtype(
            dtype,
            dtype_backend=get_dtype_backend(self.native.dtype, self._implementation),
            implementation=self._implementation,
            backend_version=self._backend_version,
            version=self._version,
        )
<<<<<<< HEAD
        return self._from_native_series(ser.astype(pd_dtype), preserve_broadcast=True)
=======
        return self._from_native_series(self.native.astype(pd_dtype))
>>>>>>> 697bb2c0

    def item(self: Self, index: int | None) -> Any:
        # cuDF doesn't have Series.item().
        if index is None:
            if len(self) != 1:
                msg = (
                    "can only call '.item()' if the Series is of length 1,"
                    f" or an explicit index is provided (Series is of length {len(self)})"
                )
                raise ValueError(msg)
            return self.native.iloc[0]
        return self.native.iloc[index]

    def to_frame(self: Self) -> PandasLikeDataFrame:
        from narwhals._pandas_like.dataframe import PandasLikeDataFrame

        return PandasLikeDataFrame(
            self.native.to_frame(),
            implementation=self._implementation,
            backend_version=self._backend_version,
            version=self._version,
            validate_column_names=False,
        )

    def to_list(self: Self) -> list[Any]:
        is_cudf = self._implementation.is_cudf()
        return self.native.to_arrow().to_pylist() if is_cudf else self.native.to_list()

    def is_between(
        self: Self,
        lower_bound: Any,
        upper_bound: Any,
        closed: Literal["left", "right", "none", "both"],
    ) -> PandasLikeSeries:
        ser = self.native
        _, lower_bound = align_and_extract_native(self, lower_bound)
        _, upper_bound = align_and_extract_native(self, upper_bound)
        if closed == "left":
            res = ser.ge(lower_bound) & ser.lt(upper_bound)
        elif closed == "right":
            res = ser.gt(lower_bound) & ser.le(upper_bound)
        elif closed == "none":
            res = ser.gt(lower_bound) & ser.lt(upper_bound)
        elif closed == "both":
            res = ser.ge(lower_bound) & ser.le(upper_bound)
        else:  # pragma: no cover
            raise AssertionError
        return self._from_native_series(res).alias(ser.name)

    def is_in(self: Self, other: Any) -> PandasLikeSeries:
        return self._from_native_series(self.native.isin(other))

    def arg_true(self: Self) -> PandasLikeSeries:
        ser = self.native
        result = ser.__class__(range(len(ser)), name=ser.name, index=ser.index).loc[ser]
        return self._from_native_series(result)

    def arg_min(self: Self) -> int:
        if self._implementation is Implementation.PANDAS and self._backend_version < (1,):
            return self.native.to_numpy().argmin()
        return self.native.argmin()

    def arg_max(self: Self) -> int:
        ser = self.native
        if self._implementation is Implementation.PANDAS and self._backend_version < (1,):
            return ser.to_numpy().argmax()
        return ser.argmax()

    # Binary comparisons

    def filter(self: Self, predicate: Any) -> PandasLikeSeries:
        if not (
            isinstance(predicate, list) and all(isinstance(x, bool) for x in predicate)
        ):
            _, other_native = align_and_extract_native(self, predicate)
        else:
            other_native = predicate
        return self._from_native_series(self.native.loc[other_native]).alias(self.name)

    def __eq__(self: Self, other: object) -> PandasLikeSeries:  # type: ignore[override]
        ser, other = align_and_extract_native(self, other)
        return self._from_native_series(ser == other).alias(self.name)

    def __ne__(self: Self, other: object) -> PandasLikeSeries:  # type: ignore[override]
        ser, other = align_and_extract_native(self, other)
        return self._from_native_series(ser != other).alias(self.name)

    def __ge__(self: Self, other: Any) -> PandasLikeSeries:
        ser, other = align_and_extract_native(self, other)
        return self._from_native_series(ser >= other).alias(self.name)

    def __gt__(self: Self, other: Any) -> PandasLikeSeries:
        ser, other = align_and_extract_native(self, other)
        return self._from_native_series(ser > other).alias(self.name)

    def __le__(self: Self, other: Any) -> PandasLikeSeries:
        ser, other = align_and_extract_native(self, other)
        return self._from_native_series(ser <= other).alias(self.name)

    def __lt__(self: Self, other: Any) -> PandasLikeSeries:
        ser, other = align_and_extract_native(self, other)
        return self._from_native_series(ser < other).alias(self.name)

    def __and__(self: Self, other: Any) -> PandasLikeSeries:
        ser, other = align_and_extract_native(self, other)
        return self._from_native_series(ser & other).alias(self.name)

    def __rand__(self: Self, other: Any) -> PandasLikeSeries:
        ser, other = align_and_extract_native(self, other)
        ser = cast("pd.Series[Any]", ser)
        return self._from_native_series(
            ser.__and__(other),
        ).alias(self.name)

    def __or__(self: Self, other: Any) -> PandasLikeSeries:
        ser, other = align_and_extract_native(self, other)
        return self._from_native_series(ser | other).alias(self.name)

    def __ror__(self: Self, other: Any) -> PandasLikeSeries:
        ser, other = align_and_extract_native(self, other)
        ser = cast("pd.Series[Any]", ser)
        return self._from_native_series(
            ser.__or__(other),
        ).alias(self.name)

    def __add__(self: Self, other: Any) -> PandasLikeSeries:
        ser, other = align_and_extract_native(self, other)
        return self._from_native_series(ser + other).alias(self.name)

    def __radd__(self: Self, other: Any) -> PandasLikeSeries:
        _, other_native = align_and_extract_native(self, other)
        return self._from_native_series(
            self.native.__radd__(other_native),
        ).alias(self.name)

    def __sub__(self: Self, other: Any) -> PandasLikeSeries:
        ser, other = align_and_extract_native(self, other)
        return self._from_native_series(ser - other).alias(self.name)

    def __rsub__(self: Self, other: Any) -> PandasLikeSeries:
        _, other_native = align_and_extract_native(self, other)
        return self._from_native_series(
            self.native.__rsub__(other_native),
        ).alias(self.name)

    def __mul__(self: Self, other: Any) -> PandasLikeSeries:
        ser, other = align_and_extract_native(self, other)
        return self._from_native_series(ser * other).alias(self.name)

    def __rmul__(self: Self, other: Any) -> PandasLikeSeries:
        _, other_native = align_and_extract_native(self, other)
        return self._from_native_series(
            self.native.__rmul__(other_native),
        ).alias(self.name)

    def __truediv__(self: Self, other: Any) -> PandasLikeSeries:
        ser, other = align_and_extract_native(self, other)
        return self._from_native_series(ser / other).alias(self.name)

    def __rtruediv__(self: Self, other: Any) -> PandasLikeSeries:
        _, other_native = align_and_extract_native(self, other)
        return self._from_native_series(
            self.native.__rtruediv__(other_native),
        ).alias(self.name)

    def __floordiv__(self: Self, other: Any) -> PandasLikeSeries:
        ser, other = align_and_extract_native(self, other)
        return self._from_native_series(ser // other).alias(self.name)

    def __rfloordiv__(self: Self, other: Any) -> PandasLikeSeries:
        _, other_native = align_and_extract_native(self, other)
        return self._from_native_series(
            self.native.__rfloordiv__(other_native),
        ).alias(self.name)

    def __pow__(self: Self, other: Any) -> PandasLikeSeries:
        ser, other = align_and_extract_native(self, other)
        return self._from_native_series(ser**other).alias(self.name)

    def __rpow__(self: Self, other: Any) -> PandasLikeSeries:
        _, other_native = align_and_extract_native(self, other)
        return self._from_native_series(
            self.native.__rpow__(other_native),
        ).alias(self.name)

    def __mod__(self: Self, other: Any) -> PandasLikeSeries:
        ser, other = align_and_extract_native(self, other)
        return self._from_native_series(ser % other).alias(self.name)

    def __rmod__(self: Self, other: Any) -> PandasLikeSeries:
        _, other_native = align_and_extract_native(self, other)
        return self._from_native_series(
            self.native.__rmod__(other_native),
        ).alias(self.name)

    # Unary

    def __invert__(self: PandasLikeSeries) -> PandasLikeSeries:
        return self._from_native_series(~self.native)

    # Reductions

    def any(self: Self) -> bool:
        return self.native.any()

    def all(self: Self) -> bool:
        return self.native.all()

    def min(self: Self) -> Any:
        return self.native.min()

    def max(self: Self) -> Any:
        return self.native.max()

    def sum(self: Self) -> float:
        return self.native.sum()

    def count(self: Self) -> int:
        return self.native.count()

    def mean(self: Self) -> float:
        return self.native.mean()

    def median(self: Self) -> float:
        if not self.dtype.is_numeric():
            msg = "`median` operation not supported for non-numeric input type."
            raise InvalidOperationError(msg)
        return self.native.median()

    def std(self: Self, *, ddof: int) -> float:
        return self.native.std(ddof=ddof)

    def var(self: Self, *, ddof: int) -> float:
        return self.native.var(ddof=ddof)

    def skew(self: Self) -> float | None:
        ser_not_null = self.native.dropna()
        if len(ser_not_null) == 0:
            return None
        elif len(ser_not_null) == 1:
            return float("nan")
        elif len(ser_not_null) == 2:
            return 0.0
        else:
            m = ser_not_null - ser_not_null.mean()
            m2 = (m**2).mean()
            m3 = (m**3).mean()
            return m3 / (m2**1.5) if m2 != 0 else float("nan")

    def len(self: Self) -> int:
        return len(self.native)

    # Transformations

    def is_null(self: Self) -> PandasLikeSeries:
<<<<<<< HEAD
        return self._from_native_series(
            self._native_series.isna(), preserve_broadcast=True
        )
=======
        return self._from_native_series(self.native.isna())
>>>>>>> 697bb2c0

    def is_nan(self: Self) -> PandasLikeSeries:
        ser = self.native
        if self.dtype.is_numeric():
            return self._from_native_series(ser != ser, preserve_broadcast=True)  # noqa: PLR0124
        msg = f"`.is_nan` only supported for numeric dtype and not {self.dtype}, did you mean `.is_null`?"
        raise InvalidOperationError(msg)

    def fill_null(
        self: Self,
        value: Any | None,
        strategy: Literal["forward", "backward"] | None,
        limit: int | None,
    ) -> Self:
        ser = self.native
        if value is not None:
            _, value = align_and_extract_native(self, value)
            res_ser = self._from_native_series(
                ser.fillna(value=value), preserve_broadcast=True
            )
        else:
            res_ser = self._from_native_series(
                ser.ffill(limit=limit)
                if strategy == "forward"
                else ser.bfill(limit=limit),
                preserve_broadcast=True,
            )

        return res_ser

    def drop_nulls(self: Self) -> PandasLikeSeries:
        return self._from_native_series(self.native.dropna())

    def n_unique(self: Self) -> int:
        return self.native.nunique(dropna=False)

    def sample(
        self: Self,
        n: int | None,
        *,
        fraction: float | None,
        with_replacement: bool,
        seed: int | None,
    ) -> Self:
        return self._from_native_series(
            self.native.sample(
                n=n, frac=fraction, replace=with_replacement, random_state=seed
            )
        )

    def abs(self: Self) -> PandasLikeSeries:
        return self._from_native_series(self.native.abs())

    def cum_sum(self: Self, *, reverse: bool) -> Self:
        result = (
            self.native.cumsum(skipna=True)
            if not reverse
            else self.native[::-1].cumsum(skipna=True)[::-1]
        )
        return self._from_native_series(result)

    def unique(self: Self, *, maintain_order: bool) -> PandasLikeSeries:
        # pandas always maintains order, as per its docstring:
        # "Uniques are returned in order of appearance"  # noqa: ERA001
        return self._from_native_series(
            self.native.__class__(self.native.unique(), name=self.name)
        )

    def diff(self: Self) -> PandasLikeSeries:
        return self._from_native_series(self.native.diff())

    def shift(self: Self, n: int) -> PandasLikeSeries:
        return self._from_native_series(self.native.shift(n))

    def replace_strict(
        self: Self,
        old: Sequence[Any] | Mapping[Any, Any],
        new: Sequence[Any],
        *,
        return_dtype: DType | type[DType] | None,
    ) -> PandasLikeSeries:
        tmp_name = f"{self.name}_tmp"
        dtype_backend = get_dtype_backend(self.native.dtype, self._implementation)
        dtype = (
            narwhals_to_native_dtype(
                return_dtype,
                dtype_backend,
                self._implementation,
                self._backend_version,
                self._version,
            )
            if return_dtype
            else None
        )
        namespace = self.__native_namespace__()
        other = namespace.DataFrame(
            {self.name: old, tmp_name: namespace.Series(new, dtype=dtype)}
        )
        result = self._from_native_series(
            self.native.to_frame().merge(other, on=self.name, how="left")[tmp_name]
        ).alias(self.name)
        if result.is_null().sum() != self.is_null().sum():
            msg = (
                "replace_strict did not replace all non-null values.\n\n"
                f"The following did not get replaced: {self.filter(~self.is_null() & result.is_null()).unique(maintain_order=False).to_list()}"
            )
            raise ValueError(msg)
        return result

    def sort(self: Self, *, descending: bool, nulls_last: bool) -> PandasLikeSeries:
        na_position = "last" if nulls_last else "first"
        return self._from_native_series(
            self.native.sort_values(ascending=not descending, na_position=na_position)
        ).alias(self.name)

    def alias(self: Self, name: str | Hashable) -> Self:
        if name != self.name:
            return self._from_native_series(
                rename(
                    self.native,
                    name,
                    implementation=self._implementation,
                    backend_version=self._backend_version,
                ),
                preserve_broadcast=True,
            )
        return self

    def __array__(self: Self, dtype: Any, *, copy: bool | None) -> _1DArray:
        # pandas used to always return object dtype for nullable dtypes.
        # So, we intercept __array__ and pass to `to_numpy` ourselves to make
        # sure an appropriate numpy dtype is returned.
        return self.to_numpy(dtype=dtype, copy=copy)

    def to_numpy(self: Self, dtype: Any = None, *, copy: bool | None = None) -> _1DArray:
        # the default is meant to be None, but pandas doesn't allow it?
        # https://numpy.org/doc/stable/reference/generated/numpy.ndarray.__array__.html
        copy = copy or self._implementation is Implementation.CUDF
        dtypes = import_dtypes_module(self._version)
        if isinstance(self.dtype, dtypes.Datetime) and self.dtype.time_zone is not None:
            s = self.dt.convert_time_zone("UTC").dt.replace_time_zone(None).native
        else:
            s = self.native

        has_missing = s.isna().any()
        if has_missing and str(s.dtype) in PANDAS_TO_NUMPY_DTYPE_MISSING:
            if self._implementation is Implementation.PANDAS and self._backend_version < (
                1,
            ):  # pragma: no cover
                kwargs = {}
            else:
                kwargs = {"na_value": float("nan")}
            return s.to_numpy(
                dtype=dtype or PANDAS_TO_NUMPY_DTYPE_MISSING[str(s.dtype)],
                copy=copy,
                **kwargs,
            )
        if not has_missing and str(s.dtype) in PANDAS_TO_NUMPY_DTYPE_NO_MISSING:
            return s.to_numpy(
                dtype=dtype or PANDAS_TO_NUMPY_DTYPE_NO_MISSING[str(s.dtype)], copy=copy
            )
        return s.to_numpy(dtype=dtype, copy=copy)

    def to_pandas(self: Self) -> pd.Series[Any]:
        if self._implementation is Implementation.PANDAS:
            return self.native
        elif self._implementation is Implementation.CUDF:  # pragma: no cover
            return self.native.to_pandas()
        elif self._implementation is Implementation.MODIN:
            return self.native._to_pandas()
        msg = f"Unknown implementation: {self._implementation}"  # pragma: no cover
        raise AssertionError(msg)

    def to_polars(self: Self) -> pl.Series:
        import polars as pl  # ignore-banned-import

        return pl.from_pandas(self.to_pandas())

    # --- descriptive ---
    def is_unique(self: Self) -> Self:
        return self._from_native_series(~self.native.duplicated(keep=False)).alias(
            self.name
        )

    def null_count(self: Self) -> int:
        return self.native.isna().sum()

    def is_first_distinct(self: Self) -> Self:
        return self._from_native_series(~self.native.duplicated(keep="first")).alias(
            self.name
        )

    def is_last_distinct(self: Self) -> Self:
        return self._from_native_series(~self.native.duplicated(keep="last")).alias(
            self.name
        )

    def is_sorted(self: Self, *, descending: bool) -> bool:
        if not isinstance(descending, bool):
            msg = f"argument 'descending' should be boolean, found {type(descending)}"
            raise TypeError(msg)

        if descending:
            return self.native.is_monotonic_decreasing
        else:
            return self.native.is_monotonic_increasing

    def value_counts(
        self: Self, *, sort: bool, parallel: bool, name: str | None, normalize: bool
    ) -> PandasLikeDataFrame:
        """Parallel is unused, exists for compatibility."""
        from narwhals._pandas_like.dataframe import PandasLikeDataFrame

        index_name_ = "index" if self._name is None else self._name
        value_name_ = name or ("proportion" if normalize else "count")
        val_count = self.native.value_counts(
            dropna=False, sort=False, normalize=normalize
        ).reset_index()

        val_count.columns = [index_name_, value_name_]

        if sort:
            val_count = val_count.sort_values(value_name_, ascending=False)

        return PandasLikeDataFrame(
            val_count,
            implementation=self._implementation,
            backend_version=self._backend_version,
            version=self._version,
            validate_column_names=True,
        )

    def quantile(
        self: Self,
        quantile: float,
        interpolation: Literal["nearest", "higher", "lower", "midpoint", "linear"],
    ) -> float:
        return self.native.quantile(q=quantile, interpolation=interpolation)

    def zip_with(self: Self, mask: Any, other: Any) -> PandasLikeSeries:
        ser = self.native
        _, mask = align_and_extract_native(self, mask)
        _, other = align_and_extract_native(self, other)
        res = ser.where(mask, other)
        return self._from_native_series(res)

    def head(self: Self, n: int) -> Self:
        return self._from_native_series(self.native.head(n))

    def tail(self: Self, n: int) -> Self:
        return self._from_native_series(self.native.tail(n))

    def round(self: Self, decimals: int) -> Self:
        return self._from_native_series(self.native.round(decimals=decimals))

    def to_dummies(
        self: Self, *, separator: str, drop_first: bool
    ) -> PandasLikeDataFrame:
        from narwhals._pandas_like.dataframe import PandasLikeDataFrame

        plx = self.__native_namespace__()
        series = self.native
        name = str(self._name) if self._name else ""

        null_col_pl = f"{name}{separator}null"

        has_nulls = series.isna().any()
        result = plx.get_dummies(
            series,
            prefix=name,
            prefix_sep=separator,
            drop_first=drop_first,
            # Adds a null column at the end, depending on whether or not there are any.
            dummy_na=has_nulls,
            dtype="int8",
        )
        if has_nulls:
            *cols, null_col_pd = list(result.columns)
            output_order = [null_col_pd, *cols]
            result = rename(
                select_columns_by_name(
                    result, output_order, self._backend_version, self._implementation
                ),
                columns={null_col_pd: null_col_pl},
                implementation=self._implementation,
                backend_version=self._backend_version,
            )

        return PandasLikeDataFrame(
            result,
            implementation=self._implementation,
            backend_version=self._backend_version,
            version=self._version,
            validate_column_names=True,
        )

    def gather_every(self: Self, n: int, offset: int) -> Self:
        return self._from_native_series(self.native.iloc[offset::n])

    def clip(
        self: Self, lower_bound: Self | Any | None, upper_bound: Self | Any | None
    ) -> Self:
        _, lower_bound = align_and_extract_native(self, lower_bound)
        _, upper_bound = align_and_extract_native(self, upper_bound)
        kwargs = {"axis": 0} if self._implementation is Implementation.MODIN else {}
        return self._from_native_series(
            self.native.clip(lower_bound, upper_bound, **kwargs)
        )

    def to_arrow(self: Self) -> ArrowArray:
        if self._implementation is Implementation.CUDF:
            return self.native.to_arrow()

        import pyarrow as pa  # ignore-banned-import()

        return pa.Array.from_pandas(self.native)

    def mode(self: Self) -> Self:
        result = self.native.mode()
        result.name = self.name
        return self._from_native_series(result)

    def cum_count(self: Self, *, reverse: bool) -> Self:
        not_na_series = ~self.native.isna()
        result = (
            not_na_series.cumsum()
            if not reverse
            else len(self) - not_na_series.cumsum() + not_na_series - 1
        )
        return self._from_native_series(result)

    def cum_min(self: Self, *, reverse: bool) -> Self:
        result = (
            self.native.cummin(skipna=True)
            if not reverse
            else self.native[::-1].cummin(skipna=True)[::-1]
        )
        return self._from_native_series(result)

    def cum_max(self: Self, *, reverse: bool) -> Self:
        result = (
            self.native.cummax(skipna=True)
            if not reverse
            else self.native[::-1].cummax(skipna=True)[::-1]
        )
        return self._from_native_series(result)

    def cum_prod(self: Self, *, reverse: bool) -> Self:
        result = (
            self.native.cumprod(skipna=True)
            if not reverse
            else self.native[::-1].cumprod(skipna=True)[::-1]
        )
        return self._from_native_series(result)

    def rolling_sum(
        self: Self, window_size: int, *, min_samples: int, center: bool
    ) -> Self:
        result = self.native.rolling(
            window=window_size, min_periods=min_samples, center=center
        ).sum()
        return self._from_native_series(result)

    def rolling_mean(
        self: Self, window_size: int, *, min_samples: int, center: bool
    ) -> Self:
        result = self.native.rolling(
            window=window_size, min_periods=min_samples, center=center
        ).mean()
        return self._from_native_series(result)

    def rolling_var(
        self: Self, window_size: int, *, min_samples: int, center: bool, ddof: int
    ) -> Self:
        result = self.native.rolling(
            window=window_size, min_periods=min_samples, center=center
        ).var(ddof=ddof)
        return self._from_native_series(result)

    def rolling_std(
        self: Self, window_size: int, *, min_samples: int, center: bool, ddof: int
    ) -> Self:
        result = self.native.rolling(
            window=window_size, min_periods=min_samples, center=center
        ).std(ddof=ddof)
        return self._from_native_series(result)

    def __iter__(self: Self) -> Iterator[Any]:
        yield from self.native.__iter__()

    def __contains__(self: Self, other: Any) -> bool:
        return self.native.isna().any() if other is None else (self.native == other).any()

    def is_finite(self: Self) -> Self:
        s = self.native
        return self._from_native_series((s > float("-inf")) & (s < float("inf")))

    def rank(
        self: Self,
        method: Literal["average", "min", "max", "dense", "ordinal"],
        *,
        descending: bool,
    ) -> Self:
        pd_method = "first" if method == "ordinal" else method
        name = self.name
        if (
            self._implementation is Implementation.PANDAS
            and self._backend_version < (3,)
            and self.dtype.is_integer()
            and (null_mask := self.native.isna()).any()
        ):
            # crazy workaround for the case of `na_option="keep"` and nullable
            # integer dtypes. This should be supported in pandas > 3.0
            # https://github.com/pandas-dev/pandas/issues/56976
            ranked_series = (
                self.native.to_frame()
                .assign(**{f"{name}_is_null": null_mask})
                .groupby(f"{name}_is_null")
                .rank(
                    method=pd_method,
                    na_option="keep",
                    ascending=not descending,
                    pct=False,
                )[name]
            )
        else:
            ranked_series = self.native.rank(
                method=pd_method, na_option="keep", ascending=not descending, pct=False
            )
        return self._from_native_series(ranked_series)

    def hist(
        self: Self,
        bins: list[float | int] | None,
        *,
        bin_count: int | None,
        include_breakpoint: bool,
    ) -> PandasLikeDataFrame:
        from numpy import linspace
        from numpy import zeros

        from narwhals._pandas_like.dataframe import PandasLikeDataFrame

        ns = self.__native_namespace__()
        data: dict[str, Sequence[int | float | str] | _AnyDArray]

        if bin_count == 0 or (bins is not None and len(bins) <= 1):
            data = {}
            if include_breakpoint:
                data["breakpoint"] = []
            data["count"] = []

            return PandasLikeDataFrame(
                ns.DataFrame(data),
                implementation=self._implementation,
                backend_version=self._backend_version,
                version=self._version,
                validate_column_names=True,
            )
        elif self.native.count() < 1:
            if bins is not None:
                data = {"breakpoint": bins[1:], "count": zeros(shape=len(bins) - 1)}
            else:
                count = cast("int", bin_count)
                data = {"breakpoint": linspace(0, 1, count), "count": zeros(shape=count)}

            if not include_breakpoint:
                del data["breakpoint"]

            return PandasLikeDataFrame(
                ns.DataFrame(data),
                implementation=self._implementation,
                backend_version=self._backend_version,
                version=self._version,
                validate_column_names=True,
            )

        elif bin_count is not None:  # use Polars binning behavior
            lower, upper = self.native.min(), self.native.max()
            pad_lowest_bin = False
            if lower == upper:
                lower -= 0.5
                upper += 0.5
            else:
                pad_lowest_bin = True

            bins = linspace(lower, upper, bin_count + 1)
            if pad_lowest_bin and bins is not None:
                bins[0] -= 0.001 * abs(bins[0]) if bins[0] != 0 else 0.001
            bin_count = None

        # pandas (2.2.*) .value_counts(bins=int) adjusts the lowest bin twice, result in improper counts.
        # pandas (2.2.*) .value_counts(bins=[...]) adjusts the lowest bin which should not happen since
        #   the bins were explicitly passed in.
        categories = ns.cut(self.native, bins=bins if bin_count is None else bin_count)
        # modin (0.32.0) .value_counts(...) silently drops bins with empty observations, .reindex
        #   is necessary to restore these bins.
        result = categories.value_counts(dropna=True, sort=False).reindex(
            categories.cat.categories, fill_value=0
        )
        data = {}
        if include_breakpoint:
            data["breakpoint"] = bins[1:] if bins is not None else result.index.right
        data["count"] = result.reset_index(drop=True)

        return PandasLikeDataFrame(
            ns.DataFrame(data),
            implementation=self._implementation,
            backend_version=self._backend_version,
            version=self._version,
            validate_column_names=True,
        )

    @property
    def str(self: Self) -> PandasLikeSeriesStringNamespace:
        return PandasLikeSeriesStringNamespace(self)

    @property
    def dt(self: Self) -> PandasLikeSeriesDateTimeNamespace:
        return PandasLikeSeriesDateTimeNamespace(self)

    @property
    def cat(self: Self) -> PandasLikeSeriesCatNamespace:
        return PandasLikeSeriesCatNamespace(self)

    @property
    def list(self: Self) -> PandasLikeSeriesListNamespace:
        return PandasLikeSeriesListNamespace(self)

    @property
    def struct(self: Self) -> PandasLikeSeriesStructNamespace:
        return PandasLikeSeriesStructNamespace(self)<|MERGE_RESOLUTION|>--- conflicted
+++ resolved
@@ -294,11 +294,9 @@
             backend_version=self._backend_version,
             version=self._version,
         )
-<<<<<<< HEAD
-        return self._from_native_series(ser.astype(pd_dtype), preserve_broadcast=True)
-=======
-        return self._from_native_series(self.native.astype(pd_dtype))
->>>>>>> 697bb2c0
+        return self._from_native_series(
+            self.native.astype(pd_dtype), preserve_broadcast=True
+        )
 
     def item(self: Self, index: int | None) -> Any:
         # cuDF doesn't have Series.item().
@@ -554,13 +552,7 @@
     # Transformations
 
     def is_null(self: Self) -> PandasLikeSeries:
-<<<<<<< HEAD
-        return self._from_native_series(
-            self._native_series.isna(), preserve_broadcast=True
-        )
-=======
-        return self._from_native_series(self.native.isna())
->>>>>>> 697bb2c0
+        return self._from_native_series(self.native.isna(), preserve_broadcast=True)
 
     def is_nan(self: Self) -> PandasLikeSeries:
         ser = self.native
