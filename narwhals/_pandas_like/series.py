from __future__ import annotations

from typing import TYPE_CHECKING
from typing import Any
from typing import Iterable
from typing import Iterator
from typing import Mapping
from typing import Sequence
from typing import cast

import numpy as np

from narwhals._compliant import EagerSeries
from narwhals._pandas_like.series_cat import PandasLikeSeriesCatNamespace
from narwhals._pandas_like.series_dt import PandasLikeSeriesDateTimeNamespace
from narwhals._pandas_like.series_list import PandasLikeSeriesListNamespace
from narwhals._pandas_like.series_str import PandasLikeSeriesStringNamespace
from narwhals._pandas_like.series_struct import PandasLikeSeriesStructNamespace
from narwhals._pandas_like.utils import align_and_extract_native
from narwhals._pandas_like.utils import get_dtype_backend
from narwhals._pandas_like.utils import narwhals_to_native_dtype
from narwhals._pandas_like.utils import native_to_narwhals_dtype
from narwhals._pandas_like.utils import object_native_to_narwhals_dtype
from narwhals._pandas_like.utils import rename
from narwhals._pandas_like.utils import select_columns_by_name
from narwhals._pandas_like.utils import set_index
from narwhals.dependencies import is_numpy_array_1d
from narwhals.dependencies import is_pandas_like_series
from narwhals.exceptions import InvalidOperationError
from narwhals.utils import Implementation
from narwhals.utils import import_dtypes_module
from narwhals.utils import is_list_of
from narwhals.utils import parse_version
from narwhals.utils import validate_backend_version

if TYPE_CHECKING:
    from types import ModuleType
    from typing import Hashable

    import pandas as pd
    import polars as pl
    from typing_extensions import Self
    from typing_extensions import TypeIs

    from narwhals._arrow.typing import ArrowArray
    from narwhals._pandas_like.dataframe import PandasLikeDataFrame
    from narwhals._pandas_like.namespace import PandasLikeNamespace
    from narwhals.dtypes import DType
    from narwhals.typing import ClosedInterval
    from narwhals.typing import FillNullStrategy
    from narwhals.typing import Into1DArray
    from narwhals.typing import NonNestedLiteral
    from narwhals.typing import NumericLiteral
    from narwhals.typing import RankMethod
    from narwhals.typing import RollingInterpolationMethod
    from narwhals.typing import SizedMultiIndexSelector
    from narwhals.typing import TemporalLiteral
    from narwhals.typing import _1DArray
    from narwhals.typing import _AnyDArray
    from narwhals.typing import _SliceIndex
    from narwhals.utils import Version
    from narwhals.utils import _FullContext

PANDAS_TO_NUMPY_DTYPE_NO_MISSING = {
    "Int64": "int64",
    "int64[pyarrow]": "int64",
    "Int32": "int32",
    "int32[pyarrow]": "int32",
    "Int16": "int16",
    "int16[pyarrow]": "int16",
    "Int8": "int8",
    "int8[pyarrow]": "int8",
    "UInt64": "uint64",
    "uint64[pyarrow]": "uint64",
    "UInt32": "uint32",
    "uint32[pyarrow]": "uint32",
    "UInt16": "uint16",
    "uint16[pyarrow]": "uint16",
    "UInt8": "uint8",
    "uint8[pyarrow]": "uint8",
    "Float64": "float64",
    "float64[pyarrow]": "float64",
    "Float32": "float32",
    "float32[pyarrow]": "float32",
}
PANDAS_TO_NUMPY_DTYPE_MISSING = {
    "Int64": "float64",
    "int64[pyarrow]": "float64",
    "Int32": "float64",
    "int32[pyarrow]": "float64",
    "Int16": "float64",
    "int16[pyarrow]": "float64",
    "Int8": "float64",
    "int8[pyarrow]": "float64",
    "UInt64": "float64",
    "uint64[pyarrow]": "float64",
    "UInt32": "float64",
    "uint32[pyarrow]": "float64",
    "UInt16": "float64",
    "uint16[pyarrow]": "float64",
    "UInt8": "float64",
    "uint8[pyarrow]": "float64",
    "Float64": "float64",
    "float64[pyarrow]": "float64",
    "Float32": "float32",
    "float32[pyarrow]": "float32",
}


class PandasLikeSeries(EagerSeries[Any]):
    def __init__(
        self,
        native_series: Any,
        *,
        implementation: Implementation,
        backend_version: tuple[int, ...],
        version: Version,
    ) -> None:
        self._name = native_series.name
        self._native_series = native_series
        self._implementation = implementation
        self._backend_version = backend_version
        self._version = version
        validate_backend_version(self._implementation, self._backend_version)
        # Flag which indicates if, in the final step before applying an operation,
        # the single value behind the PandasLikeSeries should be extract and treated
        # as a Scalar. For example, in `nw.col('a') - nw.lit(3)`, the latter would
        # become a Series of length 1. Rather that doing a full broadcast so it matches
        # the length of the whole dataframe, we just extract the scalar.
        self._broadcast = False

    @property
    def native(self) -> Any:
        return self._native_series

    def __native_namespace__(self) -> ModuleType:
        if self._implementation.is_pandas_like():
            return self._implementation.to_native_namespace()

        msg = f"Expected pandas/modin/cudf, got: {type(self._implementation)}"  # pragma: no cover
        raise AssertionError(msg)

    def __narwhals_namespace__(self) -> PandasLikeNamespace:
        from narwhals._pandas_like.namespace import PandasLikeNamespace

        return PandasLikeNamespace(
            self._implementation, self._backend_version, self._version
        )

<<<<<<< HEAD
    def _gather(self, rows: SizedMultiIndexSelector[pd.Series[Any]]) -> Self:
        rows = list(rows) if isinstance(rows, tuple) else rows
        return self._with_native(self.native.iloc[rows])

    def _gather_slice(self, rows: slice | range) -> Self:
=======
    def _gather(self, item: SizedMultiIndexSelector[pd.Series[Any]]) -> Self:
        rows = list(item) if isinstance(item, tuple) else item
        return self._with_native(self.native.iloc[rows])

    def _gather_slice(self, item: _SliceIndex | range) -> Self:
>>>>>>> 1119ad7e
        return self._with_native(
            self.native.iloc[slice(rows.start, rows.stop, rows.step)]
        )

    def _with_version(self, version: Version) -> Self:
        return self.__class__(
            self.native,
            implementation=self._implementation,
            backend_version=self._backend_version,
            version=version,
        )

    def _with_native(self, series: Any, *, preserve_broadcast: bool = False) -> Self:
        result = self.__class__(
            series,
            implementation=self._implementation,
            backend_version=self._backend_version,
            version=self._version,
        )
        if preserve_broadcast:
            result._broadcast = self._broadcast
        return result

    @classmethod
    def from_iterable(
        cls,
        data: Iterable[Any],
        *,
        context: _FullContext,
        name: str = "",
        dtype: DType | type[DType] | None = None,
        index: Any = None,
    ) -> Self:
        implementation = context._implementation
        backend_version = context._backend_version
        version = context._version
        ns = implementation.to_native_namespace()
        kwds: dict[str, Any] = {}
        if dtype:
            kwds["dtype"] = narwhals_to_native_dtype(
                dtype, None, implementation, backend_version, version
            )
        else:
            if implementation.is_pandas():
                kwds["copy"] = False
            if index is not None and len(index):
                kwds["index"] = index
        return cls.from_native(ns.Series(data, name=name, **kwds), context=context)

    @staticmethod
    def _is_native(obj: Any) -> TypeIs[Any]:
        return is_pandas_like_series(obj)  # pragma: no cover

    @classmethod
    def from_native(cls, data: Any, /, *, context: _FullContext) -> Self:
        return cls(
            data,
            implementation=context._implementation,
            backend_version=context._backend_version,
            version=context._version,
        )

    @classmethod
    def from_numpy(cls, data: Into1DArray, /, *, context: _FullContext) -> Self:
        implementation = context._implementation
        arr = data if is_numpy_array_1d(data) else [data]
        native = implementation.to_native_namespace().Series(arr, name="")
        return cls.from_native(native, context=context)

    @property
    def name(self) -> str:
        return self._name

    @property
    def dtype(self) -> DType:
        native_dtype = self.native.dtype
        return (
            native_to_narwhals_dtype(native_dtype, self._version, self._implementation)
            if native_dtype != "object"
            else object_native_to_narwhals_dtype(
                self.native, self._version, self._implementation
            )
        )

    def ewm_mean(
        self,
        *,
        com: float | None,
        span: float | None,
        half_life: float | None,
        alpha: float | None,
        adjust: bool,
        min_samples: int,
        ignore_nulls: bool,
    ) -> PandasLikeSeries:
        ser = self.native
        mask_na = ser.isna()
        if self._implementation is Implementation.CUDF:
            if (min_samples == 0 and not ignore_nulls) or (not mask_na.any()):
                result = ser.ewm(
                    com=com, span=span, halflife=half_life, alpha=alpha, adjust=adjust
                ).mean()
            else:
                msg = (
                    "cuDF only supports `ewm_mean` when there are no missing values "
                    "or when both `min_period=0` and `ignore_nulls=False`"
                )
                raise NotImplementedError(msg)
        else:
            result = ser.ewm(
                com, span, half_life, alpha, min_samples, adjust, ignore_na=ignore_nulls
            ).mean()
        result[mask_na] = None
        return self._with_native(result)

    def scatter(self, indices: int | Sequence[int], values: Any) -> Self:
        if isinstance(values, self.__class__):
            values = set_index(
                values.native,
                self.native.index[indices],
                implementation=self._implementation,
                backend_version=self._backend_version,
            )
        s = self.native.copy(deep=True)
        s.iloc[indices] = values
        s.name = self.name
        return self._with_native(s)

    def _scatter_in_place(self, indices: Self, values: Self) -> None:
        # Scatter, modifying original Series. Use with care!
        values_native = set_index(
            values.native,
            self.native.index[indices.native],
            implementation=self._implementation,
            backend_version=self._backend_version,
        )
        if self._implementation is Implementation.PANDAS and parse_version(np) < (2,):
            values_native = values_native.copy()  # pragma: no cover
        min_pd_version = (1, 2)
        if (
            self._implementation is Implementation.PANDAS
            and self._backend_version < min_pd_version
        ):
            self.native.iloc[indices.native.values] = values_native  # noqa: PD011
        else:
            self.native.iloc[indices.native] = values_native

    def cast(self, dtype: DType | type[DType]) -> Self:
        pd_dtype = narwhals_to_native_dtype(
            dtype,
            dtype_backend=get_dtype_backend(self.native.dtype, self._implementation),
            implementation=self._implementation,
            backend_version=self._backend_version,
            version=self._version,
        )
        return self._with_native(self.native.astype(pd_dtype), preserve_broadcast=True)

    def item(self, index: int | None) -> Any:
        # cuDF doesn't have Series.item().
        if index is None:
            if len(self) != 1:
                msg = (
                    "can only call '.item()' if the Series is of length 1,"
                    f" or an explicit index is provided (Series is of length {len(self)})"
                )
                raise ValueError(msg)
            return self.native.iloc[0]
        return self.native.iloc[index]

    def to_frame(self) -> PandasLikeDataFrame:
        from narwhals._pandas_like.dataframe import PandasLikeDataFrame

        return PandasLikeDataFrame(
            self.native.to_frame(),
            implementation=self._implementation,
            backend_version=self._backend_version,
            version=self._version,
            validate_column_names=False,
        )

    def to_list(self) -> list[Any]:
        is_cudf = self._implementation.is_cudf()
        return self.native.to_arrow().to_pylist() if is_cudf else self.native.to_list()

    def is_between(
        self, lower_bound: Any, upper_bound: Any, closed: ClosedInterval
    ) -> Self:
        ser = self.native
        _, lower_bound = align_and_extract_native(self, lower_bound)
        _, upper_bound = align_and_extract_native(self, upper_bound)
        if closed == "left":
            res = ser.ge(lower_bound) & ser.lt(upper_bound)
        elif closed == "right":
            res = ser.gt(lower_bound) & ser.le(upper_bound)
        elif closed == "none":
            res = ser.gt(lower_bound) & ser.lt(upper_bound)
        elif closed == "both":
            res = ser.ge(lower_bound) & ser.le(upper_bound)
        else:  # pragma: no cover
            raise AssertionError
        return self._with_native(res).alias(ser.name)

    def is_in(self, other: Any) -> PandasLikeSeries:
        return self._with_native(self.native.isin(other))

    def arg_true(self) -> PandasLikeSeries:
        ser = self.native
        result = ser.__class__(range(len(ser)), name=ser.name, index=ser.index).loc[ser]
        return self._with_native(result)

    def arg_min(self) -> int:
        if self._implementation is Implementation.PANDAS and self._backend_version < (1,):
            return self.native.to_numpy().argmin()
        return self.native.argmin()

    def arg_max(self) -> int:
        ser = self.native
        if self._implementation is Implementation.PANDAS and self._backend_version < (1,):
            return ser.to_numpy().argmax()
        return ser.argmax()

    # Binary comparisons

    def filter(self, predicate: Any) -> PandasLikeSeries:
        if not is_list_of(predicate, bool):
            _, other_native = align_and_extract_native(self, predicate)
        else:
            other_native = predicate
        return self._with_native(self.native.loc[other_native]).alias(self.name)

    def __eq__(self, other: object) -> PandasLikeSeries:  # type: ignore[override]
        ser, other = align_and_extract_native(self, other)
        return self._with_native(ser == other).alias(self.name)

    def __ne__(self, other: object) -> PandasLikeSeries:  # type: ignore[override]
        ser, other = align_and_extract_native(self, other)
        return self._with_native(ser != other).alias(self.name)

    def __ge__(self, other: Any) -> PandasLikeSeries:
        ser, other = align_and_extract_native(self, other)
        return self._with_native(ser >= other).alias(self.name)

    def __gt__(self, other: Any) -> PandasLikeSeries:
        ser, other = align_and_extract_native(self, other)
        return self._with_native(ser > other).alias(self.name)

    def __le__(self, other: Any) -> PandasLikeSeries:
        ser, other = align_and_extract_native(self, other)
        return self._with_native(ser <= other).alias(self.name)

    def __lt__(self, other: Any) -> PandasLikeSeries:
        ser, other = align_and_extract_native(self, other)
        return self._with_native(ser < other).alias(self.name)

    def __and__(self, other: Any) -> PandasLikeSeries:
        ser, other = align_and_extract_native(self, other)
        return self._with_native(ser & other).alias(self.name)

    def __rand__(self, other: Any) -> PandasLikeSeries:
        ser, other = align_and_extract_native(self, other)
        ser = cast("pd.Series[Any]", ser)
        return self._with_native(ser.__and__(other)).alias(self.name)

    def __or__(self, other: Any) -> PandasLikeSeries:
        ser, other = align_and_extract_native(self, other)
        return self._with_native(ser | other).alias(self.name)

    def __ror__(self, other: Any) -> PandasLikeSeries:
        ser, other = align_and_extract_native(self, other)
        ser = cast("pd.Series[Any]", ser)
        return self._with_native(ser.__or__(other)).alias(self.name)

    def __add__(self, other: Any) -> PandasLikeSeries:
        ser, other = align_and_extract_native(self, other)
        return self._with_native(ser + other).alias(self.name)

    def __radd__(self, other: Any) -> PandasLikeSeries:
        _, other_native = align_and_extract_native(self, other)
        return self._with_native(self.native.__radd__(other_native)).alias(self.name)

    def __sub__(self, other: Any) -> PandasLikeSeries:
        ser, other = align_and_extract_native(self, other)
        return self._with_native(ser - other).alias(self.name)

    def __rsub__(self, other: Any) -> PandasLikeSeries:
        _, other_native = align_and_extract_native(self, other)
        return self._with_native(self.native.__rsub__(other_native)).alias(self.name)

    def __mul__(self, other: Any) -> PandasLikeSeries:
        ser, other = align_and_extract_native(self, other)
        return self._with_native(ser * other).alias(self.name)

    def __rmul__(self, other: Any) -> PandasLikeSeries:
        _, other_native = align_and_extract_native(self, other)
        return self._with_native(self.native.__rmul__(other_native)).alias(self.name)

    def __truediv__(self, other: Any) -> PandasLikeSeries:
        ser, other = align_and_extract_native(self, other)
        return self._with_native(ser / other).alias(self.name)

    def __rtruediv__(self, other: Any) -> PandasLikeSeries:
        _, other_native = align_and_extract_native(self, other)
        return self._with_native(self.native.__rtruediv__(other_native)).alias(self.name)

    def __floordiv__(self, other: Any) -> PandasLikeSeries:
        ser, other = align_and_extract_native(self, other)
        return self._with_native(ser // other).alias(self.name)

    def __rfloordiv__(self, other: Any) -> PandasLikeSeries:
        _, other_native = align_and_extract_native(self, other)
        return self._with_native(self.native.__rfloordiv__(other_native)).alias(self.name)

    def __pow__(self, other: Any) -> PandasLikeSeries:
        ser, other = align_and_extract_native(self, other)
        return self._with_native(ser**other).alias(self.name)

    def __rpow__(self, other: Any) -> PandasLikeSeries:
        _, other_native = align_and_extract_native(self, other)
        return self._with_native(self.native.__rpow__(other_native)).alias(self.name)

    def __mod__(self, other: Any) -> PandasLikeSeries:
        ser, other = align_and_extract_native(self, other)
        return self._with_native(ser % other).alias(self.name)

    def __rmod__(self, other: Any) -> PandasLikeSeries:
        _, other_native = align_and_extract_native(self, other)
        return self._with_native(self.native.__rmod__(other_native)).alias(self.name)

    # Unary

    def __invert__(self: PandasLikeSeries) -> PandasLikeSeries:
        return self._with_native(~self.native)

    # Reductions

    def any(self) -> bool:
        return self.native.any()

    def all(self) -> bool:
        return self.native.all()

    def min(self) -> Any:
        return self.native.min()

    def max(self) -> Any:
        return self.native.max()

    def sum(self) -> float:
        return self.native.sum()

    def count(self) -> int:
        return self.native.count()

    def mean(self) -> float:
        return self.native.mean()

    def median(self) -> float:
        if not self.dtype.is_numeric():
            msg = "`median` operation not supported for non-numeric input type."
            raise InvalidOperationError(msg)
        return self.native.median()

    def std(self, *, ddof: int) -> float:
        return self.native.std(ddof=ddof)

    def var(self, *, ddof: int) -> float:
        return self.native.var(ddof=ddof)

    def skew(self) -> float | None:
        ser_not_null = self.native.dropna()
        if len(ser_not_null) == 0:
            return None
        elif len(ser_not_null) == 1:
            return float("nan")
        elif len(ser_not_null) == 2:
            return 0.0
        else:
            m = ser_not_null - ser_not_null.mean()
            m2 = (m**2).mean()
            m3 = (m**3).mean()
            return m3 / (m2**1.5) if m2 != 0 else float("nan")

    def len(self) -> int:
        return len(self.native)

    # Transformations

    def is_null(self) -> PandasLikeSeries:
        return self._with_native(self.native.isna(), preserve_broadcast=True)

    def is_nan(self) -> PandasLikeSeries:
        ser = self.native
        if self.dtype.is_numeric():
            return self._with_native(ser != ser, preserve_broadcast=True)  # noqa: PLR0124
        msg = f"`.is_nan` only supported for numeric dtype and not {self.dtype}, did you mean `.is_null`?"
        raise InvalidOperationError(msg)

    def fill_null(
        self,
        value: Self | NonNestedLiteral,
        strategy: FillNullStrategy | None,
        limit: int | None,
    ) -> Self:
        ser = self.native
        if value is not None:
            _, native_value = align_and_extract_native(self, value)
            res_ser = self._with_native(
                ser.fillna(value=native_value), preserve_broadcast=True
            )
        else:
            res_ser = self._with_native(
                ser.ffill(limit=limit)
                if strategy == "forward"
                else ser.bfill(limit=limit),
                preserve_broadcast=True,
            )

        return res_ser

    def drop_nulls(self) -> PandasLikeSeries:
        return self._with_native(self.native.dropna())

    def n_unique(self) -> int:
        return self.native.nunique(dropna=False)

    def sample(
        self,
        n: int | None,
        *,
        fraction: float | None,
        with_replacement: bool,
        seed: int | None,
    ) -> Self:
        return self._with_native(
            self.native.sample(
                n=n, frac=fraction, replace=with_replacement, random_state=seed
            )
        )

    def abs(self) -> PandasLikeSeries:
        return self._with_native(self.native.abs())

    def cum_sum(self, *, reverse: bool) -> Self:
        result = (
            self.native.cumsum(skipna=True)
            if not reverse
            else self.native[::-1].cumsum(skipna=True)[::-1]
        )
        return self._with_native(result)

    def unique(self, *, maintain_order: bool) -> PandasLikeSeries:
        # pandas always maintains order, as per its docstring:
        # "Uniques are returned in order of appearance"  # noqa: ERA001
        return self._with_native(
            self.native.__class__(self.native.unique(), name=self.name)
        )

    def diff(self) -> PandasLikeSeries:
        return self._with_native(self.native.diff())

    def shift(self, n: int) -> PandasLikeSeries:
        return self._with_native(self.native.shift(n))

    def replace_strict(
        self,
        old: Sequence[Any] | Mapping[Any, Any],
        new: Sequence[Any],
        *,
        return_dtype: DType | type[DType] | None,
    ) -> PandasLikeSeries:
        tmp_name = f"{self.name}_tmp"
        dtype_backend = get_dtype_backend(self.native.dtype, self._implementation)
        dtype = (
            narwhals_to_native_dtype(
                return_dtype,
                dtype_backend,
                self._implementation,
                self._backend_version,
                self._version,
            )
            if return_dtype
            else None
        )
        namespace = self.__native_namespace__()
        other = namespace.DataFrame(
            {self.name: old, tmp_name: namespace.Series(new, dtype=dtype)}
        )
        result = self._with_native(
            self.native.to_frame().merge(other, on=self.name, how="left")[tmp_name]
        ).alias(self.name)
        if result.is_null().sum() != self.is_null().sum():
            msg = (
                "replace_strict did not replace all non-null values.\n\n"
                f"The following did not get replaced: {self.filter(~self.is_null() & result.is_null()).unique(maintain_order=False).to_list()}"
            )
            raise ValueError(msg)
        return result

    def sort(self, *, descending: bool, nulls_last: bool) -> PandasLikeSeries:
        na_position = "last" if nulls_last else "first"
        return self._with_native(
            self.native.sort_values(ascending=not descending, na_position=na_position)
        ).alias(self.name)

    def alias(self, name: str | Hashable) -> Self:
        if name != self.name:
            return self._with_native(
                rename(
                    self.native,
                    name,
                    implementation=self._implementation,
                    backend_version=self._backend_version,
                ),
                preserve_broadcast=True,
            )
        return self

    def __array__(self, dtype: Any, *, copy: bool | None) -> _1DArray:
        # pandas used to always return object dtype for nullable dtypes.
        # So, we intercept __array__ and pass to `to_numpy` ourselves to make
        # sure an appropriate numpy dtype is returned.
        return self.to_numpy(dtype=dtype, copy=copy)

    def to_numpy(self, dtype: Any = None, *, copy: bool | None = None) -> _1DArray:
        # the default is meant to be None, but pandas doesn't allow it?
        # https://numpy.org/doc/stable/reference/generated/numpy.ndarray.__array__.html
        copy = copy or self._implementation is Implementation.CUDF
        dtypes = import_dtypes_module(self._version)
        if isinstance(self.dtype, dtypes.Datetime) and self.dtype.time_zone is not None:
            s = self.dt.convert_time_zone("UTC").dt.replace_time_zone(None).native
        else:
            s = self.native

        has_missing = s.isna().any()
        if has_missing and str(s.dtype) in PANDAS_TO_NUMPY_DTYPE_MISSING:
            if self._implementation is Implementation.PANDAS and self._backend_version < (
                1,
            ):  # pragma: no cover
                kwargs = {}
            else:
                kwargs = {"na_value": float("nan")}
            return s.to_numpy(
                dtype=dtype or PANDAS_TO_NUMPY_DTYPE_MISSING[str(s.dtype)],
                copy=copy,
                **kwargs,
            )
        if not has_missing and str(s.dtype) in PANDAS_TO_NUMPY_DTYPE_NO_MISSING:
            return s.to_numpy(
                dtype=dtype or PANDAS_TO_NUMPY_DTYPE_NO_MISSING[str(s.dtype)], copy=copy
            )
        return s.to_numpy(dtype=dtype, copy=copy)

    def to_pandas(self) -> pd.Series[Any]:
        if self._implementation is Implementation.PANDAS:
            return self.native
        elif self._implementation is Implementation.CUDF:  # pragma: no cover
            return self.native.to_pandas()
        elif self._implementation is Implementation.MODIN:
            return self.native._to_pandas()
        msg = f"Unknown implementation: {self._implementation}"  # pragma: no cover
        raise AssertionError(msg)

    def to_polars(self) -> pl.Series:
        import polars as pl  # ignore-banned-import

        return pl.from_pandas(self.to_pandas())

    # --- descriptive ---
    def is_unique(self) -> Self:
        return self._with_native(~self.native.duplicated(keep=False)).alias(self.name)

    def null_count(self) -> int:
        return self.native.isna().sum()

    def is_first_distinct(self) -> Self:
        return self._with_native(~self.native.duplicated(keep="first")).alias(self.name)

    def is_last_distinct(self) -> Self:
        return self._with_native(~self.native.duplicated(keep="last")).alias(self.name)

    def is_sorted(self, *, descending: bool) -> bool:
        if not isinstance(descending, bool):
            msg = f"argument 'descending' should be boolean, found {type(descending)}"
            raise TypeError(msg)

        if descending:
            return self.native.is_monotonic_decreasing
        else:
            return self.native.is_monotonic_increasing

    def value_counts(
        self, *, sort: bool, parallel: bool, name: str | None, normalize: bool
    ) -> PandasLikeDataFrame:
        """Parallel is unused, exists for compatibility."""
        from narwhals._pandas_like.dataframe import PandasLikeDataFrame

        index_name_ = "index" if self._name is None else self._name
        value_name_ = name or ("proportion" if normalize else "count")
        val_count = self.native.value_counts(
            dropna=False, sort=False, normalize=normalize
        ).reset_index()

        val_count.columns = [index_name_, value_name_]

        if sort:
            val_count = val_count.sort_values(value_name_, ascending=False)

        return PandasLikeDataFrame.from_native(val_count, context=self)

    def quantile(
        self, quantile: float, interpolation: RollingInterpolationMethod
    ) -> float:
        return self.native.quantile(q=quantile, interpolation=interpolation)

    def zip_with(self, mask: Any, other: Any) -> PandasLikeSeries:
        ser = self.native
        _, mask = align_and_extract_native(self, mask)
        _, other = align_and_extract_native(self, other)
        res = ser.where(mask, other)
        return self._with_native(res)

    def head(self, n: int) -> Self:
        return self._with_native(self.native.head(n))

    def tail(self, n: int) -> Self:
        return self._with_native(self.native.tail(n))

    def round(self, decimals: int) -> Self:
        return self._with_native(self.native.round(decimals=decimals))

    def to_dummies(self, *, separator: str, drop_first: bool) -> PandasLikeDataFrame:
        from narwhals._pandas_like.dataframe import PandasLikeDataFrame

        plx = self.__native_namespace__()
        series = self.native
        name = str(self._name) if self._name else ""

        null_col_pl = f"{name}{separator}null"

        has_nulls = series.isna().any()
        result = plx.get_dummies(
            series,
            prefix=name,
            prefix_sep=separator,
            drop_first=drop_first,
            # Adds a null column at the end, depending on whether or not there are any.
            dummy_na=has_nulls,
            dtype="int8",
        )
        if has_nulls:
            *cols, null_col_pd = list(result.columns)
            output_order = [null_col_pd, *cols]
            result = rename(
                select_columns_by_name(
                    result, output_order, self._backend_version, self._implementation
                ),
                columns={null_col_pd: null_col_pl},
                implementation=self._implementation,
                backend_version=self._backend_version,
            )
        return PandasLikeDataFrame.from_native(result, context=self)

    def gather_every(self, n: int, offset: int) -> Self:
        return self._with_native(self.native.iloc[offset::n])

    def clip(
        self,
        lower_bound: Self | NumericLiteral | TemporalLiteral | None,
        upper_bound: Self | NumericLiteral | TemporalLiteral | None,
    ) -> Self:
        _, lower = (
            align_and_extract_native(self, lower_bound) if lower_bound else (None, None)
        )
        _, upper = (
            align_and_extract_native(self, upper_bound) if upper_bound else (None, None)
        )
        kwargs = {"axis": 0} if self._implementation is Implementation.MODIN else {}
        return self._with_native(self.native.clip(lower, upper, **kwargs))

    def to_arrow(self) -> ArrowArray:
        if self._implementation is Implementation.CUDF:
            return self.native.to_arrow()

        import pyarrow as pa  # ignore-banned-import()

        return pa.Array.from_pandas(self.native)

    def mode(self) -> Self:
        result = self.native.mode()
        result.name = self.name
        return self._with_native(result)

    def cum_count(self, *, reverse: bool) -> Self:
        not_na_series = ~self.native.isna()
        result = (
            not_na_series.cumsum()
            if not reverse
            else len(self) - not_na_series.cumsum() + not_na_series - 1
        )
        return self._with_native(result)

    def cum_min(self, *, reverse: bool) -> Self:
        result = (
            self.native.cummin(skipna=True)
            if not reverse
            else self.native[::-1].cummin(skipna=True)[::-1]
        )
        return self._with_native(result)

    def cum_max(self, *, reverse: bool) -> Self:
        result = (
            self.native.cummax(skipna=True)
            if not reverse
            else self.native[::-1].cummax(skipna=True)[::-1]
        )
        return self._with_native(result)

    def cum_prod(self, *, reverse: bool) -> Self:
        result = (
            self.native.cumprod(skipna=True)
            if not reverse
            else self.native[::-1].cumprod(skipna=True)[::-1]
        )
        return self._with_native(result)

    def rolling_sum(self, window_size: int, *, min_samples: int, center: bool) -> Self:
        result = self.native.rolling(
            window=window_size, min_periods=min_samples, center=center
        ).sum()
        return self._with_native(result)

    def rolling_mean(self, window_size: int, *, min_samples: int, center: bool) -> Self:
        result = self.native.rolling(
            window=window_size, min_periods=min_samples, center=center
        ).mean()
        return self._with_native(result)

    def rolling_var(
        self, window_size: int, *, min_samples: int, center: bool, ddof: int
    ) -> Self:
        result = self.native.rolling(
            window=window_size, min_periods=min_samples, center=center
        ).var(ddof=ddof)
        return self._with_native(result)

    def rolling_std(
        self, window_size: int, *, min_samples: int, center: bool, ddof: int
    ) -> Self:
        result = self.native.rolling(
            window=window_size, min_periods=min_samples, center=center
        ).std(ddof=ddof)
        return self._with_native(result)

    def __iter__(self) -> Iterator[Any]:
        yield from self.native.__iter__()

    def __contains__(self, other: Any) -> bool:
        return self.native.isna().any() if other is None else (self.native == other).any()

    def is_finite(self) -> Self:
        s = self.native
        return self._with_native((s > float("-inf")) & (s < float("inf")))

    def rank(self, method: RankMethod, *, descending: bool) -> Self:
        pd_method = "first" if method == "ordinal" else method
        name = self.name
        if (
            self._implementation is Implementation.PANDAS
            and self._backend_version < (3,)
            and self.dtype.is_integer()
            and (null_mask := self.native.isna()).any()
        ):
            # crazy workaround for the case of `na_option="keep"` and nullable
            # integer dtypes. This should be supported in pandas > 3.0
            # https://github.com/pandas-dev/pandas/issues/56976
            ranked_series = (
                self.native.to_frame()
                .assign(**{f"{name}_is_null": null_mask})
                .groupby(f"{name}_is_null")
                .rank(
                    method=pd_method,
                    na_option="keep",
                    ascending=not descending,
                    pct=False,
                )[name]
            )
        else:
            ranked_series = self.native.rank(
                method=pd_method, na_option="keep", ascending=not descending, pct=False
            )
        return self._with_native(ranked_series)

    def hist(
        self,
        bins: list[float | int] | None,
        *,
        bin_count: int | None,
        include_breakpoint: bool,
    ) -> PandasLikeDataFrame:
        from numpy import linspace
        from numpy import zeros

        from narwhals._pandas_like.dataframe import PandasLikeDataFrame

        ns = self.__native_namespace__()
        data: dict[str, Sequence[int | float | str] | _AnyDArray]

        if bin_count == 0 or (bins is not None and len(bins) <= 1):
            data = {}
            if include_breakpoint:
                data["breakpoint"] = []
            data["count"] = []
            return PandasLikeDataFrame.from_native(ns.DataFrame(data), context=self)

        if self.native.count() < 1:
            if bins is not None:
                data = {"breakpoint": bins[1:], "count": zeros(shape=len(bins) - 1)}
            else:
                count = cast("int", bin_count)
                if bin_count == 1:
                    data = {"breakpoint": [1.0], "count": [0]}
                else:
                    data = {
                        "breakpoint": linspace(0, 1, count + 1)[1:],
                        "count": zeros(shape=count),
                    }
            if not include_breakpoint:
                del data["breakpoint"]
            return PandasLikeDataFrame.from_native(ns.DataFrame(data), context=self)

        if bin_count is not None:
            # use Polars binning behavior
            lower, upper = self.native.min(), self.native.max()
            if lower == upper:
                lower -= 0.5
                upper += 0.5

            if bin_count == 1:
                data = {
                    "breakpoint": [upper],
                    "count": [self.native.count()],
                }
                if not include_breakpoint:
                    del data["breakpoint"]
                return PandasLikeDataFrame.from_native(ns.DataFrame(data), context=self)

            bins = linspace(lower, upper, bin_count + 1)
            bin_count = None

        # pandas (2.2.*) .value_counts(bins=int) adjusts the lowest bin twice, result in improper counts.
        # pandas (2.2.*) .value_counts(bins=[...]) adjusts the lowest bin which should not happen since
        #   the bins were explicitly passed in.
        categories = ns.cut(
            self.native,
            bins=bins if bin_count is None else bin_count,
            include_lowest=True,  # Polars 1.27.0 always includes the lowest bin
        )
        # modin (0.32.0) .value_counts(...) silently drops bins with empty observations, .reindex
        #   is necessary to restore these bins.
        result = categories.value_counts(dropna=True, sort=False).reindex(
            categories.cat.categories, fill_value=0
        )
        data = {}
        if include_breakpoint:
            data["breakpoint"] = bins[1:] if bins is not None else result.index.right
        data["count"] = result.reset_index(drop=True)
        return PandasLikeDataFrame.from_native(ns.DataFrame(data), context=self)

    @property
    def str(self) -> PandasLikeSeriesStringNamespace:
        return PandasLikeSeriesStringNamespace(self)

    @property
    def dt(self) -> PandasLikeSeriesDateTimeNamespace:
        return PandasLikeSeriesDateTimeNamespace(self)

    @property
    def cat(self) -> PandasLikeSeriesCatNamespace:
        return PandasLikeSeriesCatNamespace(self)

    @property
    def list(self) -> PandasLikeSeriesListNamespace:
        if not hasattr(self.native, "list"):
            msg = "Series must be of PyArrow List type to support list namespace."
            raise TypeError(msg)
        return PandasLikeSeriesListNamespace(self)

    @property
    def struct(self) -> PandasLikeSeriesStructNamespace:
        if not hasattr(self.native, "struct"):
            msg = "Series must be of PyArrow Struct type to support struct namespace."
            raise TypeError(msg)
        return PandasLikeSeriesStructNamespace(self)<|MERGE_RESOLUTION|>--- conflicted
+++ resolved
@@ -147,19 +147,11 @@
             self._implementation, self._backend_version, self._version
         )
 
-<<<<<<< HEAD
     def _gather(self, rows: SizedMultiIndexSelector[pd.Series[Any]]) -> Self:
         rows = list(rows) if isinstance(rows, tuple) else rows
         return self._with_native(self.native.iloc[rows])
 
-    def _gather_slice(self, rows: slice | range) -> Self:
-=======
-    def _gather(self, item: SizedMultiIndexSelector[pd.Series[Any]]) -> Self:
-        rows = list(item) if isinstance(item, tuple) else item
-        return self._with_native(self.native.iloc[rows])
-
-    def _gather_slice(self, item: _SliceIndex | range) -> Self:
->>>>>>> 1119ad7e
+    def _gather_slice(self, rows: _SliceIndex | range) -> Self:
         return self._with_native(
             self.native.iloc[slice(rows.start, rows.stop, rows.step)]
         )
