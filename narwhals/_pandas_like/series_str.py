--- conflicted
+++ resolved
@@ -5,7 +5,6 @@
 from narwhals._compliant.any_namespace import StringNamespace
 from narwhals._pandas_like.utils import (
     PandasLikeSeriesNamespace,
-    get_dtype_backend,
     is_pyarrow_dtype_backend,
 )
 
@@ -69,28 +68,17 @@
         return result
 
     def _to_datetime(self, format: str | None, *, utc: bool) -> Any:
-<<<<<<< HEAD
-        dtype_backend = get_dtype_backend(self.native.dtype, self.implementation)
-=======
->>>>>>> ac325776
         result = self.implementation.to_native_namespace().to_datetime(
             self.native, format=format, utc=utc
         )
         return (
-<<<<<<< HEAD
-            result.convert_dtypes(dtype_backend=dtype_backend)
-            if dtype_backend
+            result.convert_dtypes(dtype_backend="pyarrow")
+            if is_pyarrow_dtype_backend(self.native.dtype, self.implementation)
             else result
         )
 
     def to_date(self, format: str | None) -> PandasLikeSeries:
         return self.to_datetime(format=format).dt.date()
-=======
-            result.convert_dtypes(dtype_backend="pyarrow")
-            if is_pyarrow_dtype_backend(self.native.dtype, self.implementation)
-            else result
-        )
->>>>>>> ac325776
 
     def to_uppercase(self) -> PandasLikeSeries:
         return self.with_native(self.native.str.upper())
