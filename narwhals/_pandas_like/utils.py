from __future__ import annotations

import functools
import re
from typing import TYPE_CHECKING, Any, Callable, Literal, TypeVar

import pandas as pd

from narwhals._compliant import EagerSeriesNamespace
from narwhals._constants import (
    MS_PER_SECOND,
    NS_PER_MICROSECOND,
    NS_PER_MILLISECOND,
    NS_PER_SECOND,
    SECONDS_PER_DAY,
    US_PER_SECOND,
)
from narwhals._utils import (
    Implementation,
    Version,
    _DeferredIterable,
    check_columns_exist,
    isinstance_or_issubclass,
)
from narwhals.exceptions import InvalidOperationError

if TYPE_CHECKING:
    from types import ModuleType

    from pandas._typing import Dtype as PandasDtype
    from pandas.core.dtypes.dtypes import BaseMaskedDtype
    from typing_extensions import TypeIs

    from narwhals._pandas_like.expr import PandasLikeExpr
    from narwhals._pandas_like.series import PandasLikeSeries
    from narwhals._pandas_like.typing import (
        NativeDataFrameT,
        NativeNDFrameT,
        NativeSeriesT,
    )
    from narwhals.dtypes import DType
    from narwhals.typing import DTypeBackend, IntoDType, TimeUnit, _1DArray

    ExprT = TypeVar("ExprT", bound=PandasLikeExpr)


PANDAS_LIKE_IMPLEMENTATION = {
    Implementation.PANDAS,
    Implementation.CUDF,
    Implementation.MODIN,
}
PD_DATETIME_RGX = r"""^
    datetime64\[
        (?P<time_unit>s|ms|us|ns)                 # Match time unit: s, ms, us, or ns
        (?:,                                      # Begin non-capturing group for optional timezone
            \s*                                   # Optional whitespace after comma
            (?P<time_zone>                        # Start named group for timezone
                [a-zA-Z\/]+                       # Match timezone name, e.g., UTC, America/New_York
                (?:[+-]\d{2}:\d{2})?              # Optional offset in format +HH:MM or -HH:MM
                |                                 # OR
                pytz\.FixedOffset\(\d+\)          # Match pytz.FixedOffset with integer offset in parentheses
            )                                     # End time_zone group
        )?                                        # End optional timezone group
    \]                                            # Closing bracket for datetime64
$"""
PATTERN_PD_DATETIME = re.compile(PD_DATETIME_RGX, re.VERBOSE)
PA_DATETIME_RGX = r"""^
    timestamp\[
        (?P<time_unit>s|ms|us|ns)                 # Match time unit: s, ms, us, or ns
        (?:,                                      # Begin non-capturing group for optional timezone
            \s?tz=                                # Match "tz=" prefix
            (?P<time_zone>                        # Start named group for timezone
                [a-zA-Z\/]*                       # Match timezone name (e.g., UTC, America/New_York)
                (?:                               # Begin optional non-capturing group for offset
                    [+-]\d{2}:\d{2}               # Match offset in format +HH:MM or -HH:MM
                )?                                # End optional offset group
            )                                     # End time_zone group
        )?                                        # End optional timezone group
    \]                                            # Closing bracket for timestamp
    \[pyarrow\]                                   # Literal string "[pyarrow]"
$"""
PATTERN_PA_DATETIME = re.compile(PA_DATETIME_RGX, re.VERBOSE)
PD_DURATION_RGX = r"""^
    timedelta64\[
        (?P<time_unit>s|ms|us|ns)                 # Match time unit: s, ms, us, or ns
    \]                                            # Closing bracket for timedelta64
$"""

PATTERN_PD_DURATION = re.compile(PD_DURATION_RGX, re.VERBOSE)
PA_DURATION_RGX = r"""^
    duration\[
        (?P<time_unit>s|ms|us|ns)                 # Match time unit: s, ms, us, or ns
    \]                                            # Closing bracket for duration
    \[pyarrow\]                                   # Literal string "[pyarrow]"
$"""
PATTERN_PA_DURATION = re.compile(PA_DURATION_RGX, re.VERBOSE)

UNIT_DICT = {"d": "D", "m": "min"}


def align_and_extract_native(
    lhs: PandasLikeSeries, rhs: PandasLikeSeries | object
) -> tuple[pd.Series[Any] | object, pd.Series[Any] | object]:
    """Validate RHS of binary operation.

    If the comparison isn't supported, return `NotImplemented` so that the
    "right-hand-side" operation (e.g. `__radd__`) can be tried.
    """
    from narwhals._pandas_like.series import PandasLikeSeries

    lhs_index = lhs.native.index

    if lhs._broadcast and isinstance(rhs, PandasLikeSeries) and not rhs._broadcast:
        return lhs.native.iloc[0], rhs.native

    if isinstance(rhs, PandasLikeSeries):
        if rhs._broadcast:
            return (lhs.native, rhs.native.iloc[0])
        if rhs.native.index is not lhs_index:
            return (
                lhs.native,
                set_index(rhs.native, lhs_index, implementation=rhs._implementation),
            )
        return (lhs.native, rhs.native)

    if isinstance(rhs, list):
        msg = "Expected Series or scalar, got list."
        raise TypeError(msg)
    # `rhs` must be scalar, so just leave it as-is
    return lhs.native, rhs


def set_index(
    obj: NativeNDFrameT, index: Any, *, implementation: Implementation
) -> NativeNDFrameT:
    """Wrapper around pandas' set_axis to set object index.

    We can set `copy` / `inplace` based on implementation/version.
    """
    if isinstance(index, implementation.to_native_namespace().Index) and (
        expected_len := len(index)
    ) != (actual_len := len(obj)):
        msg = f"Expected object of length {expected_len}, got length: {actual_len}"
<<<<<<< HEAD
        raise InvalidOperationError(msg)
    if implementation is Implementation.CUDF:  # pragma: no cover
=======
        raise ShapeError(msg)
    if implementation is Implementation.CUDF:
>>>>>>> 9af637fb
        obj = obj.copy(deep=False)
        obj.index = index
        return obj
    if implementation is Implementation.PANDAS and (
        (1, 5) <= implementation._backend_version() < (3,)
    ):  # pragma: no cover
        return obj.set_axis(index, axis=0, copy=False)
    else:  # pragma: no cover
        return obj.set_axis(index, axis=0)


def rename(
    obj: NativeNDFrameT, *args: Any, implementation: Implementation, **kwargs: Any
) -> NativeNDFrameT:
    """Wrapper around pandas' rename so that we can set `copy` based on implementation/version."""
    if implementation is Implementation.PANDAS and (
        implementation._backend_version() >= (3,)
    ):  # pragma: no cover
        return obj.rename(*args, **kwargs, inplace=False)
    return obj.rename(*args, **kwargs, copy=False, inplace=False)


@functools.lru_cache(maxsize=16)
def non_object_native_to_narwhals_dtype(native_dtype: Any, version: Version) -> DType:  # noqa: C901, PLR0912
    dtype = str(native_dtype)

    dtypes = version.dtypes
    if dtype in {"int64", "Int64", "Int64[pyarrow]", "int64[pyarrow]"}:
        return dtypes.Int64()
    if dtype in {"int32", "Int32", "Int32[pyarrow]", "int32[pyarrow]"}:
        return dtypes.Int32()
    if dtype in {"int16", "Int16", "Int16[pyarrow]", "int16[pyarrow]"}:
        return dtypes.Int16()
    if dtype in {"int8", "Int8", "Int8[pyarrow]", "int8[pyarrow]"}:
        return dtypes.Int8()
    if dtype in {"uint64", "UInt64", "UInt64[pyarrow]", "uint64[pyarrow]"}:
        return dtypes.UInt64()
    if dtype in {"uint32", "UInt32", "UInt32[pyarrow]", "uint32[pyarrow]"}:
        return dtypes.UInt32()
    if dtype in {"uint16", "UInt16", "UInt16[pyarrow]", "uint16[pyarrow]"}:
        return dtypes.UInt16()
    if dtype in {"uint8", "UInt8", "UInt8[pyarrow]", "uint8[pyarrow]"}:
        return dtypes.UInt8()
    if dtype in {
        "float64",
        "Float64",
        "Float64[pyarrow]",
        "float64[pyarrow]",
        "double[pyarrow]",
    }:
        return dtypes.Float64()
    if dtype in {
        "float32",
        "Float32",
        "Float32[pyarrow]",
        "float32[pyarrow]",
        "float[pyarrow]",
    }:
        return dtypes.Float32()
    if dtype in {"string", "string[python]", "string[pyarrow]", "large_string[pyarrow]"}:
        return dtypes.String()
    if dtype in {"bool", "boolean", "boolean[pyarrow]", "bool[pyarrow]"}:
        return dtypes.Boolean()
    if dtype.startswith("dictionary<"):
        return dtypes.Categorical()
    if dtype == "category":
        return native_categorical_to_narwhals_dtype(native_dtype, version)
    if (match_ := PATTERN_PD_DATETIME.match(dtype)) or (
        match_ := PATTERN_PA_DATETIME.match(dtype)
    ):
        dt_time_unit: TimeUnit = match_.group("time_unit")  # type: ignore[assignment]
        dt_time_zone: str | None = match_.group("time_zone")
        return dtypes.Datetime(dt_time_unit, dt_time_zone)
    if (match_ := PATTERN_PD_DURATION.match(dtype)) or (
        match_ := PATTERN_PA_DURATION.match(dtype)
    ):
        du_time_unit: TimeUnit = match_.group("time_unit")  # type: ignore[assignment]
        return dtypes.Duration(du_time_unit)
    if dtype == "date32[day][pyarrow]":
        return dtypes.Date()
    if dtype.startswith("decimal") and dtype.endswith("[pyarrow]"):
        return dtypes.Decimal()
    if dtype.startswith("time") and dtype.endswith("[pyarrow]"):
        return dtypes.Time()
    if dtype.startswith("binary") and dtype.endswith("[pyarrow]"):
        return dtypes.Binary()
    return dtypes.Unknown()  # pragma: no cover


def object_native_to_narwhals_dtype(
    series: PandasLikeSeries, version: Version, implementation: Implementation
) -> DType:
    dtypes = version.dtypes
    if implementation is Implementation.CUDF:
        # Per conversations with their maintainers, they don't support arbitrary
        # objects, so we can just return String.
        return dtypes.String()

    # Arbitrary limit of 100 elements to use to sniff dtype.
    inferred_dtype = pd.api.types.infer_dtype(series.head(100), skipna=True)
    if inferred_dtype == "string":
        return dtypes.String()
    if inferred_dtype == "empty" and version is not Version.V1:
        # Default to String for empty Series.
        return dtypes.String()
    elif inferred_dtype == "empty":
        # But preserve returning Object in V1.
        return dtypes.Object()
    return dtypes.Object()


def native_categorical_to_narwhals_dtype(
    native_dtype: pd.CategoricalDtype,
    version: Version,
    implementation: Literal[Implementation.CUDF] | None = None,
) -> DType:
    dtypes = version.dtypes
    if version is Version.V1:
        return dtypes.Categorical()
    if native_dtype.ordered:
        into_iter = (
            _cudf_categorical_to_list(native_dtype)
            if implementation is Implementation.CUDF
            else native_dtype.categories.to_list
        )
        return dtypes.Enum(_DeferredIterable(into_iter))
    return dtypes.Categorical()


def _cudf_categorical_to_list(
    native_dtype: Any,
) -> Callable[[], list[Any]]:  # pragma: no cover
    # NOTE: https://docs.rapids.ai/api/cudf/stable/user_guide/api_docs/api/cudf.core.dtypes.categoricaldtype/#cudf.core.dtypes.CategoricalDtype
    def fn() -> list[Any]:
        return native_dtype.categories.to_arrow().to_pylist()

    return fn


def native_to_narwhals_dtype(
    native_dtype: Any, version: Version, implementation: Implementation
) -> DType:
    str_dtype = str(native_dtype)

    if str_dtype.startswith(("large_list", "list", "struct", "fixed_size_list")):
        from narwhals._arrow.utils import (
            native_to_narwhals_dtype as arrow_native_to_narwhals_dtype,
        )

        if hasattr(native_dtype, "to_arrow"):  # pragma: no cover
            # cudf, cudf.pandas
            return arrow_native_to_narwhals_dtype(native_dtype.to_arrow(), version)
        return arrow_native_to_narwhals_dtype(native_dtype.pyarrow_dtype, version)
    if str_dtype == "category" and implementation.is_cudf():
        # https://github.com/rapidsai/cudf/issues/18536
        # https://github.com/rapidsai/cudf/issues/14027
        return native_categorical_to_narwhals_dtype(
            native_dtype, version, Implementation.CUDF
        )
    if str_dtype != "object":
        return non_object_native_to_narwhals_dtype(native_dtype, version)
    elif implementation is Implementation.DASK:
        # Per conversations with their maintainers, they don't support arbitrary
        # objects, so we can just return String.
        return version.dtypes.String()
    msg = (
        "Unreachable code, object dtype should be handled separately"  # pragma: no cover
    )
    raise AssertionError(msg)


if Implementation.PANDAS._backend_version() >= (1, 2):

    def is_dtype_numpy_nullable(dtype: Any) -> TypeIs[BaseMaskedDtype]:
        """Return `True` if `dtype` is `"numpy_nullable"`."""
        # NOTE: We need a sentinel as the positive case is `BaseMaskedDtype.base = None`
        # See https://github.com/narwhals-dev/narwhals/pull/2740#discussion_r2171667055
        sentinel = object()
        return (
            isinstance(dtype, pd.api.extensions.ExtensionDtype)
            and getattr(dtype, "base", sentinel) is None
        )
else:  # pragma: no cover

    def is_dtype_numpy_nullable(dtype: Any) -> TypeIs[BaseMaskedDtype]:
        # NOTE: `base` attribute was added between 1.1-1.2
        # Checking by isinstance requires using an import path that is no longer valid
        # `1.1`: https://github.com/pandas-dev/pandas/blob/b5958ee1999e9aead1938c0bba2b674378807b3d/pandas/core/arrays/masked.py#L37
        # `1.2`: https://github.com/pandas-dev/pandas/blob/7c48ff4409c622c582c56a5702373f726de08e96/pandas/core/arrays/masked.py#L41
        # `1.5`: https://github.com/pandas-dev/pandas/blob/35b0d1dcadf9d60722c055ee37442dc76a29e64c/pandas/core/dtypes/dtypes.py#L1609
        if isinstance(dtype, pd.api.extensions.ExtensionDtype):
            from pandas.core.arrays.masked import (  # type: ignore[attr-defined]
                BaseMaskedDtype as OldBaseMaskedDtype,  # pyright: ignore[reportAttributeAccessIssue]
            )

            return isinstance(dtype, OldBaseMaskedDtype)
        return False


def get_dtype_backend(dtype: Any, implementation: Implementation) -> DTypeBackend:
    """Get dtype backend for pandas type.

    Matches pandas' `dtype_backend` argument in `convert_dtypes`.
    """
    if implementation is Implementation.CUDF:
        return None
    if is_dtype_pyarrow(dtype):
        return "pyarrow"
    return "numpy_nullable" if is_dtype_numpy_nullable(dtype) else None


@functools.lru_cache(maxsize=16)
def is_dtype_pyarrow(dtype: Any) -> TypeIs[pd.ArrowDtype]:
    return hasattr(pd, "ArrowDtype") and isinstance(dtype, pd.ArrowDtype)


def narwhals_to_native_dtype(  # noqa: C901, PLR0912, PLR0915
    dtype: IntoDType,
    dtype_backend: DTypeBackend,
    implementation: Implementation,
    version: Version,
) -> str | PandasDtype:
    if dtype_backend is not None and dtype_backend not in {"pyarrow", "numpy_nullable"}:
        msg = f"Expected one of {{None, 'pyarrow', 'numpy_nullable'}}, got: '{dtype_backend}'"
        raise ValueError(msg)
    dtypes = version.dtypes
    if isinstance_or_issubclass(dtype, dtypes.Decimal):
        msg = "Casting to Decimal is not supported yet."
        raise NotImplementedError(msg)
    if isinstance_or_issubclass(dtype, dtypes.Float64):
        if dtype_backend == "pyarrow":
            return "Float64[pyarrow]"
        elif dtype_backend == "numpy_nullable":
            return "Float64"
        return "float64"
    if isinstance_or_issubclass(dtype, dtypes.Float32):
        if dtype_backend == "pyarrow":
            return "Float32[pyarrow]"
        elif dtype_backend == "numpy_nullable":
            return "Float32"
        return "float32"
    if isinstance_or_issubclass(dtype, dtypes.Int64):
        if dtype_backend == "pyarrow":
            return "Int64[pyarrow]"
        elif dtype_backend == "numpy_nullable":
            return "Int64"
        return "int64"
    if isinstance_or_issubclass(dtype, dtypes.Int32):
        if dtype_backend == "pyarrow":
            return "Int32[pyarrow]"
        elif dtype_backend == "numpy_nullable":
            return "Int32"
        return "int32"
    if isinstance_or_issubclass(dtype, dtypes.Int16):
        if dtype_backend == "pyarrow":
            return "Int16[pyarrow]"
        elif dtype_backend == "numpy_nullable":
            return "Int16"
        return "int16"
    if isinstance_or_issubclass(dtype, dtypes.Int8):
        if dtype_backend == "pyarrow":
            return "Int8[pyarrow]"
        elif dtype_backend == "numpy_nullable":
            return "Int8"
        return "int8"
    if isinstance_or_issubclass(dtype, dtypes.UInt64):
        if dtype_backend == "pyarrow":
            return "UInt64[pyarrow]"
        elif dtype_backend == "numpy_nullable":
            return "UInt64"
        return "uint64"
    if isinstance_or_issubclass(dtype, dtypes.UInt32):
        if dtype_backend == "pyarrow":
            return "UInt32[pyarrow]"
        elif dtype_backend == "numpy_nullable":
            return "UInt32"
        return "uint32"
    if isinstance_or_issubclass(dtype, dtypes.UInt16):
        if dtype_backend == "pyarrow":
            return "UInt16[pyarrow]"
        elif dtype_backend == "numpy_nullable":
            return "UInt16"
        return "uint16"
    if isinstance_or_issubclass(dtype, dtypes.UInt8):
        if dtype_backend == "pyarrow":
            return "UInt8[pyarrow]"
        elif dtype_backend == "numpy_nullable":
            return "UInt8"
        return "uint8"
    if isinstance_or_issubclass(dtype, dtypes.String):
        if dtype_backend == "pyarrow":
            return "string[pyarrow]"
        elif dtype_backend == "numpy_nullable":
            return "string"
        return str
    if isinstance_or_issubclass(dtype, dtypes.Boolean):
        if dtype_backend == "pyarrow":
            return "boolean[pyarrow]"
        elif dtype_backend == "numpy_nullable":
            return "boolean"
        return "bool"
    if isinstance_or_issubclass(dtype, dtypes.Categorical):
        # TODO(Unassigned): is there no pyarrow-backed categorical?
        # or at least, convert_dtypes(dtype_backend='pyarrow') doesn't
        # convert to it?
        return "category"
    backend_version = implementation._backend_version()
    if isinstance_or_issubclass(dtype, dtypes.Datetime):
        # Pandas does not support "ms" or "us" time units before version 2.0
        if implementation is Implementation.PANDAS and backend_version < (
            2,
        ):  # pragma: no cover
            dt_time_unit = "ns"
        else:
            dt_time_unit = dtype.time_unit

        if dtype_backend == "pyarrow":
            tz_part = f", tz={tz}" if (tz := dtype.time_zone) else ""
            return f"timestamp[{dt_time_unit}{tz_part}][pyarrow]"
        else:
            tz_part = f", {tz}" if (tz := dtype.time_zone) else ""
            return f"datetime64[{dt_time_unit}{tz_part}]"
    if isinstance_or_issubclass(dtype, dtypes.Duration):
        if implementation is Implementation.PANDAS and backend_version < (
            2,
        ):  # pragma: no cover
            du_time_unit = "ns"
        else:
            du_time_unit = dtype.time_unit
        return (
            f"duration[{du_time_unit}][pyarrow]"
            if dtype_backend == "pyarrow"
            else f"timedelta64[{du_time_unit}]"
        )
    if isinstance_or_issubclass(dtype, dtypes.Date):
        try:
            import pyarrow as pa  # ignore-banned-import
        except ModuleNotFoundError:  # pragma: no cover
            msg = "'pyarrow>=11.0.0' is required for `Date` dtype."
        return "date32[pyarrow]"
    if isinstance_or_issubclass(dtype, dtypes.Enum):
        if version is Version.V1:
            msg = "Converting to Enum is not supported in narwhals.stable.v1"
            raise NotImplementedError(msg)
        if isinstance(dtype, dtypes.Enum):
            ns = implementation.to_native_namespace()
            return ns.CategoricalDtype(dtype.categories, ordered=True)
        msg = "Can not cast / initialize Enum without categories present"
        raise ValueError(msg)

    if isinstance_or_issubclass(
        dtype, (dtypes.Struct, dtypes.Array, dtypes.List, dtypes.Time, dtypes.Binary)
    ):
        if implementation is Implementation.PANDAS and backend_version >= (2, 2):
            try:
                import pandas as pd
                import pyarrow as pa  # ignore-banned-import  # noqa: F401
            except ImportError as exc:  # pragma: no cover
                msg = f"Unable to convert to {dtype} to to the following exception: {exc.msg}"
                raise ImportError(msg) from exc
            from narwhals._arrow.utils import (
                narwhals_to_native_dtype as arrow_narwhals_to_native_dtype,
            )

            return pd.ArrowDtype(arrow_narwhals_to_native_dtype(dtype, version=version))
        else:  # pragma: no cover
            msg = (
                f"Converting to {dtype} dtype is not supported for implementation "
                f"{implementation} and version {version}."
            )
            raise NotImplementedError(msg)
    msg = f"Unknown dtype: {dtype}"  # pragma: no cover
    raise AssertionError(msg)


def int_dtype_mapper(dtype: Any) -> str:
    if "pyarrow" in str(dtype):
        return "Int64[pyarrow]"
    if str(dtype).lower() != str(dtype):  # pragma: no cover
        return "Int64"
    return "int64"


def calculate_timestamp_datetime(  # noqa: C901, PLR0912
    s: NativeSeriesT, original_time_unit: str, time_unit: str
) -> NativeSeriesT:
    if original_time_unit == "ns":
        if time_unit == "ns":
            result = s
        elif time_unit == "us":
            result = s // 1_000
        else:
            result = s // 1_000_000
    elif original_time_unit == "us":
        if time_unit == "ns":
            result = s * NS_PER_MICROSECOND
        elif time_unit == "us":
            result = s
        else:
            result = s // 1_000
    elif original_time_unit == "ms":
        if time_unit == "ns":
            result = s * NS_PER_MILLISECOND
        elif time_unit == "us":
            result = s * 1_000
        else:
            result = s
    elif original_time_unit == "s":
        if time_unit == "ns":
            result = s * NS_PER_SECOND
        elif time_unit == "us":
            result = s * US_PER_SECOND
        else:
            result = s * MS_PER_SECOND
    else:  # pragma: no cover
        msg = f"unexpected time unit {original_time_unit}, please report a bug at https://github.com/narwhals-dev/narwhals"
        raise AssertionError(msg)
    return result


def calculate_timestamp_date(s: NativeSeriesT, time_unit: str) -> NativeSeriesT:
    s = s * SECONDS_PER_DAY
    if time_unit == "ns":
        result = s * NS_PER_SECOND
    elif time_unit == "us":
        result = s * US_PER_SECOND
    else:
        result = s * MS_PER_SECOND
    return result


def select_columns_by_name(
    df: NativeDataFrameT,
    column_names: list[str] | _1DArray,  # NOTE: Cannot be a tuple!
    implementation: Implementation,
) -> NativeDataFrameT | Any:
    """Select columns by name.

    Prefer this over `df.loc[:, column_names]` as it's
    generally more performant.
    """
    if len(column_names) == df.shape[1] and (df.columns == column_names).all():
        return df
    if (df.columns.dtype.kind == "b") or (
        implementation is Implementation.PANDAS
        and implementation._backend_version() < (1, 5)
    ):
        # See https://github.com/narwhals-dev/narwhals/issues/1349#issuecomment-2470118122
        # for why we need this
        if error := check_columns_exist(column_names, available=df.columns.tolist()):
            raise error
        return df.loc[:, column_names]
    try:
        return df[column_names]
    except KeyError as e:
        if error := check_columns_exist(column_names, available=df.columns.tolist()):
            raise error from e
        raise


def is_non_nullable_boolean(s: PandasLikeSeries) -> bool:
    # cuDF booleans are nullable but the native dtype is still 'bool'.
    return (
        s._implementation
        in {Implementation.PANDAS, Implementation.MODIN, Implementation.DASK}
        and s.native.dtype == "bool"
    )


def import_array_module(implementation: Implementation, /) -> ModuleType:
    """Returns numpy or cupy module depending on the given implementation."""
    if implementation in {Implementation.PANDAS, Implementation.MODIN}:
        import numpy as np

        return np
    elif implementation is Implementation.CUDF:
        import cupy as cp  # ignore-banned-import  # cuDF dependency.

        return cp
    else:  # pragma: no cover
        msg = f"Expected pandas/modin/cudf, got: {implementation}"
        raise AssertionError(msg)


class PandasLikeSeriesNamespace(EagerSeriesNamespace["PandasLikeSeries", Any]): ...<|MERGE_RESOLUTION|>--- conflicted
+++ resolved
@@ -141,13 +141,8 @@
         expected_len := len(index)
     ) != (actual_len := len(obj)):
         msg = f"Expected object of length {expected_len}, got length: {actual_len}"
-<<<<<<< HEAD
         raise InvalidOperationError(msg)
-    if implementation is Implementation.CUDF:  # pragma: no cover
-=======
-        raise ShapeError(msg)
     if implementation is Implementation.CUDF:
->>>>>>> 9af637fb
         obj = obj.copy(deep=False)
         obj.index = index
         return obj
