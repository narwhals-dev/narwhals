from __future__ import annotations

import functools
import re
from typing import TYPE_CHECKING, Any, Callable, Literal, TypeVar

import pandas as pd

from narwhals._compliant.series import EagerSeriesNamespace
from narwhals._constants import (
    MS_PER_SECOND,
    NS_PER_MICROSECOND,
    NS_PER_MILLISECOND,
    NS_PER_SECOND,
    SECONDS_PER_DAY,
    US_PER_SECOND,
)
from narwhals._utils import (
    Implementation,
    Version,
    _DeferredIterable,
    check_columns_exist,
    isinstance_or_issubclass,
)
from narwhals.exceptions import ShapeError

if TYPE_CHECKING:
<<<<<<< HEAD
    from collections.abc import Mapping
=======
    from types import ModuleType
>>>>>>> 6e4ca964

    from pandas._typing import Dtype as PandasDtype
    from pandas.core.dtypes.dtypes import BaseMaskedDtype
    from typing_extensions import TypeIs

    from narwhals._arrow.typing import NativeIntervalUnit
    from narwhals._duration import IntervalUnit
    from narwhals._pandas_like.expr import PandasLikeExpr
    from narwhals._pandas_like.series import PandasLikeSeries
    from narwhals._pandas_like.typing import (
        NativeDataFrameT,
        NativeNDFrameT,
        NativeSeriesT,
    )
    from narwhals.dtypes import DType
    from narwhals.typing import DTypeBackend, IntoDType, TimeUnit, _1DArray

    ExprT = TypeVar("ExprT", bound=PandasLikeExpr)


PANDAS_LIKE_IMPLEMENTATION = {
    Implementation.PANDAS,
    Implementation.CUDF,
    Implementation.MODIN,
}
PD_DATETIME_RGX = r"""^
    datetime64\[
        (?P<time_unit>s|ms|us|ns)                 # Match time unit: s, ms, us, or ns
        (?:,                                      # Begin non-capturing group for optional timezone
            \s*                                   # Optional whitespace after comma
            (?P<time_zone>                        # Start named group for timezone
                [a-zA-Z\/]+                       # Match timezone name, e.g., UTC, America/New_York
                (?:[+-]\d{2}:\d{2})?              # Optional offset in format +HH:MM or -HH:MM
                |                                 # OR
                pytz\.FixedOffset\(\d+\)          # Match pytz.FixedOffset with integer offset in parentheses
            )                                     # End time_zone group
        )?                                        # End optional timezone group
    \]                                            # Closing bracket for datetime64
$"""
PATTERN_PD_DATETIME = re.compile(PD_DATETIME_RGX, re.VERBOSE)
PA_DATETIME_RGX = r"""^
    timestamp\[
        (?P<time_unit>s|ms|us|ns)                 # Match time unit: s, ms, us, or ns
        (?:,                                      # Begin non-capturing group for optional timezone
            \s?tz=                                # Match "tz=" prefix
            (?P<time_zone>                        # Start named group for timezone
                [a-zA-Z\/]*                       # Match timezone name (e.g., UTC, America/New_York)
                (?:                               # Begin optional non-capturing group for offset
                    [+-]\d{2}:\d{2}               # Match offset in format +HH:MM or -HH:MM
                )?                                # End optional offset group
            )                                     # End time_zone group
        )?                                        # End optional timezone group
    \]                                            # Closing bracket for timestamp
    \[pyarrow\]                                   # Literal string "[pyarrow]"
$"""
PATTERN_PA_DATETIME = re.compile(PA_DATETIME_RGX, re.VERBOSE)
PD_DURATION_RGX = r"""^
    timedelta64\[
        (?P<time_unit>s|ms|us|ns)                 # Match time unit: s, ms, us, or ns
    \]                                            # Closing bracket for timedelta64
$"""

PATTERN_PD_DURATION = re.compile(PD_DURATION_RGX, re.VERBOSE)
PA_DURATION_RGX = r"""^
    duration\[
        (?P<time_unit>s|ms|us|ns)                 # Match time unit: s, ms, us, or ns
    \]                                            # Closing bracket for duration
    \[pyarrow\]                                   # Literal string "[pyarrow]"
$"""
PATTERN_PA_DURATION = re.compile(PA_DURATION_RGX, re.VERBOSE)

UNIT_DICT = {"d": "D", "m": "min"}

UNITS_DICT: Mapping[IntervalUnit, NativeIntervalUnit] = {
    "y": "year",
    "q": "quarter",
    "mo": "month",
    "d": "day",
    "h": "hour",
    "m": "minute",
    "s": "second",
    "ms": "millisecond",
    "us": "microsecond",
    "ns": "nanosecond",
}


def align_and_extract_native(
    lhs: PandasLikeSeries, rhs: PandasLikeSeries | object
) -> tuple[pd.Series[Any] | object, pd.Series[Any] | object]:
    """Validate RHS of binary operation.

    If the comparison isn't supported, return `NotImplemented` so that the
    "right-hand-side" operation (e.g. `__radd__`) can be tried.
    """
    from narwhals._pandas_like.series import PandasLikeSeries

    lhs_index = lhs.native.index

    if lhs._broadcast and isinstance(rhs, PandasLikeSeries) and not rhs._broadcast:
        return lhs.native.iloc[0], rhs.native

    if isinstance(rhs, PandasLikeSeries):
        if rhs._broadcast:
            return (lhs.native, rhs.native.iloc[0])
        if rhs.native.index is not lhs_index:
            return (
                lhs.native,
                set_index(
                    rhs.native,
                    lhs_index,
                    implementation=rhs._implementation,
                    backend_version=rhs._backend_version,
                ),
            )
        return (lhs.native, rhs.native)

    if isinstance(rhs, list):
        msg = "Expected Series or scalar, got list."
        raise TypeError(msg)
    # `rhs` must be scalar, so just leave it as-is
    return lhs.native, rhs


def set_index(
    obj: NativeNDFrameT,
    index: Any,
    *,
    implementation: Implementation,
    backend_version: tuple[int, ...],
) -> NativeNDFrameT:
    """Wrapper around pandas' set_axis to set object index.

    We can set `copy` / `inplace` based on implementation/version.
    """
    if isinstance(index, implementation.to_native_namespace().Index) and (
        expected_len := len(index)
    ) != (actual_len := len(obj)):
        msg = f"Expected object of length {expected_len}, got length: {actual_len}"
        raise ShapeError(msg)
    if implementation is Implementation.CUDF:
        obj = obj.copy(deep=False)
        obj.index = index
        return obj
    if implementation is Implementation.PANDAS and (
        (1, 5) <= backend_version < (3,)
    ):  # pragma: no cover
        return obj.set_axis(index, axis=0, copy=False)
    else:  # pragma: no cover
        return obj.set_axis(index, axis=0)


def rename(
    obj: NativeNDFrameT,
    *args: Any,
    implementation: Implementation,
    backend_version: tuple[int, ...],
    **kwargs: Any,
) -> NativeNDFrameT:
    """Wrapper around pandas' rename so that we can set `copy` based on implementation/version."""
    if implementation is Implementation.PANDAS and (
        backend_version >= (3,)
    ):  # pragma: no cover
        return obj.rename(*args, **kwargs, inplace=False)
    return obj.rename(*args, **kwargs, copy=False, inplace=False)


@functools.lru_cache(maxsize=16)
def non_object_native_to_narwhals_dtype(native_dtype: Any, version: Version) -> DType:  # noqa: C901, PLR0912
    dtype = str(native_dtype)

    dtypes = version.dtypes
    if dtype in {"int64", "Int64", "Int64[pyarrow]", "int64[pyarrow]"}:
        return dtypes.Int64()
    if dtype in {"int32", "Int32", "Int32[pyarrow]", "int32[pyarrow]"}:
        return dtypes.Int32()
    if dtype in {"int16", "Int16", "Int16[pyarrow]", "int16[pyarrow]"}:
        return dtypes.Int16()
    if dtype in {"int8", "Int8", "Int8[pyarrow]", "int8[pyarrow]"}:
        return dtypes.Int8()
    if dtype in {"uint64", "UInt64", "UInt64[pyarrow]", "uint64[pyarrow]"}:
        return dtypes.UInt64()
    if dtype in {"uint32", "UInt32", "UInt32[pyarrow]", "uint32[pyarrow]"}:
        return dtypes.UInt32()
    if dtype in {"uint16", "UInt16", "UInt16[pyarrow]", "uint16[pyarrow]"}:
        return dtypes.UInt16()
    if dtype in {"uint8", "UInt8", "UInt8[pyarrow]", "uint8[pyarrow]"}:
        return dtypes.UInt8()
    if dtype in {
        "float64",
        "Float64",
        "Float64[pyarrow]",
        "float64[pyarrow]",
        "double[pyarrow]",
    }:
        return dtypes.Float64()
    if dtype in {
        "float32",
        "Float32",
        "Float32[pyarrow]",
        "float32[pyarrow]",
        "float[pyarrow]",
    }:
        return dtypes.Float32()
    if dtype in {"string", "string[python]", "string[pyarrow]", "large_string[pyarrow]"}:
        return dtypes.String()
    if dtype in {"bool", "boolean", "boolean[pyarrow]", "bool[pyarrow]"}:
        return dtypes.Boolean()
    if dtype.startswith("dictionary<"):
        return dtypes.Categorical()
    if dtype == "category":
        return native_categorical_to_narwhals_dtype(native_dtype, version)
    if (match_ := PATTERN_PD_DATETIME.match(dtype)) or (
        match_ := PATTERN_PA_DATETIME.match(dtype)
    ):
        dt_time_unit: TimeUnit = match_.group("time_unit")  # type: ignore[assignment]
        dt_time_zone: str | None = match_.group("time_zone")
        return dtypes.Datetime(dt_time_unit, dt_time_zone)
    if (match_ := PATTERN_PD_DURATION.match(dtype)) or (
        match_ := PATTERN_PA_DURATION.match(dtype)
    ):
        du_time_unit: TimeUnit = match_.group("time_unit")  # type: ignore[assignment]
        return dtypes.Duration(du_time_unit)
    if dtype == "date32[day][pyarrow]":
        return dtypes.Date()
    if dtype.startswith("decimal") and dtype.endswith("[pyarrow]"):
        return dtypes.Decimal()
    if dtype.startswith("time") and dtype.endswith("[pyarrow]"):
        return dtypes.Time()
    if dtype.startswith("binary") and dtype.endswith("[pyarrow]"):
        return dtypes.Binary()
    return dtypes.Unknown()  # pragma: no cover


def object_native_to_narwhals_dtype(
    series: PandasLikeSeries, version: Version, implementation: Implementation
) -> DType:
    dtypes = version.dtypes
    if implementation is Implementation.CUDF:
        # Per conversations with their maintainers, they don't support arbitrary
        # objects, so we can just return String.
        return dtypes.String()

    # Arbitrary limit of 100 elements to use to sniff dtype.
    inferred_dtype = pd.api.types.infer_dtype(series.head(100), skipna=True)
    if inferred_dtype == "string":
        return dtypes.String()
    if inferred_dtype == "empty" and version is not Version.V1:
        # Default to String for empty Series.
        return dtypes.String()
    elif inferred_dtype == "empty":
        # But preserve returning Object in V1.
        return dtypes.Object()
    return dtypes.Object()


def native_categorical_to_narwhals_dtype(
    native_dtype: pd.CategoricalDtype,
    version: Version,
    implementation: Literal[Implementation.CUDF] | None = None,
) -> DType:
    dtypes = version.dtypes
    if version is Version.V1:
        return dtypes.Categorical()
    if native_dtype.ordered:
        into_iter = (
            _cudf_categorical_to_list(native_dtype)
            if implementation is Implementation.CUDF
            else native_dtype.categories.to_list
        )
        return dtypes.Enum(_DeferredIterable(into_iter))
    return dtypes.Categorical()


def _cudf_categorical_to_list(
    native_dtype: Any,
) -> Callable[[], list[Any]]:  # pragma: no cover
    # NOTE: https://docs.rapids.ai/api/cudf/stable/user_guide/api_docs/api/cudf.core.dtypes.categoricaldtype/#cudf.core.dtypes.CategoricalDtype
    def fn() -> list[Any]:
        return native_dtype.categories.to_arrow().to_pylist()

    return fn


def native_to_narwhals_dtype(
    native_dtype: Any, version: Version, implementation: Implementation
) -> DType:
    str_dtype = str(native_dtype)

    if str_dtype.startswith(("large_list", "list", "struct", "fixed_size_list")):
        from narwhals._arrow.utils import (
            native_to_narwhals_dtype as arrow_native_to_narwhals_dtype,
        )

        if hasattr(native_dtype, "to_arrow"):  # pragma: no cover
            # cudf, cudf.pandas
            return arrow_native_to_narwhals_dtype(native_dtype.to_arrow(), version)
        return arrow_native_to_narwhals_dtype(native_dtype.pyarrow_dtype, version)
    if str_dtype == "category" and implementation.is_cudf():
        # https://github.com/rapidsai/cudf/issues/18536
        # https://github.com/rapidsai/cudf/issues/14027
        return native_categorical_to_narwhals_dtype(
            native_dtype, version, Implementation.CUDF
        )
    if str_dtype != "object":
        return non_object_native_to_narwhals_dtype(native_dtype, version)
    elif implementation is Implementation.DASK:
        # Per conversations with their maintainers, they don't support arbitrary
        # objects, so we can just return String.
        return version.dtypes.String()
    msg = (
        "Unreachable code, object dtype should be handled separately"  # pragma: no cover
    )
    raise AssertionError(msg)


if Implementation.PANDAS._backend_version() >= (1, 2):

    def is_dtype_numpy_nullable(dtype: Any) -> TypeIs[BaseMaskedDtype]:
        """Return `True` if `dtype` is `"numpy_nullable"`."""
        # NOTE: We need a sentinel as the positive case is `BaseMaskedDtype.base = None`
        # See https://github.com/narwhals-dev/narwhals/pull/2740#discussion_r2171667055
        sentinel = object()
        return (
            isinstance(dtype, pd.api.extensions.ExtensionDtype)
            and getattr(dtype, "base", sentinel) is None
        )
else:  # pragma: no cover

    def is_dtype_numpy_nullable(dtype: Any) -> TypeIs[BaseMaskedDtype]:
        # NOTE: `base` attribute was added between 1.1-1.2
        # Checking by isinstance requires using an import path that is no longer valid
        # `1.1`: https://github.com/pandas-dev/pandas/blob/b5958ee1999e9aead1938c0bba2b674378807b3d/pandas/core/arrays/masked.py#L37
        # `1.2`: https://github.com/pandas-dev/pandas/blob/7c48ff4409c622c582c56a5702373f726de08e96/pandas/core/arrays/masked.py#L41
        # `1.5`: https://github.com/pandas-dev/pandas/blob/35b0d1dcadf9d60722c055ee37442dc76a29e64c/pandas/core/dtypes/dtypes.py#L1609
        if isinstance(dtype, pd.api.extensions.ExtensionDtype):
            from pandas.core.arrays.masked import (  # type: ignore[attr-defined]
                BaseMaskedDtype as OldBaseMaskedDtype,  # pyright: ignore[reportAttributeAccessIssue]
            )

            return isinstance(dtype, OldBaseMaskedDtype)
        return False


def get_dtype_backend(dtype: Any, implementation: Implementation) -> DTypeBackend:
    """Get dtype backend for pandas type.

    Matches pandas' `dtype_backend` argument in `convert_dtypes`.
    """
    if implementation is Implementation.CUDF:
        return None
    if is_dtype_pyarrow(dtype):
        return "pyarrow"
    return "numpy_nullable" if is_dtype_numpy_nullable(dtype) else None


@functools.lru_cache(maxsize=16)
def is_dtype_pyarrow(dtype: Any) -> TypeIs[pd.ArrowDtype]:
    return hasattr(pd, "ArrowDtype") and isinstance(dtype, pd.ArrowDtype)


def narwhals_to_native_dtype(  # noqa: C901, PLR0912, PLR0915
    dtype: IntoDType,
    dtype_backend: DTypeBackend,
    implementation: Implementation,
    backend_version: tuple[int, ...],
    version: Version,
) -> str | PandasDtype:
    if dtype_backend is not None and dtype_backend not in {"pyarrow", "numpy_nullable"}:
        msg = f"Expected one of {{None, 'pyarrow', 'numpy_nullable'}}, got: '{dtype_backend}'"
        raise ValueError(msg)
    dtypes = version.dtypes
    if isinstance_or_issubclass(dtype, dtypes.Decimal):
        msg = "Casting to Decimal is not supported yet."
        raise NotImplementedError(msg)
    if isinstance_or_issubclass(dtype, dtypes.Float64):
        if dtype_backend == "pyarrow":
            return "Float64[pyarrow]"
        elif dtype_backend == "numpy_nullable":
            return "Float64"
        return "float64"
    if isinstance_or_issubclass(dtype, dtypes.Float32):
        if dtype_backend == "pyarrow":
            return "Float32[pyarrow]"
        elif dtype_backend == "numpy_nullable":
            return "Float32"
        return "float32"
    if isinstance_or_issubclass(dtype, dtypes.Int64):
        if dtype_backend == "pyarrow":
            return "Int64[pyarrow]"
        elif dtype_backend == "numpy_nullable":
            return "Int64"
        return "int64"
    if isinstance_or_issubclass(dtype, dtypes.Int32):
        if dtype_backend == "pyarrow":
            return "Int32[pyarrow]"
        elif dtype_backend == "numpy_nullable":
            return "Int32"
        return "int32"
    if isinstance_or_issubclass(dtype, dtypes.Int16):
        if dtype_backend == "pyarrow":
            return "Int16[pyarrow]"
        elif dtype_backend == "numpy_nullable":
            return "Int16"
        return "int16"
    if isinstance_or_issubclass(dtype, dtypes.Int8):
        if dtype_backend == "pyarrow":
            return "Int8[pyarrow]"
        elif dtype_backend == "numpy_nullable":
            return "Int8"
        return "int8"
    if isinstance_or_issubclass(dtype, dtypes.UInt64):
        if dtype_backend == "pyarrow":
            return "UInt64[pyarrow]"
        elif dtype_backend == "numpy_nullable":
            return "UInt64"
        return "uint64"
    if isinstance_or_issubclass(dtype, dtypes.UInt32):
        if dtype_backend == "pyarrow":
            return "UInt32[pyarrow]"
        elif dtype_backend == "numpy_nullable":
            return "UInt32"
        return "uint32"
    if isinstance_or_issubclass(dtype, dtypes.UInt16):
        if dtype_backend == "pyarrow":
            return "UInt16[pyarrow]"
        elif dtype_backend == "numpy_nullable":
            return "UInt16"
        return "uint16"
    if isinstance_or_issubclass(dtype, dtypes.UInt8):
        if dtype_backend == "pyarrow":
            return "UInt8[pyarrow]"
        elif dtype_backend == "numpy_nullable":
            return "UInt8"
        return "uint8"
    if isinstance_or_issubclass(dtype, dtypes.String):
        if dtype_backend == "pyarrow":
            return "string[pyarrow]"
        elif dtype_backend == "numpy_nullable":
            return "string"
        return str
    if isinstance_or_issubclass(dtype, dtypes.Boolean):
        if dtype_backend == "pyarrow":
            return "boolean[pyarrow]"
        elif dtype_backend == "numpy_nullable":
            return "boolean"
        return "bool"
    if isinstance_or_issubclass(dtype, dtypes.Categorical):
        # TODO(Unassigned): is there no pyarrow-backed categorical?
        # or at least, convert_dtypes(dtype_backend='pyarrow') doesn't
        # convert to it?
        return "category"
    if isinstance_or_issubclass(dtype, dtypes.Datetime):
        # Pandas does not support "ms" or "us" time units before version 2.0
        if implementation is Implementation.PANDAS and backend_version < (
            2,
        ):  # pragma: no cover
            dt_time_unit = "ns"
        else:
            dt_time_unit = dtype.time_unit

        if dtype_backend == "pyarrow":
            tz_part = f", tz={tz}" if (tz := dtype.time_zone) else ""
            return f"timestamp[{dt_time_unit}{tz_part}][pyarrow]"
        else:
            tz_part = f", {tz}" if (tz := dtype.time_zone) else ""
            return f"datetime64[{dt_time_unit}{tz_part}]"
    if isinstance_or_issubclass(dtype, dtypes.Duration):
        if implementation is Implementation.PANDAS and backend_version < (
            2,
        ):  # pragma: no cover
            du_time_unit = "ns"
        else:
            du_time_unit = dtype.time_unit
        return (
            f"duration[{du_time_unit}][pyarrow]"
            if dtype_backend == "pyarrow"
            else f"timedelta64[{du_time_unit}]"
        )
    if isinstance_or_issubclass(dtype, dtypes.Date):
        try:
            import pyarrow as pa  # ignore-banned-import
        except ModuleNotFoundError:  # pragma: no cover
            msg = "'pyarrow>=11.0.0' is required for `Date` dtype."
        return "date32[pyarrow]"
    if isinstance_or_issubclass(dtype, dtypes.Enum):
        if version is Version.V1:
            msg = "Converting to Enum is not supported in narwhals.stable.v1"
            raise NotImplementedError(msg)
        if isinstance(dtype, dtypes.Enum):
            ns = implementation.to_native_namespace()
            return ns.CategoricalDtype(dtype.categories, ordered=True)
        msg = "Can not cast / initialize Enum without categories present"
        raise ValueError(msg)

    if isinstance_or_issubclass(
        dtype, (dtypes.Struct, dtypes.Array, dtypes.List, dtypes.Time, dtypes.Binary)
    ):
        if implementation is Implementation.PANDAS and backend_version >= (2, 2):
            try:
                import pandas as pd
                import pyarrow as pa  # ignore-banned-import  # noqa: F401
            except ImportError as exc:  # pragma: no cover
                msg = f"Unable to convert to {dtype} to to the following exception: {exc.msg}"
                raise ImportError(msg) from exc
            from narwhals._arrow.utils import (
                narwhals_to_native_dtype as arrow_narwhals_to_native_dtype,
            )

            return pd.ArrowDtype(arrow_narwhals_to_native_dtype(dtype, version=version))
        else:  # pragma: no cover
            msg = (
                f"Converting to {dtype} dtype is not supported for implementation "
                f"{implementation} and version {version}."
            )
            raise NotImplementedError(msg)
    msg = f"Unknown dtype: {dtype}"  # pragma: no cover
    raise AssertionError(msg)


def int_dtype_mapper(dtype: Any) -> str:
    if "pyarrow" in str(dtype):
        return "Int64[pyarrow]"
    if str(dtype).lower() != str(dtype):  # pragma: no cover
        return "Int64"
    return "int64"


def calculate_timestamp_datetime(  # noqa: C901, PLR0912
    s: NativeSeriesT, original_time_unit: str, time_unit: str
) -> NativeSeriesT:
    if original_time_unit == "ns":
        if time_unit == "ns":
            result = s
        elif time_unit == "us":
            result = s // 1_000
        else:
            result = s // 1_000_000
    elif original_time_unit == "us":
        if time_unit == "ns":
            result = s * NS_PER_MICROSECOND
        elif time_unit == "us":
            result = s
        else:
            result = s // 1_000
    elif original_time_unit == "ms":
        if time_unit == "ns":
            result = s * NS_PER_MILLISECOND
        elif time_unit == "us":
            result = s * 1_000
        else:
            result = s
    elif original_time_unit == "s":
        if time_unit == "ns":
            result = s * NS_PER_SECOND
        elif time_unit == "us":
            result = s * US_PER_SECOND
        else:
            result = s * MS_PER_SECOND
    else:  # pragma: no cover
        msg = f"unexpected time unit {original_time_unit}, please report a bug at https://github.com/narwhals-dev/narwhals"
        raise AssertionError(msg)
    return result


def calculate_timestamp_date(s: NativeSeriesT, time_unit: str) -> NativeSeriesT:
    s = s * SECONDS_PER_DAY
    if time_unit == "ns":
        result = s * NS_PER_SECOND
    elif time_unit == "us":
        result = s * US_PER_SECOND
    else:
        result = s * MS_PER_SECOND
    return result


def select_columns_by_name(
    df: NativeDataFrameT,
    column_names: list[str] | _1DArray,  # NOTE: Cannot be a tuple!
    backend_version: tuple[int, ...],
    implementation: Implementation,
) -> NativeDataFrameT | Any:
    """Select columns by name.

    Prefer this over `df.loc[:, column_names]` as it's
    generally more performant.
    """
    if len(column_names) == df.shape[1] and (df.columns == column_names).all():
        return df
    if (df.columns.dtype.kind == "b") or (
        implementation is Implementation.PANDAS and backend_version < (1, 5)
    ):
        # See https://github.com/narwhals-dev/narwhals/issues/1349#issuecomment-2470118122
        # for why we need this
        if error := check_columns_exist(column_names, available=df.columns.tolist()):
            raise error
        return df.loc[:, column_names]
    try:
        return df[column_names]
    except KeyError as e:
        if error := check_columns_exist(column_names, available=df.columns.tolist()):
            raise error from e
        raise


def is_non_nullable_boolean(s: PandasLikeSeries) -> bool:
    # cuDF booleans are nullable but the native dtype is still 'bool'.
    return (
        s._implementation
        in {Implementation.PANDAS, Implementation.MODIN, Implementation.DASK}
        and s.native.dtype == "bool"
    )


def import_array_module(implementation: Implementation, /) -> ModuleType:
    """Returns numpy or cupy module depending on the given implementation."""
    if implementation in {Implementation.PANDAS, Implementation.MODIN}:
        import numpy as np

        return np
    elif implementation is Implementation.CUDF:
        import cupy as cp  # ignore-banned-import  # cuDF dependency.

        return cp
    else:  # pragma: no cover
        msg = f"Expected pandas/modin/cudf, got: {implementation}"
        raise AssertionError(msg)


class PandasLikeSeriesNamespace(EagerSeriesNamespace["PandasLikeSeries", Any]):
    @property
    def implementation(self) -> Implementation:
        return self.compliant._implementation

    @property
    def backend_version(self) -> tuple[int, ...]:
        return self.compliant._backend_version

    @property
    def version(self) -> Version:
        return self.compliant._version<|MERGE_RESOLUTION|>--- conflicted
+++ resolved
@@ -25,11 +25,8 @@
 from narwhals.exceptions import ShapeError
 
 if TYPE_CHECKING:
-<<<<<<< HEAD
     from collections.abc import Mapping
-=======
     from types import ModuleType
->>>>>>> 6e4ca964
 
     from pandas._typing import Dtype as PandasDtype
     from pandas.core.dtypes.dtypes import BaseMaskedDtype
