from __future__ import annotations

import secrets
<<<<<<< HEAD
from copy import copy
from functools import wraps
=======
from enum import Enum
from enum import auto
>>>>>>> c6afe4cb
from typing import TYPE_CHECKING
from typing import Any
from typing import Callable
from typing import Iterable
from typing import TypeVar

from narwhals.dependencies import get_cudf
from narwhals.dependencies import get_dask
from narwhals.dependencies import get_modin
from narwhals.dependencies import get_pandas
from narwhals.utils import isinstance_or_issubclass

T = TypeVar("T")

if TYPE_CHECKING:
    from narwhals._pandas_like.expr import PandasLikeExpr
    from narwhals._pandas_like.series import PandasLikeSeries
    from narwhals.dtypes import DType

    ExprT = TypeVar("ExprT", bound=PandasLikeExpr)


class Implementation(Enum):
    PANDAS = auto()
    MODIN = auto()
    CUDF = auto()


def validate_column_comparand(index: Any, other: Any) -> Any:
    """Validate RHS of binary operation.

    If the comparison isn't supported, return `NotImplemented` so that the
    "right-hand-side" operation (e.g. `__radd__`) can be tried.

    If RHS is length 1, return the scalar value, so that the underlying
    library can broadcast it.
    """
    from narwhals._pandas_like.dataframe import PandasLikeDataFrame
    from narwhals._pandas_like.series import PandasLikeSeries

    if isinstance(other, list):
        if len(other) > 1:
            # e.g. `plx.all() + plx.all()`
            msg = "Multi-output expressions are not supported in this context"
            raise ValueError(msg)
        other = other[0]
    if isinstance(other, PandasLikeDataFrame):
        return NotImplemented
    if isinstance(other, PandasLikeSeries):
        if other.len() == 1:
            # broadcast
            return other.item()
<<<<<<< HEAD
        if other._series.index is not index and other._implementation != "dask":
            return set_axis(other._series, index, implementation=other._implementation)
        return other._series
=======
        if other._native_series.index is not index:
            return set_axis(
                other._native_series,
                index,
                implementation=other._implementation,
                backend_version=other._backend_version,
            )
        return other._native_series
>>>>>>> c6afe4cb
    return other


def validate_dataframe_comparand(index: Any, other: Any) -> Any:
    """Validate RHS of binary operation.

    If the comparison isn't supported, return `NotImplemented` so that the
    "right-hand-side" operation (e.g. `__radd__`) can be tried.
    """
    from narwhals._pandas_like.dataframe import PandasLikeDataFrame
    from narwhals._pandas_like.series import PandasLikeSeries

    if isinstance(other, PandasLikeDataFrame):
        return NotImplemented
    if isinstance(other, PandasLikeSeries):
        if other.len() == 1:
            # broadcast
<<<<<<< HEAD
            return other._series.iloc[0]
        if other._series.index is not index and other._implementation != "dask":
            return set_axis(other._series, index, implementation=other._implementation)
        return other._series
    raise AssertionError("Please report a bug")


def maybe_evaluate_expr(df: PandasDataFrame, expr: Any) -> Any:
    """Evaluate `expr` if it's an expression, otherwise return it as is."""
    from narwhals._pandas_like.expr import PandasExpr

    if isinstance(expr, PandasExpr):
        return expr._call(df)
    return expr


def parse_into_exprs(
    implementation: str,
    *exprs: IntoPandasExpr | Iterable[IntoPandasExpr],
    **named_exprs: IntoPandasExpr,
) -> list[PandasExpr]:
    """Parse each input as an expression (if it's not already one). See `parse_into_expr` for
    more details."""
    out = [parse_into_expr(implementation, into_expr) for into_expr in flatten(exprs)]
    for name, expr in named_exprs.items():
        out.append(parse_into_expr(implementation, expr).alias(name))
    return out


def parse_into_expr(
    implementation: str, into_expr: IntoPandasExpr | IntoArrowExpr
) -> PandasExpr:
    """Parse `into_expr` as an expression.

    For example, in Polars, we can do both `df.select('a')` and `df.select(pl.col('a'))`.
    We do the same in Narwhals:

    - if `into_expr` is already an expression, just return it
    - if it's a Series, then convert it to an expression
    - if it's a numpy array, then convert it to a Series and then to an expression
    - if it's a string, then convert it to an expression
    - else, raise
    """
    from narwhals._arrow.expr import ArrowExpr
    from narwhals._arrow.namespace import ArrowNamespace
    from narwhals._arrow.series import ArrowSeries
    from narwhals._pandas_like.expr import PandasExpr
    from narwhals._pandas_like.namespace import PandasNamespace
    from narwhals._pandas_like.series import PandasSeries

    if implementation == "arrow":
        plx: ArrowNamespace | PandasNamespace = ArrowNamespace()
    else:
        plx = PandasNamespace(implementation=implementation)
    if isinstance(into_expr, (PandasExpr, ArrowExpr)):
        return into_expr  # type: ignore[return-value]
    if isinstance(into_expr, (PandasSeries, ArrowSeries)):
        return plx._create_expr_from_series(into_expr)  # type: ignore[arg-type, return-value]
    if isinstance(into_expr, str):
        return plx.col(into_expr)  # type: ignore[return-value]
    if (np := get_numpy()) is not None and isinstance(into_expr, np.ndarray):
        series = create_native_series(into_expr, implementation=implementation)
        return plx._create_expr_from_series(series)  # type: ignore[arg-type, return-value]
    msg = f"Expected IntoExpr, got {type(into_expr)}"  # pragma: no cover
=======
            return other._native_series.iloc[0]
        if other._native_series.index is not index:
            return set_axis(
                other._native_series,
                index,
                implementation=other._implementation,
                backend_version=other._backend_version,
            )
        return other._native_series
    msg = "Please report a bug"  # pragma: no cover
>>>>>>> c6afe4cb
    raise AssertionError(msg)


def create_native_series(
    iterable: Any,
    index: Any = None,
    *,
    implementation: Implementation,
    backend_version: tuple[int, ...],
) -> PandasLikeSeries:
    from narwhals._pandas_like.series import PandasLikeSeries

    if implementation is Implementation.PANDAS:
        pd = get_pandas()
        series = pd.Series(iterable, index=index, name="")
    elif implementation is Implementation.MODIN:
        mpd = get_modin()
        series = mpd.Series(iterable, index=index, name="")
    elif implementation is Implementation.CUDF:
        cudf = get_cudf()
        series = cudf.Series(iterable, index=index, name="")
    return PandasLikeSeries(
        series, implementation=implementation, backend_version=backend_version
    )


def is_simple_aggregation(expr: PandasLikeExpr) -> bool:
    """
    Check if expr is a very simple one, such as:

    - nw.col('a').mean()  # depth 1
    - nw.mean('a')  # depth 1
    - nw.len()  # depth 0

    as opposed to, say

    - nw.col('a').filter(nw.col('b')>nw.col('c')).max()

    because then, we can use a fastpath in pandas.
    """
    return expr._depth < 2


def horizontal_concat(
    dfs: list[Any], *, implementation: Implementation, backend_version: tuple[int, ...]
) -> Any:
    """
    Concatenate (native) DataFrames horizontally.

    Should be in namespace.
    """
    if implementation is Implementation.PANDAS:
        pd = get_pandas()

        if backend_version < (3,):
            return pd.concat(dfs, axis=1, copy=False)
        return pd.concat(dfs, axis=1)  # pragma: no cover
    if implementation is Implementation.CUDF:  # pragma: no cover
        cudf = get_cudf()

        return cudf.concat(dfs, axis=1)
    if implementation is Implementation.MODIN:  # pragma: no cover
        mpd = get_modin()

        return mpd.concat(dfs, axis=1)
    if implementation == "dask":  # pragma: no cover
        dd = get_dask()
        if hasattr(dfs[0], "_series"):
            return dd.concat([i._series for i in dfs], axis=1)
        return dd.concat(dfs, axis=1)
    msg = f"Unknown implementation: {implementation}"  # pragma: no cover
    raise TypeError(msg)  # pragma: no cover


def vertical_concat(
    dfs: list[Any], *, implementation: Implementation, backend_version: tuple[int, ...]
) -> Any:
    """
    Concatenate (native) DataFrames vertically.

    Should be in namespace.
    """
    if not dfs:
        msg = "No dataframes to concatenate"  # pragma: no cover
        raise AssertionError(msg)
    cols = set(dfs[0].columns)
    for df in dfs:
        cols_current = set(df.columns)
        if cols_current != cols:
            msg = "unable to vstack, column names don't match"
            raise TypeError(msg)
    if implementation is Implementation.PANDAS:
        pd = get_pandas()

        if backend_version < (3,):
            return pd.concat(dfs, axis=0, copy=False)
        return pd.concat(dfs, axis=0)  # pragma: no cover
    if implementation is Implementation.CUDF:  # pragma: no cover
        cudf = get_cudf()

        return cudf.concat(dfs, axis=0)
    if implementation is Implementation.MODIN:  # pragma: no cover
        mpd = get_modin()

        return mpd.concat(dfs, axis=0)
    if implementation == "dask":  # pragma: no cover
        dd = get_dask()

        return dd.concat(dfs, axis=0)
    msg = f"Unknown implementation: {implementation}"  # pragma: no cover
    raise TypeError(msg)  # pragma: no cover


def native_series_from_iterable(
    data: Iterable[Any],
    name: str,
    index: Any,
    implementation: Implementation,
) -> Any:
    """Return native series."""
    if implementation is Implementation.PANDAS:
        pd = get_pandas()

        return pd.Series(data, name=name, index=index, copy=False)
    if implementation is Implementation.CUDF:  # pragma: no cover
        cudf = get_cudf()

        return cudf.Series(data, name=name, index=index)
    if implementation is Implementation.MODIN:  # pragma: no cover
        mpd = get_modin()

        return mpd.Series(data, name=name, index=index)
<<<<<<< HEAD
    if implementation == "arrow":
        pa = get_pyarrow()
        return pa.chunked_array([data])
    if implementation == "dask":  # pragma: no cover
        dd = get_dask()
        pd = get_pandas()
        if not hasattr(data[0], "compute"):
            return (
                pd.Series(
                    data,
                    name=name,
                    index=index,
                    copy=False,
                )
                .pipe(dd.from_pandas)
            )
        # TODO: This is a current workaround, but needs more logic to avoid
        # computing everything
        return (
            pd.Series(
                [i.compute() for i in data],
                name=name,
                copy=False,
            )
            .pipe(dd.from_pandas)
        )
=======
>>>>>>> c6afe4cb
    msg = f"Unknown implementation: {implementation}"  # pragma: no cover
    raise TypeError(msg)  # pragma: no cover


def set_axis(
    obj: T,
    index: Any,
    *,
    implementation: Implementation,
    backend_version: tuple[int, ...],
) -> T:
    if implementation is Implementation.PANDAS and backend_version < (
        1,
    ):  # pragma: no cover
        kwargs = {"inplace": False}
    else:
        kwargs = {}
    if implementation is Implementation.PANDAS and backend_version >= (
        1,
        5,
    ):  # pragma: no cover
        kwargs["copy"] = False
    else:  # pragma: no cover
        pass
    if implementation == "dask":
        msg = "Setting axis on columns is not currently supported for dask"
        raise NotImplementedError(msg)
    return obj.set_axis(index, axis=0, **kwargs)  # type: ignore[no-any-return, attr-defined]


def translate_dtype(column: Any) -> DType:
    from narwhals import dtypes

    dtype = column.dtype
    if str(dtype) in ("int64", "Int64", "Int64[pyarrow]", "int64[pyarrow]"):
        return dtypes.Int64()
    if str(dtype) in ("int32", "Int32", "Int32[pyarrow]", "int32[pyarrow]"):
        return dtypes.Int32()
    if str(dtype) in ("int16", "Int16", "Int16[pyarrow]", "int16[pyarrow]"):
        return dtypes.Int16()
    if str(dtype) in ("int8", "Int8", "Int8[pyarrow]", "int8[pyarrow]"):
        return dtypes.Int8()
    if str(dtype) in ("uint64", "UInt64", "UInt64[pyarrow]", "uint64[pyarrow]"):
        return dtypes.UInt64()
    if str(dtype) in ("uint32", "UInt32", "UInt32[pyarrow]", "uint32[pyarrow]"):
        return dtypes.UInt32()
    if str(dtype) in ("uint16", "UInt16", "UInt16[pyarrow]", "uint16[pyarrow]"):
        return dtypes.UInt16()
    if str(dtype) in ("uint8", "UInt8", "UInt8[pyarrow]", "uint8[pyarrow]"):
        return dtypes.UInt8()
    if str(dtype) in (
        "float64",
        "Float64",
        "Float64[pyarrow]",
        "float64[pyarrow]",
        "double[pyarrow]",
    ):
        return dtypes.Float64()
    if str(dtype) in (
        "float32",
        "Float32",
        "Float32[pyarrow]",
        "float32[pyarrow]",
        "float[pyarrow]",
    ):
        return dtypes.Float32()
    if str(dtype) in (
        "string",
        "string[python]",
        "string[pyarrow]",
        "large_string[pyarrow]",
    ):
        return dtypes.String()
    if str(dtype) in ("bool", "boolean", "boolean[pyarrow]", "bool[pyarrow]"):
        return dtypes.Boolean()
    if str(dtype) in ("category",) or str(dtype).startswith("dictionary<"):
        return dtypes.Categorical()
    if str(dtype).startswith("datetime64"):
        # TODO(Unassigned): different time units and time zones
        return dtypes.Datetime()
    if str(dtype).startswith("timedelta64") or str(dtype).startswith("duration"):
        # TODO(Unassigned): different time units
        return dtypes.Duration()
    if str(dtype).startswith("timestamp["):
        # pyarrow-backed datetime
        # TODO(Unassigned): different time units and time zones
        return dtypes.Datetime()
    if str(dtype) == "date32[day][pyarrow]":
        return dtypes.Date()
    if str(dtype) == "object":
        if (idx := column.first_valid_index()) is not None and isinstance(
            column.loc[idx], str
        ):
            # Infer based on first non-missing value.
            # For pandas pre 3.0, this isn't perfect.
            # After pandas 3.0, pandas has a dedicated string dtype
            # which is inferred by default.
            return dtypes.String()
        return dtypes.Object()
    return dtypes.Unknown()


def get_dtype_backend(dtype: Any, implementation: Implementation) -> str:
    if implementation is Implementation.PANDAS:
        pd = get_pandas()
        if hasattr(pd, "ArrowDtype") and isinstance(dtype, pd.ArrowDtype):
            return "pyarrow-nullable"

        try:
            if isinstance(dtype, pd.core.dtypes.dtypes.BaseMaskedDtype):
                return "pandas-nullable"
        except AttributeError:  # pragma: no cover
            # defensive check for old pandas versions
            pass
        return "numpy"
    else:  # pragma: no cover
        return "numpy"


def reverse_translate_dtype(  # noqa: PLR0915
    dtype: DType | type[DType], starting_dtype: Any, implementation: Implementation
) -> Any:
    from narwhals import dtypes

    dtype_backend = get_dtype_backend(starting_dtype, implementation)
    if isinstance_or_issubclass(dtype, dtypes.Float64):
        if dtype_backend == "pyarrow-nullable":
            return "Float64[pyarrow]"
        if dtype_backend == "pandas-nullable":
            return "Float64"
        else:
            return "float64"
    if isinstance_or_issubclass(dtype, dtypes.Float32):
        if dtype_backend == "pyarrow-nullable":
            return "Float32[pyarrow]"
        if dtype_backend == "pandas-nullable":
            return "Float32"
        else:
            return "float32"
    if isinstance_or_issubclass(dtype, dtypes.Int64):
        if dtype_backend == "pyarrow-nullable":
            return "Int64[pyarrow]"
        if dtype_backend == "pandas-nullable":
            return "Int64"
        else:
            return "int64"
    if isinstance_or_issubclass(dtype, dtypes.Int32):
        if dtype_backend == "pyarrow-nullable":
            return "Int32[pyarrow]"
        if dtype_backend == "pandas-nullable":
            return "Int32"
        else:
            return "int32"
    if isinstance_or_issubclass(dtype, dtypes.Int16):
        if dtype_backend == "pyarrow-nullable":
            return "Int16[pyarrow]"
        if dtype_backend == "pandas-nullable":
            return "Int16"
        else:
            return "int16"
    if isinstance_or_issubclass(dtype, dtypes.Int8):
        if dtype_backend == "pyarrow-nullable":
            return "Int8[pyarrow]"
        if dtype_backend == "pandas-nullable":
            return "Int8"
        else:
            return "int8"
    if isinstance_or_issubclass(dtype, dtypes.UInt64):
        if dtype_backend == "pyarrow-nullable":
            return "UInt64[pyarrow]"
        if dtype_backend == "pandas-nullable":
            return "UInt64"
        else:
            return "uint64"
    if isinstance_or_issubclass(dtype, dtypes.UInt32):
        if dtype_backend == "pyarrow-nullable":
            return "UInt32[pyarrow]"
        if dtype_backend == "pandas-nullable":
            return "UInt32"
        else:
            return "uint32"
    if isinstance_or_issubclass(dtype, dtypes.UInt16):
        if dtype_backend == "pyarrow-nullable":
            return "UInt16[pyarrow]"
        if dtype_backend == "pandas-nullable":
            return "UInt16"
        else:
            return "uint16"
    if isinstance_or_issubclass(dtype, dtypes.UInt8):
        if dtype_backend == "pyarrow-nullable":
            return "UInt8[pyarrow]"
        if dtype_backend == "pandas-nullable":
            return "UInt8"
        else:
            return "uint8"
    if isinstance_or_issubclass(dtype, dtypes.String):
        if dtype_backend == "pyarrow-nullable":
            return "string[pyarrow]"
        if dtype_backend == "pandas-nullable":
            return "string"
        else:
            return str
    if isinstance_or_issubclass(dtype, dtypes.Boolean):
        if dtype_backend == "pyarrow-nullable":
            return "boolean[pyarrow]"
        if dtype_backend == "pandas-nullable":
            return "boolean"
        else:
            return "bool"
    if isinstance_or_issubclass(dtype, dtypes.Categorical):
        # TODO(Unassigned): is there no pyarrow-backed categorical?
        # or at least, convert_dtypes(dtype_backend='pyarrow') doesn't
        # convert to it?
        return "category"
    if isinstance_or_issubclass(dtype, dtypes.Datetime):
        # TODO(Unassigned): different time units and time zones
        if dtype_backend == "pyarrow-nullable":
            return "timestamp[ns][pyarrow]"
        return "datetime64[ns]"
    if isinstance_or_issubclass(dtype, dtypes.Duration):
        # TODO(Unassigned): different time units and time zones
        if dtype_backend == "pyarrow-nullable":
            return "duration[ns][pyarrow]"
        return "timedelta64[ns]"
    if isinstance_or_issubclass(dtype, dtypes.Date):
        if dtype_backend == "pyarrow-nullable":
            return "date32[pyarrow]"
        msg = "Date dtype only supported for pyarrow-backed data types in pandas"
        raise NotImplementedError(msg)
    msg = f"Unknown dtype: {dtype}"  # pragma: no cover
    raise AssertionError(msg)


def validate_indices(series: list[PandasLikeSeries]) -> list[Any]:
    idx = series[0]._native_series.index
    reindexed = [series[0]._native_series]
    for s in series[1:]:
        if s._native_series.index is not idx:
            reindexed.append(
                set_axis(
                    s._native_series,
                    idx,
                    implementation=s._implementation,
                    backend_version=s._backend_version,
                )
            )
        else:
            reindexed.append(s._native_series)
    return reindexed


def to_datetime(implementation: Implementation) -> Any:
    if implementation is Implementation.PANDAS:
        return get_pandas().to_datetime
    if implementation is Implementation.MODIN:
        return get_modin().to_datetime
    if implementation is Implementation.CUDF:
        return get_cudf().to_datetime
    if implementation == "dask":
        return get_dask().to_datetime
    raise AssertionError


def int_dtype_mapper(dtype: Any) -> str:
    if "pyarrow" in str(dtype):
        return "Int64[pyarrow]"
    if str(dtype).lower() != str(dtype):  # pragma: no cover
        return "Int64"
    return "int64"


def generate_unique_token(n_bytes: int, columns: list[str]) -> str:  # pragma: no cover
    """Generates a unique token of specified n_bytes that is not present in the given list of columns.

    Arguments:
        n_bytes : The number of bytes to generate for the token.
        columns : The list of columns to check for uniqueness.

    Returns:
        A unique token that is not present in the given list of columns.

    Raises:
        AssertionError: If a unique token cannot be generated after 100 attempts.
    """
    counter = 0
    while True:
        token = secrets.token_hex(n_bytes)
        if token not in columns:
            return token

        counter += 1
        if counter > 100:
            msg = (
                "Internal Error: Narwhals was not able to generate a column name to perform cross "
                "join operation"
            )
            raise AssertionError(msg)


def not_implemented_in(*implementations: list[str]) -> Callable:
    """
    Produces method decorator to raise not implemented warnings for given implementations
    """
    def check_implementation_wrapper(func: Callable) -> Callable:
        """Wraps function to return same function + implementation check"""
        @wraps(func)
        def wrapped_func(self, *args, **kwargs):
            if (implementation := self._implementation) in implementations:
                raise NotImplementedError(f"Not implemented in {implementation}")
            return func(self, *args, **kwargs)
        return wrapped_func
    return check_implementation_wrapper<|MERGE_RESOLUTION|>--- conflicted
+++ resolved
@@ -1,13 +1,10 @@
 from __future__ import annotations
 
 import secrets
-<<<<<<< HEAD
 from copy import copy
 from functools import wraps
-=======
 from enum import Enum
 from enum import auto
->>>>>>> c6afe4cb
 from typing import TYPE_CHECKING
 from typing import Any
 from typing import Callable
@@ -34,6 +31,7 @@
     PANDAS = auto()
     MODIN = auto()
     CUDF = auto()
+    DASK = auto()
 
 
 def validate_column_comparand(index: Any, other: Any) -> Any:
@@ -60,12 +58,7 @@
         if other.len() == 1:
             # broadcast
             return other.item()
-<<<<<<< HEAD
-        if other._series.index is not index and other._implementation != "dask":
-            return set_axis(other._series, index, implementation=other._implementation)
-        return other._series
-=======
-        if other._native_series.index is not index:
+        if other._native_series.index is not index and other._implementation != Implementation.DASK:
             return set_axis(
                 other._native_series,
                 index,
@@ -73,7 +66,6 @@
                 backend_version=other._backend_version,
             )
         return other._native_series
->>>>>>> c6afe4cb
     return other
 
 
@@ -91,10 +83,16 @@
     if isinstance(other, PandasLikeSeries):
         if other.len() == 1:
             # broadcast
-<<<<<<< HEAD
             return other._series.iloc[0]
-        if other._series.index is not index and other._implementation != "dask":
-            return set_axis(other._series, index, implementation=other._implementation)
+        if other._native_series.index is not index and other._implementation != Implementation.DASK:
+            return set_axis(
+                other._native_series,
+                index,
+                implementation=other._implementation,
+                backend_version=other._backend_version,
+            )
+        return other._native_series
+    msg = "Please report a bug"  # pragma: no cover
         return other._series
     raise AssertionError("Please report a bug")
 
@@ -106,20 +104,6 @@
     if isinstance(expr, PandasExpr):
         return expr._call(df)
     return expr
-
-
-def parse_into_exprs(
-    implementation: str,
-    *exprs: IntoPandasExpr | Iterable[IntoPandasExpr],
-    **named_exprs: IntoPandasExpr,
-) -> list[PandasExpr]:
-    """Parse each input as an expression (if it's not already one). See `parse_into_expr` for
-    more details."""
-    out = [parse_into_expr(implementation, into_expr) for into_expr in flatten(exprs)]
-    for name, expr in named_exprs.items():
-        out.append(parse_into_expr(implementation, expr).alias(name))
-    return out
-
 
 def parse_into_expr(
     implementation: str, into_expr: IntoPandasExpr | IntoArrowExpr
@@ -156,18 +140,6 @@
         series = create_native_series(into_expr, implementation=implementation)
         return plx._create_expr_from_series(series)  # type: ignore[arg-type, return-value]
     msg = f"Expected IntoExpr, got {type(into_expr)}"  # pragma: no cover
-=======
-            return other._native_series.iloc[0]
-        if other._native_series.index is not index:
-            return set_axis(
-                other._native_series,
-                index,
-                implementation=other._implementation,
-                backend_version=other._backend_version,
-            )
-        return other._native_series
-    msg = "Please report a bug"  # pragma: no cover
->>>>>>> c6afe4cb
     raise AssertionError(msg)
 
 
@@ -300,11 +272,10 @@
         mpd = get_modin()
 
         return mpd.Series(data, name=name, index=index)
-<<<<<<< HEAD
     if implementation == "arrow":
         pa = get_pyarrow()
         return pa.chunked_array([data])
-    if implementation == "dask":  # pragma: no cover
+    if implementation is Implementation.ARROW:  # pragma: no cover
         dd = get_dask()
         pd = get_pandas()
         if not hasattr(data[0], "compute"):
@@ -327,8 +298,6 @@
             )
             .pipe(dd.from_pandas)
         )
-=======
->>>>>>> c6afe4cb
     msg = f"Unknown implementation: {implementation}"  # pragma: no cover
     raise TypeError(msg)  # pragma: no cover
 
