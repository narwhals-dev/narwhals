from __future__ import annotations

import re
from typing import TYPE_CHECKING
from typing import Any
from typing import Iterable
from typing import Literal
from typing import TypeVar

from narwhals.utils import Implementation
from narwhals.utils import isinstance_or_issubclass

T = TypeVar("T")

if TYPE_CHECKING:
    from narwhals._pandas_like.expr import PandasLikeExpr
    from narwhals._pandas_like.series import PandasLikeSeries
    from narwhals.dtypes import DType
    from narwhals.typing import DTypes

    ExprT = TypeVar("ExprT", bound=PandasLikeExpr)
    import pandas as pd


PANDAS_LIKE_IMPLEMENTATION = {
    Implementation.PANDAS,
    Implementation.CUDF,
    Implementation.MODIN,
}


def validate_column_comparand(index: Any, other: Any) -> Any:
    """Validate RHS of binary operation.

    If the comparison isn't supported, return `NotImplemented` so that the
    "right-hand-side" operation (e.g. `__radd__`) can be tried.

    If RHS is length 1, return the scalar value, so that the underlying
    library can broadcast it.
    """
    from narwhals._pandas_like.dataframe import PandasLikeDataFrame
    from narwhals._pandas_like.series import PandasLikeSeries

    if isinstance(other, list):
        if len(other) > 1:
            # e.g. `plx.all() + plx.all()`
            msg = "Multi-output expressions are not supported in this context"
            raise ValueError(msg)
        other = other[0]
    if isinstance(other, PandasLikeDataFrame):
        return NotImplemented
    if isinstance(other, PandasLikeSeries):
        if other.len() == 1:
            # broadcast
            return other.item()
        if other._native_series.index is not index:
            return set_axis(
                other._native_series,
                index,
                implementation=other._implementation,
                backend_version=other._backend_version,
            )
        return other._native_series
    return other


def validate_dataframe_comparand(index: Any, other: Any) -> Any:
    """Validate RHS of binary operation.

    If the comparison isn't supported, return `NotImplemented` so that the
    "right-hand-side" operation (e.g. `__radd__`) can be tried.
    """
    from narwhals._pandas_like.dataframe import PandasLikeDataFrame
    from narwhals._pandas_like.series import PandasLikeSeries

    if isinstance(other, PandasLikeDataFrame):
        return NotImplemented
    if isinstance(other, PandasLikeSeries):
        if other.len() == 1:
            # broadcast
            return other._native_series.iloc[0]
        if other._native_series.index is not index:
            return set_axis(
                other._native_series,
                index,
                implementation=other._implementation,
                backend_version=other._backend_version,
            )
        return other._native_series
    msg = "Please report a bug"  # pragma: no cover
    raise AssertionError(msg)


def create_native_series(
    iterable: Any,
    index: Any = None,
    *,
    implementation: Implementation,
    backend_version: tuple[int, ...],
    dtypes: DTypes,
) -> PandasLikeSeries:
    from narwhals._pandas_like.series import PandasLikeSeries

    if implementation in PANDAS_LIKE_IMPLEMENTATION:
        series = implementation.to_native_namespace().Series(
            iterable, index=index, name=""
        )
        return PandasLikeSeries(
            series,
            implementation=implementation,
            backend_version=backend_version,
            dtypes=dtypes,
        )
    else:  # pragma: no cover
        msg = f"Expected pandas-like implementation ({PANDAS_LIKE_IMPLEMENTATION}), found {implementation}"
        raise TypeError(msg)


def horizontal_concat(
    dfs: list[Any], *, implementation: Implementation, backend_version: tuple[int, ...]
) -> Any:
    """
    Concatenate (native) DataFrames horizontally.

    Should be in namespace.
    """
    if implementation in PANDAS_LIKE_IMPLEMENTATION:
        extra_kwargs = (
            {"copy": False}
            if implementation is Implementation.PANDAS and backend_version < (3,)
            else {}
        )
        return implementation.to_native_namespace().concat(dfs, axis=1, **extra_kwargs)

    else:  # pragma: no cover
        msg = f"Expected pandas-like implementation ({PANDAS_LIKE_IMPLEMENTATION}), found {implementation}"
        raise TypeError(msg)


def vertical_concat(
    dfs: list[Any], *, implementation: Implementation, backend_version: tuple[int, ...]
) -> Any:
    """
    Concatenate (native) DataFrames vertically.

    Should be in namespace.
    """
    if not dfs:
        msg = "No dataframes to concatenate"  # pragma: no cover
        raise AssertionError(msg)
    cols = set(dfs[0].columns)
    for df in dfs:
        cols_current = set(df.columns)
        if cols_current != cols:
            msg = "unable to vstack, column names don't match"
            raise TypeError(msg)

    if implementation in PANDAS_LIKE_IMPLEMENTATION:
        extra_kwargs = (
            {"copy": False}
            if implementation is Implementation.PANDAS and backend_version < (3,)
            else {}
        )
        return implementation.to_native_namespace().concat(dfs, axis=0, **extra_kwargs)

    else:  # pragma: no cover
        msg = f"Expected pandas-like implementation ({PANDAS_LIKE_IMPLEMENTATION}), found {implementation}"
        raise TypeError(msg)


def native_series_from_iterable(
    data: Iterable[Any],
    name: str,
    index: Any,
    implementation: Implementation,
) -> Any:
    """Return native series."""
    if implementation in PANDAS_LIKE_IMPLEMENTATION:
        extra_kwargs = {"copy": False} if implementation is Implementation.PANDAS else {}
        return implementation.to_native_namespace().Series(
            data, name=name, index=index, **extra_kwargs
        )

    else:  # pragma: no cover
        msg = f"Expected pandas-like implementation ({PANDAS_LIKE_IMPLEMENTATION}), found {implementation}"
        raise TypeError(msg)


def set_axis(
    obj: T,
    index: Any,
    *,
    implementation: Implementation,
    backend_version: tuple[int, ...],
) -> T:
    if implementation is Implementation.CUDF:  # pragma: no cover
        obj = obj.copy(deep=False)  # type: ignore[attr-defined]
        obj.index = index  # type: ignore[attr-defined]
        return obj
    if implementation is Implementation.PANDAS and backend_version < (
        1,
    ):  # pragma: no cover
        kwargs = {"inplace": False}
    else:
        kwargs = {}
    if implementation is Implementation.PANDAS and backend_version >= (
        1,
        5,
    ):  # pragma: no cover
        kwargs["copy"] = False
    else:  # pragma: no cover
        pass
    return obj.set_axis(index, axis=0, **kwargs)  # type: ignore[attr-defined, no-any-return]


<<<<<<< HEAD
def translate_dtype(column: Any, dtypes) -> DType:
=======
def native_to_narwhals_dtype(column: Any, dtypes: DTypes) -> DType:
>>>>>>> e3d2a4b9
    dtype = str(column.dtype)

    pd_datetime_rgx = (
        r"^datetime64\[(?P<time_unit>ms|us|ns)(?:, (?P<time_zone>[a-zA-Z\/]+))?\]$"
    )
    pa_datetime_rgx = r"^timestamp\[(?P<time_unit>ms|us|ns)(?:, tz=(?P<time_zone>[a-zA-Z\/]+))?\]\[pyarrow\]$"

    pd_duration_rgx = r"^timedelta64\[(?P<time_unit>ms|us|ns)\]$"
    pa_duration_rgx = r"^duration\[(?P<time_unit>ms|us|ns)\]\[pyarrow\]$"

    if dtype in {"int64", "Int64", "Int64[pyarrow]", "int64[pyarrow]"}:
        return dtypes.Int64()
    if dtype in {"int32", "Int32", "Int32[pyarrow]", "int32[pyarrow]"}:
        return dtypes.Int32()
    if dtype in {"int16", "Int16", "Int16[pyarrow]", "int16[pyarrow]"}:
        return dtypes.Int16()
    if dtype in {"int8", "Int8", "Int8[pyarrow]", "int8[pyarrow]"}:
        return dtypes.Int8()
    if dtype in {"uint64", "UInt64", "UInt64[pyarrow]", "uint64[pyarrow]"}:
        return dtypes.UInt64()
    if dtype in {"uint32", "UInt32", "UInt32[pyarrow]", "uint32[pyarrow]"}:
        return dtypes.UInt32()
    if dtype in {"uint16", "UInt16", "UInt16[pyarrow]", "uint16[pyarrow]"}:
        return dtypes.UInt16()
    if dtype in {"uint8", "UInt8", "UInt8[pyarrow]", "uint8[pyarrow]"}:
        return dtypes.UInt8()
    if dtype in {
        "float64",
        "Float64",
        "Float64[pyarrow]",
        "float64[pyarrow]",
        "double[pyarrow]",
    }:
        return dtypes.Float64()
    if dtype in {
        "float32",
        "Float32",
        "Float32[pyarrow]",
        "float32[pyarrow]",
        "float[pyarrow]",
    }:
        return dtypes.Float32()
    if dtype in {"string", "string[python]", "string[pyarrow]", "large_string[pyarrow]"}:
        return dtypes.String()
    if dtype in {"bool", "boolean", "boolean[pyarrow]", "bool[pyarrow]"}:
        return dtypes.Boolean()
    if dtype == "category" or dtype.startswith("dictionary<"):
        return dtypes.Categorical()
    if (match_ := re.match(pd_datetime_rgx, dtype)) or (
        match_ := re.match(pa_datetime_rgx, dtype)
    ):
        dt_time_unit: Literal["us", "ns", "ms"] = match_.group("time_unit")  # type: ignore[assignment]
        dt_time_zone: str | None = match_.group("time_zone")
        return dtypes.Datetime(dt_time_unit, dt_time_zone)
    if (match_ := re.match(pd_duration_rgx, dtype)) or (
        match_ := re.match(pa_duration_rgx, dtype)
    ):
        du_time_unit: Literal["us", "ns", "ms"] = match_.group("time_unit")  # type: ignore[assignment]
        return dtypes.Duration(du_time_unit)
    if dtype == "date32[day][pyarrow]":
        return dtypes.Date()
    if dtype.startswith(("large_list", "list")):
        return dtypes.List()
    if dtype.startswith("fixed_size_list"):
        return dtypes.Array()
    if dtype.startswith("struct"):
        return dtypes.Struct()
    if dtype == "object":
        if (  # pragma: no cover  TODO(unassigned): why does this show as uncovered?
            idx := getattr(column, "first_valid_index", lambda: None)()
        ) is not None and isinstance(column.loc[idx], str):
            # Infer based on first non-missing value.
            # For pandas pre 3.0, this isn't perfect.
            # After pandas 3.0, pandas has a dedicated string dtype
            # which is inferred by default.
            return dtypes.String()
        else:
            df = column.to_frame()
            if hasattr(df, "__dataframe__"):
                from narwhals._interchange.dataframe import (
                    map_interchange_dtype_to_narwhals_dtype,
                )

                try:
                    return map_interchange_dtype_to_narwhals_dtype(
                        df.__dataframe__().get_column(0).dtype, dtypes
                    )
                except Exception:  # noqa: BLE001
                    return dtypes.Object()
            else:  # pragma: no cover
                return dtypes.Object()
    return dtypes.Unknown()


def get_dtype_backend(dtype: Any, implementation: Implementation) -> str:
    if implementation is Implementation.PANDAS:
        import pandas as pd  # ignore-banned-import()

        if hasattr(pd, "ArrowDtype") and isinstance(dtype, pd.ArrowDtype):
            return "pyarrow-nullable"

        try:
            if isinstance(dtype, pd.core.dtypes.dtypes.BaseMaskedDtype):
                return "pandas-nullable"
        except AttributeError:  # pragma: no cover
            # defensive check for old pandas versions
            pass
        return "numpy"
    else:  # pragma: no cover
        return "numpy"


def narwhals_to_native_dtype(  # noqa: PLR0915
    dtype: DType | type[DType],
    starting_dtype: Any,
    implementation: Implementation,
<<<<<<< HEAD
    backend_version: tuple[int, ...],
=======
    dtypes: DTypes,
>>>>>>> e3d2a4b9
) -> Any:
    if "polars" in str(type(dtype)):
        msg = (
            f"Expected Narwhals object, got: {type(dtype)}.\n\n"
            "Perhaps you:\n"
            "- Forgot a `nw.from_native` somewhere?\n"
            "- Used `pl.Int64` instead of `nw.Int64`?"
        )
        raise TypeError(msg)

    dtype_backend = get_dtype_backend(starting_dtype, implementation)
    if isinstance_or_issubclass(dtype, dtypes.Float64):
        if dtype_backend == "pyarrow-nullable":
            return "Float64[pyarrow]"
        if dtype_backend == "pandas-nullable":
            return "Float64"
        else:
            return "float64"
    if isinstance_or_issubclass(dtype, dtypes.Float32):
        if dtype_backend == "pyarrow-nullable":
            return "Float32[pyarrow]"
        if dtype_backend == "pandas-nullable":
            return "Float32"
        else:
            return "float32"
    if isinstance_or_issubclass(dtype, dtypes.Int64):
        if dtype_backend == "pyarrow-nullable":
            return "Int64[pyarrow]"
        if dtype_backend == "pandas-nullable":
            return "Int64"
        else:
            return "int64"
    if isinstance_or_issubclass(dtype, dtypes.Int32):
        if dtype_backend == "pyarrow-nullable":
            return "Int32[pyarrow]"
        if dtype_backend == "pandas-nullable":
            return "Int32"
        else:
            return "int32"
    if isinstance_or_issubclass(dtype, dtypes.Int16):
        if dtype_backend == "pyarrow-nullable":
            return "Int16[pyarrow]"
        if dtype_backend == "pandas-nullable":
            return "Int16"
        else:
            return "int16"
    if isinstance_or_issubclass(dtype, dtypes.Int8):
        if dtype_backend == "pyarrow-nullable":
            return "Int8[pyarrow]"
        if dtype_backend == "pandas-nullable":
            return "Int8"
        else:
            return "int8"
    if isinstance_or_issubclass(dtype, dtypes.UInt64):
        if dtype_backend == "pyarrow-nullable":
            return "UInt64[pyarrow]"
        if dtype_backend == "pandas-nullable":
            return "UInt64"
        else:
            return "uint64"
    if isinstance_or_issubclass(dtype, dtypes.UInt32):
        if dtype_backend == "pyarrow-nullable":
            return "UInt32[pyarrow]"
        if dtype_backend == "pandas-nullable":
            return "UInt32"
        else:
            return "uint32"
    if isinstance_or_issubclass(dtype, dtypes.UInt16):
        if dtype_backend == "pyarrow-nullable":
            return "UInt16[pyarrow]"
        if dtype_backend == "pandas-nullable":
            return "UInt16"
        else:
            return "uint16"
    if isinstance_or_issubclass(dtype, dtypes.UInt8):
        if dtype_backend == "pyarrow-nullable":
            return "UInt8[pyarrow]"
        if dtype_backend == "pandas-nullable":
            return "UInt8"
        else:
            return "uint8"
    if isinstance_or_issubclass(dtype, dtypes.String):
        if dtype_backend == "pyarrow-nullable":
            return "string[pyarrow]"
        if dtype_backend == "pandas-nullable":
            return "string"
        else:
            return str
    if isinstance_or_issubclass(dtype, dtypes.Boolean):
        if dtype_backend == "pyarrow-nullable":
            return "boolean[pyarrow]"
        if dtype_backend == "pandas-nullable":
            return "boolean"
        else:
            return "bool"
    if isinstance_or_issubclass(dtype, dtypes.Categorical):
        # TODO(Unassigned): is there no pyarrow-backed categorical?
        # or at least, convert_dtypes(dtype_backend='pyarrow') doesn't
        # convert to it?
        return "category"
    if isinstance_or_issubclass(dtype, dtypes.Datetime):
        dt_time_unit = getattr(dtype, "time_unit", "us")
        dt_time_zone = getattr(dtype, "time_zone", None)

        # Pandas does not support "ms" or "us" time units before version 1.5.0
        # Let's overwrite with "ns"
        if implementation is Implementation.PANDAS and backend_version < (
            1,
            5,
            0,
        ):  # pragma: no cover
            dt_time_unit = "ns"

        if dtype_backend == "pyarrow-nullable":
            tz_part = f", tz={dt_time_zone}" if dt_time_zone else ""
            return f"timestamp[{dt_time_unit}{tz_part}][pyarrow]"
        else:
            tz_part = f", {dt_time_zone}" if dt_time_zone else ""
            return f"datetime64[{dt_time_unit}{tz_part}]"
    if isinstance_or_issubclass(dtype, dtypes.Duration):
        du_time_unit = getattr(dtype, "time_unit", "us")
        return (
            f"duration[{du_time_unit}][pyarrow]"
            if dtype_backend == "pyarrow-nullable"
            else f"timedelta64[{du_time_unit}]"
        )

    if isinstance_or_issubclass(dtype, dtypes.Date):
        if dtype_backend == "pyarrow-nullable":
            return "date32[pyarrow]"
        msg = "Date dtype only supported for pyarrow-backed data types in pandas"
        raise NotImplementedError(msg)
    if isinstance_or_issubclass(dtype, dtypes.Enum):
        msg = "Converting to Enum is not (yet) supported"
        raise NotImplementedError(msg)
    if isinstance_or_issubclass(dtype, dtypes.List):  # pragma: no cover
        msg = "Converting to List dtype is not supported yet"
        return NotImplementedError(msg)
    if isinstance_or_issubclass(dtype, dtypes.Struct):  # pragma: no cover
        msg = "Converting to Struct dtype is not supported yet"
        return NotImplementedError(msg)
    if isinstance_or_issubclass(dtype, dtypes.Array):  # pragma: no cover
        msg = "Converting to Array dtype is not supported yet"
        return NotImplementedError(msg)
    msg = f"Unknown dtype: {dtype}"  # pragma: no cover
    raise AssertionError(msg)


def broadcast_series(series: list[PandasLikeSeries]) -> list[Any]:
    native_namespace = series[0].__native_namespace__()

    lengths = [len(s) for s in series]
    max_length = max(lengths)

    idx = series[lengths.index(max_length)]._native_series.index
    reindexed = []
    max_length_gt_1 = max_length > 1
    for s, length in zip(series, lengths):
        s_native = s._native_series
        if max_length_gt_1 and length == 1:
            reindexed.append(
                native_namespace.Series(
                    [s_native.iloc[0]] * max_length,
                    index=idx,
                    name=s_native.name,
                    dtype=s_native.dtype,
                )
            )

        elif s_native.index is not idx:
            reindexed.append(
                set_axis(
                    s_native,
                    idx,
                    implementation=s._implementation,
                    backend_version=s._backend_version,
                )
            )
        else:
            reindexed.append(s_native)
    return reindexed


def to_datetime(implementation: Implementation) -> Any:
    if implementation in PANDAS_LIKE_IMPLEMENTATION:
        return implementation.to_native_namespace().to_datetime

    else:  # pragma: no cover
        msg = f"Expected pandas-like implementation ({PANDAS_LIKE_IMPLEMENTATION}), found {implementation}"
        raise TypeError(msg)


def int_dtype_mapper(dtype: Any) -> str:
    if "pyarrow" in str(dtype):
        return "Int64[pyarrow]"
    if str(dtype).lower() != str(dtype):  # pragma: no cover
        return "Int64"
    return "int64"


def convert_str_slice_to_int_slice(
    str_slice: slice, columns: pd.Index
) -> tuple[int | None, int | None, int | None]:
    start = columns.get_loc(str_slice.start) if str_slice.start is not None else None
    stop = columns.get_loc(str_slice.stop) + 1 if str_slice.stop is not None else None
    step = str_slice.step
    return (start, stop, step)<|MERGE_RESOLUTION|>--- conflicted
+++ resolved
@@ -213,11 +213,7 @@
     return obj.set_axis(index, axis=0, **kwargs)  # type: ignore[attr-defined, no-any-return]
 
 
-<<<<<<< HEAD
-def translate_dtype(column: Any, dtypes) -> DType:
-=======
 def native_to_narwhals_dtype(column: Any, dtypes: DTypes) -> DType:
->>>>>>> e3d2a4b9
     dtype = str(column.dtype)
 
     pd_datetime_rgx = (
@@ -334,11 +330,8 @@
     dtype: DType | type[DType],
     starting_dtype: Any,
     implementation: Implementation,
-<<<<<<< HEAD
     backend_version: tuple[int, ...],
-=======
     dtypes: DTypes,
->>>>>>> e3d2a4b9
 ) -> Any:
     if "polars" in str(type(dtype)):
         msg = (
