--- conflicted
+++ resolved
@@ -28,11 +28,8 @@
     from narwhals._pandas_like.expr import PandasLikeExpr
     from narwhals._pandas_like.series import PandasLikeSeries
     from narwhals.dtypes import DType
-<<<<<<< HEAD
+    from narwhals.typing import DTypeBackend
     from narwhals.typing import TimeUnit
-=======
-    from narwhals.typing import DTypeBackend
->>>>>>> 6ae40c99
 
     ExprT = TypeVar("ExprT", bound=PandasLikeExpr)
 
