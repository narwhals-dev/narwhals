--- conflicted
+++ resolved
@@ -26,11 +26,8 @@
     from narwhals._pandas_like.expr import PandasLikeExpr
     from narwhals._pandas_like.series import PandasLikeSeries
     from narwhals.dtypes import DType
-<<<<<<< HEAD
     from narwhals.typing import TimeUnit
     from narwhals.utils import Version
-=======
->>>>>>> 46fec73e
 
     ExprT = TypeVar("ExprT", bound=PandasLikeExpr)
 
