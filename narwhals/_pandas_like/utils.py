--- conflicted
+++ resolved
@@ -8,23 +8,14 @@
 import pandas as pd
 
 from narwhals._compliant.series import EagerSeriesNamespace
-<<<<<<< HEAD
-from narwhals.exceptions import DuplicateError
-from narwhals.exceptions import ShapeError
-from narwhals.utils import Implementation
-from narwhals.utils import Version
-from narwhals.utils import _DeferredIterable
-from narwhals.utils import check_columns_exist
-from narwhals.utils import isinstance_or_issubclass
-=======
-from narwhals.exceptions import ColumnNotFoundError, DuplicateError, ShapeError
+from narwhals.exceptions import DuplicateError, ShapeError
 from narwhals.utils import (
     Implementation,
     Version,
     _DeferredIterable,
+    check_columns_exist,
     isinstance_or_issubclass,
 )
->>>>>>> b5f72dd3
 
 T = TypeVar("T", bound=Sized)
 
