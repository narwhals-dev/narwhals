--- conflicted
+++ resolved
@@ -617,15 +617,8 @@
 
     idx = series[lengths.index(max_length)].native.index
     reindexed = []
-<<<<<<< HEAD
     for s in series:
-        s_native = s._native_series
         if s._broadcast:
-=======
-    max_length_gt_1 = max_length > 1
-    for s, length in zip(series, lengths):
-        if max_length_gt_1 and length == 1:
->>>>>>> 697bb2c0
             reindexed.append(
                 s._from_native_series(
                     native_namespace.Series(
