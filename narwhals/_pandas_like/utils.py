from __future__ import annotations

import functools
import re
from contextlib import suppress
from typing import TYPE_CHECKING
from typing import Any
from typing import Sequence
from typing import Sized
from typing import TypeVar
from typing import cast

import pandas as pd

from narwhals._compliant.series import EagerSeriesNamespace
from narwhals.exceptions import ColumnNotFoundError
from narwhals.exceptions import DuplicateError
from narwhals.exceptions import ShapeError
from narwhals.utils import Implementation
from narwhals.utils import Version
from narwhals.utils import import_dtypes_module
from narwhals.utils import isinstance_or_issubclass

T = TypeVar("T", bound=Sized)

if TYPE_CHECKING:
    from pandas._typing import Dtype as PandasDtype

    from narwhals._pandas_like.dataframe import PandasLikeDataFrame
    from narwhals._pandas_like.expr import PandasLikeExpr
    from narwhals._pandas_like.series import PandasLikeSeries
    from narwhals.dtypes import DType
    from narwhals.typing import DTypeBackend
    from narwhals.typing import TimeUnit
    from narwhals.typing import _1DArray

    ExprT = TypeVar("ExprT", bound=PandasLikeExpr)


PANDAS_LIKE_IMPLEMENTATION = {
    Implementation.PANDAS,
    Implementation.CUDF,
    Implementation.MODIN,
}
PD_DATETIME_RGX = r"""^
    datetime64\[
        (?P<time_unit>s|ms|us|ns)                 # Match time unit: s, ms, us, or ns
        (?:,                                      # Begin non-capturing group for optional timezone
            \s*                                   # Optional whitespace after comma
            (?P<time_zone>                        # Start named group for timezone
                [a-zA-Z\/]+                       # Match timezone name, e.g., UTC, America/New_York
                (?:[+-]\d{2}:\d{2})?              # Optional offset in format +HH:MM or -HH:MM
                |                                 # OR
                pytz\.FixedOffset\(\d+\)          # Match pytz.FixedOffset with integer offset in parentheses
            )                                     # End time_zone group
        )?                                        # End optional timezone group
    \]                                            # Closing bracket for datetime64
$"""
PATTERN_PD_DATETIME = re.compile(PD_DATETIME_RGX, re.VERBOSE)
PA_DATETIME_RGX = r"""^
    timestamp\[
        (?P<time_unit>s|ms|us|ns)                 # Match time unit: s, ms, us, or ns
        (?:,                                      # Begin non-capturing group for optional timezone
            \s?tz=                                # Match "tz=" prefix
            (?P<time_zone>                        # Start named group for timezone
                [a-zA-Z\/]*                       # Match timezone name (e.g., UTC, America/New_York)
                (?:                               # Begin optional non-capturing group for offset
                    [+-]\d{2}:\d{2}               # Match offset in format +HH:MM or -HH:MM
                )?                                # End optional offset group
            )                                     # End time_zone group
        )?                                        # End optional timezone group
    \]                                            # Closing bracket for timestamp
    \[pyarrow\]                                   # Literal string "[pyarrow]"
$"""
PATTERN_PA_DATETIME = re.compile(PA_DATETIME_RGX, re.VERBOSE)
PD_DURATION_RGX = r"""^
    timedelta64\[
        (?P<time_unit>s|ms|us|ns)                 # Match time unit: s, ms, us, or ns
    \]                                            # Closing bracket for timedelta64
$"""

PATTERN_PD_DURATION = re.compile(PD_DURATION_RGX, re.VERBOSE)
PA_DURATION_RGX = r"""^
    duration\[
        (?P<time_unit>s|ms|us|ns)                 # Match time unit: s, ms, us, or ns
    \]                                            # Closing bracket for duration
    \[pyarrow\]                                   # Literal string "[pyarrow]"
$"""
PATTERN_PA_DURATION = re.compile(PA_DURATION_RGX, re.VERBOSE)


def align_and_extract_native(
    lhs: PandasLikeSeries, rhs: PandasLikeSeries | object
) -> tuple[pd.Series[Any] | object, pd.Series[Any] | object]:
    """Validate RHS of binary operation.

    If the comparison isn't supported, return `NotImplemented` so that the
    "right-hand-side" operation (e.g. `__radd__`) can be tried.
    """
    from narwhals._pandas_like.dataframe import PandasLikeDataFrame
    from narwhals._pandas_like.series import PandasLikeSeries

    lhs_index = lhs.native.index

    if isinstance(rhs, PandasLikeDataFrame):
        return NotImplemented

    if lhs._broadcast and isinstance(rhs, PandasLikeSeries) and not rhs._broadcast:
        return lhs.native.iloc[0], rhs.native

    if isinstance(rhs, PandasLikeSeries):
        if rhs._broadcast:
            return (lhs.native, rhs.native.iloc[0])
        if rhs.native.index is not lhs_index:
            return (
                lhs.native,
                set_index(
                    rhs.native,
                    lhs_index,
                    implementation=rhs._implementation,
                    backend_version=rhs._backend_version,
                ),
            )
        return (lhs.native, rhs.native)

    if isinstance(rhs, list):
        msg = "Expected Series or scalar, got list."
        raise TypeError(msg)
    # `rhs` must be scalar, so just leave it as-is
    return lhs.native, rhs


<<<<<<< HEAD
def vertical_concat(
    dfs: list[Any], *, implementation: Implementation, backend_version: tuple[int, ...]
) -> Any:
    """Concatenate (native) DataFrames vertically.

    Should be in namespace.
    """
    if not dfs:
        msg = "No dataframes to concatenate"  # pragma: no cover
        raise AssertionError(msg)
    cols_0 = dfs[0].columns
    for i, df in enumerate(dfs[1:], start=1):
        cols_current = df.columns
        if not ((len(cols_current) == len(cols_0)) and (cols_current == cols_0).all()):
            msg = (
                "unable to vstack, column names don't match:\n"
                f"   - dataframe 0: {cols_0.to_list()}\n"
                f"   - dataframe {i}: {cols_current.to_list()}\n"
            )
            raise TypeError(msg)

    if implementation in PANDAS_LIKE_IMPLEMENTATION:
        extra_kwargs = (
            {"copy": False}
            if implementation is Implementation.PANDAS and backend_version < (3,)
            else {}
        )
        return implementation.to_native_namespace().concat(dfs, axis=0, **extra_kwargs)

    else:  # pragma: no cover
        msg = f"Expected pandas-like implementation ({PANDAS_LIKE_IMPLEMENTATION}), found {implementation}"
        raise TypeError(msg)


def diagonal_concat(
    dfs: list[Any], *, implementation: Implementation, backend_version: tuple[int, ...]
) -> Any:
    """Concatenate (native) DataFrames diagonally.

    Should be in namespace.
    """
    if not dfs:
        msg = "No dataframes to concatenate"  # pragma: no cover
        raise AssertionError(msg)

    if implementation in PANDAS_LIKE_IMPLEMENTATION:
        extra_kwargs = (
            {"copy": False, "sort": False}
            if implementation is Implementation.PANDAS and backend_version < (1,)
            else {"copy": False}
            if implementation is Implementation.PANDAS and backend_version < (3,)
            else {}
        )
        return implementation.to_native_namespace().concat(dfs, axis=0, **extra_kwargs)

    else:  # pragma: no cover
        msg = f"Expected pandas-like implementation ({PANDAS_LIKE_IMPLEMENTATION}), found {implementation}"
        raise TypeError(msg)


=======
>>>>>>> 302736f7
def set_index(
    obj: T,
    index: Any,
    *,
    implementation: Implementation,
    backend_version: tuple[int, ...],
) -> T:
    """Wrapper around pandas' set_axis to set object index.

    We can set `copy` / `inplace` based on implementation/version.
    """
    if isinstance(index, implementation.to_native_namespace().Index) and (
        expected_len := len(index)
    ) != (actual_len := len(obj)):
        msg = f"Expected object of length {expected_len}, got length: {actual_len}"
        raise ShapeError(msg)
    if implementation is Implementation.CUDF:  # pragma: no cover
        obj = obj.copy(deep=False)  # type: ignore[attr-defined]
        obj.index = index  # type: ignore[attr-defined]
        return obj
    if implementation is Implementation.PANDAS and (
        backend_version < (1,)
    ):  # pragma: no cover
        kwargs = {"inplace": False}
    else:
        kwargs = {}
    if implementation is Implementation.PANDAS and (
        (1, 5) <= backend_version < (3,)
    ):  # pragma: no cover
        kwargs["copy"] = False
    else:  # pragma: no cover
        pass
    return obj.set_axis(index, axis=0, **kwargs)  # type: ignore[attr-defined]


def set_columns(
    obj: T,
    columns: list[str],
    *,
    implementation: Implementation,
    backend_version: tuple[int, ...],
) -> T:
    """Wrapper around pandas' set_axis to set object columns.

    We can set `copy` / `inplace` based on implementation/version.
    """
    if implementation is Implementation.CUDF:  # pragma: no cover
        obj = obj.copy(deep=False)  # type: ignore[attr-defined]
        obj.columns = columns  # type: ignore[attr-defined]
        return obj
    if implementation is Implementation.PANDAS and (
        backend_version < (1,)
    ):  # pragma: no cover
        kwargs = {"inplace": False}
    else:
        kwargs = {}
    if implementation is Implementation.PANDAS and (
        (1, 5) <= backend_version < (3,)
    ):  # pragma: no cover
        kwargs["copy"] = False
    else:  # pragma: no cover
        pass
    return obj.set_axis(columns, axis=1, **kwargs)  # type: ignore[attr-defined]


def rename(
    obj: T,
    *args: Any,
    implementation: Implementation,
    backend_version: tuple[int, ...],
    **kwargs: Any,
) -> T:
    """Wrapper around pandas' rename so that we can set `copy` based on implementation/version."""
    if implementation is Implementation.PANDAS and (
        backend_version >= (3,)
    ):  # pragma: no cover
        return obj.rename(*args, **kwargs)  # type: ignore[attr-defined]
    return obj.rename(*args, **kwargs, copy=False)  # type: ignore[attr-defined]


@functools.lru_cache(maxsize=16)
def non_object_native_to_narwhals_dtype(dtype: str, version: Version) -> DType:
    dtypes = import_dtypes_module(version)
    if dtype in {"int64", "Int64", "Int64[pyarrow]", "int64[pyarrow]"}:
        return dtypes.Int64()
    if dtype in {"int32", "Int32", "Int32[pyarrow]", "int32[pyarrow]"}:
        return dtypes.Int32()
    if dtype in {"int16", "Int16", "Int16[pyarrow]", "int16[pyarrow]"}:
        return dtypes.Int16()
    if dtype in {"int8", "Int8", "Int8[pyarrow]", "int8[pyarrow]"}:
        return dtypes.Int8()
    if dtype in {"uint64", "UInt64", "UInt64[pyarrow]", "uint64[pyarrow]"}:
        return dtypes.UInt64()
    if dtype in {"uint32", "UInt32", "UInt32[pyarrow]", "uint32[pyarrow]"}:
        return dtypes.UInt32()
    if dtype in {"uint16", "UInt16", "UInt16[pyarrow]", "uint16[pyarrow]"}:
        return dtypes.UInt16()
    if dtype in {"uint8", "UInt8", "UInt8[pyarrow]", "uint8[pyarrow]"}:
        return dtypes.UInt8()
    if dtype in {
        "float64",
        "Float64",
        "Float64[pyarrow]",
        "float64[pyarrow]",
        "double[pyarrow]",
    }:
        return dtypes.Float64()
    if dtype in {
        "float32",
        "Float32",
        "Float32[pyarrow]",
        "float32[pyarrow]",
        "float[pyarrow]",
    }:
        return dtypes.Float32()
    if dtype in {"string", "string[python]", "string[pyarrow]", "large_string[pyarrow]"}:
        return dtypes.String()
    if dtype in {"bool", "boolean", "boolean[pyarrow]", "bool[pyarrow]"}:
        return dtypes.Boolean()
    if dtype == "category" or dtype.startswith("dictionary<"):
        return dtypes.Categorical()
    if (match_ := PATTERN_PD_DATETIME.match(dtype)) or (
        match_ := PATTERN_PA_DATETIME.match(dtype)
    ):
        dt_time_unit: TimeUnit = match_.group("time_unit")  # type: ignore[assignment]
        dt_time_zone: str | None = match_.group("time_zone")
        return dtypes.Datetime(dt_time_unit, dt_time_zone)
    if (match_ := PATTERN_PD_DURATION.match(dtype)) or (
        match_ := PATTERN_PA_DURATION.match(dtype)
    ):
        du_time_unit: TimeUnit = match_.group("time_unit")  # type: ignore[assignment]
        return dtypes.Duration(du_time_unit)
    if dtype == "date32[day][pyarrow]":
        return dtypes.Date()
    if dtype.startswith("decimal") and dtype.endswith("[pyarrow]"):
        return dtypes.Decimal()
    if dtype.startswith("time") and dtype.endswith("[pyarrow]"):
        return dtypes.Time()
    if dtype.startswith("binary") and dtype.endswith("[pyarrow]"):
        return dtypes.Binary()
    return dtypes.Unknown()  # pragma: no cover


def object_native_to_narwhals_dtype(
    series: PandasLikeSeries, version: Version, implementation: Implementation
) -> DType:
    dtypes = import_dtypes_module(version)
    if implementation is Implementation.CUDF:  # pragma: no cover
        # Per conversations with their maintainers, they don't support arbitrary
        # objects, so we can just return String.
        return dtypes.String()

    # Arbitrary limit of 100 elements to use to sniff dtype.
    inferred_dtype = pd.api.types.infer_dtype(series.head(100), skipna=True)
    if inferred_dtype == "string":
        return dtypes.String()
    if inferred_dtype == "empty" and version is not Version.V1:
        # Default to String for empty Series.
        return dtypes.String()
    elif inferred_dtype == "empty":
        # But preserve returning Object in V1.
        return dtypes.Object()
    return dtypes.Object()


def native_to_narwhals_dtype(
    native_dtype: Any, version: Version, implementation: Implementation
) -> DType:
    str_dtype = str(native_dtype)

    if str_dtype.startswith(("large_list", "list", "struct", "fixed_size_list")):
        from narwhals._arrow.utils import (
            native_to_narwhals_dtype as arrow_native_to_narwhals_dtype,
        )

        if hasattr(native_dtype, "to_arrow"):  # pragma: no cover
            # cudf, cudf.pandas
            return arrow_native_to_narwhals_dtype(native_dtype.to_arrow(), version)
        return arrow_native_to_narwhals_dtype(native_dtype.pyarrow_dtype, version)
    if str_dtype != "object":
        return non_object_native_to_narwhals_dtype(str_dtype, version)
    elif implementation is Implementation.DASK:
        # Per conversations with their maintainers, they don't support arbitrary
        # objects, so we can just return String.
        dtypes = import_dtypes_module(version)
        return dtypes.String()
    msg = (
        "Unreachable code, object dtype should be handled separately"  # pragma: no cover
    )
    raise AssertionError(msg)


def get_dtype_backend(dtype: Any, implementation: Implementation) -> DTypeBackend:
    """Get dtype backend for pandas type.

    Matches pandas' `dtype_backend` argument in `convert_dtypes`.
    """
    if implementation is Implementation.CUDF:
        return None
    if hasattr(pd, "ArrowDtype") and isinstance(dtype, pd.ArrowDtype):
        return "pyarrow"
    with suppress(AttributeError):
        sentinel = object()
        if (
            isinstance(dtype, pd.api.extensions.ExtensionDtype)
            and getattr(dtype, "base", sentinel) is None
        ):
            return "numpy_nullable"
    return None


@functools.lru_cache(maxsize=16)
def is_pyarrow_dtype_backend(dtype: Any, implementation: Implementation) -> bool:
    return get_dtype_backend(dtype, implementation) == "pyarrow"


def narwhals_to_native_dtype(  # noqa: PLR0915
    dtype: DType | type[DType],
    dtype_backend: DTypeBackend,
    implementation: Implementation,
    backend_version: tuple[int, ...],
    version: Version,
) -> str | PandasDtype:
    if dtype_backend is not None and dtype_backend not in {"pyarrow", "numpy_nullable"}:
        msg = f"Expected one of {{None, 'pyarrow', 'numpy_nullable'}}, got: '{dtype_backend}'"
        raise ValueError(msg)
    dtypes = import_dtypes_module(version)
    if isinstance_or_issubclass(dtype, dtypes.Decimal):
        msg = "Casting to Decimal is not supported yet."
        raise NotImplementedError(msg)
    if isinstance_or_issubclass(dtype, dtypes.Float64):
        if dtype_backend == "pyarrow":
            return "Float64[pyarrow]"
        elif dtype_backend == "numpy_nullable":
            return "Float64"
        return "float64"
    if isinstance_or_issubclass(dtype, dtypes.Float32):
        if dtype_backend == "pyarrow":
            return "Float32[pyarrow]"
        elif dtype_backend == "numpy_nullable":
            return "Float32"
        return "float32"
    if isinstance_or_issubclass(dtype, dtypes.Int64):
        if dtype_backend == "pyarrow":
            return "Int64[pyarrow]"
        elif dtype_backend == "numpy_nullable":
            return "Int64"
        return "int64"
    if isinstance_or_issubclass(dtype, dtypes.Int32):
        if dtype_backend == "pyarrow":
            return "Int32[pyarrow]"
        elif dtype_backend == "numpy_nullable":
            return "Int32"
        return "int32"
    if isinstance_or_issubclass(dtype, dtypes.Int16):
        if dtype_backend == "pyarrow":
            return "Int16[pyarrow]"
        elif dtype_backend == "numpy_nullable":
            return "Int16"
        return "int16"
    if isinstance_or_issubclass(dtype, dtypes.Int8):
        if dtype_backend == "pyarrow":
            return "Int8[pyarrow]"
        elif dtype_backend == "numpy_nullable":
            return "Int8"
        return "int8"
    if isinstance_or_issubclass(dtype, dtypes.UInt64):
        if dtype_backend == "pyarrow":
            return "UInt64[pyarrow]"
        elif dtype_backend == "numpy_nullable":
            return "UInt64"
        return "uint64"
    if isinstance_or_issubclass(dtype, dtypes.UInt32):
        if dtype_backend == "pyarrow":
            return "UInt32[pyarrow]"
        elif dtype_backend == "numpy_nullable":
            return "UInt32"
        return "uint32"
    if isinstance_or_issubclass(dtype, dtypes.UInt16):
        if dtype_backend == "pyarrow":
            return "UInt16[pyarrow]"
        elif dtype_backend == "numpy_nullable":
            return "UInt16"
        return "uint16"
    if isinstance_or_issubclass(dtype, dtypes.UInt8):
        if dtype_backend == "pyarrow":
            return "UInt8[pyarrow]"
        elif dtype_backend == "numpy_nullable":
            return "UInt8"
        return "uint8"
    if isinstance_or_issubclass(dtype, dtypes.String):
        if dtype_backend == "pyarrow":
            return "string[pyarrow]"
        elif dtype_backend == "numpy_nullable":
            return "string"
        return str
    if isinstance_or_issubclass(dtype, dtypes.Boolean):
        if dtype_backend == "pyarrow":
            return "boolean[pyarrow]"
        elif dtype_backend == "numpy_nullable":
            return "boolean"
        return "bool"
    if isinstance_or_issubclass(dtype, dtypes.Categorical):
        # TODO(Unassigned): is there no pyarrow-backed categorical?
        # or at least, convert_dtypes(dtype_backend='pyarrow') doesn't
        # convert to it?
        return "category"
    if isinstance_or_issubclass(dtype, dtypes.Datetime):
        # Pandas does not support "ms" or "us" time units before version 2.0
        if implementation is Implementation.PANDAS and backend_version < (
            2,
        ):  # pragma: no cover
            dt_time_unit = "ns"
        else:
            dt_time_unit = dtype.time_unit

        if dtype_backend == "pyarrow":
            tz_part = f", tz={tz}" if (tz := dtype.time_zone) else ""
            return f"timestamp[{dt_time_unit}{tz_part}][pyarrow]"
        else:
            tz_part = f", {tz}" if (tz := dtype.time_zone) else ""
            return f"datetime64[{dt_time_unit}{tz_part}]"
    if isinstance_or_issubclass(dtype, dtypes.Duration):
        if implementation is Implementation.PANDAS and backend_version < (
            2,
        ):  # pragma: no cover
            du_time_unit = "ns"
        else:
            du_time_unit = dtype.time_unit
        return (
            f"duration[{du_time_unit}][pyarrow]"
            if dtype_backend == "pyarrow"
            else f"timedelta64[{du_time_unit}]"
        )
    if isinstance_or_issubclass(dtype, dtypes.Date):
        try:
            import pyarrow as pa  # ignore-banned-import
        except ModuleNotFoundError:  # pragma: no cover
            msg = "PyArrow>=11.0.0 is required for `Date` dtype."
        return "date32[pyarrow]"
    if isinstance_or_issubclass(dtype, dtypes.Enum):
        msg = "Converting to Enum is not (yet) supported"
        raise NotImplementedError(msg)
    if isinstance_or_issubclass(
        dtype, (dtypes.Struct, dtypes.Array, dtypes.List, dtypes.Time, dtypes.Binary)
    ):
        if implementation is Implementation.PANDAS and backend_version >= (2, 2):
            try:
                import pandas as pd
                import pyarrow as pa  # ignore-banned-import  # noqa: F401
            except ImportError as exc:  # pragma: no cover
                msg = f"Unable to convert to {dtype} to to the following exception: {exc.msg}"
                raise ImportError(msg) from exc
            from narwhals._arrow.utils import (
                narwhals_to_native_dtype as arrow_narwhals_to_native_dtype,
            )

            return pd.ArrowDtype(arrow_narwhals_to_native_dtype(dtype, version=version))
        else:  # pragma: no cover
            msg = (
                f"Converting to {dtype} dtype is not supported for implementation "
                f"{implementation} and version {version}."
            )
            raise NotImplementedError(msg)
    msg = f"Unknown dtype: {dtype}"  # pragma: no cover
    raise AssertionError(msg)


def align_series_full_broadcast(
    *series: PandasLikeSeries,
) -> list[PandasLikeSeries]:
    # Ensure all of `series` have the same length and index. Scalars get broadcasted to
    # the full length of the longest Series. This is useful when you need to construct a
    # full Series anyway (e.g. `DataFrame.select`). It should not be used in binary operations,
    # such as `nw.col('a') - nw.col('a').mean()`, because then it's more efficient to extract
    # the right-hand-side's single element as a scalar.
    native_namespace = series[0].__native_namespace__()

    lengths = [len(s) for s in series]
    max_length = max(lengths)

    idx = series[lengths.index(max_length)].native.index
    reindexed = []
    for s in series:
        if s._broadcast:
            reindexed.append(
                s._with_native(
                    native_namespace.Series(
                        [s.native.iloc[0]] * max_length,
                        index=idx,
                        name=s.name,
                        dtype=s.native.dtype,
                    )
                )
            )

        elif s.native.index is not idx:
            reindexed.append(
                s._with_native(
                    set_index(
                        s.native,
                        idx,
                        implementation=s._implementation,
                        backend_version=s._backend_version,
                    )
                )
            )
        else:
            reindexed.append(s)
    return reindexed


def int_dtype_mapper(dtype: Any) -> str:
    if "pyarrow" in str(dtype):
        return "Int64[pyarrow]"
    if str(dtype).lower() != str(dtype):  # pragma: no cover
        return "Int64"
    return "int64"


def convert_str_slice_to_int_slice(
    str_slice: slice, columns: pd.Index[str]
) -> tuple[int | None, int | None, int | None]:
    # We can safely cast to int because we know that `columns` doesn't contain duplicates.
    start = (
        cast("int", columns.get_loc(str_slice.start))
        if str_slice.start is not None
        else None
    )
    stop = (
        cast("int", columns.get_loc(str_slice.stop)) + 1
        if str_slice.stop is not None
        else None
    )
    step = str_slice.step
    return (start, stop, step)


def calculate_timestamp_datetime(
    s: pd.Series[int], original_time_unit: str, time_unit: str
) -> pd.Series[int]:
    if original_time_unit == "ns":
        if time_unit == "ns":
            result = s
        elif time_unit == "us":
            result = s // 1_000
        else:
            result = s // 1_000_000
    elif original_time_unit == "us":
        if time_unit == "ns":
            result = s * 1_000
        elif time_unit == "us":
            result = s
        else:
            result = s // 1_000
    elif original_time_unit == "ms":
        if time_unit == "ns":
            result = s * 1_000_000
        elif time_unit == "us":
            result = s * 1_000
        else:
            result = s
    elif original_time_unit == "s":
        if time_unit == "ns":
            result = s * 1_000_000_000
        elif time_unit == "us":
            result = s * 1_000_000
        else:
            result = s * 1_000
    else:  # pragma: no cover
        msg = f"unexpected time unit {original_time_unit}, please report a bug at https://github.com/narwhals-dev/narwhals"
        raise AssertionError(msg)
    return result


def calculate_timestamp_date(s: pd.Series[int], time_unit: str) -> pd.Series[int]:
    s = s * 86_400  # number of seconds in a day
    if time_unit == "ns":
        result = s * 1_000_000_000
    elif time_unit == "us":
        result = s * 1_000_000
    else:
        result = s * 1_000
    return result


def select_columns_by_name(
    df: T,
    column_names: list[str] | _1DArray,  # NOTE: Cannot be a tuple!
    backend_version: tuple[int, ...],
    implementation: Implementation,
) -> T:
    """Select columns by name.

    Prefer this over `df.loc[:, column_names]` as it's
    generally more performant.
    """
    if len(column_names) == df.shape[1] and all(column_names == df.columns):  # type: ignore[attr-defined]
        return df
    if (df.columns.dtype.kind == "b") or (  # type: ignore[attr-defined]
        implementation is Implementation.PANDAS and backend_version < (1, 5)
    ):
        # See https://github.com/narwhals-dev/narwhals/issues/1349#issuecomment-2470118122
        # for why we need this
        available_columns = df.columns.tolist()  # type: ignore[attr-defined]
        missing_columns = [x for x in column_names if x not in available_columns]
        if missing_columns:  # pragma: no cover
            raise ColumnNotFoundError.from_missing_and_available_column_names(
                missing_columns, available_columns
            )
        return df.loc[:, column_names]  # type: ignore[attr-defined]
    try:
        return df[column_names]  # type: ignore[index]
    except KeyError as e:
        available_columns = df.columns.tolist()  # type: ignore[attr-defined]
        missing_columns = [x for x in column_names if x not in available_columns]
        raise ColumnNotFoundError.from_missing_and_available_column_names(
            missing_columns, available_columns
        ) from e


def pivot_table(
    df: PandasLikeDataFrame,
    values: Sequence[str],
    index: Sequence[str],
    columns: Sequence[str],
    aggregate_function: str | None,
) -> Any:
    dtypes = import_dtypes_module(df._version)
    if df._implementation is Implementation.CUDF:
        if any(
            x == dtypes.Categorical
            for x in df.simple_select(*[*values, *index, *columns]).schema.values()
        ):
            msg = "`pivot` with Categoricals is not implemented for cuDF backend"
            raise NotImplementedError(msg)
        # cuDF doesn't support `observed` argument
        result = df._native_frame.pivot_table(
            values=values,
            index=index,
            columns=columns,
            aggfunc=aggregate_function,
            margins=False,
        )
    else:
        result = df._native_frame.pivot_table(
            values=values,
            index=index,
            columns=columns,
            aggfunc=aggregate_function,
            margins=False,
            observed=True,
        )
    return result


def check_column_names_are_unique(columns: pd.Index[str]) -> None:
    try:
        len_unique_columns = len(columns.drop_duplicates())
    except Exception:  # noqa: BLE001  # pragma: no cover
        msg = f"Expected hashable (e.g. str or int) column names, got: {columns}"
        raise ValueError(msg) from None

    if len(columns) != len_unique_columns:
        from collections import Counter

        counter = Counter(columns)
        msg = ""
        for key, value in counter.items():
            if value > 1:
                msg += f"\n- '{key}' {value} times"
        msg = f"Expected unique column names, got:{msg}"
        raise DuplicateError(msg)


def rename_axis(
    obj: T,
    *args: Any,
    implementation: Implementation,
    backend_version: tuple[int, ...],
    **kwargs: Any,
) -> T:
    """Wrapper around pandas' rename_axis so that we can set `copy` based on implementation/version."""
    if implementation is Implementation.PANDAS and (
        backend_version >= (3,)
    ):  # pragma: no cover
        return obj.rename_axis(*args, **kwargs)  # type: ignore[attr-defined]
    return obj.rename_axis(*args, **kwargs, copy=False)  # type: ignore[attr-defined]


class PandasLikeSeriesNamespace(EagerSeriesNamespace["PandasLikeSeries", Any]):
    @property
    def implementation(self) -> Implementation:
        return self.compliant._implementation

    @property
    def backend_version(self) -> tuple[int, ...]:
        return self.compliant._backend_version

    @property
    def version(self) -> Version:
        return self.compliant._version<|MERGE_RESOLUTION|>--- conflicted
+++ resolved
@@ -130,69 +130,6 @@
     return lhs.native, rhs
 
 
-<<<<<<< HEAD
-def vertical_concat(
-    dfs: list[Any], *, implementation: Implementation, backend_version: tuple[int, ...]
-) -> Any:
-    """Concatenate (native) DataFrames vertically.
-
-    Should be in namespace.
-    """
-    if not dfs:
-        msg = "No dataframes to concatenate"  # pragma: no cover
-        raise AssertionError(msg)
-    cols_0 = dfs[0].columns
-    for i, df in enumerate(dfs[1:], start=1):
-        cols_current = df.columns
-        if not ((len(cols_current) == len(cols_0)) and (cols_current == cols_0).all()):
-            msg = (
-                "unable to vstack, column names don't match:\n"
-                f"   - dataframe 0: {cols_0.to_list()}\n"
-                f"   - dataframe {i}: {cols_current.to_list()}\n"
-            )
-            raise TypeError(msg)
-
-    if implementation in PANDAS_LIKE_IMPLEMENTATION:
-        extra_kwargs = (
-            {"copy": False}
-            if implementation is Implementation.PANDAS and backend_version < (3,)
-            else {}
-        )
-        return implementation.to_native_namespace().concat(dfs, axis=0, **extra_kwargs)
-
-    else:  # pragma: no cover
-        msg = f"Expected pandas-like implementation ({PANDAS_LIKE_IMPLEMENTATION}), found {implementation}"
-        raise TypeError(msg)
-
-
-def diagonal_concat(
-    dfs: list[Any], *, implementation: Implementation, backend_version: tuple[int, ...]
-) -> Any:
-    """Concatenate (native) DataFrames diagonally.
-
-    Should be in namespace.
-    """
-    if not dfs:
-        msg = "No dataframes to concatenate"  # pragma: no cover
-        raise AssertionError(msg)
-
-    if implementation in PANDAS_LIKE_IMPLEMENTATION:
-        extra_kwargs = (
-            {"copy": False, "sort": False}
-            if implementation is Implementation.PANDAS and backend_version < (1,)
-            else {"copy": False}
-            if implementation is Implementation.PANDAS and backend_version < (3,)
-            else {}
-        )
-        return implementation.to_native_namespace().concat(dfs, axis=0, **extra_kwargs)
-
-    else:  # pragma: no cover
-        msg = f"Expected pandas-like implementation ({PANDAS_LIKE_IMPLEMENTATION}), found {implementation}"
-        raise TypeError(msg)
-
-
-=======
->>>>>>> 302736f7
 def set_index(
     obj: T,
     index: Any,
