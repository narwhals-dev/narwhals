--- conflicted
+++ resolved
@@ -575,7 +575,6 @@
             msg = "PyArrow>=11.0.0 is required for `Date` dtype."
         return "date32[pyarrow]"
     if isinstance_or_issubclass(dtype, dtypes.Enum):
-<<<<<<< HEAD
         if isinstance(dtype, dtypes.Enum):
             try:
                 import pandas as pd  # ignore-banned-import
@@ -587,14 +586,9 @@
             msg = "Can not cast / initialize Enum without categories present"
             raise ValueError(msg)
 
-    if isinstance_or_issubclass(dtype, (dtypes.Struct, dtypes.Array, dtypes.List)):
-=======
-        msg = "Converting to Enum is not (yet) supported"
-        raise NotImplementedError(msg)
     if isinstance_or_issubclass(
         dtype, (dtypes.Struct, dtypes.Array, dtypes.List, dtypes.Time, dtypes.Binary)
     ):
->>>>>>> 5c867632
         if implementation is Implementation.PANDAS and backend_version >= (2, 2):
             try:
                 import pandas as pd
