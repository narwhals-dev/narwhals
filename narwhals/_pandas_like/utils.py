from __future__ import annotations

import re
import warnings
from contextlib import suppress
from functools import lru_cache
from typing import TYPE_CHECKING
from typing import Any
from typing import Iterable
from typing import Literal
from typing import Sequence
from typing import TypeVar

import pandas as pd

from narwhals.exceptions import ColumnNotFoundError
from narwhals.exceptions import DuplicateError
from narwhals.utils import Implementation
from narwhals.utils import Version
from narwhals.utils import import_dtypes_module
from narwhals.utils import isinstance_or_issubclass

T = TypeVar("T")

if TYPE_CHECKING:
    from narwhals._pandas_like.dataframe import PandasLikeDataFrame
    from narwhals._pandas_like.expr import PandasLikeExpr
    from narwhals._pandas_like.series import PandasLikeSeries
    from narwhals.dtypes import DType

    ExprT = TypeVar("ExprT", bound=PandasLikeExpr)


PANDAS_LIKE_IMPLEMENTATION = {
    Implementation.PANDAS,
    Implementation.CUDF,
    Implementation.MODIN,
}
PD_DATETIME_RGX = r"""^
    datetime64\[
        (?P<time_unit>s|ms|us|ns)                 # Match time unit: s, ms, us, or ns
        (?:,                                      # Begin non-capturing group for optional timezone
            \s*                                   # Optional whitespace after comma
            (?P<time_zone>                        # Start named group for timezone
                [a-zA-Z\/]+                       # Match timezone name, e.g., UTC, America/New_York
                (?:[+-]\d{2}:\d{2})?              # Optional offset in format +HH:MM or -HH:MM
                |                                 # OR
                pytz\.FixedOffset\(\d+\)          # Match pytz.FixedOffset with integer offset in parentheses
            )                                     # End time_zone group
        )?                                        # End optional timezone group
    \]                                            # Closing bracket for datetime64
$"""
PATTERN_PD_DATETIME = re.compile(PD_DATETIME_RGX, re.VERBOSE)
PA_DATETIME_RGX = r"""^
    timestamp\[
        (?P<time_unit>s|ms|us|ns)                 # Match time unit: s, ms, us, or ns
        (?:,                                      # Begin non-capturing group for optional timezone
            \s?tz=                                # Match "tz=" prefix
            (?P<time_zone>                        # Start named group for timezone
                [a-zA-Z\/]*                       # Match timezone name (e.g., UTC, America/New_York)
                (?:                               # Begin optional non-capturing group for offset
                    [+-]\d{2}:\d{2}               # Match offset in format +HH:MM or -HH:MM
                )?                                # End optional offset group
            )                                     # End time_zone group
        )?                                        # End optional timezone group
    \]                                            # Closing bracket for timestamp
    \[pyarrow\]                                   # Literal string "[pyarrow]"
$"""
PATTERN_PA_DATETIME = re.compile(PA_DATETIME_RGX, re.VERBOSE)
PD_DURATION_RGX = r"""^
    timedelta64\[
        (?P<time_unit>s|ms|us|ns)                 # Match time unit: s, ms, us, or ns
    \]                                            # Closing bracket for timedelta64
$"""

PATTERN_PD_DURATION = re.compile(PD_DURATION_RGX, re.VERBOSE)
PA_DURATION_RGX = r"""^
    duration\[
        (?P<time_unit>s|ms|us|ns)                 # Match time unit: s, ms, us, or ns
    \]                                            # Closing bracket for duration
    \[pyarrow\]                                   # Literal string "[pyarrow]"
$"""
PATTERN_PA_DURATION = re.compile(PA_DURATION_RGX, re.VERBOSE)


def broadcast_align_and_extract_native(
    lhs: PandasLikeSeries, rhs: Any
) -> tuple[pd.Series, Any]:
    """Validate RHS of binary operation.

    If the comparison isn't supported, return `NotImplemented` so that the
    "right-hand-side" operation (e.g. `__radd__`) can be tried.

    If RHS is length 1, return the scalar value, so that the underlying
    library can broadcast it.
    """
    from narwhals._pandas_like.dataframe import PandasLikeDataFrame
    from narwhals._pandas_like.series import PandasLikeSeries

    # If `rhs` is the output of an expression evaluation, then it is
    # a list of Series. So, we verify that that list is of length-1,
    # and take the first (and only) element.
    if isinstance(rhs, list):
        if len(rhs) > 1:
            if hasattr(rhs[0], "__narwhals_expr__") or hasattr(
                rhs[0], "__narwhals_series__"
            ):
                # e.g. `plx.all() + plx.all()`
                msg = "Multi-output expressions (e.g. `nw.all()` or `nw.col('a', 'b')`) are not supported in this context"
                raise ValueError(msg)
            msg = f"Expected scalar value, Series, or Expr, got list of : {type(rhs[0])}"
            raise ValueError(msg)
        rhs = rhs[0]

    lhs_index = lhs._native_series.index

    if isinstance(rhs, PandasLikeDataFrame):
        return NotImplemented  # type: ignore[no-any-return]

    if isinstance(rhs, PandasLikeSeries):
        rhs_index = rhs._native_series.index
        if rhs.len() == 1:
            # broadcast
            s = rhs._native_series
            return (
                lhs._native_series,
                s.__class__(s.iloc[0], index=lhs_index, dtype=s.dtype, name=rhs.name),
            )
        if lhs.len() == 1:
            # broadcast
            s = lhs._native_series
            return (
                s.__class__(s.iloc[0], index=rhs_index, dtype=s.dtype, name=s.name),
                rhs._native_series,
            )
        if rhs._native_series.index is not lhs_index:
            return (
                lhs._native_series,
                set_index(
                    rhs._native_series,
                    lhs_index,
                    implementation=rhs._implementation,
                    backend_version=rhs._backend_version,
                ),
            )
        return (lhs._native_series, rhs._native_series)

    # `rhs` must be scalar, so just leave it as-is
    return lhs._native_series, rhs


def broadcast_and_extract_dataframe_comparand(index: Any, other: Any) -> Any:
    """Validate RHS of binary operation.

    If the comparison isn't supported, return `NotImplemented` so that the
    "right-hand-side" operation (e.g. `__radd__`) can be tried.
    """
    from narwhals._pandas_like.dataframe import PandasLikeDataFrame
    from narwhals._pandas_like.series import PandasLikeSeries

    if isinstance(other, PandasLikeDataFrame):
        return NotImplemented
    if isinstance(other, PandasLikeSeries):
        len_other = other.len()

        if len_other == 1 and len(index) != 1:
            # broadcast
            s = other._native_series
            return s.__class__(s.iloc[0], index=index, dtype=s.dtype, name=s.name)

        if other._native_series.index is not index:
            return set_index(
                other._native_series,
                index,
                implementation=other._implementation,
                backend_version=other._backend_version,
            )
        return other._native_series
    msg = "Please report a bug"  # pragma: no cover
    raise AssertionError(msg)


def create_compliant_series(
    iterable: Any,
    index: Any = None,
    *,
    implementation: Implementation,
    backend_version: tuple[int, ...],
    version: Version,
) -> PandasLikeSeries:
    from narwhals._pandas_like.series import PandasLikeSeries

    if implementation in PANDAS_LIKE_IMPLEMENTATION:
        series = implementation.to_native_namespace().Series(
            iterable, index=index, name=""
        )
        return PandasLikeSeries(
            series,
            implementation=implementation,
            backend_version=backend_version,
            version=version,
        )
    else:  # pragma: no cover
        msg = f"Expected pandas-like implementation ({PANDAS_LIKE_IMPLEMENTATION}), found {implementation}"
        raise TypeError(msg)


def horizontal_concat(
    dfs: list[Any], *, implementation: Implementation, backend_version: tuple[int, ...]
) -> Any:
    """Concatenate (native) DataFrames horizontally.

    Should be in namespace.
    """
    if implementation is Implementation.CUDF:
        with warnings.catch_warnings():
            warnings.filterwarnings(
                "ignore",
                message="The behavior of array concatenation with empty entries is deprecated",
                category=FutureWarning,
            )
            return implementation.to_native_namespace().concat(dfs, axis=1)

    if implementation.is_pandas_like():
        extra_kwargs = (
            {"copy": False}
            if implementation is Implementation.PANDAS and backend_version < (3,)
            else {}
        )
        return implementation.to_native_namespace().concat(dfs, axis=1, **extra_kwargs)

    else:  # pragma: no cover
        msg = f"Expected pandas-like implementation ({PANDAS_LIKE_IMPLEMENTATION}), found {implementation}"
        raise TypeError(msg)


def vertical_concat(
    dfs: list[Any], *, implementation: Implementation, backend_version: tuple[int, ...]
) -> Any:
    """Concatenate (native) DataFrames vertically.

    Should be in namespace.
    """
    if not dfs:
        msg = "No dataframes to concatenate"  # pragma: no cover
        raise AssertionError(msg)
    cols_0 = dfs[0].columns
    for i, df in enumerate(dfs[1:], start=1):
        cols_current = df.columns
        if not ((len(cols_current) == len(cols_0)) and (cols_current == cols_0).all()):
            msg = (
                "unable to vstack, column names don't match:\n"
                f"   - dataframe 0: {cols_0.to_list()}\n"
                f"   - dataframe {i}: {cols_current.to_list()}\n"
            )
            raise TypeError(msg)

    if implementation in PANDAS_LIKE_IMPLEMENTATION:
        extra_kwargs = (
            {"copy": False}
            if implementation is Implementation.PANDAS and backend_version < (3,)
            else {}
        )
        return implementation.to_native_namespace().concat(dfs, axis=0, **extra_kwargs)

    else:  # pragma: no cover
        msg = f"Expected pandas-like implementation ({PANDAS_LIKE_IMPLEMENTATION}), found {implementation}"
        raise TypeError(msg)


def diagonal_concat(
    dfs: list[Any], *, implementation: Implementation, backend_version: tuple[int, ...]
) -> Any:
    """Concatenate (native) DataFrames diagonally.

    Should be in namespace.
    """
    if not dfs:
        msg = "No dataframes to concatenate"  # pragma: no cover
        raise AssertionError(msg)

    if implementation in PANDAS_LIKE_IMPLEMENTATION:
        extra_kwargs = (
            {"copy": False, "sort": False}
            if implementation is Implementation.PANDAS and backend_version < (1,)
            else {"copy": False}
            if implementation is Implementation.PANDAS and backend_version < (3,)
            else {}
        )
        return implementation.to_native_namespace().concat(dfs, axis=0, **extra_kwargs)

    else:  # pragma: no cover
        msg = f"Expected pandas-like implementation ({PANDAS_LIKE_IMPLEMENTATION}), found {implementation}"
        raise TypeError(msg)


def native_series_from_iterable(
    data: Iterable[Any],
    name: str,
    index: Any,
    implementation: Implementation,
) -> Any:
    """Return native series."""
    if implementation in PANDAS_LIKE_IMPLEMENTATION:
        extra_kwargs = {"copy": False} if implementation is Implementation.PANDAS else {}
        if len(index) == 0:
            index = None
        return implementation.to_native_namespace().Series(
            data, name=name, index=index, **extra_kwargs
        )

    else:  # pragma: no cover
        msg = f"Expected pandas-like implementation ({PANDAS_LIKE_IMPLEMENTATION}), found {implementation}"
        raise TypeError(msg)


def set_index(
    obj: T,
    index: Any,
    *,
    implementation: Implementation,
    backend_version: tuple[int, ...],
) -> T:
    """Wrapper around pandas' set_axis to set object index.

    We can set `copy` / `inplace` based on implementation/version.
    """
    if implementation is Implementation.CUDF:  # pragma: no cover
        obj = obj.copy(deep=False)  # type: ignore[attr-defined]
        obj.index = index  # type: ignore[attr-defined]
        return obj
    if implementation is Implementation.PANDAS and (
        backend_version < (1,)
    ):  # pragma: no cover
        kwargs = {"inplace": False}
    else:
        kwargs = {}
    if implementation is Implementation.PANDAS and (
        (1, 5) <= backend_version < (3,)
    ):  # pragma: no cover
        kwargs["copy"] = False
    else:  # pragma: no cover
        pass
    return obj.set_axis(index, axis=0, **kwargs)  # type: ignore[attr-defined, no-any-return]


def set_columns(
    obj: T,
    columns: list[str],
    *,
    implementation: Implementation,
    backend_version: tuple[int, ...],
) -> T:
    """Wrapper around pandas' set_axis to set object columns.

    We can set `copy` / `inplace` based on implementation/version.
    """
    if implementation is Implementation.CUDF:  # pragma: no cover
        obj = obj.copy(deep=False)  # type: ignore[attr-defined]
        obj.columns = columns  # type: ignore[attr-defined]
        return obj
    if implementation is Implementation.PANDAS and (
        backend_version < (1,)
    ):  # pragma: no cover
        kwargs = {"inplace": False}
    else:
        kwargs = {}
    if implementation is Implementation.PANDAS and (
        (1, 5) <= backend_version < (3,)
    ):  # pragma: no cover
        kwargs["copy"] = False
    else:  # pragma: no cover
        pass
    return obj.set_axis(columns, axis=1, **kwargs)  # type: ignore[attr-defined, no-any-return]


def rename(
    obj: T,
    *args: Any,
    implementation: Implementation,
    backend_version: tuple[int, ...],
    **kwargs: Any,
) -> T:
    """Wrapper around pandas' rename so that we can set `copy` based on implementation/version."""
    if implementation is Implementation.PANDAS and (
        backend_version >= (3,)
    ):  # pragma: no cover
        return obj.rename(*args, **kwargs)  # type: ignore[attr-defined, no-any-return]
    return obj.rename(*args, **kwargs, copy=False)  # type: ignore[attr-defined, no-any-return]


@lru_cache(maxsize=16)
def non_object_native_to_narwhals_dtype(dtype: str, version: Version) -> DType:
    dtypes = import_dtypes_module(version)
    if dtype in {"int64", "Int64", "Int64[pyarrow]", "int64[pyarrow]"}:
        return dtypes.Int64()
    if dtype in {"int32", "Int32", "Int32[pyarrow]", "int32[pyarrow]"}:
        return dtypes.Int32()
    if dtype in {"int16", "Int16", "Int16[pyarrow]", "int16[pyarrow]"}:
        return dtypes.Int16()
    if dtype in {"int8", "Int8", "Int8[pyarrow]", "int8[pyarrow]"}:
        return dtypes.Int8()
    if dtype in {"uint64", "UInt64", "UInt64[pyarrow]", "uint64[pyarrow]"}:
        return dtypes.UInt64()
    if dtype in {"uint32", "UInt32", "UInt32[pyarrow]", "uint32[pyarrow]"}:
        return dtypes.UInt32()
    if dtype in {"uint16", "UInt16", "UInt16[pyarrow]", "uint16[pyarrow]"}:
        return dtypes.UInt16()
    if dtype in {"uint8", "UInt8", "UInt8[pyarrow]", "uint8[pyarrow]"}:
        return dtypes.UInt8()
    if dtype in {
        "float64",
        "Float64",
        "Float64[pyarrow]",
        "float64[pyarrow]",
        "double[pyarrow]",
    }:
        return dtypes.Float64()
    if dtype in {
        "float32",
        "Float32",
        "Float32[pyarrow]",
        "float32[pyarrow]",
        "float[pyarrow]",
    }:
        return dtypes.Float32()
    if dtype in {"string", "string[python]", "string[pyarrow]", "large_string[pyarrow]"}:
        return dtypes.String()
    if dtype in {"bool", "boolean", "boolean[pyarrow]", "bool[pyarrow]"}:
        return dtypes.Boolean()
    if dtype == "category" or dtype.startswith("dictionary<"):
        return dtypes.Categorical()
    if (match_ := PATTERN_PD_DATETIME.match(dtype)) or (
        match_ := PATTERN_PA_DATETIME.match(dtype)
    ):
        dt_time_unit: Literal["us", "ns", "ms", "s"] = match_.group("time_unit")  # type: ignore[assignment]
        dt_time_zone: str | None = match_.group("time_zone")
        return dtypes.Datetime(dt_time_unit, dt_time_zone)
    if (match_ := PATTERN_PD_DURATION.match(dtype)) or (
        match_ := PATTERN_PA_DURATION.match(dtype)
    ):
        du_time_unit: Literal["us", "ns", "ms", "s"] = match_.group("time_unit")  # type: ignore[assignment]
        return dtypes.Duration(du_time_unit)
    if dtype == "date32[day][pyarrow]":
        return dtypes.Date()
    if dtype.startswith("decimal") and dtype.endswith("[pyarrow]"):
        return dtypes.Decimal()
    return dtypes.Unknown()  # pragma: no cover


def object_native_to_narwhals_dtype(
    series: PandasLikeSeries, version: Version, implementation: Implementation
) -> DType:
    dtypes = import_dtypes_module(version)
    if implementation is Implementation.CUDF:  # pragma: no cover
        # Per conversations with their maintainers, they don't support arbitrary
        # objects, so we can just return String.
        return dtypes.String()

    # Arbitrary limit of 100 elements to use to sniff dtype.
    inferred_dtype = pd.api.types.infer_dtype(series.head(100), skipna=True)
    if inferred_dtype == "string":
        return dtypes.String()
    if inferred_dtype == "empty" and version is not Version.V1:
        # Default to String for empty Series.
        return dtypes.String()
    elif inferred_dtype == "empty":
        # But preserve returning Object in V1.
        return dtypes.Object()
    return dtypes.Object()


def native_to_narwhals_dtype(
    native_dtype: Any, version: Version, implementation: Implementation
) -> DType:
    str_dtype = str(native_dtype)

    if str_dtype.startswith(("large_list", "list", "struct", "fixed_size_list")):
        from narwhals._arrow.utils import (
            native_to_narwhals_dtype as arrow_native_to_narwhals_dtype,
        )

        if hasattr(native_dtype, "to_arrow"):  # pragma: no cover
            # cudf, cudf.pandas
            return arrow_native_to_narwhals_dtype(native_dtype.to_arrow(), version)
        return arrow_native_to_narwhals_dtype(native_dtype.pyarrow_dtype, version)
<<<<<<< HEAD
    if dtype != "object":
        return non_object_native_to_narwhals_dtype(dtype, version)
    if implementation is Implementation.DASK:
        # Dask columns are lazy, so we can't inspect values.
        # The most useful assumption is probably String
=======
    if str_dtype != "object":
        return non_object_native_to_narwhals_dtype(str_dtype, version, implementation)
    elif implementation is Implementation.DASK:
        # Per conversations with their maintainers, they don't support arbitrary
        # objects, so we can just return String.
        dtypes = import_dtypes_module(version)
>>>>>>> c5748be5
        return dtypes.String()
    msg = (
        "Unreachable code, object dtype should be handled separately"  # pragma: no cover
    )
    raise AssertionError(msg)


def get_dtype_backend(dtype: Any, implementation: Implementation) -> str:
    if implementation in {Implementation.PANDAS, Implementation.MODIN}:
        import pandas as pd

        if hasattr(pd, "ArrowDtype") and isinstance(dtype, pd.ArrowDtype):
            return "pyarrow-nullable"

        with suppress(AttributeError):
            if isinstance(dtype, pd.core.dtypes.dtypes.BaseMaskedDtype):
                return "pandas-nullable"
        return "numpy"
    else:  # pragma: no cover
        return "numpy"


def narwhals_to_native_dtype(  # noqa: PLR0915
    dtype: DType | type[DType],
    dtype_backend: str | None,
    implementation: Implementation,
    backend_version: tuple[int, ...],
    version: Version,
) -> Any:
    dtypes = import_dtypes_module(version)
    if isinstance_or_issubclass(dtype, dtypes.Float64):
        if dtype_backend == "pyarrow-nullable":
            return "Float64[pyarrow]"
        if dtype_backend == "pandas-nullable":
            return "Float64"
        else:
            return "float64"
    if isinstance_or_issubclass(dtype, dtypes.Float32):
        if dtype_backend == "pyarrow-nullable":
            return "Float32[pyarrow]"
        if dtype_backend == "pandas-nullable":
            return "Float32"
        else:
            return "float32"
    if isinstance_or_issubclass(dtype, dtypes.Int64):
        if dtype_backend == "pyarrow-nullable":
            return "Int64[pyarrow]"
        if dtype_backend == "pandas-nullable":
            return "Int64"
        else:
            return "int64"
    if isinstance_or_issubclass(dtype, dtypes.Int32):
        if dtype_backend == "pyarrow-nullable":
            return "Int32[pyarrow]"
        if dtype_backend == "pandas-nullable":
            return "Int32"
        else:
            return "int32"
    if isinstance_or_issubclass(dtype, dtypes.Int16):
        if dtype_backend == "pyarrow-nullable":
            return "Int16[pyarrow]"
        if dtype_backend == "pandas-nullable":
            return "Int16"
        else:
            return "int16"
    if isinstance_or_issubclass(dtype, dtypes.Int8):
        if dtype_backend == "pyarrow-nullable":
            return "Int8[pyarrow]"
        if dtype_backend == "pandas-nullable":
            return "Int8"
        else:
            return "int8"
    if isinstance_or_issubclass(dtype, dtypes.UInt64):
        if dtype_backend == "pyarrow-nullable":
            return "UInt64[pyarrow]"
        if dtype_backend == "pandas-nullable":
            return "UInt64"
        else:
            return "uint64"
    if isinstance_or_issubclass(dtype, dtypes.UInt32):
        if dtype_backend == "pyarrow-nullable":
            return "UInt32[pyarrow]"
        if dtype_backend == "pandas-nullable":
            return "UInt32"
        else:
            return "uint32"
    if isinstance_or_issubclass(dtype, dtypes.UInt16):
        if dtype_backend == "pyarrow-nullable":
            return "UInt16[pyarrow]"
        if dtype_backend == "pandas-nullable":
            return "UInt16"
        else:
            return "uint16"
    if isinstance_or_issubclass(dtype, dtypes.UInt8):
        if dtype_backend == "pyarrow-nullable":
            return "UInt8[pyarrow]"
        if dtype_backend == "pandas-nullable":
            return "UInt8"
        else:
            return "uint8"
    if isinstance_or_issubclass(dtype, dtypes.String):
        if dtype_backend == "pyarrow-nullable":
            return "string[pyarrow]"
        if dtype_backend == "pandas-nullable":
            return "string"
        else:
            return str
    if isinstance_or_issubclass(dtype, dtypes.Boolean):
        if dtype_backend == "pyarrow-nullable":
            return "boolean[pyarrow]"
        if dtype_backend == "pandas-nullable":
            return "boolean"
        else:
            return "bool"
    if isinstance_or_issubclass(dtype, dtypes.Categorical):
        # TODO(Unassigned): is there no pyarrow-backed categorical?
        # or at least, convert_dtypes(dtype_backend='pyarrow') doesn't
        # convert to it?
        return "category"
    if isinstance_or_issubclass(dtype, dtypes.Datetime):
        dt_time_unit = getattr(dtype, "time_unit", "us")
        dt_time_zone = getattr(dtype, "time_zone", None)

        # Pandas does not support "ms" or "us" time units before version 2.0
        # Let's overwrite with "ns"
        if implementation is Implementation.PANDAS and backend_version < (
            2,
        ):  # pragma: no cover
            dt_time_unit = "ns"

        if dtype_backend == "pyarrow-nullable":
            tz_part = f", tz={dt_time_zone}" if dt_time_zone else ""
            return f"timestamp[{dt_time_unit}{tz_part}][pyarrow]"
        else:
            tz_part = f", {dt_time_zone}" if dt_time_zone else ""
            return f"datetime64[{dt_time_unit}{tz_part}]"
    if isinstance_or_issubclass(dtype, dtypes.Duration):
        du_time_unit = getattr(dtype, "time_unit", "us")
        if implementation is Implementation.PANDAS and backend_version < (
            2,
        ):  # pragma: no cover
            dt_time_unit = "ns"
        return (
            f"duration[{du_time_unit}][pyarrow]"
            if dtype_backend == "pyarrow-nullable"
            else f"timedelta64[{du_time_unit}]"
        )
    if isinstance_or_issubclass(dtype, dtypes.Date):
        try:
            import pyarrow as pa  # ignore-banned-import
        except ModuleNotFoundError:  # pragma: no cover
            msg = "PyArrow>=11.0.0 is required for `Date` dtype."
        return "date32[pyarrow]"
    if isinstance_or_issubclass(dtype, dtypes.Enum):
        msg = "Converting to Enum is not (yet) supported"
        raise NotImplementedError(msg)
    if isinstance_or_issubclass(dtype, (dtypes.Struct, dtypes.Array, dtypes.List)):
        if implementation is Implementation.PANDAS and backend_version >= (2, 2):
            try:
                import pandas as pd
                import pyarrow as pa  # ignore-banned-import  # noqa: F401
            except ImportError as exc:  # pragma: no cover
                msg = f"Unable to convert to {dtype} to to the following exception: {exc.msg}"
                raise ImportError(msg) from exc
            from narwhals._arrow.utils import (
                narwhals_to_native_dtype as arrow_narwhals_to_native_dtype,
            )

            return pd.ArrowDtype(arrow_narwhals_to_native_dtype(dtype, version=version))
        else:  # pragma: no cover
            msg = (
                f"Converting to {dtype} dtype is not supported for implementation "
                f"{implementation} and version {version}."
            )
            raise NotImplementedError(msg)
    msg = f"Unknown dtype: {dtype}"  # pragma: no cover
    raise AssertionError(msg)


def broadcast_series(series: Sequence[PandasLikeSeries]) -> list[Any]:
    native_namespace = series[0].__native_namespace__()

    lengths = [len(s) for s in series]
    max_length = max(lengths)

    idx = series[lengths.index(max_length)]._native_series.index
    reindexed = []
    max_length_gt_1 = max_length > 1
    for s, length in zip(series, lengths):
        s_native = s._native_series
        if max_length_gt_1 and length == 1:
            reindexed.append(
                native_namespace.Series(
                    [s_native.iloc[0]] * max_length,
                    index=idx,
                    name=s_native.name,
                    dtype=s_native.dtype,
                )
            )

        elif s_native.index is not idx:
            reindexed.append(
                set_index(
                    s_native,
                    idx,
                    implementation=s._implementation,
                    backend_version=s._backend_version,
                )
            )
        else:
            reindexed.append(s_native)
    return reindexed


def to_datetime(implementation: Implementation) -> Any:
    if implementation in PANDAS_LIKE_IMPLEMENTATION:
        return implementation.to_native_namespace().to_datetime

    else:  # pragma: no cover
        msg = f"Expected pandas-like implementation ({PANDAS_LIKE_IMPLEMENTATION}), found {implementation}"
        raise TypeError(msg)


def int_dtype_mapper(dtype: Any) -> str:
    if "pyarrow" in str(dtype):
        return "Int64[pyarrow]"
    if str(dtype).lower() != str(dtype):  # pragma: no cover
        return "Int64"
    return "int64"


def convert_str_slice_to_int_slice(
    str_slice: slice, columns: pd.Index
) -> tuple[int | None, int | None, int | None]:
    start = columns.get_loc(str_slice.start) if str_slice.start is not None else None
    stop = columns.get_loc(str_slice.stop) + 1 if str_slice.stop is not None else None
    step = str_slice.step
    return (start, stop, step)


def calculate_timestamp_datetime(
    s: pd.Series, original_time_unit: str, time_unit: str
) -> pd.Series:
    if original_time_unit == "ns":
        if time_unit == "ns":
            result = s
        elif time_unit == "us":
            result = s // 1_000
        else:
            result = s // 1_000_000
    elif original_time_unit == "us":
        if time_unit == "ns":
            result = s * 1_000
        elif time_unit == "us":
            result = s
        else:
            result = s // 1_000
    elif original_time_unit == "ms":
        if time_unit == "ns":
            result = s * 1_000_000
        elif time_unit == "us":
            result = s * 1_000
        else:
            result = s
    elif original_time_unit == "s":
        if time_unit == "ns":
            result = s * 1_000_000_000
        elif time_unit == "us":
            result = s * 1_000_000
        else:
            result = s * 1_000
    else:  # pragma: no cover
        msg = f"unexpected time unit {original_time_unit}, please report a bug at https://github.com/narwhals-dev/narwhals"
        raise AssertionError(msg)
    return result


def calculate_timestamp_date(s: pd.Series, time_unit: str) -> pd.Series:
    s = s * 86_400  # number of seconds in a day
    if time_unit == "ns":
        result = s * 1_000_000_000
    elif time_unit == "us":
        result = s * 1_000_000
    else:
        result = s * 1_000
    return result


def select_columns_by_name(
    df: T,
    column_names: Sequence[str],
    backend_version: tuple[int, ...],
    implementation: Implementation,
) -> T:
    """Select columns by name.

    Prefer this over `df.loc[:, column_names]` as it's
    generally more performant.
    """
    if len(column_names) == df.shape[1] and all(column_names == df.columns):  # type: ignore[attr-defined]
        return df
    if (df.columns.dtype.kind == "b") or (  # type: ignore[attr-defined]
        implementation is Implementation.PANDAS and backend_version < (1, 5)
    ):
        # See https://github.com/narwhals-dev/narwhals/issues/1349#issuecomment-2470118122
        # for why we need this
        available_columns = df.columns.tolist()  # type: ignore[attr-defined]
        missing_columns = [x for x in column_names if x not in available_columns]
        if missing_columns:  # pragma: no cover
            raise ColumnNotFoundError.from_missing_and_available_column_names(
                missing_columns, available_columns
            )
        return df.loc[:, column_names]  # type: ignore[no-any-return, attr-defined]
    try:
        return df[column_names]  # type: ignore[no-any-return, index]
    except KeyError as e:
        available_columns = df.columns.tolist()  # type: ignore[attr-defined]
        missing_columns = [x for x in column_names if x not in available_columns]
        raise ColumnNotFoundError.from_missing_and_available_column_names(
            missing_columns, available_columns
        ) from e


def pivot_table(
    df: PandasLikeDataFrame,
    values: list[str],
    index: list[str],
    columns: list[str],
    aggregate_function: str | None,
) -> Any:
    dtypes = import_dtypes_module(df._version)
    if df._implementation is Implementation.CUDF:
        if any(
            x == dtypes.Categorical
            for x in df.simple_select(*[*values, *index, *columns]).schema.values()
        ):
            msg = "`pivot` with Categoricals is not implemented for cuDF backend"
            raise NotImplementedError(msg)
        # cuDF doesn't support `observed` argument
        result = df._native_frame.pivot_table(
            values=values,
            index=index,
            columns=columns,
            aggfunc=aggregate_function,
            margins=False,
        )
    else:
        result = df._native_frame.pivot_table(
            values=values,
            index=index,
            columns=columns,
            aggfunc=aggregate_function,
            margins=False,
            observed=True,
        )
    return result


def check_column_names_are_unique(columns: pd.Index) -> None:
    try:
        len_unique_columns = len(columns.drop_duplicates())
    except Exception:  # noqa: BLE001  # pragma: no cover
        msg = f"Expected hashable (e.g. str or int) column names, got: {columns}"
        raise ValueError(msg) from None

    if len(columns) != len_unique_columns:
        from collections import Counter

        counter = Counter(columns)
        msg = ""
        for key, value in counter.items():
            if value > 1:
                msg += f"\n- '{key}' {value} times"
        msg = f"Expected unique column names, got:{msg}"
        raise DuplicateError(msg)<|MERGE_RESOLUTION|>--- conflicted
+++ resolved
@@ -484,20 +484,12 @@
             # cudf, cudf.pandas
             return arrow_native_to_narwhals_dtype(native_dtype.to_arrow(), version)
         return arrow_native_to_narwhals_dtype(native_dtype.pyarrow_dtype, version)
-<<<<<<< HEAD
-    if dtype != "object":
-        return non_object_native_to_narwhals_dtype(dtype, version)
-    if implementation is Implementation.DASK:
-        # Dask columns are lazy, so we can't inspect values.
-        # The most useful assumption is probably String
-=======
     if str_dtype != "object":
-        return non_object_native_to_narwhals_dtype(str_dtype, version, implementation)
+        return non_object_native_to_narwhals_dtype(str_dtype, version)
     elif implementation is Implementation.DASK:
         # Per conversations with their maintainers, they don't support arbitrary
         # objects, so we can just return String.
         dtypes = import_dtypes_module(version)
->>>>>>> c5748be5
         return dtypes.String()
     msg = (
         "Unreachable code, object dtype should be handled separately"  # pragma: no cover
