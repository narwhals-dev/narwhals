--- conflicted
+++ resolved
@@ -8,18 +8,11 @@
 from typing import Sequence
 from typing import TypeVar
 
-<<<<<<< HEAD
-from narwhals.dependencies import get_cudf
-from narwhals.dependencies import get_fireducks
-from narwhals.dependencies import get_modin
-from narwhals.dependencies import get_pandas
-=======
 from narwhals._arrow.utils import (
     native_to_narwhals_dtype as arrow_native_to_narwhals_dtype,
 )
 from narwhals.dependencies import get_polars
 from narwhals.exceptions import ColumnNotFoundError
->>>>>>> db9a0484
 from narwhals.utils import Implementation
 from narwhals.utils import isinstance_or_issubclass
 
@@ -39,6 +32,7 @@
     Implementation.PANDAS,
     Implementation.CUDF,
     Implementation.MODIN,
+    Implementation.FIREDUCKS,
 }
 PD_DATETIME_RGX = r"""^
     datetime64\[
@@ -168,23 +162,6 @@
 ) -> PandasLikeSeries:
     from narwhals._pandas_like.series import PandasLikeSeries
 
-<<<<<<< HEAD
-    if implementation is Implementation.PANDAS:
-        pd = get_pandas()
-        series = pd.Series(iterable, index=index, name="")
-    elif implementation is Implementation.MODIN:
-        mpd = get_modin()
-        series = mpd.Series(iterable, index=index, name="")
-    elif implementation is Implementation.CUDF:
-        cudf = get_cudf()
-        series = cudf.Series(iterable, index=index, name="")
-    elif implementation is Implementation.FIREDUCKS:  # pragma: no cover
-        fpd = get_fireducks()
-        series = fpd.Series(iterable, index=index, name="")
-    return PandasLikeSeries(
-        series, implementation=implementation, backend_version=backend_version
-    )
-=======
     if implementation in PANDAS_LIKE_IMPLEMENTATION:
         series = implementation.to_native_namespace().Series(
             iterable, index=index, name=""
@@ -198,7 +175,6 @@
     else:  # pragma: no cover
         msg = f"Expected pandas-like implementation ({PANDAS_LIKE_IMPLEMENTATION}), found {implementation}"
         raise TypeError(msg)
->>>>>>> db9a0484
 
 
 def horizontal_concat(
@@ -216,19 +192,9 @@
         )
         return implementation.to_native_namespace().concat(dfs, axis=1, **extra_kwargs)
 
-<<<<<<< HEAD
-        return mpd.concat(dfs, axis=1)
-    if implementation is Implementation.FIREDUCKS:  # pragma: no cover
-        fpd = get_fireducks()
-
-        return fpd.concat(dfs, axis=1)
-    msg = f"Unknown implementation: {implementation}"  # pragma: no cover
-    raise TypeError(msg)  # pragma: no cover
-=======
     else:  # pragma: no cover
         msg = f"Expected pandas-like implementation ({PANDAS_LIKE_IMPLEMENTATION}), found {implementation}"
         raise TypeError(msg)
->>>>>>> db9a0484
 
 
 def vertical_concat(
@@ -256,19 +222,9 @@
         )
         return implementation.to_native_namespace().concat(dfs, axis=0, **extra_kwargs)
 
-<<<<<<< HEAD
-        return mpd.concat(dfs, axis=0)
-    if implementation is Implementation.FIREDUCKS:  # pragma: no cover
-        fpd = get_fireducks()
-
-        return fpd.concat(dfs, axis=0)
-    msg = f"Unknown implementation: {implementation}"  # pragma: no cover
-    raise TypeError(msg)  # pragma: no cover
-=======
     else:  # pragma: no cover
         msg = f"Expected pandas-like implementation ({PANDAS_LIKE_IMPLEMENTATION}), found {implementation}"
         raise TypeError(msg)
->>>>>>> db9a0484
 
 
 def native_series_from_iterable(
@@ -284,20 +240,9 @@
             data, name=name, index=index, **extra_kwargs
         )
 
-<<<<<<< HEAD
-        return mpd.Series(data, name=name, index=index)
-
-    if implementation is Implementation.FIREDUCKS:  # pragma: no cover
-        fpd = get_fireducks()
-
-        return fpd.Series(data, name=name, index=index)
-    msg = f"Unknown implementation: {implementation}"  # pragma: no cover
-    raise TypeError(msg)  # pragma: no cover
-=======
     else:  # pragma: no cover
         msg = f"Expected pandas-like implementation ({PANDAS_LIKE_IMPLEMENTATION}), found {implementation}"
         raise TypeError(msg)
->>>>>>> db9a0484
 
 
 def set_axis(
