from __future__ import annotations

import functools
import operator
import re
from typing import TYPE_CHECKING, Any, Callable, Literal, TypeVar, cast

import pandas as pd

from narwhals._compliant import EagerSeriesNamespace
from narwhals._constants import (
    MS_PER_SECOND,
    NS_PER_MICROSECOND,
    NS_PER_MILLISECOND,
    NS_PER_SECOND,
    SECONDS_PER_DAY,
    US_PER_SECOND,
)
<<<<<<< HEAD
from narwhals._translate import ToPandas, ToPandasToT_co
=======
from narwhals._exceptions import issue_warning
>>>>>>> ec5f4967
from narwhals._utils import (
    Implementation,
    Version,
    _DeferredIterable,
    _StoresImplementation,
    _StoresNative,
    check_columns_exist,
    isinstance_or_issubclass,
    requires,
)
from narwhals.exceptions import InvalidOperationError, ShapeError

if TYPE_CHECKING:
    from collections.abc import Iterable, Iterator, Mapping
    from types import ModuleType

    from pandas._typing import Dtype as PandasDtype
    from pandas.core.dtypes.dtypes import BaseMaskedDtype
    from typing_extensions import TypeAlias, TypeIs

    from narwhals._duration import IntervalUnit
    from narwhals._pandas_like.expr import PandasLikeExpr
    from narwhals._pandas_like.series import PandasLikeSeries
    from narwhals._pandas_like.typing import (
        NativeDataFrameT,
        NativeNDFrameT,
        NativeSeriesT,
    )
    from narwhals.dtypes import DType
    from narwhals.typing import DTypeBackend, IntoDType, TimeUnit, _1DArray

    ExprT = TypeVar("ExprT", bound=PandasLikeExpr)
    UnitCurrent: TypeAlias = TimeUnit
    UnitTarget: TypeAlias = TimeUnit
    BinOpBroadcast: TypeAlias = Callable[[Any, int], Any]
    IntoRhs: TypeAlias = int


PANDAS_LIKE_IMPLEMENTATION = {
    Implementation.PANDAS,
    Implementation.CUDF,
    Implementation.MODIN,
}
PD_DATETIME_RGX = r"""^
    datetime64\[
        (?P<time_unit>s|ms|us|ns)                 # Match time unit: s, ms, us, or ns
        (?:,                                      # Begin non-capturing group for optional timezone
            \s*                                   # Optional whitespace after comma
            (?P<time_zone>                        # Start named group for timezone
                [a-zA-Z\/]+                       # Match timezone name, e.g., UTC, America/New_York
                (?:[+-]\d{2}:\d{2})?              # Optional offset in format +HH:MM or -HH:MM
                |                                 # OR
                pytz\.FixedOffset\(\d+\)          # Match pytz.FixedOffset with integer offset in parentheses
            )                                     # End time_zone group
        )?                                        # End optional timezone group
    \]                                            # Closing bracket for datetime64
$"""
PATTERN_PD_DATETIME = re.compile(PD_DATETIME_RGX, re.VERBOSE)
PA_DATETIME_RGX = r"""^
    timestamp\[
        (?P<time_unit>s|ms|us|ns)                 # Match time unit: s, ms, us, or ns
        (?:,                                      # Begin non-capturing group for optional timezone
            \s?tz=                                # Match "tz=" prefix
            (?P<time_zone>                        # Start named group for timezone
                [a-zA-Z\/]*                       # Match timezone name (e.g., UTC, America/New_York)
                (?:                               # Begin optional non-capturing group for offset
                    [+-]\d{2}:\d{2}               # Match offset in format +HH:MM or -HH:MM
                )?                                # End optional offset group
            )                                     # End time_zone group
        )?                                        # End optional timezone group
    \]                                            # Closing bracket for timestamp
    \[pyarrow\]                                   # Literal string "[pyarrow]"
$"""
PATTERN_PA_DATETIME = re.compile(PA_DATETIME_RGX, re.VERBOSE)
PD_DURATION_RGX = r"""^
    timedelta64\[
        (?P<time_unit>s|ms|us|ns)                 # Match time unit: s, ms, us, or ns
    \]                                            # Closing bracket for timedelta64
$"""

PATTERN_PD_DURATION = re.compile(PD_DURATION_RGX, re.VERBOSE)
PA_DURATION_RGX = r"""^
    duration\[
        (?P<time_unit>s|ms|us|ns)                 # Match time unit: s, ms, us, or ns
    \]                                            # Closing bracket for duration
    \[pyarrow\]                                   # Literal string "[pyarrow]"
$"""
PATTERN_PA_DURATION = re.compile(PA_DURATION_RGX, re.VERBOSE)

NativeIntervalUnit: TypeAlias = Literal[
    "year",
    "quarter",
    "month",
    "week",
    "day",
    "hour",
    "minute",
    "second",
    "millisecond",
    "microsecond",
    "nanosecond",
]
ALIAS_DICT = {"d": "D", "m": "min"}
UNITS_DICT: Mapping[IntervalUnit, NativeIntervalUnit] = {
    "y": "year",
    "q": "quarter",
    "mo": "month",
    "d": "day",
    "h": "hour",
    "m": "minute",
    "s": "second",
    "ms": "millisecond",
    "us": "microsecond",
    "ns": "nanosecond",
}

PANDAS_VERSION = Implementation.PANDAS._backend_version()
"""Static backend version for `pandas`.

Always available if we reached here, due to a module-level import.
"""


def is_pandas_or_modin(implementation: Implementation) -> bool:
    return implementation in {Implementation.PANDAS, Implementation.MODIN}


def align_and_extract_native(
    lhs: PandasLikeSeries, rhs: PandasLikeSeries | object
) -> tuple[pd.Series[Any] | object, pd.Series[Any] | object]:
    """Validate RHS of binary operation.

    If the comparison isn't supported, return `NotImplemented` so that the
    "right-hand-side" operation (e.g. `__radd__`) can be tried.
    """
    from narwhals._pandas_like.series import PandasLikeSeries

    lhs_index = lhs.native.index

    if lhs._broadcast and isinstance(rhs, PandasLikeSeries) and not rhs._broadcast:
        return lhs.native.iloc[0], rhs.native

    if isinstance(rhs, PandasLikeSeries):
        if rhs._broadcast:
            return (lhs.native, rhs.native.iloc[0])
        if rhs.native.index is not lhs_index:
            return (
                lhs.native,
                set_index(rhs.native, lhs_index, implementation=rhs._implementation),
            )
        return (lhs.native, rhs.native)

    if isinstance(rhs, list):
        msg = "Expected Series or scalar, got list."
        raise TypeError(msg)
    # `rhs` must be scalar, so just leave it as-is
    return lhs.native, rhs


def set_index(
    obj: NativeNDFrameT, index: Any, *, implementation: Implementation
) -> NativeNDFrameT:
    """Wrapper around pandas' set_axis to set object index.

    We can set `copy` / `inplace` based on implementation/version.
    """
    if isinstance(index, implementation.to_native_namespace().Index) and (
        expected_len := len(index)
    ) != (actual_len := len(obj)):
        msg = f"Expected object of length {expected_len}, got length: {actual_len}"
        raise ShapeError(msg)
    if implementation is Implementation.CUDF:
        obj = obj.copy(deep=False)
        obj.index = index
        return obj
    if implementation is Implementation.PANDAS and (
        (1, 5) <= implementation._backend_version() < (3,)
    ):  # pragma: no cover
        return obj.set_axis(index, axis=0, copy=False)
    return obj.set_axis(index, axis=0)  # pragma: no cover


def rename(
    obj: NativeNDFrameT, *args: Any, implementation: Implementation, **kwargs: Any
) -> NativeNDFrameT:
    """Wrapper around pandas' rename so that we can set `copy` based on implementation/version."""
    if implementation is Implementation.PANDAS and (
        implementation._backend_version() >= (3,)
    ):  # pragma: no cover
        result = obj.rename(*args, **kwargs, inplace=False)
    else:
        result = obj.rename(*args, **kwargs, copy=False, inplace=False)
    return cast("NativeNDFrameT", result)  # type: ignore[redundant-cast]


@functools.lru_cache(maxsize=16)
def non_object_native_to_narwhals_dtype(native_dtype: Any, version: Version) -> DType:  # noqa: C901, PLR0912
    dtype = str(native_dtype)

    dtypes = version.dtypes
    if dtype in {"int64", "Int64", "Int64[pyarrow]", "int64[pyarrow]"}:
        return dtypes.Int64()
    if dtype in {"int32", "Int32", "Int32[pyarrow]", "int32[pyarrow]"}:
        return dtypes.Int32()
    if dtype in {"int16", "Int16", "Int16[pyarrow]", "int16[pyarrow]"}:
        return dtypes.Int16()
    if dtype in {"int8", "Int8", "Int8[pyarrow]", "int8[pyarrow]"}:
        return dtypes.Int8()
    if dtype in {"uint64", "UInt64", "UInt64[pyarrow]", "uint64[pyarrow]"}:
        return dtypes.UInt64()
    if dtype in {"uint32", "UInt32", "UInt32[pyarrow]", "uint32[pyarrow]"}:
        return dtypes.UInt32()
    if dtype in {"uint16", "UInt16", "UInt16[pyarrow]", "uint16[pyarrow]"}:
        return dtypes.UInt16()
    if dtype in {"uint8", "UInt8", "UInt8[pyarrow]", "uint8[pyarrow]"}:
        return dtypes.UInt8()
    if dtype in {
        "float64",
        "Float64",
        "Float64[pyarrow]",
        "float64[pyarrow]",
        "double[pyarrow]",
    }:
        return dtypes.Float64()
    if dtype in {
        "float32",
        "Float32",
        "Float32[pyarrow]",
        "float32[pyarrow]",
        "float[pyarrow]",
    }:
        return dtypes.Float32()
    if dtype in {
        # "there is no problem which can't be solved by adding an extra string type" pandas
        "string",
        "string[python]",
        "string[pyarrow]",
        "string[pyarrow_numpy]",
        "large_string[pyarrow]",
        "str",
    }:
        return dtypes.String()
    if dtype in {"bool", "boolean", "boolean[pyarrow]", "bool[pyarrow]"}:
        return dtypes.Boolean()
    if dtype.startswith("dictionary<"):
        return dtypes.Categorical()
    if dtype == "category":
        return native_categorical_to_narwhals_dtype(native_dtype, version)
    if (match_ := PATTERN_PD_DATETIME.match(dtype)) or (
        match_ := PATTERN_PA_DATETIME.match(dtype)
    ):
        dt_time_unit: TimeUnit = match_.group("time_unit")  # type: ignore[assignment]
        dt_time_zone: str | None = match_.group("time_zone")
        return dtypes.Datetime(dt_time_unit, dt_time_zone)
    if (match_ := PATTERN_PD_DURATION.match(dtype)) or (
        match_ := PATTERN_PA_DURATION.match(dtype)
    ):
        du_time_unit: TimeUnit = match_.group("time_unit")  # type: ignore[assignment]
        return dtypes.Duration(du_time_unit)
    if dtype == "date32[day][pyarrow]":
        return dtypes.Date()
    if dtype.startswith("decimal") and dtype.endswith("[pyarrow]"):
        return dtypes.Decimal()
    if dtype.startswith("time") and dtype.endswith("[pyarrow]"):
        return dtypes.Time()
    if dtype.startswith("binary") and dtype.endswith("[pyarrow]"):
        return dtypes.Binary()
    return dtypes.Unknown()  # pragma: no cover


def object_native_to_narwhals_dtype(
    series: PandasLikeSeries | None, version: Version, implementation: Implementation
) -> DType:
    dtypes = version.dtypes
    if implementation is Implementation.CUDF:
        # Per conversations with their maintainers, they don't support arbitrary
        # objects, so we can just return String.
        return dtypes.String()

    infer = pd.api.types.infer_dtype
    # Arbitrary limit of 100 elements to use to sniff dtype.
    inferred_dtype = "empty" if series is None else infer(series.head(100), skipna=True)
    if inferred_dtype == "string":
        return dtypes.String()
    if inferred_dtype == "empty" and version is not Version.V1:
        # Default to String for empty Series.
        return dtypes.String()
    if inferred_dtype == "empty":
        # But preserve returning Object in V1.
        return dtypes.Object()
    return dtypes.Object()


def native_categorical_to_narwhals_dtype(
    native_dtype: pd.CategoricalDtype,
    version: Version,
    implementation: Literal[Implementation.CUDF] | None = None,
) -> DType:
    dtypes = version.dtypes
    if version is Version.V1:
        return dtypes.Categorical()
    if native_dtype.ordered:
        into_iter = (
            _cudf_categorical_to_list(native_dtype)
            if implementation is Implementation.CUDF
            else native_dtype.categories.to_list
        )
        return dtypes.Enum(_DeferredIterable(into_iter))
    return dtypes.Categorical()


def _cudf_categorical_to_list(
    native_dtype: Any,
) -> Callable[[], list[Any]]:  # pragma: no cover
    # NOTE: https://docs.rapids.ai/api/cudf/stable/user_guide/api_docs/api/cudf.core.dtypes.categoricaldtype/#cudf.core.dtypes.CategoricalDtype
    def fn() -> list[Any]:
        return native_dtype.categories.to_arrow().to_pylist()

    return fn


def native_to_narwhals_dtype(
    native_dtype: Any,
    version: Version,
    implementation: Implementation,
    *,
    allow_object: bool = False,
) -> DType:
    str_dtype = str(native_dtype)

    if str_dtype.startswith(("large_list", "list", "struct", "fixed_size_list")):
        from narwhals._arrow.utils import (
            native_to_narwhals_dtype as arrow_native_to_narwhals_dtype,
        )

        if hasattr(native_dtype, "to_arrow"):  # pragma: no cover
            # cudf, cudf.pandas
            return arrow_native_to_narwhals_dtype(native_dtype.to_arrow(), version)
        return arrow_native_to_narwhals_dtype(native_dtype.pyarrow_dtype, version)
    if str_dtype == "category" and implementation.is_cudf():
        # https://github.com/rapidsai/cudf/issues/18536
        # https://github.com/rapidsai/cudf/issues/14027
        return native_categorical_to_narwhals_dtype(
            native_dtype, version, Implementation.CUDF
        )
    if str_dtype != "object":
        return non_object_native_to_narwhals_dtype(native_dtype, version)
    if implementation is Implementation.DASK:
        # Per conversations with their maintainers, they don't support arbitrary
        # objects, so we can just return String.
        return version.dtypes.String()
    if allow_object:
        return object_native_to_narwhals_dtype(None, version, implementation)
    msg = (
        "Unreachable code, object dtype should be handled separately"  # pragma: no cover
    )
    raise AssertionError(msg)


if Implementation.PANDAS._backend_version() >= (1, 2):

    def is_dtype_numpy_nullable(dtype: Any) -> TypeIs[BaseMaskedDtype]:
        """Return `True` if `dtype` is `"numpy_nullable"`."""
        # NOTE: We need a sentinel as the positive case is `BaseMaskedDtype.base = None`
        # See https://github.com/narwhals-dev/narwhals/pull/2740#discussion_r2171667055
        sentinel = object()
        return (
            isinstance(dtype, pd.api.extensions.ExtensionDtype)
            and getattr(dtype, "base", sentinel) is None
        )
else:  # pragma: no cover

    def is_dtype_numpy_nullable(dtype: Any) -> TypeIs[BaseMaskedDtype]:
        # NOTE: `base` attribute was added between 1.1-1.2
        # Checking by isinstance requires using an import path that is no longer valid
        # `1.1`: https://github.com/pandas-dev/pandas/blob/b5958ee1999e9aead1938c0bba2b674378807b3d/pandas/core/arrays/masked.py#L37
        # `1.2`: https://github.com/pandas-dev/pandas/blob/7c48ff4409c622c582c56a5702373f726de08e96/pandas/core/arrays/masked.py#L41
        # `1.5`: https://github.com/pandas-dev/pandas/blob/35b0d1dcadf9d60722c055ee37442dc76a29e64c/pandas/core/dtypes/dtypes.py#L1609
        if isinstance(dtype, pd.api.extensions.ExtensionDtype):
            from pandas.core.arrays.masked import (  # type: ignore[attr-defined]
                BaseMaskedDtype as OldBaseMaskedDtype,  # pyright: ignore[reportAttributeAccessIssue]
            )

            return isinstance(dtype, OldBaseMaskedDtype)
        return False


def get_dtype_backend(dtype: Any, implementation: Implementation) -> DTypeBackend:
    """Get dtype backend for pandas type.

    Matches pandas' `dtype_backend` argument in `convert_dtypes`.
    """
    if implementation is Implementation.CUDF:
        return None
    if is_dtype_pyarrow(dtype):
        return "pyarrow"
    return "numpy_nullable" if is_dtype_numpy_nullable(dtype) else None


# NOTE: Use this to avoid annotating inline
def iter_dtype_backends(
    dtypes: Iterable[Any], implementation: Implementation
) -> Iterator[DTypeBackend]:
    """Yield a `DTypeBackend` per-dtype.

    Matches pandas' `dtype_backend` argument in `convert_dtypes`.
    """
    return (get_dtype_backend(dtype, implementation) for dtype in dtypes)


@functools.lru_cache(maxsize=16)
def is_dtype_pyarrow(dtype: Any) -> TypeIs[pd.ArrowDtype]:
    return hasattr(pd, "ArrowDtype") and isinstance(dtype, pd.ArrowDtype)


dtypes = Version.MAIN.dtypes
NW_TO_PD_DTYPES_INVARIANT: Mapping[type[DType], str] = {
    # TODO(Unassigned): is there no pyarrow-backed categorical?
    # or at least, convert_dtypes(dtype_backend='pyarrow') doesn't
    # convert to it?
    dtypes.Categorical: "category",
    dtypes.Object: "object",
}
NW_TO_PD_DTYPES_BACKEND: Mapping[type[DType], Mapping[DTypeBackend, str | type[Any]]] = {
    dtypes.Float64: {
        "pyarrow": "Float64[pyarrow]",
        "numpy_nullable": "Float64",
        None: "float64",
    },
    dtypes.Float32: {
        "pyarrow": "Float32[pyarrow]",
        "numpy_nullable": "Float32",
        None: "float32",
    },
    dtypes.Int64: {"pyarrow": "Int64[pyarrow]", "numpy_nullable": "Int64", None: "int64"},
    dtypes.Int32: {"pyarrow": "Int32[pyarrow]", "numpy_nullable": "Int32", None: "int32"},
    dtypes.Int16: {"pyarrow": "Int16[pyarrow]", "numpy_nullable": "Int16", None: "int16"},
    dtypes.Int8: {"pyarrow": "Int8[pyarrow]", "numpy_nullable": "Int8", None: "int8"},
    dtypes.UInt64: {
        "pyarrow": "UInt64[pyarrow]",
        "numpy_nullable": "UInt64",
        None: "uint64",
    },
    dtypes.UInt32: {
        "pyarrow": "UInt32[pyarrow]",
        "numpy_nullable": "UInt32",
        None: "uint32",
    },
    dtypes.UInt16: {
        "pyarrow": "UInt16[pyarrow]",
        "numpy_nullable": "UInt16",
        None: "uint16",
    },
    dtypes.UInt8: {"pyarrow": "UInt8[pyarrow]", "numpy_nullable": "UInt8", None: "uint8"},
    dtypes.String: {"pyarrow": "string[pyarrow]", "numpy_nullable": "string", None: str},
    dtypes.Boolean: {
        "pyarrow": "boolean[pyarrow]",
        "numpy_nullable": "boolean",
        None: "bool",
    },
}
UNSUPPORTED_DTYPES = (dtypes.Decimal,)


def narwhals_to_native_dtype(  # noqa: C901, PLR0912
    dtype: IntoDType,
    dtype_backend: DTypeBackend,
    implementation: Implementation,
    version: Version,
) -> str | PandasDtype:
    if dtype_backend not in {None, "pyarrow", "numpy_nullable"}:
        msg = f"Expected one of {{None, 'pyarrow', 'numpy_nullable'}}, got: '{dtype_backend}'"
        raise ValueError(msg)
    dtypes = version.dtypes
    base_type = dtype.base_type()
    if pd_type := NW_TO_PD_DTYPES_INVARIANT.get(base_type):
        return pd_type
    if into_pd_type := NW_TO_PD_DTYPES_BACKEND.get(base_type):
        return into_pd_type[dtype_backend]
    if isinstance_or_issubclass(dtype, dtypes.Datetime):
        if is_pandas_or_modin(implementation) and PANDAS_VERSION < (
            2,
        ):  # pragma: no cover
            if isinstance(dtype, dtypes.Datetime) and dtype.time_unit != "ns":
                found = requires._unparse_version(PANDAS_VERSION)
                available = f"available in 'pandas>=2.0', found version {found!r}."
                changelog_url = "https://pandas.pydata.org/docs/dev/whatsnew/v2.0.0.html#construction-with-datetime64-or-timedelta64-dtype-with-unsupported-resolution"
                msg = (
                    f"`nw.Datetime(time_unit={dtype.time_unit!r})` is only {available}\n"
                    "Narwhals has fallen back to using `time_unit='ns'` to avoid an error.\n\n"
                    "Hint: to avoid this warning, consider either:\n"
                    f"- Upgrading pandas: {changelog_url}\n"
                    f"- Using a bare `nw.Datetime`, if this precision is not important"
                )
                issue_warning(msg, UserWarning)
            dt_time_unit = "ns"
        else:
            dt_time_unit = dtype.time_unit

        if dtype_backend == "pyarrow":
            tz_part = f", tz={tz}" if (tz := dtype.time_zone) else ""
            return f"timestamp[{dt_time_unit}{tz_part}][pyarrow]"
        tz_part = f", {tz}" if (tz := dtype.time_zone) else ""
        return f"datetime64[{dt_time_unit}{tz_part}]"
    if isinstance_or_issubclass(dtype, dtypes.Duration):
        if is_pandas_or_modin(implementation) and PANDAS_VERSION < (
            2,
        ):  # pragma: no cover
            du_time_unit = "ns"
        else:
            du_time_unit = dtype.time_unit
        return (
            f"duration[{du_time_unit}][pyarrow]"
            if dtype_backend == "pyarrow"
            else f"timedelta64[{du_time_unit}]"
        )
    if isinstance_or_issubclass(dtype, dtypes.Date):
        try:
            import pyarrow as pa  # ignore-banned-import  # noqa: F401
        except ModuleNotFoundError as exc:  # pragma: no cover
            # BUG: Never re-raised?
            msg = "'pyarrow>=13.0.0' is required for `Date` dtype."
            raise ModuleNotFoundError(msg) from exc
        return "date32[pyarrow]"
    if isinstance_or_issubclass(dtype, dtypes.Enum):
        if version is Version.V1:
            msg = "Converting to Enum is not supported in narwhals.stable.v1"
            raise NotImplementedError(msg)
        if isinstance(dtype, dtypes.Enum):
            ns = implementation.to_native_namespace()
            return ns.CategoricalDtype(dtype.categories, ordered=True)
        msg = "Can not cast / initialize Enum without categories present"
        raise ValueError(msg)
    if issubclass(
        base_type, (dtypes.Struct, dtypes.Array, dtypes.List, dtypes.Time, dtypes.Binary)
    ):
        return narwhals_to_native_arrow_dtype(dtype, implementation, version)
    if issubclass(base_type, UNSUPPORTED_DTYPES):
        msg = f"Converting to {base_type.__name__} dtype is not supported for {implementation}."
        raise NotImplementedError(msg)
    msg = f"Unknown dtype: {dtype}"  # pragma: no cover
    raise AssertionError(msg)


def narwhals_to_native_arrow_dtype(
    dtype: IntoDType, implementation: Implementation, version: Version
) -> pd.ArrowDtype:
    if is_pandas_or_modin(implementation) and PANDAS_VERSION >= (2, 2):
        try:
            import pyarrow as pa  # ignore-banned-import  # noqa: F401
        except ImportError as exc:  # pragma: no cover
            msg = f"Unable to convert to {dtype} to to the following exception: {exc.msg}"
            raise ImportError(msg) from exc
        from narwhals._arrow.utils import narwhals_to_native_dtype as _to_arrow_dtype

        return pd.ArrowDtype(_to_arrow_dtype(dtype, version))
    msg = (  # pragma: no cover
        f"Converting to {dtype} dtype is not supported for implementation "
        f"{implementation} and version {version}."
    )
    raise NotImplementedError(msg)


def int_dtype_mapper(dtype: Any) -> str:
    if "pyarrow" in str(dtype):
        return "Int64[pyarrow]"
    if str(dtype).lower() != str(dtype):  # pragma: no cover
        return "Int64"
    return "int64"


_TIMESTAMP_DATETIME_OP_FACTOR: Mapping[
    tuple[UnitCurrent, UnitTarget], tuple[BinOpBroadcast, IntoRhs]
] = {
    ("ns", "us"): (operator.floordiv, 1_000),
    ("ns", "ms"): (operator.floordiv, 1_000_000),
    ("us", "ns"): (operator.mul, NS_PER_MICROSECOND),
    ("us", "ms"): (operator.floordiv, 1_000),
    ("ms", "ns"): (operator.mul, NS_PER_MILLISECOND),
    ("ms", "us"): (operator.mul, 1_000),
    ("s", "ns"): (operator.mul, NS_PER_SECOND),
    ("s", "us"): (operator.mul, US_PER_SECOND),
    ("s", "ms"): (operator.mul, MS_PER_SECOND),
}


def calculate_timestamp_datetime(
    s: NativeSeriesT, current: TimeUnit, time_unit: TimeUnit
) -> NativeSeriesT:
    if current == time_unit:
        return s
    if item := _TIMESTAMP_DATETIME_OP_FACTOR.get((current, time_unit)):
        fn, factor = item
        return fn(s, factor)
    msg = (  # pragma: no cover
        f"unexpected time unit {current}, please report an issue at "
        "https://github.com/narwhals-dev/narwhals"
    )
    raise AssertionError(msg)


_TIMESTAMP_DATE_FACTOR: Mapping[TimeUnit, int] = {
    "ns": NS_PER_SECOND,
    "us": US_PER_SECOND,
    "ms": MS_PER_SECOND,
    "s": 1,
}


def calculate_timestamp_date(s: NativeSeriesT, time_unit: TimeUnit) -> NativeSeriesT:
    return s * SECONDS_PER_DAY * _TIMESTAMP_DATE_FACTOR[time_unit]


def select_columns_by_name(
    df: NativeDataFrameT,
    column_names: list[str] | _1DArray,  # NOTE: Cannot be a tuple!
    implementation: Implementation,
) -> NativeDataFrameT | Any:
    """Select columns by name.

    Prefer this over `df.loc[:, column_names]` as it's
    generally more performant.
    """
    if len(column_names) == df.shape[1] and (df.columns == column_names).all():
        return df
    if (df.columns.dtype.kind == "b") or (
        implementation is Implementation.PANDAS
        and implementation._backend_version() < (1, 5)
    ):
        # See https://github.com/narwhals-dev/narwhals/issues/1349#issuecomment-2470118122
        # for why we need this
        if error := check_columns_exist(column_names, available=df.columns.tolist()):
            raise error
        return df.loc[:, column_names]
    try:
        return df[column_names]
    except KeyError as e:
        if error := check_columns_exist(column_names, available=df.columns.tolist()):
            raise error from e
        raise


def is_non_nullable_boolean(s: PandasLikeSeries) -> bool:
    # cuDF booleans are nullable but the native dtype is still 'bool'.
    return (
        s._implementation
        in {Implementation.PANDAS, Implementation.MODIN, Implementation.DASK}
        and s.native.dtype == "bool"
    )


def import_array_module(implementation: Implementation, /) -> ModuleType:
    """Returns numpy or cupy module depending on the given implementation."""
    if implementation in {Implementation.PANDAS, Implementation.MODIN}:
        import numpy as np

        return np
    if implementation is Implementation.CUDF:
        import cupy as cp  # ignore-banned-import  # cuDF dependency.

        return cp
    msg = f"Expected pandas/modin/cudf, got: {implementation}"  # pragma: no cover
    raise AssertionError(msg)


class PandasLikeToPandas(
    _StoresNative[Any], _StoresImplementation, ToPandas[ToPandasToT_co]
):
    def to_pandas(
        self, *, use_pyarrow_extension_array: bool = False, **kwds: Any
    ) -> ToPandasToT_co:
        if kwds:
            msg = "Only `to_pandas(use_pyarrow_extension_array=...)` is supported for pandas-like objects."
            raise InvalidOperationError(msg)
        use_pyarrow = use_pyarrow_extension_array
        if self._implementation is Implementation.PANDAS:
            nd_frame = self.native
        elif self._implementation is Implementation.CUDF:
            to_pandas = self.native.to_pandas
            return to_pandas(arrow_type=True) if use_pyarrow else to_pandas()
        else:
            nd_frame = self.native._to_pandas()
        return (
            nd_frame.convert_dtypes(dtype_backend="pyarrow") if use_pyarrow else nd_frame
        )


class PandasLikeSeriesNamespace(EagerSeriesNamespace["PandasLikeSeries", Any]): ...<|MERGE_RESOLUTION|>--- conflicted
+++ resolved
@@ -16,11 +16,8 @@
     SECONDS_PER_DAY,
     US_PER_SECOND,
 )
-<<<<<<< HEAD
+from narwhals._exceptions import issue_warning
 from narwhals._translate import ToPandas, ToPandasToT_co
-=======
-from narwhals._exceptions import issue_warning
->>>>>>> ec5f4967
 from narwhals._utils import (
     Implementation,
     Version,
