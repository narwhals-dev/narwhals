from __future__ import annotations

from typing import TYPE_CHECKING, Any

from narwhals._arrow.utils import lit
from narwhals._compliant.any_namespace import DateTimeNamespace
<<<<<<< HEAD
from narwhals._duration import Interval
=======
from narwhals._constants import (
    EPOCH_YEAR,
    MS_PER_SECOND,
    NS_PER_SECOND,
    SECONDS_PER_DAY,
    US_PER_SECOND,
)
from narwhals._duration import parse_interval_string
>>>>>>> 4bba50ab
from narwhals._pandas_like.utils import (
    UNIT_DICT,
    PandasLikeSeriesNamespace,
    calculate_timestamp_date,
    calculate_timestamp_datetime,
    get_dtype_backend,
    int_dtype_mapper,
    is_pyarrow_dtype_backend,
)

if TYPE_CHECKING:
    from narwhals._arrow.typing import ChunkedArrayAny
    from narwhals._pandas_like.series import PandasLikeSeries
    from narwhals.typing import TimeUnit


class PandasLikeSeriesDateTimeNamespace(
    PandasLikeSeriesNamespace, DateTimeNamespace["PandasLikeSeries"]
):
    def date(self) -> PandasLikeSeries:
        result = self.with_native(self.native.dt.date)
        if str(result.dtype).lower() == "object":
            msg = (
                "Accessing `date` on the default pandas backend "
                "will return a Series of type `object`."
                "\nThis differs from polars API and will prevent `.dt` chaining. "
                "Please switch to the `pyarrow` backend:"
                '\ndf.convert_dtypes(dtype_backend="pyarrow")'
            )
            raise NotImplementedError(msg)
        return result

    def year(self) -> PandasLikeSeries:
        return self.with_native(self.native.dt.year)

    def month(self) -> PandasLikeSeries:
        return self.with_native(self.native.dt.month)

    def day(self) -> PandasLikeSeries:
        return self.with_native(self.native.dt.day)

    def hour(self) -> PandasLikeSeries:
        return self.with_native(self.native.dt.hour)

    def minute(self) -> PandasLikeSeries:
        return self.with_native(self.native.dt.minute)

    def second(self) -> PandasLikeSeries:
        return self.with_native(self.native.dt.second)

    def millisecond(self) -> PandasLikeSeries:
        return self.microsecond() // 1000

    def microsecond(self) -> PandasLikeSeries:
        if self.backend_version < (3, 0, 0) and self._is_pyarrow():
            # crazy workaround for https://github.com/pandas-dev/pandas/issues/59154
            import pyarrow.compute as pc  # ignore-banned-import()

            from narwhals._arrow.utils import lit

            arr_ns = self.native.array
            arr = arr_ns.__arrow_array__()
            result_arr = pc.add(
                pc.multiply(pc.millisecond(arr), lit(1_000)), pc.microsecond(arr)
            )
            result = type(self.native)(type(arr_ns)(result_arr), name=self.native.name)
            return self.with_native(result)

        return self.with_native(self.native.dt.microsecond)

    def nanosecond(self) -> PandasLikeSeries:
        return self.microsecond() * 1_000 + self.native.dt.nanosecond

    def ordinal_day(self) -> PandasLikeSeries:
        year_start = self.native.dt.year
        result = (
            self.native.to_numpy().astype("datetime64[D]")
            - (year_start.to_numpy() - EPOCH_YEAR).astype("datetime64[Y]")
        ).astype("int32") + 1
        dtype = "Int64[pyarrow]" if self._is_pyarrow() else "int32"
        return self.with_native(
            type(self.native)(result, dtype=dtype, name=year_start.name)
        )

    def weekday(self) -> PandasLikeSeries:
        # Pandas is 0-6 while Polars is 1-7
        return self.with_native(self.native.dt.weekday) + 1

    def _is_pyarrow(self) -> bool:
        return is_pyarrow_dtype_backend(self.native.dtype, self.implementation)

    def _get_total_seconds(self) -> Any:
        if hasattr(self.native.dt, "total_seconds"):
            return self.native.dt.total_seconds()
        else:  # pragma: no cover
            return (
                self.native.dt.days * SECONDS_PER_DAY
                + self.native.dt.seconds
                + (self.native.dt.microseconds / US_PER_SECOND)
                + (self.native.dt.nanoseconds / NS_PER_SECOND)
            )

    def total_minutes(self) -> PandasLikeSeries:
        s = self._get_total_seconds()
        # this calculates the sign of each series element
        s_sign = 2 * (s > 0).astype(int_dtype_mapper(s.dtype)) - 1
        s_abs = s.abs() // 60
        if ~s.isna().any():
            s_abs = s_abs.astype(int_dtype_mapper(s.dtype))
        return self.with_native(s_abs * s_sign)

    def total_seconds(self) -> PandasLikeSeries:
        s = self._get_total_seconds()
        # this calculates the sign of each series element
        s_sign = 2 * (s > 0).astype(int_dtype_mapper(s.dtype)) - 1
        s_abs = s.abs() // 1
        if ~s.isna().any():
            s_abs = s_abs.astype(int_dtype_mapper(s.dtype))
        return self.with_native(s_abs * s_sign)

    def total_milliseconds(self) -> PandasLikeSeries:
        s = self._get_total_seconds() * MS_PER_SECOND
        # this calculates the sign of each series element
        s_sign = 2 * (s > 0).astype(int_dtype_mapper(s.dtype)) - 1
        s_abs = s.abs() // 1
        if ~s.isna().any():
            s_abs = s_abs.astype(int_dtype_mapper(s.dtype))
        return self.with_native(s_abs * s_sign)

    def total_microseconds(self) -> PandasLikeSeries:
        s = self._get_total_seconds() * US_PER_SECOND
        # this calculates the sign of each series element
        s_sign = 2 * (s > 0).astype(int_dtype_mapper(s.dtype)) - 1
        s_abs = s.abs() // 1
        if ~s.isna().any():
            s_abs = s_abs.astype(int_dtype_mapper(s.dtype))
        return self.with_native(s_abs * s_sign)

    def total_nanoseconds(self) -> PandasLikeSeries:
        s = self._get_total_seconds() * NS_PER_SECOND
        # this calculates the sign of each series element
        s_sign = 2 * (s > 0).astype(int_dtype_mapper(s.dtype)) - 1
        s_abs = s.abs() // 1
        if ~s.isna().any():
            s_abs = s_abs.astype(int_dtype_mapper(s.dtype))
        return self.with_native(s_abs * s_sign)

    def to_string(self, format: str) -> PandasLikeSeries:
        # Polars' parser treats `'%.f'` as pandas does `'.%f'`
        # PyArrow interprets `'%S'` as "seconds, plus fractional seconds"
        # and doesn't support `%f`
        if not self._is_pyarrow():
            format = format.replace("%S%.f", "%S.%f")
        else:
            format = format.replace("%S.%f", "%S").replace("%S%.f", "%S")
        return self.with_native(self.native.dt.strftime(format))

    def replace_time_zone(self, time_zone: str | None) -> PandasLikeSeries:
        de_zone = self.native.dt.tz_localize(None)
        result = de_zone.dt.tz_localize(time_zone) if time_zone is not None else de_zone
        return self.with_native(result)

    def convert_time_zone(self, time_zone: str) -> PandasLikeSeries:
        if self.compliant.dtype.time_zone is None:  # type: ignore[attr-defined]
            result = self.native.dt.tz_localize("UTC").dt.tz_convert(time_zone)
        else:
            result = self.native.dt.tz_convert(time_zone)
        return self.with_native(result)

    def timestamp(self, time_unit: TimeUnit) -> PandasLikeSeries:
        s = self.native
        dtype = self.compliant.dtype
        mask_na = s.isna()
        dtypes = self.version.dtypes
        if dtype == dtypes.Date:
            # Date is only supported in pandas dtypes if pyarrow-backed
            s_cast = s.astype("Int32[pyarrow]")
            result = calculate_timestamp_date(s_cast, time_unit)
        elif isinstance(dtype, dtypes.Datetime):
            fn = (
                s.view
                if (self.implementation.is_pandas() and self.backend_version < (2,))
                else s.astype
            )
            s_cast = fn("Int64[pyarrow]") if self._is_pyarrow() else fn("int64")
            result = calculate_timestamp_datetime(s_cast, dtype.time_unit, time_unit)
        else:
            msg = "Input should be either of Date or Datetime type"
            raise TypeError(msg)
        result[mask_na] = None
        return self.with_native(result)

    def truncate(self, every: str) -> PandasLikeSeries:
        interval = Interval.parse(every)
        multiple, unit = interval.multiple, interval.unit
        native = self.native
        if self.implementation.is_cudf():
            if multiple != 1:
                msg = f"Only multiple `1` is supported for cuDF, got: {multiple}."
                raise NotImplementedError(msg)
            return self.with_native(self.native.dt.floor(UNIT_DICT.get(unit, unit)))
        dtype_backend = get_dtype_backend(native.dtype, self.compliant._implementation)
        if unit in {"mo", "q", "y"}:
            if self.implementation.is_cudf():
                msg = f"Truncating to {unit} is not supported yet for cuDF."
                raise NotImplementedError(msg)
            if dtype_backend == "pyarrow":
                import pyarrow.compute as pc  # ignore-banned-import

                from narwhals._arrow.utils import UNITS_DICT

                ca = native.array._pa_array
                result_arr = pc.floor_temporal(ca, multiple, UNITS_DICT[unit])
            else:
                if unit == "q":
                    multiple *= 3
                    np_unit = "M"
                elif unit == "mo":
                    np_unit = "M"
                else:
                    np_unit = "Y"
                arr = native.values
                arr_dtype = arr.dtype
                result_arr = arr.astype(f"datetime64[{multiple}{np_unit}]").astype(
                    arr_dtype
                )
            result_native = native.__class__(
                result_arr, dtype=native.dtype, index=native.index, name=native.name
            )
            return self.with_native(result_native)
        return self.with_native(
            self.native.dt.floor(f"{multiple}{UNIT_DICT.get(unit, unit)}")
        )

    def offset_by(self, by: str) -> PandasLikeSeries:
        import pandas as pd

        from narwhals._arrow.utils import UNITS_DICT

        interval = Interval.parse_no_constraints(by)
        multiple, unit = interval.multiple, interval.unit
        if unit in {"y", "q", "mo"}:
            msg = f"Offsetting by {unit} is not yet supported."
            raise NotImplementedError(msg)
        native = self.native
        if self.implementation.is_cudf():
            msg = "Not implemented for cuDF."
            raise NotImplementedError(msg)
        dtype_backend = get_dtype_backend(native.dtype, self.compliant._implementation)
        if dtype_backend == "pyarrow":
            import pyarrow as pa  # ignore-banned-import
            import pyarrow.compute as pc  # ignore-banned-import

            ca = native.array._pa_array
            if unit == "d":
                offset: pa.DurationScalar[Any] = lit(interval.to_timedelta())
                original_timezone = ca.type.tz
                if original_timezone is not None:
                    native_without_timezone = pc.local_timestamp(ca)
                    result: ChunkedArrayAny = pc.assume_timezone(
                        pc.add(native_without_timezone, offset), original_timezone
                    )
                else:
                    result = pc.add(ca, offset)
            elif unit == "ns":  # pragma: no cover
                offset = lit(interval.multiple, type=pa.duration("ns"))  # type: ignore[assignment]
                result = pc.add(ca, offset)
            else:
                offset = lit(interval.to_timedelta())
                result = pc.add(ca, offset)
            result_pd = native.__class__(
                result, dtype=native.dtype, index=native.index, name=native.name
            )
        else:
            offset = pd.Timedelta(multiple, unit=UNITS_DICT[unit])  # type: ignore[assignment, arg-type]
            if unit == "d":
                original_timezone = native.dt.tz
                native_without_timezone = native.dt.tz_localize(None)
                result_pd = native_without_timezone + offset
                if original_timezone is not None:
                    result_pd = result_pd.dt.tz_localize(original_timezone)
            else:
                result_pd = native + offset

        return self.with_native(result_pd)<|MERGE_RESOLUTION|>--- conflicted
+++ resolved
@@ -4,9 +4,6 @@
 
 from narwhals._arrow.utils import lit
 from narwhals._compliant.any_namespace import DateTimeNamespace
-<<<<<<< HEAD
-from narwhals._duration import Interval
-=======
 from narwhals._constants import (
     EPOCH_YEAR,
     MS_PER_SECOND,
@@ -14,8 +11,7 @@
     SECONDS_PER_DAY,
     US_PER_SECOND,
 )
-from narwhals._duration import parse_interval_string
->>>>>>> 4bba50ab
+from narwhals._duration import Interval
 from narwhals._pandas_like.utils import (
     UNIT_DICT,
     PandasLikeSeriesNamespace,
