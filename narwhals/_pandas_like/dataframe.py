--- conflicted
+++ resolved
@@ -276,11 +276,7 @@
     @property
     def schema(self) -> dict[str, DType]:
         return {
-<<<<<<< HEAD
-            col: translate_dtype(self._native_frame[col])
-=======
-            col: native_to_narwhals_dtype(self._native_frame.loc[:, col], self._dtypes)
->>>>>>> 8f2e834b
+            col: native_to_narwhals_dtype(self._native_frame[col], self._dtypes)
             for col in self._native_frame.columns
         }
 
@@ -509,19 +505,12 @@
                     n_bytes=8, columns=[*self.columns, *other.columns]
                 )
 
-<<<<<<< HEAD
-            other_native = (
-                other._native_frame[right_on]
-                .rename(  # rename to avoid creating extra columns in join
-                    columns=dict(zip(right_on, left_on))  # type: ignore[arg-type]
-=======
                 other_native = (
                     other._native_frame.loc[:, right_on]
                     .rename(  # rename to avoid creating extra columns in join
                         columns=dict(zip(right_on, left_on))  # type: ignore[arg-type]
                     )
                     .drop_duplicates()
->>>>>>> 8f2e834b
                 )
                 return self._from_native_frame(
                     self._native_frame.merge(
