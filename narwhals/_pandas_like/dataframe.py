--- conflicted
+++ resolved
@@ -586,7 +586,9 @@
     def clone(self: Self) -> Self:
         return self._from_native_dataframe(self._native_dataframe.copy())
 
-<<<<<<< HEAD
+    def gather_every(self: Self, n: int, offset: int = 0) -> Self:
+        return self._from_native_dataframe(self._native_dataframe.iloc[offset::n])
+
     def pivot(
         self: Self,
         on: str | list[str],
@@ -594,7 +596,7 @@
         index: str | list[str] | None,
         values: str | list[str] | None,
         aggregate_function: Any | None,
-        maintain_order: bool,  # noqa: ARG002
+        maintain_order: bool,
         sort_columns: bool,
         separator: str = "_",
     ) -> Self:
@@ -666,8 +668,4 @@
             result = result.loc[:, sorted_columns]
 
         result.columns.names = [""]
-        return self._from_native_dataframe(result.reset_index())
-=======
-    def gather_every(self: Self, n: int, offset: int = 0) -> Self:
-        return self._from_native_dataframe(self._native_dataframe.iloc[offset::n])
->>>>>>> 6fcc6a6a
+        return self._from_native_dataframe(result.reset_index())