--- conflicted
+++ resolved
@@ -655,16 +655,12 @@
         raise ValueError(msg)  # pragma: no cover
 
     # --- actions ---
-<<<<<<< HEAD
     def group_by(
-        self: Self,
+        self,
         keys: Sequence[str] | Sequence[PandasLikeExpr],
         *,
         drop_null_keys: bool,
     ) -> PandasLikeGroupBy:
-=======
-    def group_by(self, *keys: str, drop_null_keys: bool) -> PandasLikeGroupBy:
->>>>>>> db1c5a34
         from narwhals._pandas_like.group_by import PandasLikeGroupBy
 
         return PandasLikeGroupBy(self, keys, drop_null_keys=drop_null_keys)
