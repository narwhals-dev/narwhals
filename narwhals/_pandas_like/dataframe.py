--- conflicted
+++ resolved
@@ -825,8 +825,7 @@
         return self._from_native_frame(self._native_frame.copy())
 
     def gather_every(self: Self, n: int, offset: int = 0) -> Self:
-<<<<<<< HEAD
-        return self._from_native_dataframe(self._native_dataframe.iloc[offset::n])
+        return self._from_native_frame(self._native_frame.iloc[offset::n])
 
     def pivot(
         self: Self,
@@ -839,7 +838,7 @@
         sort_columns: bool,
         separator: str = "_",
     ) -> Self:
-        frame = self._native_dataframe
+        frame = self._native_frame
 
         if isinstance(on, str):
             on = [on]
@@ -907,9 +906,7 @@
             result = result.loc[:, sorted_columns]
 
         result.columns.names = [""]
-        return self._from_native_dataframe(result.reset_index())
-=======
-        return self._from_native_frame(self._native_frame.iloc[offset::n])
+        return self._from_native_frame(result.reset_index())
 
     def to_arrow(self: Self) -> Any:
         if self._implementation is Implementation.CUDF:
@@ -947,5 +944,4 @@
                 var_name=variable_name if variable_name is not None else "variable",
                 value_name=value_name if value_name is not None else "value",
             )
-        )
->>>>>>> 2dae73ff
+        )