--- conflicted
+++ resolved
@@ -512,11 +512,7 @@
             return self._with_native(self.native.__class__(), validate_column_names=False)
         new_series = align_series_full_broadcast(*new_series)
         namespace = self.__narwhals_namespace__()
-<<<<<<< HEAD
-        df = namespace._horizontal_concat([s.native for s in new_series])
-=======
         df = namespace._concat_horizontal([s.native for s in new_series])
->>>>>>> 302736f7
         return self._with_native(df, validate_column_names=True)
 
     def drop_nulls(
@@ -539,11 +535,7 @@
         row_index = namespace._series.from_iterable(
             range(len(frame)), context=self, index=frame.index
         ).alias(name)
-<<<<<<< HEAD
-        return self._with_native(namespace._horizontal_concat([row_index.native, frame]))
-=======
         return self._with_native(namespace._concat_horizontal([row_index.native, frame]))
->>>>>>> 302736f7
 
     def row(self: Self, index: int) -> tuple[Any, ...]:
         return tuple(x for x in self.native.iloc[index])
@@ -578,11 +570,7 @@
             to_concat.append(series)
         to_concat.extend(self._extract_comparand(s) for s in name_columns.values())
         namespace = self.__narwhals_namespace__()
-<<<<<<< HEAD
-        df = namespace._horizontal_concat(to_concat)
-=======
         df = namespace._concat_horizontal(to_concat)
->>>>>>> 302736f7
         return self._with_native(df, validate_column_names=False)
 
     def rename(self: Self, mapping: Mapping[str, str]) -> Self:
