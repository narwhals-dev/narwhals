--- conflicted
+++ resolved
@@ -279,7 +279,6 @@
     def __array__(self, dtype: Any = None, *, copy: bool | None = None) -> _2DArray:
         return self.to_numpy(dtype=dtype, copy=copy)
 
-<<<<<<< HEAD
     def _gather(self, items: _IntIndexer) -> Self:
         items = list(items) if isinstance(items, tuple) else items
         return self._with_native(self.native.iloc[items, :])
@@ -289,107 +288,6 @@
             self.native.iloc[slice(item.start, item.stop, item.step), :],
             validate_column_names=False,
         )
-=======
-    @overload
-    def __getitem__(  # type: ignore[overload-overlap]
-        self,
-        item: str | tuple[slice | Sequence[int] | _1DArray, int | str],
-    ) -> PandasLikeSeries: ...
-
-    @overload
-    def __getitem__(
-        self,
-        item: (
-            int
-            | slice
-            | Sequence[int]
-            | Sequence[str]
-            | _1DArray
-            | tuple[
-                slice | Sequence[int] | _1DArray, slice | Sequence[int] | Sequence[str]
-            ]
-        ),
-    ) -> Self: ...
-    def __getitem__(
-        self,
-        item: (
-            str
-            | int
-            | slice
-            | Sequence[int]
-            | Sequence[str]
-            | _1DArray
-            | tuple[slice | Sequence[int] | _1DArray, int | str]
-            | tuple[
-                slice | Sequence[int] | _1DArray, slice | Sequence[int] | Sequence[str]
-            ]
-        ),
-    ) -> PandasLikeSeries | Self:
-        if isinstance(item, tuple):
-            item = tuple(list(i) if is_sequence_but_not_str(i) else i for i in item)  # pyright: ignore[reportAssignmentType]
-
-        if isinstance(item, str):
-            return PandasLikeSeries.from_native(self.native[item], context=self)
-
-        elif (
-            isinstance(item, tuple)
-            and len(item) == 2
-            and is_sequence_but_not_str(item[1])
-        ):
-            if len(item[1]) == 0:
-                # Return empty dataframe
-                return self._with_native(
-                    self.native.__class__(), validate_column_names=False
-                )
-            if isinstance(item[1][0], int):
-                return self._with_native(
-                    self.native.iloc[item], validate_column_names=False
-                )
-            if isinstance(item[1][0], str):
-                indexer = (
-                    item[0],
-                    self.native.columns.get_indexer(item[1]),
-                )
-                return self._with_native(
-                    self.native.iloc[indexer], validate_column_names=False
-                )
-            msg = (
-                f"Expected sequence str or int, got: {type(item[1])}"  # pragma: no cover
-            )
-            raise TypeError(msg)  # pragma: no cover
-
-        elif isinstance(item, tuple) and len(item) == 2 and isinstance(item[1], slice):
-            columns = self.native.columns
-            if item[1] == slice(None):
-                return self._with_native(
-                    self.native.iloc[item[0], :], validate_column_names=False
-                )
-            if isinstance(item[1].start, str) or isinstance(item[1].stop, str):
-                start, stop, step = convert_str_slice_to_int_slice(item[1], columns)
-                return self._with_native(
-                    self.native.iloc[item[0], slice(start, stop, step)],
-                    validate_column_names=False,
-                )
-            if isinstance(item[1].start, int) or isinstance(item[1].stop, int):
-                return self._with_native(
-                    self.native.iloc[
-                        item[0], slice(item[1].start, item[1].stop, item[1].step)
-                    ],
-                    validate_column_names=False,
-                )
-            msg = f"Expected slice of integers or strings, got: {type(item[1])}"  # pragma: no cover
-            raise TypeError(msg)  # pragma: no cover
-
-        elif isinstance(item, tuple) and len(item) == 2:
-            if isinstance(item[1], str):
-                index = (item[0], self.native.columns.get_loc(item[1]))
-                native_series = self.native.iloc[index]
-            elif isinstance(item[1], int):
-                native_series = self.native.iloc[item]
-            else:  # pragma: no cover
-                msg = f"Expected str or int, got: {type(item[1])}"
-                raise TypeError(msg)
->>>>>>> db1c5a34
 
     def _select_slice_of_labels(self, item: slice | range) -> Self:
         start, stop, step = convert_str_slice_to_int_slice(item, self.native.columns)
