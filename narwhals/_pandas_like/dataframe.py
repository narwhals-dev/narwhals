from __future__ import annotations

from collections.abc import Iterable, Iterator, Mapping, Sequence
from itertools import chain, product
from typing import TYPE_CHECKING, Any, Callable, Literal, cast, overload

import numpy as np

from narwhals._compliant import EagerDataFrame
from narwhals._pandas_like.series import PANDAS_TO_NUMPY_DTYPE_MISSING, PandasLikeSeries
from narwhals._pandas_like.utils import (
    align_and_extract_native,
    check_column_names_are_unique,
    get_dtype_backend,
    native_to_narwhals_dtype,
    object_native_to_narwhals_dtype,
    rename,
    select_columns_by_name,
    set_index,
)
from narwhals._utils import (
    Implementation,
    _into_arrow_table,
    _remap_full_join_keys,
    exclude_column_names,
    generate_temporary_column_name,
    parse_columns_to_drop,
    parse_version,
    scale_bytes,
    validate_backend_version,
)
from narwhals.dependencies import is_pandas_like_dataframe
from narwhals.exceptions import InvalidOperationError, ShapeError

if TYPE_CHECKING:
    from io import BytesIO
    from pathlib import Path
    from types import ModuleType

    import pandas as pd
    import polars as pl
    from typing_extensions import Self, TypeAlias, TypeIs

    from narwhals._compliant.typing import CompliantDataFrameAny, CompliantLazyFrameAny
    from narwhals._pandas_like.expr import PandasLikeExpr
    from narwhals._pandas_like.group_by import PandasLikeGroupBy
    from narwhals._pandas_like.namespace import PandasLikeNamespace
    from narwhals._translate import IntoArrowTable
    from narwhals._utils import Version, _FullContext
    from narwhals.dtypes import DType
    from narwhals.schema import Schema
    from narwhals.typing import (
        AsofJoinStrategy,
        DTypeBackend,
        JoinStrategy,
        PivotAgg,
        SizedMultiIndexSelector,
        SizedMultiNameSelector,
        SizeUnit,
        UniqueKeepStrategy,
        _2DArray,
        _SliceIndex,
        _SliceName,
    )

    Constructor: TypeAlias = Callable[..., pd.DataFrame]


CLASSICAL_NUMPY_DTYPES: frozenset[np.dtype[Any]] = frozenset(
    [
        np.dtype("float64"),
        np.dtype("float32"),
        np.dtype("int64"),
        np.dtype("int32"),
        np.dtype("int16"),
        np.dtype("int8"),
        np.dtype("uint64"),
        np.dtype("uint32"),
        np.dtype("uint16"),
        np.dtype("uint8"),
        np.dtype("bool"),
        np.dtype("datetime64[s]"),
        np.dtype("datetime64[ms]"),
        np.dtype("datetime64[us]"),
        np.dtype("datetime64[ns]"),
        np.dtype("timedelta64[s]"),
        np.dtype("timedelta64[ms]"),
        np.dtype("timedelta64[us]"),
        np.dtype("timedelta64[ns]"),
        np.dtype("object"),
    ]
)


class PandasLikeDataFrame(
    EagerDataFrame["PandasLikeSeries", "PandasLikeExpr", "Any", "pd.Series[Any]"]
):
    def __init__(
        self,
        native_dataframe: Any,
        *,
        implementation: Implementation,
        backend_version: tuple[int, ...],
        version: Version,
        validate_column_names: bool,
    ) -> None:
        self._native_frame = native_dataframe
        self._implementation = implementation
        self._backend_version = backend_version
        self._version = version
        validate_backend_version(self._implementation, self._backend_version)
        if validate_column_names:
            check_column_names_are_unique(native_dataframe.columns)

    @classmethod
    def from_arrow(cls, data: IntoArrowTable, /, *, context: _FullContext) -> Self:
        implementation = context._implementation
        tbl = _into_arrow_table(data, context)
        if implementation.is_pandas():
            native = tbl.to_pandas()
        elif implementation.is_modin():  # pragma: no cover
            from modin.pandas.utils import (
                from_arrow as mpd_from_arrow,  # pyright: ignore[reportAttributeAccessIssue]
            )

            native = mpd_from_arrow(tbl)
        elif implementation.is_cudf():  # pragma: no cover
            native = implementation.to_native_namespace().DataFrame.from_arrow(tbl)
        else:  # pragma: no cover
            msg = "congratulations, you entered unreachable code - please report a bug"
            raise AssertionError(msg)
        return cls.from_native(native, context=context)

    @classmethod
    def from_dict(
        cls,
        data: Mapping[str, Any],
        /,
        *,
        context: _FullContext,
        schema: Mapping[str, DType] | Schema | None,
    ) -> Self:
        from narwhals.schema import Schema

        implementation = context._implementation
        ns = implementation.to_native_namespace()
        Series = cast("type[pd.Series[Any]]", ns.Series)  # noqa: N806
        DataFrame = cast("type[pd.DataFrame]", ns.DataFrame)  # noqa: N806
        aligned_data: dict[str, pd.Series[Any] | Any] = {}
        left_most: PandasLikeSeries | None = None
        for name, series in data.items():
            if isinstance(series, Series):
                compliant = PandasLikeSeries.from_native(series, context=context)
                if left_most is None:
                    left_most = compliant
                    aligned_data[name] = series
                else:
                    aligned_data[name] = align_and_extract_native(left_most, compliant)[1]
            else:
                aligned_data[name] = series

        native = DataFrame.from_dict(aligned_data)
        if schema:
            it: Iterable[DTypeBackend] = (
                get_dtype_backend(dtype, implementation) for dtype in native.dtypes
            )
            native = native.astype(Schema(schema).to_pandas(it))
        return cls.from_native(native, context=context)

    @staticmethod
    def _is_native(obj: Any) -> TypeIs[Any]:
        return is_pandas_like_dataframe(obj)  # pragma: no cover

    @classmethod
    def from_native(cls, data: Any, /, *, context: _FullContext) -> Self:
        return cls(
            data,
            implementation=context._implementation,
            backend_version=context._backend_version,
            version=context._version,
            validate_column_names=True,
        )

    @classmethod
    def from_numpy(
        cls,
        data: _2DArray,
        /,
        *,
        context: _FullContext,
        schema: Mapping[str, DType] | Schema | Sequence[str] | None,
    ) -> Self:
        from narwhals.schema import Schema

        implementation = context._implementation
        DataFrame: Constructor = implementation.to_native_namespace().DataFrame  # noqa: N806
        if isinstance(schema, (Mapping, Schema)):
            it: Iterable[DTypeBackend] = (
                get_dtype_backend(native_type, implementation)
                for native_type in schema.values()
            )
            native = DataFrame(data, columns=schema.keys()).astype(
                Schema(schema).to_pandas(it)
            )
        else:
            native = DataFrame(data, columns=cls._numpy_column_names(data, schema))
        return cls.from_native(native, context=context)

    def __narwhals_dataframe__(self) -> Self:
        return self

    def __narwhals_lazyframe__(self) -> Self:
        return self

    def __narwhals_namespace__(self) -> PandasLikeNamespace:
        from narwhals._pandas_like.namespace import PandasLikeNamespace

        return PandasLikeNamespace(
            self._implementation, self._backend_version, version=self._version
        )

    def __native_namespace__(self) -> ModuleType:
        if self._implementation in {
            Implementation.PANDAS,
            Implementation.MODIN,
            Implementation.CUDF,
        }:
            return self._implementation.to_native_namespace()

        msg = f"Expected pandas/modin/cudf, got: {type(self._implementation)}"  # pragma: no cover
        raise AssertionError(msg)

    def __len__(self) -> int:
        return len(self.native)

    def _with_version(self, version: Version) -> Self:
        return self.__class__(
            self.native,
            implementation=self._implementation,
            backend_version=self._backend_version,
            version=version,
            validate_column_names=False,
        )

    def _with_native(self, df: Any, *, validate_column_names: bool = True) -> Self:
        return self.__class__(
            df,
            implementation=self._implementation,
            backend_version=self._backend_version,
            version=self._version,
            validate_column_names=validate_column_names,
        )

    def _extract_comparand(self, other: PandasLikeSeries) -> pd.Series[Any]:
        index = self.native.index
        if other._broadcast:
            s = other.native
            return type(s)(s.iloc[0], index=index, dtype=s.dtype, name=s.name)
        if (len_other := len(other)) != (len_idx := len(index)):
            msg = f"Expected object of length {len_idx}, got: {len_other}."
            raise ShapeError(msg)
        if other.native.index is not index:
            return set_index(
                other.native,
                index,
                implementation=other._implementation,
                backend_version=other._backend_version,
            )
        return other.native

    def get_column(self, name: str) -> PandasLikeSeries:
        return PandasLikeSeries.from_native(self.native[name], context=self)

    def __array__(self, dtype: Any = None, *, copy: bool | None = None) -> _2DArray:
        return self.to_numpy(dtype=dtype, copy=copy)

    def _gather(self, rows: SizedMultiIndexSelector[pd.Series[Any]]) -> Self:
        items = list(rows) if isinstance(rows, tuple) else rows
        return self._with_native(self.native.iloc[items, :])

    def _gather_slice(self, rows: _SliceIndex | range) -> Self:
        return self._with_native(
            self.native.iloc[slice(rows.start, rows.stop, rows.step), :],
            validate_column_names=False,
        )

    def _select_slice_name(self, columns: _SliceName) -> Self:
        start = (
            self.native.columns.get_loc(columns.start)
            if columns.start is not None
            else None
        )
        stop = (
            self.native.columns.get_loc(columns.stop) + 1
            if columns.stop is not None
            else None
        )
        selector = slice(start, stop, columns.step)
        return self._with_native(
            self.native.iloc[:, selector], validate_column_names=False
        )

    def _select_slice_index(self, columns: _SliceIndex | range) -> Self:
        return self._with_native(
            self.native.iloc[:, columns], validate_column_names=False
        )

    def _select_multi_index(
        self, columns: SizedMultiIndexSelector[pd.Series[Any]]
    ) -> Self:
        columns = list(columns) if isinstance(columns, tuple) else columns
        return self._with_native(
            self.native.iloc[:, columns], validate_column_names=False
        )

    def _select_multi_name(self, columns: SizedMultiNameSelector[pd.Series[Any]]) -> Self:
        return self._with_native(self.native.loc[:, columns])

    # --- properties ---
    @property
    def columns(self) -> list[str]:
        return self.native.columns.tolist()

    @overload
    def rows(self, *, named: Literal[True]) -> list[dict[str, Any]]: ...

    @overload
    def rows(self, *, named: Literal[False]) -> list[tuple[Any, ...]]: ...

    @overload
    def rows(self, *, named: bool) -> list[tuple[Any, ...]] | list[dict[str, Any]]: ...

    def rows(self, *, named: bool) -> list[tuple[Any, ...]] | list[dict[str, Any]]:
        if not named:
            # cuDF does not support itertuples. But it does support to_dict!
            if self._implementation is Implementation.CUDF:
                # Extract the row values from the named rows
                return [tuple(row.values()) for row in self.rows(named=True)]

            return list(self.native.itertuples(index=False, name=None))

        return self.native.to_dict(orient="records")

    def iter_columns(self) -> Iterator[PandasLikeSeries]:
        for _name, series in self.native.items():  # noqa: PERF102
            yield PandasLikeSeries.from_native(series, context=self)

    _iter_columns = iter_columns

    def iter_rows(
        self, *, named: bool, buffer_size: int
    ) -> Iterator[tuple[Any, ...]] | Iterator[dict[str, Any]]:
        # The param ``buffer_size`` is only here for compatibility with the Polars API
        # and has no effect on the output.
        if not named:
            yield from self.native.itertuples(index=False, name=None)
        else:
            col_names = self.native.columns
            for row in self.native.itertuples(index=False):
                yield dict(zip(col_names, row))

    @property
    def schema(self) -> dict[str, DType]:
        native_dtypes = self.native.dtypes
        return {
            col: native_to_narwhals_dtype(
                native_dtypes[col], self._version, self._implementation
            )
            if native_dtypes[col] != "object"
            else object_native_to_narwhals_dtype(
                self.native[col], self._version, self._implementation
            )
            for col in self.native.columns
        }

    def collect_schema(self) -> dict[str, DType]:
        return self.schema

    # --- reshape ---
    def simple_select(self, *column_names: str) -> Self:
        return self._with_native(
            select_columns_by_name(
                self.native,
                list(column_names),
                self._backend_version,
                self._implementation,
            ),
            validate_column_names=False,
        )

    def select(self, *exprs: PandasLikeExpr) -> Self:
        new_series = self._evaluate_into_exprs(*exprs)
        if not new_series:
            # return empty dataframe, like Polars does
            return self._with_native(self.native.__class__(), validate_column_names=False)
        new_series = new_series[0]._align_full_broadcast(*new_series)
        namespace = self.__narwhals_namespace__()
        df = namespace._concat_horizontal([s.native for s in new_series])
        # `concat` creates a new object, so fine to modify `.columns.name` inplace.
        df.columns.name = self.native.columns.name
        return self._with_native(df, validate_column_names=True)

    def drop_nulls(self, subset: Sequence[str] | None) -> Self:
        if subset is None:
            return self._with_native(
                self.native.dropna(axis=0), validate_column_names=False
            )
        plx = self.__narwhals_namespace__()
        return self.filter(~plx.any_horizontal(plx.col(*subset).is_null()))

    def estimated_size(self, unit: SizeUnit) -> int | float:
        sz = self.native.memory_usage(deep=True).sum()
        return scale_bytes(sz, unit=unit)

    def with_row_index(self, name: str) -> Self:
        frame = self.native
        index = frame.index
        size = len(frame)
        plx = self.__narwhals_namespace__()

        if self._implementation.is_cudf():
            import cupy as cp  # ignore-banned-import  # cuDF dependency.

            data = cp.arange(size)
        else:
            import numpy as np  # ignore-banned-import

            data = np.arange(size)

        row_index = plx._series.from_iterable(data, context=self, index=index, name=name)
        return self._with_native(plx._concat_horizontal([row_index.native, frame]))

    def row(self, index: int) -> tuple[Any, ...]:
        return tuple(x for x in self.native.iloc[index])

    def filter(self, predicate: PandasLikeExpr | list[bool]) -> Self:
        if isinstance(predicate, list):
            mask_native: pd.Series[Any] | list[bool] = predicate
        else:
            # `[0]` is safe as the predicate's expression only returns a single column
            mask = self._evaluate_into_exprs(predicate)[0]
            mask_native = self._extract_comparand(mask)
        return self._with_native(
            self.native.loc[mask_native], validate_column_names=False
        )

<<<<<<< HEAD
    def with_columns(
        self: PandasLikeDataFrame, *exprs: PandasLikeExpr
    ) -> PandasLikeDataFrame:
        if not exprs:
            return self
=======
    def with_columns(self, *exprs: PandasLikeExpr) -> Self:
>>>>>>> 7e2e4008
        columns = self._evaluate_into_exprs(*exprs)
        if not columns and len(self) == 0:  # pragma: no cover
            return self
        name_columns: dict[str, PandasLikeSeries] = {s.name: s for s in columns}
        to_concat = []
        # Make sure to preserve column order
        for name in self.native.columns:
            if name in name_columns:
                series = self._extract_comparand(name_columns.pop(name))
            else:
                series = self.native[name]
            to_concat.append(series)
        to_concat.extend(self._extract_comparand(s) for s in name_columns.values())
        namespace = self.__narwhals_namespace__()
        df = namespace._concat_horizontal(to_concat)
        # `concat` creates a new object, so fine to modify `.columns.name` inplace.
        df.columns.name = self.native.columns.name
        return self._with_native(df, validate_column_names=False)

    def rename(self, mapping: Mapping[str, str]) -> Self:
        return self._with_native(
            rename(
                self.native,
                columns=mapping,
                implementation=self._implementation,
                backend_version=self._backend_version,
            )
        )

    def drop(self, columns: Sequence[str], *, strict: bool) -> Self:
        to_drop = parse_columns_to_drop(self, columns, strict=strict)
        return self._with_native(
            self.native.drop(columns=to_drop), validate_column_names=False
        )

    # --- transform ---
    def sort(self, *by: str, descending: bool | Sequence[bool], nulls_last: bool) -> Self:
        df = self.native
        if isinstance(descending, bool):
            ascending: bool | list[bool] = not descending
        else:
            ascending = [not d for d in descending]
        na_position = "last" if nulls_last else "first"
        return self._with_native(
            df.sort_values(list(by), ascending=ascending, na_position=na_position),
            validate_column_names=False,
        )

    # --- convert ---
    def collect(
        self, backend: Implementation | None, **kwargs: Any
    ) -> CompliantDataFrameAny:
        if backend is None:
            return PandasLikeDataFrame(
                self.native,
                implementation=self._implementation,
                backend_version=self._backend_version,
                version=self._version,
                validate_column_names=False,
            )

        if backend is Implementation.PANDAS:
            import pandas as pd  # ignore-banned-import

            return PandasLikeDataFrame(
                self.to_pandas(),
                implementation=Implementation.PANDAS,
                backend_version=parse_version(pd),
                version=self._version,
                validate_column_names=False,
            )

        if backend is Implementation.PYARROW:
            import pyarrow as pa  # ignore-banned-import

            from narwhals._arrow.dataframe import ArrowDataFrame

            return ArrowDataFrame(
                native_dataframe=self.to_arrow(),
                backend_version=parse_version(pa),
                version=self._version,
                validate_column_names=False,
            )

        if backend is Implementation.POLARS:
            import polars as pl  # ignore-banned-import

            from narwhals._polars.dataframe import PolarsDataFrame

            return PolarsDataFrame(
                df=self.to_polars(),
                backend_version=parse_version(pl),
                version=self._version,
            )

        msg = f"Unsupported `backend` value: {backend}"  # pragma: no cover
        raise ValueError(msg)  # pragma: no cover

    # --- actions ---
    def group_by(
        self, keys: Sequence[str] | Sequence[PandasLikeExpr], *, drop_null_keys: bool
    ) -> PandasLikeGroupBy:
        from narwhals._pandas_like.group_by import PandasLikeGroupBy

        return PandasLikeGroupBy(self, keys, drop_null_keys=drop_null_keys)

    def join(  # noqa: C901, PLR0911, PLR0912
        self,
        other: Self,
        *,
        how: JoinStrategy,
        left_on: Sequence[str] | None,
        right_on: Sequence[str] | None,
        suffix: str,
    ) -> Self:
        if how == "cross":
            if (
                self._implementation is Implementation.MODIN
                or self._implementation is Implementation.CUDF
            ) or (
                self._implementation is Implementation.PANDAS
                and self._backend_version < (1, 4)
            ):
                key_token = generate_temporary_column_name(
                    n_bytes=8, columns=[*self.columns, *other.columns]
                )

                return self._with_native(
                    self.native.assign(**{key_token: 0})
                    .merge(
                        other.native.assign(**{key_token: 0}),
                        how="inner",
                        left_on=key_token,
                        right_on=key_token,
                        suffixes=("", suffix),
                    )
                    .drop(columns=key_token)
                )
            else:
                return self._with_native(
                    self.native.merge(other.native, how="cross", suffixes=("", suffix))
                )

        if how == "anti":
            if self._implementation is Implementation.CUDF:
                return self._with_native(
                    self.native.merge(
                        other.native, how="leftanti", left_on=left_on, right_on=right_on
                    )
                )
            else:
                indicator_token = generate_temporary_column_name(
                    n_bytes=8, columns=[*self.columns, *other.columns]
                )
                if right_on is None:  # pragma: no cover
                    msg = "`right_on` cannot be `None` in anti-join"
                    raise TypeError(msg)

                # rename to avoid creating extra columns in join
                other_native = rename(
                    select_columns_by_name(
                        other.native,
                        list(right_on),
                        self._backend_version,
                        self._implementation,
                    ),
                    columns=dict(zip(right_on, left_on)),  # type: ignore[arg-type]
                    implementation=self._implementation,
                    backend_version=self._backend_version,
                ).drop_duplicates()
                return self._with_native(
                    self.native.merge(
                        other_native,
                        how="outer",
                        indicator=indicator_token,
                        left_on=left_on,
                        right_on=left_on,
                    )
                    .loc[lambda t: t[indicator_token] == "left_only"]
                    .drop(columns=indicator_token)
                )

        if how == "semi":
            if right_on is None:  # pragma: no cover
                msg = "`right_on` cannot be `None` in semi-join"
                raise TypeError(msg)
            # rename to avoid creating extra columns in join
            other_native = (
                rename(
                    select_columns_by_name(
                        other.native,
                        list(right_on),
                        self._backend_version,
                        self._implementation,
                    ),
                    columns=dict(zip(right_on, left_on)),  # type: ignore[arg-type]
                    implementation=self._implementation,
                    backend_version=self._backend_version,
                ).drop_duplicates()  # avoids potential rows duplication from inner join
            )
            return self._with_native(
                self.native.merge(
                    other_native, how="inner", left_on=left_on, right_on=left_on
                )
            )

        if how == "left":
            result_native = self.native.merge(
                other.native,
                how="left",
                left_on=left_on,
                right_on=right_on,
                suffixes=("", suffix),
            )
            extra = []
            for left_key, right_key in zip(left_on, right_on):  # type: ignore[arg-type]
                if right_key != left_key and right_key not in self.columns:
                    extra.append(right_key)
                elif right_key != left_key:
                    extra.append(f"{right_key}{suffix}")
            return self._with_native(result_native.drop(columns=extra))

        if how == "full":
            # Pandas coalesces keys in full joins unless there's no collision

            # help mypy
            assert left_on is not None  # noqa: S101
            assert right_on is not None  # noqa: S101

            right_on_mapper = _remap_full_join_keys(left_on, right_on, suffix)
            other_native = other.native.rename(columns=right_on_mapper)
            check_column_names_are_unique(other_native.columns)
            right_on = list(right_on_mapper.values())  # we now have the suffixed keys
            return self._with_native(
                self.native.merge(
                    other_native,
                    left_on=left_on,
                    right_on=right_on,
                    how="outer",
                    suffixes=("", suffix),
                )
            )

        return self._with_native(
            self.native.merge(
                other.native,
                left_on=left_on,
                right_on=right_on,
                how=how,
                suffixes=("", suffix),
            )
        )

    def join_asof(
        self,
        other: Self,
        *,
        left_on: str,
        right_on: str,
        by_left: Sequence[str] | None,
        by_right: Sequence[str] | None,
        strategy: AsofJoinStrategy,
        suffix: str,
    ) -> Self:
        plx = self.__native_namespace__()
        return self._with_native(
            plx.merge_asof(
                self.native,
                other.native,
                left_on=left_on,
                right_on=right_on,
                left_by=by_left,
                right_by=by_right,
                direction=strategy,
                suffixes=("", suffix),
            )
        )

    # --- partial reduction ---

    def head(self, n: int) -> Self:
        return self._with_native(self.native.head(n), validate_column_names=False)

    def tail(self, n: int) -> Self:
        return self._with_native(self.native.tail(n), validate_column_names=False)

    def unique(
        self,
        subset: Sequence[str] | None,
        *,
        keep: UniqueKeepStrategy,
        maintain_order: bool | None = None,
    ) -> Self:
        # The param `maintain_order` is only here for compatibility with the Polars API
        # and has no effect on the output.
        mapped_keep = {"none": False, "any": "first"}.get(keep, keep)
        if subset and (error := self._check_columns_exist(subset)):
            raise error
        return self._with_native(
            self.native.drop_duplicates(subset=subset, keep=mapped_keep),
            validate_column_names=False,
        )

    # --- lazy-only ---
    def lazy(self, *, backend: Implementation | None = None) -> CompliantLazyFrameAny:
        from narwhals.utils import parse_version

        pandas_df = self.to_pandas()
        if backend is None:
            return self
        elif backend is Implementation.DUCKDB:
            import duckdb  # ignore-banned-import

            from narwhals._duckdb.dataframe import DuckDBLazyFrame

            return DuckDBLazyFrame(
                df=duckdb.table("pandas_df"),
                backend_version=parse_version(duckdb),
                version=self._version,
            )
        elif backend is Implementation.POLARS:
            import polars as pl  # ignore-banned-import

            from narwhals._polars.dataframe import PolarsLazyFrame

            return PolarsLazyFrame(
                df=pl.from_pandas(pandas_df).lazy(),
                backend_version=parse_version(pl),
                version=self._version,
            )
        elif backend is Implementation.DASK:
            import dask  # ignore-banned-import
            import dask.dataframe as dd  # ignore-banned-import

            from narwhals._dask.dataframe import DaskLazyFrame

            return DaskLazyFrame(
                native_dataframe=dd.from_pandas(pandas_df),
                backend_version=parse_version(dask),
                version=self._version,
            )
        raise AssertionError  # pragma: no cover

    @property
    def shape(self) -> tuple[int, int]:
        return self.native.shape

    def to_dict(self, *, as_series: bool) -> dict[str, Any]:
        if as_series:
            return {
                col: PandasLikeSeries.from_native(self.native[col], context=self)
                for col in self.columns
            }
        return self.native.to_dict(orient="list")

    def to_numpy(self, dtype: Any = None, *, copy: bool | None = None) -> _2DArray:
        native_dtypes = self.native.dtypes

        if copy is None:
            # pandas default differs from Polars, but cuDF default is True
            copy = self._implementation is Implementation.CUDF

        if native_dtypes.isin(CLASSICAL_NUMPY_DTYPES).all():
            # Fast path, no conversions necessary.
            if dtype is not None:
                return self.native.to_numpy(dtype=dtype, copy=copy)
            return self.native.to_numpy(copy=copy)

        dtype_datetime = self._version.dtypes.Datetime
        to_convert = [
            key
            for key, val in self.schema.items()
            if isinstance(val, dtype_datetime) and val.time_zone is not None
        ]
        if to_convert:
            df = self.with_columns(
                self.__narwhals_namespace__()
                .col(*to_convert)
                .dt.convert_time_zone("UTC")
                .dt.replace_time_zone(None)
            ).native
        else:
            df = self.native

        if dtype is not None:
            return df.to_numpy(dtype=dtype, copy=copy)

        # pandas return `object` dtype for nullable dtypes if dtype=None,
        # so we cast each Series to numpy and let numpy find a common dtype.
        # If there aren't any dtypes where `to_numpy()` is "broken" (i.e. it
        # returns Object) then we just call `to_numpy()` on the DataFrame.
        for col_dtype in native_dtypes:
            if str(col_dtype) in PANDAS_TO_NUMPY_DTYPE_MISSING:
                import numpy as np

                arr: Any = np.hstack(
                    [
                        self.get_column(col).to_numpy(copy=copy, dtype=None)[:, None]
                        for col in self.columns
                    ]
                )
                return arr
        return df.to_numpy(copy=copy)

    def to_pandas(self) -> pd.DataFrame:
        if self._implementation is Implementation.PANDAS:
            return self.native
        elif self._implementation is Implementation.CUDF:
            return self.native.to_pandas()
        elif self._implementation is Implementation.MODIN:
            return self.native._to_pandas()
        msg = f"Unknown implementation: {self._implementation}"  # pragma: no cover
        raise AssertionError(msg)

    def to_polars(self) -> pl.DataFrame:
        import polars as pl  # ignore-banned-import

        return pl.from_pandas(self.to_pandas())

    def write_parquet(self, file: str | Path | BytesIO) -> None:
        self.native.to_parquet(file)

    @overload
    def write_csv(self, file: None) -> str: ...

    @overload
    def write_csv(self, file: str | Path | BytesIO) -> None: ...

    def write_csv(self, file: str | Path | BytesIO | None) -> str | None:
        return self.native.to_csv(file, index=False)

    # --- descriptive ---
    def is_unique(self) -> PandasLikeSeries:
        return PandasLikeSeries.from_native(
            ~self.native.duplicated(keep=False), context=self
        )

    def item(self, row: int | None, column: int | str | None) -> Any:
        if row is None and column is None:
            if self.shape != (1, 1):
                msg = (
                    "can only call `.item()` if the dataframe is of shape (1, 1),"
                    " or if explicit row/col values are provided;"
                    f" frame has shape {self.shape!r}"
                )
                raise ValueError(msg)
            return self.native.iloc[0, 0]

        elif row is None or column is None:
            msg = "cannot call `.item()` with only one of `row` or `column`"
            raise ValueError(msg)

        _col = self.columns.index(column) if isinstance(column, str) else column
        return self.native.iloc[row, _col]

    def clone(self) -> Self:
        return self._with_native(self.native.copy(), validate_column_names=False)

    def gather_every(self, n: int, offset: int) -> Self:
        return self._with_native(self.native.iloc[offset::n], validate_column_names=False)

    def _pivot_into_index_values(
        self,
        on: Sequence[str],
        index: Sequence[str] | None,
        values: Sequence[str] | None,
        /,
    ) -> tuple[Sequence[str], Sequence[str]]:
        index = index or (
            exclude_column_names(self, {*on, *values})
            if values
            else exclude_column_names(self, on)
        )
        values = values or exclude_column_names(self, {*on, *index})
        return index, values

    @staticmethod
    def _pivot_multi_on_name(unique_values: tuple[str, ...], /) -> str:
        LB, RB, Q = "{", "}", '"'  # noqa: N806
        body = '","'.join(unique_values)
        return f"{LB}{Q}{body}{Q}{RB}"

    @staticmethod
    def _pivot_single_on_names(
        column_names: Iterable[str], n_values: int, separator: str, /
    ) -> list[str]:
        if n_values > 1:
            return [separator.join(col).strip() for col in column_names]
        return [col[-1] for col in column_names]

    def _pivot_multi_on_names(
        self,
        column_names: Iterable[tuple[str, ...]],
        n_on: int,
        n_values: int,
        separator: str,
        /,
    ) -> Iterator[str]:
        if n_values > 1:
            for col in column_names:
                names = col[-n_on:]
                prefix = col[0]
                yield separator.join((prefix, self._pivot_multi_on_name(names)))
        else:
            for col in column_names:
                yield self._pivot_multi_on_name(col[-n_on:])

    def _pivot_remap_column_names(
        self, column_names: Iterable[Any], *, n_on: int, n_values: int, separator: str
    ) -> list[str]:
        """Reformat output column names from a native pivot operation, to match `polars`.

        Note:
            `column_names` is a `pd.MultiIndex`, but not in the stubs.
        """
        if n_on == 1:
            return self._pivot_single_on_names(column_names, n_values, separator)
        return list(self._pivot_multi_on_names(column_names, n_on, n_values, separator))

    def _pivot_table(
        self,
        on: Sequence[str],
        index: Sequence[str],
        values: Sequence[str],
        aggregate_function: Literal[
            "min", "max", "first", "last", "sum", "mean", "median"
        ],
        /,
    ) -> Any:
        categorical = self._version.dtypes.Categorical
        kwds: dict[Any, Any] = {"observed": True}
        if self._implementation is Implementation.CUDF:
            kwds.pop("observed")
            cols = set(chain(values, index, on))
            schema = self.schema.items()
            if any(
                tp for name, tp in schema if name in cols and isinstance(tp, categorical)
            ):
                msg = "`pivot` with Categoricals is not implemented for cuDF backend"
                raise NotImplementedError(msg)
        return self.native.pivot_table(
            values=values,
            index=index,
            columns=on,
            aggfunc=aggregate_function,
            margins=False,
            **kwds,
        )

    def _pivot(
        self,
        on: Sequence[str],
        index: Sequence[str],
        values: Sequence[str],
        aggregate_function: PivotAgg | None,
        /,
    ) -> pd.DataFrame:
        if aggregate_function is None:
            return self.native.pivot(columns=on, index=index, values=values)
        elif aggregate_function == "len":
            return (
                self.native.groupby([*on, *index], as_index=False)
                .agg(dict.fromkeys(values, "size"))
                .pivot(columns=on, index=index, values=values)
            )
        return self._pivot_table(on, index, values, aggregate_function)

    def pivot(
        self,
        on: Sequence[str],
        *,
        index: Sequence[str] | None,
        values: Sequence[str] | None,
        aggregate_function: PivotAgg | None,
        sort_columns: bool,
        separator: str,
    ) -> Self:
        implementation = self._implementation
        if implementation.is_modin():
            msg = "pivot is not supported for Modin backend due to https://github.com/modin-project/modin/issues/7409."
            raise NotImplementedError(msg)

        index, values = self._pivot_into_index_values(on, index, values)
        result = self._pivot(on, index, values, aggregate_function)

        # Select the columns in the right order
        uniques = (
            (
                self.get_column(col)
                .unique()
                .sort(descending=False, nulls_last=False)
                .to_list()
                for col in on
            )
            if sort_columns
            else (self.get_column(col).unique().to_list() for col in on)
        )
        ordered_cols = list(product(values, *chain(uniques)))
        result = result.loc[:, ordered_cols]
        columns = result.columns
        remapped = self._pivot_remap_column_names(
            columns, n_on=len(on), n_values=len(values), separator=separator
        )
        result.columns = remapped  # type: ignore[assignment]
        result.columns.names = [""]
        return self._with_native(result.reset_index())

    def to_arrow(self) -> Any:
        if self._implementation is Implementation.CUDF:
            return self.native.to_arrow(preserve_index=False)

        import pyarrow as pa  # ignore-banned-import()

        return pa.Table.from_pandas(self.native)

    def sample(
        self,
        n: int | None,
        *,
        fraction: float | None,
        with_replacement: bool,
        seed: int | None,
    ) -> Self:
        return self._with_native(
            self.native.sample(
                n=n, frac=fraction, replace=with_replacement, random_state=seed
            ),
            validate_column_names=False,
        )

    def unpivot(
        self,
        on: Sequence[str] | None,
        index: Sequence[str] | None,
        variable_name: str,
        value_name: str,
    ) -> Self:
        return self._with_native(
            self.native.melt(
                id_vars=index,
                value_vars=on,
                var_name=variable_name,
                value_name=value_name,
            )
        )

    def explode(self, columns: Sequence[str]) -> Self:
        dtypes = self._version.dtypes

        schema = self.collect_schema()
        for col_to_explode in columns:
            dtype = schema[col_to_explode]

            if dtype != dtypes.List:
                msg = (
                    f"`explode` operation not supported for dtype `{dtype}`, "
                    "expected List type"
                )
                raise InvalidOperationError(msg)

        if len(columns) == 1:
            return self._with_native(
                self.native.explode(columns[0]), validate_column_names=False
            )
        else:
            native_frame = self.native
            anchor_series = native_frame[columns[0]].list.len()

            if not all(
                (native_frame[col_name].list.len() == anchor_series).all()
                for col_name in columns[1:]
            ):
                msg = "exploded columns must have matching element counts"
                raise ShapeError(msg)

            original_columns = self.columns
            other_columns = [c for c in original_columns if c not in columns]

            exploded_frame = native_frame[[*other_columns, columns[0]]].explode(
                columns[0]
            )
            exploded_series = [
                native_frame[col_name].explode().to_frame() for col_name in columns[1:]
            ]

            plx = self.__native_namespace__()
            return self._with_native(
                plx.concat([exploded_frame, *exploded_series], axis=1)[original_columns],
                validate_column_names=False,
            )<|MERGE_RESOLUTION|>--- conflicted
+++ resolved
@@ -444,15 +444,9 @@
             self.native.loc[mask_native], validate_column_names=False
         )
 
-<<<<<<< HEAD
-    def with_columns(
-        self: PandasLikeDataFrame, *exprs: PandasLikeExpr
-    ) -> PandasLikeDataFrame:
+    def with_columns(self, *exprs: PandasLikeExpr) -> Self:
         if not exprs:
             return self
-=======
-    def with_columns(self, *exprs: PandasLikeExpr) -> Self:
->>>>>>> 7e2e4008
         columns = self._evaluate_into_exprs(*exprs)
         if not columns and len(self) == 0:  # pragma: no cover
             return self
