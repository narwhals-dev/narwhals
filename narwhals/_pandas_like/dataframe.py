--- conflicted
+++ resolved
@@ -16,13 +16,6 @@
 from narwhals._pandas_like.utils import native_to_narwhals_dtype
 from narwhals._pandas_like.utils import select_columns_by_name
 from narwhals._pandas_like.utils import validate_dataframe_comparand
-<<<<<<< HEAD
-from narwhals.dependencies import get_cudf
-from narwhals.dependencies import get_fireducks
-from narwhals.dependencies import get_modin
-from narwhals.dependencies import get_pandas
-=======
->>>>>>> db9a0484
 from narwhals.dependencies import is_numpy_array
 from narwhals.utils import Implementation
 from narwhals.utils import flatten
@@ -79,21 +72,10 @@
             Implementation.PANDAS,
             Implementation.MODIN,
             Implementation.CUDF,
+            Implementation.FIREDUCKS,
         }:
             return self._implementation.to_native_namespace()
 
-<<<<<<< HEAD
-    def __native_namespace__(self) -> Any:
-        if self._implementation is Implementation.PANDAS:
-            return get_pandas()
-        if self._implementation is Implementation.MODIN:  # pragma: no cover
-            return get_modin()
-        if self._implementation is Implementation.CUDF:  # pragma: no cover
-            return get_cudf()
-        if self._implementation is Implementation.FIREDUCKS:  # pragma: no cover
-            return get_fireducks()
-=======
->>>>>>> db9a0484
         msg = f"Expected pandas/modin/cudf, got: {type(self._implementation)}"  # pragma: no cover
         raise AssertionError(msg)
 
