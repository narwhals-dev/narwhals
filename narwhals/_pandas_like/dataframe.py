--- conflicted
+++ resolved
@@ -210,17 +210,9 @@
                 backend_version=self._backend_version,
             )
 
-<<<<<<< HEAD
-        elif isinstance(item, (slice, Sequence)) or (
-            is_numpy_array(item) and item.ndim == 1
-        ):
-            if isinstance(item, Sequence) and all(isinstance(x, str) for x in item):
-                return self._from_native_frame(self._native_frame[item])
-=======
         elif is_sequence_but_not_str(item) or (is_numpy_array(item) and item.ndim == 1):
             if all(isinstance(x, str) for x in item) and len(item) > 0:
-                return self._from_native_frame(self._native_frame.loc[:, item])
->>>>>>> d019d6c2
+                return self._from_native_frame(self._native_frame[item])
             return self._from_native_frame(self._native_frame.iloc[item])
 
         elif isinstance(item, slice):
