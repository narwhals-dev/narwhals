--- conflicted
+++ resolved
@@ -444,23 +444,14 @@
 
     def with_row_index(self, name: str, order_by: Sequence[str] | None) -> Self:
         plx = self.__narwhals_namespace__()
-<<<<<<< HEAD
-        size = len(self)
-        data = self._array_funcs.arange(size)
-=======
         data = self._array_funcs.arange(len(self))
->>>>>>> 92405306
         row_index_s = plx._series.from_iterable(
             data, context=self, index=self.native.index, name=name
         )
         row_index = plx._expr._from_series(row_index_s)
         if order_by:
             row_index = plx._expr._from_series(
-<<<<<<< HEAD
-                self.with_columns(row_index)
-=======
                 self.select(row_index, *(plx.col(x) for x in order_by))
->>>>>>> 92405306
                 .sort(*order_by, descending=False, nulls_last=False)
                 .get_column(name)
             )
