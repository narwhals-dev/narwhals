from __future__ import annotations

from collections.abc import Iterable, Iterator, Mapping, Sequence
from itertools import chain, product
from typing import TYPE_CHECKING, Any, Callable, Literal, cast, overload

import numpy as np

from narwhals._compliant import EagerDataFrame
from narwhals._pandas_like.series import PANDAS_TO_NUMPY_DTYPE_MISSING, PandasLikeSeries
from narwhals._pandas_like.utils import (
    ToPandas,
    align_and_extract_native,
    get_dtype_backend,
    import_array_module,
    iter_dtype_backends,
    native_to_narwhals_dtype,
    object_native_to_narwhals_dtype,
    rename,
    select_columns_by_name,
    set_index,
)
from narwhals._typing_compat import assert_never
from narwhals._utils import (
    Implementation,
    _into_arrow_table,
    _remap_full_join_keys,
    check_column_names_are_unique,
    exclude_column_names,
    generate_temporary_column_name,
    parse_columns_to_drop,
    scale_bytes,
)
from narwhals.dependencies import is_pandas_like_dataframe
from narwhals.exceptions import InvalidOperationError, ShapeError

if TYPE_CHECKING:
    from io import BytesIO
    from pathlib import Path
    from types import ModuleType

    import pandas as pd
    import polars as pl
    from typing_extensions import Self, TypeAlias, TypeIs

    from narwhals._compliant.typing import CompliantDataFrameAny, CompliantLazyFrameAny
    from narwhals._pandas_like.expr import PandasLikeExpr
    from narwhals._pandas_like.group_by import PandasLikeGroupBy
    from narwhals._pandas_like.namespace import PandasLikeNamespace
    from narwhals._translate import IntoArrowTable
    from narwhals._utils import Version, _LimitedContext
    from narwhals.dtypes import DType
    from narwhals.schema import Schema
    from narwhals.typing import (
        AsofJoinStrategy,
        DTypeBackend,
        JoinStrategy,
        PivotAgg,
        SizedMultiIndexSelector,
        SizedMultiNameSelector,
        SizeUnit,
        UniqueKeepStrategy,
        _2DArray,
        _SliceIndex,
        _SliceName,
    )

    Constructor: TypeAlias = Callable[..., pd.DataFrame]


CLASSICAL_NUMPY_DTYPES: frozenset[np.dtype[Any]] = frozenset(
    [
        np.dtype("float64"),
        np.dtype("float32"),
        np.dtype("int64"),
        np.dtype("int32"),
        np.dtype("int16"),
        np.dtype("int8"),
        np.dtype("uint64"),
        np.dtype("uint32"),
        np.dtype("uint16"),
        np.dtype("uint8"),
        np.dtype("bool"),
        np.dtype("datetime64[s]"),
        np.dtype("datetime64[ms]"),
        np.dtype("datetime64[us]"),
        np.dtype("datetime64[ns]"),
        np.dtype("timedelta64[s]"),
        np.dtype("timedelta64[ms]"),
        np.dtype("timedelta64[us]"),
        np.dtype("timedelta64[ns]"),
        np.dtype("object"),
    ]
)


class PandasLikeDataFrame(
    ToPandas["pd.DataFrame"],
    EagerDataFrame["PandasLikeSeries", "PandasLikeExpr", "Any", "pd.Series[Any]"],
):
    def __init__(
        self,
        native_dataframe: Any,
        *,
        implementation: Implementation,
        version: Version,
        validate_column_names: bool,
        validate_backend_version: bool = False,
    ) -> None:
        self._native_frame = native_dataframe
        self._implementation = implementation
        self._version = version
        if validate_column_names:
            check_column_names_are_unique(native_dataframe.columns)
        if validate_backend_version:
            self._validate_backend_version()

    @classmethod
    def from_arrow(cls, data: IntoArrowTable, /, *, context: _LimitedContext) -> Self:
        implementation = context._implementation
        tbl = _into_arrow_table(data, context)
        if implementation.is_pandas():
            native = tbl.to_pandas()
        elif implementation.is_modin():
            # NOTE: Function moved + deprecated (0.26.0), then old path removed (0.31.0)
            # https://github.com/modin-project/modin/pull/6806
            # https://github.com/modin-project/modin/pull/7274
            if implementation._backend_version() >= (0, 26, 0):
                from modin.pandas.io import from_arrow as mpd_from_arrow
            else:  # pragma: no cover
                from modin.pandas.utils import (
                    from_arrow as mpd_from_arrow,  # pyright: ignore[reportAttributeAccessIssue]
                )
            native = mpd_from_arrow(tbl)
        elif implementation.is_cudf():  # pragma: no cover
            native = implementation.to_native_namespace().DataFrame.from_arrow(tbl)
        else:  # pragma: no cover
            msg = "congratulations, you entered unreachable code - please report a bug"
            raise AssertionError(msg)
        return cls.from_native(native, context=context)

    @classmethod
    def from_dict(
        cls,
        data: Mapping[str, Any],
        /,
        *,
        context: _LimitedContext,
        schema: Mapping[str, DType] | Schema | None,
    ) -> Self:
        from narwhals.schema import Schema

        implementation = context._implementation
        ns = implementation.to_native_namespace()
        Series = cast("type[pd.Series[Any]]", ns.Series)  # noqa: N806
        DataFrame = cast("type[pd.DataFrame]", ns.DataFrame)  # noqa: N806
        aligned_data: dict[str, pd.Series[Any] | Any] = {}
        left_most: PandasLikeSeries | None = None
        for name, series in data.items():
            if isinstance(series, Series):
                compliant = PandasLikeSeries.from_native(series, context=context)
                if left_most is None:
                    left_most = compliant
                    aligned_data[name] = series
                else:
                    aligned_data[name] = align_and_extract_native(left_most, compliant)[1]
            else:
                aligned_data[name] = series
        if aligned_data or not schema:
            native = DataFrame.from_dict(aligned_data)
        else:
            native = DataFrame.from_dict({col: [] for col in schema})
        if schema:
            backend: Iterable[DTypeBackend] | None = None
            if aligned_data:
                backend = iter_dtype_backends(native.dtypes, implementation)
            native = native.astype(Schema(schema).to_pandas(backend))
        return cls.from_native(native, context=context)

    @staticmethod
    def _is_native(obj: Any) -> TypeIs[Any]:
        return is_pandas_like_dataframe(obj)  # pragma: no cover

    @classmethod
    def from_native(cls, data: Any, /, *, context: _LimitedContext) -> Self:
        return cls(
            data,
            implementation=context._implementation,
            version=context._version,
            validate_column_names=True,
        )

    @classmethod
    def from_numpy(
        cls,
        data: _2DArray,
        /,
        *,
        context: _LimitedContext,
        schema: Mapping[str, DType] | Schema | Sequence[str] | None,
    ) -> Self:
        from narwhals.schema import Schema

        implementation = context._implementation
        DataFrame: Constructor = implementation.to_native_namespace().DataFrame  # noqa: N806
        if isinstance(schema, (Mapping, Schema)):
            it: Iterable[DTypeBackend] = (
                get_dtype_backend(native_type, implementation)
                for native_type in schema.values()
            )
            native = DataFrame(data, columns=schema.keys()).astype(
                Schema(schema).to_pandas(it)
            )
        else:
            native = DataFrame(data, columns=cls._numpy_column_names(data, schema))
        return cls.from_native(native, context=context)

    def __narwhals_dataframe__(self) -> Self:
        return self

    def __narwhals_lazyframe__(self) -> Self:
        return self

    def __narwhals_namespace__(self) -> PandasLikeNamespace:
        from narwhals._pandas_like.namespace import PandasLikeNamespace

        return PandasLikeNamespace(self._implementation, version=self._version)

    def __native_namespace__(self) -> ModuleType:
        if self._implementation in {
            Implementation.PANDAS,
            Implementation.MODIN,
            Implementation.CUDF,
        }:
            return self._implementation.to_native_namespace()

        msg = f"Expected pandas/modin/cudf, got: {type(self._implementation)}"  # pragma: no cover
        raise AssertionError(msg)

    def __len__(self) -> int:
        return len(self.native)

    def _with_version(self, version: Version) -> Self:
        return self.__class__(
            self.native,
            implementation=self._implementation,
            version=version,
            validate_column_names=False,
        )

    def _with_native(self, df: Any, *, validate_column_names: bool = True) -> Self:
        return self.__class__(
            df,
            implementation=self._implementation,
            version=self._version,
            validate_column_names=validate_column_names,
        )

    def _extract_comparand(self, other: PandasLikeSeries) -> pd.Series[Any]:
        index = self.native.index
        if other._broadcast:
            s = other.native
            return type(s)(s.iloc[0], index=index, dtype=s.dtype, name=s.name)
        if (len_other := len(other)) != (len_idx := len(index)):
            msg = f"Expected object of length {len_idx}, got: {len_other}."
            raise ShapeError(msg)
        if other.native.index is not index:
            return set_index(other.native, index, implementation=other._implementation)
        return other.native

    @property
    def _array_funcs(self):  # type: ignore[no-untyped-def] # noqa: ANN202
        if TYPE_CHECKING:
            import numpy as np

            return np
        return import_array_module(self._implementation)

    def get_column(self, name: str) -> PandasLikeSeries:
        return PandasLikeSeries.from_native(self.native[name], context=self)

    def __array__(self, dtype: Any = None, *, copy: bool | None = None) -> _2DArray:
        return self.to_numpy(dtype=dtype, copy=copy)

    def _gather(self, rows: SizedMultiIndexSelector[pd.Series[Any]]) -> Self:
        items = list(rows) if isinstance(rows, tuple) else rows
        return self._with_native(self.native.iloc[items, :])

    def _gather_slice(self, rows: _SliceIndex | range) -> Self:
        return self._with_native(
            self.native.iloc[slice(rows.start, rows.stop, rows.step), :],
            validate_column_names=False,
        )

    def _select_slice_name(self, columns: _SliceName) -> Self:
        start = (
            self.native.columns.get_loc(columns.start)
            if columns.start is not None
            else None
        )
        stop = (
            self.native.columns.get_loc(columns.stop) + 1
            if columns.stop is not None
            else None
        )
        selector = slice(start, stop, columns.step)
        return self._with_native(
            self.native.iloc[:, selector], validate_column_names=False
        )

    def _select_slice_index(self, columns: _SliceIndex | range) -> Self:
        return self._with_native(
            self.native.iloc[:, columns], validate_column_names=False
        )

    def _select_multi_index(
        self, columns: SizedMultiIndexSelector[pd.Series[Any]]
    ) -> Self:
        columns = list(columns) if isinstance(columns, tuple) else columns
        return self._with_native(
            self.native.iloc[:, columns], validate_column_names=False
        )

    def _select_multi_name(self, columns: SizedMultiNameSelector[pd.Series[Any]]) -> Self:
        return self._with_native(self.native.loc[:, columns])

    # --- properties ---
    @property
    def columns(self) -> list[str]:
        return self.native.columns.tolist()

    @overload
    def rows(self, *, named: Literal[True]) -> list[dict[str, Any]]: ...

    @overload
    def rows(self, *, named: Literal[False]) -> list[tuple[Any, ...]]: ...

    @overload
    def rows(self, *, named: bool) -> list[tuple[Any, ...]] | list[dict[str, Any]]: ...

    def rows(self, *, named: bool) -> list[tuple[Any, ...]] | list[dict[str, Any]]:
        if not named:
            # cuDF does not support itertuples. But it does support to_dict!
            if self._implementation is Implementation.CUDF:
                # Extract the row values from the named rows
                return [tuple(row.values()) for row in self.rows(named=True)]

            return list(self.native.itertuples(index=False, name=None))

        return self.native.to_dict(orient="records")

    def iter_columns(self) -> Iterator[PandasLikeSeries]:
        for _name, series in self.native.items():  # noqa: PERF102
            yield PandasLikeSeries.from_native(series, context=self)

    _iter_columns = iter_columns

    def iter_rows(
        self, *, named: bool, buffer_size: int
    ) -> Iterator[tuple[Any, ...]] | Iterator[dict[str, Any]]:
        # The param ``buffer_size`` is only here for compatibility with the Polars API
        # and has no effect on the output.
        if not named:
            yield from self.native.itertuples(index=False, name=None)
        else:
            col_names = self.native.columns
            for row in self.native.itertuples(index=False):
                yield dict(zip(col_names, row))

    @property
    def schema(self) -> dict[str, DType]:
        native_dtypes = self.native.dtypes
        return {
            col: native_to_narwhals_dtype(
                native_dtypes[col], self._version, self._implementation
            )
            if native_dtypes[col] != "object"
            else object_native_to_narwhals_dtype(
                self.native[col], self._version, self._implementation
            )
            for col in self.native.columns
        }

    def collect_schema(self) -> dict[str, DType]:
        return self.schema

    # --- reshape ---
    def simple_select(self, *column_names: str) -> Self:
        return self._with_native(
            select_columns_by_name(self.native, list(column_names), self._implementation),
            validate_column_names=False,
        )

    def select(self, *exprs: PandasLikeExpr) -> Self:
        new_series = self._evaluate_into_exprs(*exprs)
        if not new_series:
            # return empty dataframe, like Polars does
            return self._with_native(type(self.native)(), validate_column_names=False)
        new_series = new_series[0]._align_full_broadcast(*new_series)
        namespace = self.__narwhals_namespace__()
        df = namespace._concat_horizontal([s.native for s in new_series])
        # `concat` creates a new object, so fine to modify `.columns.name` inplace.
        df.columns.name = self.native.columns.name
        return self._with_native(df, validate_column_names=True)

    def drop_nulls(self, subset: Sequence[str] | None) -> Self:
        if subset is None:
            return self._with_native(
                self.native.dropna(axis=0), validate_column_names=False
            )
        plx = self.__narwhals_namespace__()
        mask = ~plx.any_horizontal(plx.col(*subset).is_null(), ignore_nulls=True)
        return self.filter(mask)

    def estimated_size(self, unit: SizeUnit) -> int | float:
        sz = self.native.memory_usage(deep=True).sum()
        return scale_bytes(sz, unit=unit)

    def with_row_index(self, name: str, order_by: Sequence[str] | None) -> Self:
        plx = self.__narwhals_namespace__()
        if order_by is None:
            size = len(self)
            data = self._array_funcs.arange(size)

            row_index = plx._expr._from_series(
                plx._series.from_iterable(
                    data, context=self, index=self.native.index, name=name
                )
            )
        else:
            rank = plx.col(order_by[0]).rank(method="ordinal", descending=False)
            row_index = (rank.over(partition_by=[], order_by=order_by) - 1).alias(name)
        return self.select(row_index, plx.all())

    def row(self, index: int) -> tuple[Any, ...]:
        return tuple(x for x in self.native.iloc[index])

    def filter(self, predicate: PandasLikeExpr | list[bool]) -> Self:
        if isinstance(predicate, list):
            mask_native: pd.Series[Any] | list[bool] = predicate
        else:
            # `[0]` is safe as the predicate's expression only returns a single column
            mask = self._evaluate_into_exprs(predicate)[0]
            mask_native = self._extract_comparand(mask)
        return self._with_native(
            self.native.loc[mask_native], validate_column_names=False
        )

    def with_columns(self, *exprs: PandasLikeExpr) -> Self:
        columns = self._evaluate_into_exprs(*exprs)
        if not columns and len(self) == 0:
            return self
        name_columns: dict[str, PandasLikeSeries] = {s.name: s for s in columns}
        to_concat = []
        # Make sure to preserve column order
        for name in self.native.columns:
            if name in name_columns:
                series = self._extract_comparand(name_columns.pop(name))
            else:
                series = self.native[name]
            to_concat.append(series)
        to_concat.extend(self._extract_comparand(s) for s in name_columns.values())
        namespace = self.__narwhals_namespace__()
        df = namespace._concat_horizontal(to_concat)
        # `concat` creates a new object, so fine to modify `.columns.name` inplace.
        df.columns.name = self.native.columns.name
        return self._with_native(df, validate_column_names=False)

    def rename(self, mapping: Mapping[str, str]) -> Self:
        return self._with_native(
            rename(self.native, columns=mapping, implementation=self._implementation)
        )

    def drop(self, columns: Sequence[str], *, strict: bool) -> Self:
        to_drop = parse_columns_to_drop(self, columns, strict=strict)
        return self._with_native(
            self.native.drop(columns=to_drop), validate_column_names=False
        )

    # --- transform ---
    def sort(self, *by: str, descending: bool | Sequence[bool], nulls_last: bool) -> Self:
        df = self.native
        if isinstance(descending, bool):
            ascending: bool | list[bool] = not descending
        else:
            ascending = [not d for d in descending]
        na_position = "last" if nulls_last else "first"
        return self._with_native(
            df.sort_values(list(by), ascending=ascending, na_position=na_position),
            validate_column_names=False,
        )

    # --- convert ---
    def collect(
        self, backend: Implementation | None, **kwargs: Any
    ) -> CompliantDataFrameAny:
        if backend is None:
            return PandasLikeDataFrame(
                self.native,
                implementation=self._implementation,
                version=self._version,
                validate_column_names=False,
            )

        if backend is Implementation.PANDAS:
            kwds: dict[str, Any] = {
                "implementation": Implementation.PANDAS,
                "version": self._version,
                "validate_column_names": False,
            }
            if backend is not self._implementation:
                kwds.update(validate_backend_version=True)
            return PandasLikeDataFrame(self.to_pandas(), **kwds)

        if backend is Implementation.PYARROW:
            from narwhals._arrow.dataframe import ArrowDataFrame

            return ArrowDataFrame(
                native_dataframe=self.to_arrow(),
                validate_backend_version=True,
                version=self._version,
                validate_column_names=False,
            )

        if backend is Implementation.POLARS:
            from narwhals._polars.dataframe import PolarsDataFrame

            return PolarsDataFrame(
                df=self.to_polars(), validate_backend_version=True, version=self._version
            )

        msg = f"Unsupported `backend` value: {backend}"  # pragma: no cover
        raise ValueError(msg)  # pragma: no cover

    # --- actions ---
    def group_by(
        self, keys: Sequence[str] | Sequence[PandasLikeExpr], *, drop_null_keys: bool
    ) -> PandasLikeGroupBy:
        from narwhals._pandas_like.group_by import PandasLikeGroupBy

        return PandasLikeGroupBy(self, keys, drop_null_keys=drop_null_keys)

    def _join_inner(
        self, other: Self, *, left_on: Sequence[str], right_on: Sequence[str], suffix: str
    ) -> pd.DataFrame:
        return self.native.merge(
            other.native,
            left_on=left_on,
            right_on=right_on,
            how="inner",
            suffixes=("", suffix),
        )

    def _join_left(
        self, other: Self, *, left_on: Sequence[str], right_on: Sequence[str], suffix: str
    ) -> pd.DataFrame:
        result_native = self.native.merge(
            other.native,
            how="left",
            left_on=left_on,
            right_on=right_on,
            suffixes=("", suffix),
        )
        extra = [
            right_key if right_key not in self.columns else f"{right_key}{suffix}"
            for left_key, right_key in zip(left_on, right_on)
            if right_key != left_key
        ]
        # NOTE: Keep `inplace=True` to avoid making a redundant copy.
        # This may need updating, depending on https://github.com/pandas-dev/pandas/pull/51466/files
        result_native.drop(columns=extra, inplace=True)  # noqa: PD002
        return result_native

    def _join_full(
        self, other: Self, *, left_on: Sequence[str], right_on: Sequence[str], suffix: str
    ) -> pd.DataFrame:
        # Pandas coalesces keys in full joins unless there's no collision
        right_on_mapper = _remap_full_join_keys(left_on, right_on, suffix)
        other_native = other.native.rename(columns=right_on_mapper)
        check_column_names_are_unique(other_native.columns)
        right_suffixed = list(right_on_mapper.values())
        return self.native.merge(
            other_native,
            left_on=left_on,
            right_on=right_suffixed,
            how="outer",
            suffixes=("", suffix),
        )

    def _join_cross(self, other: Self, *, suffix: str) -> pd.DataFrame:
        implementation = self._implementation
        backend_version = self._backend_version
        if (implementation.is_modin() or implementation.is_cudf()) or (
            implementation.is_pandas() and backend_version < (1, 4)
        ):
            key_token = generate_temporary_column_name(
                n_bytes=8, columns=(*self.columns, *other.columns)
            )
            result_native = self.native.assign(**{key_token: 0}).merge(
                other.native.assign(**{key_token: 0}),
                how="inner",
                left_on=key_token,
                right_on=key_token,
                suffixes=("", suffix),
            )
            # NOTE: Keep `inplace=True` to avoid making a redundant copy.
            # This may need updating, depending on https://github.com/pandas-dev/pandas/pull/51466/files
            result_native.drop(columns=key_token, inplace=True)  # noqa: PD002
            return result_native
        return self.native.merge(other.native, how="cross", suffixes=("", suffix))

    def _join_semi(
        self, other: Self, *, left_on: Sequence[str], right_on: Sequence[str]
    ) -> pd.DataFrame:
        other_native = self._join_filter_rename(
            other=other,
            columns_to_select=list(right_on),
            columns_mapping=dict(zip(right_on, left_on)),
        )
        return self.native.merge(
            other_native, how="inner", left_on=left_on, right_on=left_on
        )

    def _join_anti(
        self, other: Self, *, left_on: Sequence[str], right_on: Sequence[str]
    ) -> pd.DataFrame:
        implementation = self._implementation

        if implementation.is_cudf():
            return self.native.merge(
                other.native, how="leftanti", left_on=left_on, right_on=right_on
            )

        indicator_token = generate_temporary_column_name(
            n_bytes=8, columns=(*self.columns, *other.columns)
        )

        other_native = self._join_filter_rename(
            other=other,
            columns_to_select=list(right_on),
            columns_mapping=dict(zip(right_on, left_on)),
        )
        result_native = self.native.merge(
            other_native,
            # TODO(FBruzzesi): See https://github.com/modin-project/modin/issues/7384
            how="left" if implementation.is_pandas() else "outer",
            indicator=indicator_token,
            left_on=left_on,
            right_on=left_on,
        ).loc[lambda t: t[indicator_token] == "left_only"]
        # NOTE: Keep `inplace=True` to avoid making a redundant copy.
        # This may need updating, depending on https://github.com/pandas-dev/pandas/pull/51466/files
        result_native.drop(columns=indicator_token, inplace=True)  # noqa: PD002
        return result_native

    def _join_filter_rename(
        self, other: Self, columns_to_select: list[str], columns_mapping: dict[str, str]
    ) -> pd.DataFrame:
        """Helper function to avoid creating extra columns and row duplication.

        Used in `"anti"` and `"semi`" join's.

        Notice that a native object is returned.
        """
        implementation = self._implementation
        return rename(
            select_columns_by_name(
                other.native,
                column_names=columns_to_select,
                implementation=implementation,
            ),
            columns=columns_mapping,
            implementation=implementation,
        ).drop_duplicates()

    def join(
        self,
        other: Self,
        *,
        how: JoinStrategy,
        left_on: Sequence[str] | None,
        right_on: Sequence[str] | None,
        suffix: str,
    ) -> Self:
        if how == "cross":
            result = self._join_cross(other=other, suffix=suffix)

        elif left_on is None or right_on is None:  # pragma: no cover
            raise ValueError(left_on, right_on)

        elif how == "inner":
            result = self._join_inner(
                other=other, left_on=left_on, right_on=right_on, suffix=suffix
            )
        elif how == "anti":
            result = self._join_anti(other=other, left_on=left_on, right_on=right_on)
        elif how == "semi":
            result = self._join_semi(other=other, left_on=left_on, right_on=right_on)
        elif how == "left":
            result = self._join_left(
                other=other, left_on=left_on, right_on=right_on, suffix=suffix
            )
        elif how == "full":
            result = self._join_full(
                other=other, left_on=left_on, right_on=right_on, suffix=suffix
            )
        else:
            assert_never(how)

        return self._with_native(result)

    def join_asof(
        self,
        other: Self,
        *,
        left_on: str,
        right_on: str,
        by_left: Sequence[str] | None,
        by_right: Sequence[str] | None,
        strategy: AsofJoinStrategy,
        suffix: str,
    ) -> Self:
        plx = self.__native_namespace__()
        return self._with_native(
            plx.merge_asof(
                self.native,
                other.native,
                left_on=left_on,
                right_on=right_on,
                left_by=by_left,
                right_by=by_right,
                direction=strategy,
                suffixes=("", suffix),
            )
        )

    # --- partial reduction ---

    def head(self, n: int) -> Self:
        return self._with_native(self.native.head(n), validate_column_names=False)

    def tail(self, n: int) -> Self:
        return self._with_native(self.native.tail(n), validate_column_names=False)

    def unique(
        self,
        subset: Sequence[str] | None,
        *,
        keep: UniqueKeepStrategy,
        maintain_order: bool | None = None,
    ) -> Self:
        # The param `maintain_order` is only here for compatibility with the Polars API
        # and has no effect on the output.
        mapped_keep = {"none": False, "any": "first"}.get(keep, keep)
        if subset and (error := self._check_columns_exist(subset)):
            raise error
        return self._with_native(
            self.native.drop_duplicates(subset=subset, keep=mapped_keep),
            validate_column_names=False,
        )

    # --- lazy-only ---
    def lazy(self, *, backend: Implementation | None = None) -> CompliantLazyFrameAny:
        pandas_df = self.to_pandas()
        if backend is None:
            return self
        if backend is Implementation.DUCKDB:
            import duckdb  # ignore-banned-import

            from narwhals._duckdb.dataframe import DuckDBLazyFrame

            return DuckDBLazyFrame(
                df=duckdb.table("pandas_df"),
                validate_backend_version=True,
                version=self._version,
            )
        if backend is Implementation.POLARS:
            import polars as pl  # ignore-banned-import

            from narwhals._polars.dataframe import PolarsLazyFrame

            return PolarsLazyFrame(
                df=pl.from_pandas(pandas_df).lazy(),
                validate_backend_version=True,
                version=self._version,
            )
        if backend is Implementation.DASK:
            import dask.dataframe as dd  # ignore-banned-import

            from narwhals._dask.dataframe import DaskLazyFrame

            return DaskLazyFrame(
                native_dataframe=dd.from_pandas(pandas_df),
                validate_backend_version=True,
                version=self._version,
            )
        if backend.is_ibis():
            import ibis  # ignore-banned-import

            from narwhals._ibis.dataframe import IbisLazyFrame

            return IbisLazyFrame(
                ibis.memtable(pandas_df, columns=self.columns),
                validate_backend_version=True,
                version=self._version,
            )
        raise AssertionError  # pragma: no cover

    @property
    def shape(self) -> tuple[int, int]:
        return self.native.shape

    def to_dict(self, *, as_series: bool) -> dict[str, Any]:
        if as_series:
            return {
                col: PandasLikeSeries.from_native(self.native[col], context=self)
                for col in self.columns
            }
        return self.native.to_dict(orient="list")

    def to_numpy(self, dtype: Any = None, *, copy: bool | None = None) -> _2DArray:
        native_dtypes = self.native.dtypes

        if copy is None:
            # pandas default differs from Polars, but cuDF default is True
            copy = self._implementation is Implementation.CUDF

        if native_dtypes.isin(CLASSICAL_NUMPY_DTYPES).all():
            # Fast path, no conversions necessary.
            if dtype is not None:
                return self.native.to_numpy(dtype=dtype, copy=copy)
            return self.native.to_numpy(copy=copy)

        dtype_datetime = self._version.dtypes.Datetime
        to_convert = [
            key
            for key, val in self.schema.items()
            if isinstance(val, dtype_datetime) and val.time_zone is not None
        ]
        if to_convert:
            df = self.with_columns(
                self.__narwhals_namespace__()
                .col(*to_convert)
                .dt.convert_time_zone("UTC")
                .dt.replace_time_zone(None)
            ).native
        else:
            df = self.native

        if dtype is not None:
            return df.to_numpy(dtype=dtype, copy=copy)

        # pandas return `object` dtype for nullable dtypes if dtype=None,
        # so we cast each Series to numpy and let numpy find a common dtype.
        # If there aren't any dtypes where `to_numpy()` is "broken" (i.e. it
        # returns Object) then we just call `to_numpy()` on the DataFrame.
        for col_dtype in native_dtypes:
            if str(col_dtype) in PANDAS_TO_NUMPY_DTYPE_MISSING:
                arr: Any = np.hstack(
                    [
                        self.get_column(col).to_numpy(copy=copy, dtype=None)[:, None]
                        for col in self.columns
                    ]
                )
                return arr
        return df.to_numpy(copy=copy)

<<<<<<< HEAD
=======
    def to_pandas(self) -> pd.DataFrame:
        if self._implementation is Implementation.PANDAS:
            return self.native
        if self._implementation is Implementation.CUDF:
            return self.native.to_pandas()
        if self._implementation is Implementation.MODIN:
            return self.native._to_pandas()
        msg = f"Unknown implementation: {self._implementation}"  # pragma: no cover
        raise AssertionError(msg)

>>>>>>> 6bd632e0
    def to_polars(self) -> pl.DataFrame:
        import polars as pl  # ignore-banned-import

        return pl.from_pandas(self.to_pandas())

    def write_parquet(self, file: str | Path | BytesIO) -> None:
        self.native.to_parquet(file)

    @overload
    def write_csv(self, file: None) -> str: ...

    @overload
    def write_csv(self, file: str | Path | BytesIO) -> None: ...

    def write_csv(self, file: str | Path | BytesIO | None) -> str | None:
        return self.native.to_csv(file, index=False)

    # --- descriptive ---
    def is_unique(self) -> PandasLikeSeries:
        return PandasLikeSeries.from_native(
            ~self.native.duplicated(keep=False), context=self
        )

    def item(self, row: int | None, column: int | str | None) -> Any:
        if row is None and column is None:
            if self.shape != (1, 1):
                msg = (
                    "can only call `.item()` if the dataframe is of shape (1, 1),"
                    " or if explicit row/col values are provided;"
                    f" frame has shape {self.shape!r}"
                )
                raise ValueError(msg)
            return self.native.iloc[0, 0]

        if row is None or column is None:
            msg = "cannot call `.item()` with only one of `row` or `column`"
            raise ValueError(msg)

        _col = self.columns.index(column) if isinstance(column, str) else column
        return self.native.iloc[row, _col]

    def clone(self) -> Self:
        return self._with_native(self.native.copy(), validate_column_names=False)

    def gather_every(self, n: int, offset: int) -> Self:
        return self._with_native(self.native.iloc[offset::n], validate_column_names=False)

    def _pivot_into_index_values(
        self,
        on: Sequence[str],
        index: Sequence[str] | None,
        values: Sequence[str] | None,
        /,
    ) -> tuple[Sequence[str], Sequence[str]]:
        index = index or (
            exclude_column_names(self, {*on, *values})
            if values
            else exclude_column_names(self, on)
        )
        values = values or exclude_column_names(self, {*on, *index})
        return index, values

    @staticmethod
    def _pivot_multi_on_name(unique_values: tuple[str, ...], /) -> str:
        LB, RB, Q = "{", "}", '"'  # noqa: N806
        body = '","'.join(unique_values)
        return f"{LB}{Q}{body}{Q}{RB}"

    @staticmethod
    def _pivot_single_on_names(
        column_names: Iterable[str], n_values: int, separator: str, /
    ) -> list[str]:
        if n_values > 1:
            return [separator.join(col).strip() for col in column_names]
        return [col[-1] for col in column_names]

    def _pivot_multi_on_names(
        self,
        column_names: Iterable[tuple[str, ...]],
        n_on: int,
        n_values: int,
        separator: str,
        /,
    ) -> Iterator[str]:
        if n_values > 1:
            for col in column_names:
                names = col[-n_on:]
                prefix = col[0]
                yield separator.join((prefix, self._pivot_multi_on_name(names)))
        else:
            for col in column_names:
                yield self._pivot_multi_on_name(col[-n_on:])

    def _pivot_remap_column_names(
        self, column_names: Iterable[Any], *, n_on: int, n_values: int, separator: str
    ) -> list[str]:
        """Reformat output column names from a native pivot operation, to match `polars`.

        Note:
            `column_names` is a `pd.MultiIndex`, but not in the stubs.
        """
        if n_on == 1:
            return self._pivot_single_on_names(column_names, n_values, separator)
        return list(self._pivot_multi_on_names(column_names, n_on, n_values, separator))

    def _pivot_table(
        self,
        on: Sequence[str],
        index: Sequence[str],
        values: Sequence[str],
        aggregate_function: Literal[
            "min", "max", "first", "last", "sum", "mean", "median"
        ],
        /,
    ) -> Any:
        kwds: dict[Any, Any] = (
            {} if self._implementation is Implementation.CUDF else {"observed": True}
        )
        return self.native.pivot_table(
            values=values,
            index=index,
            columns=on,
            aggfunc=aggregate_function,
            margins=False,
            **kwds,
        )

    def _pivot(
        self,
        on: Sequence[str],
        index: Sequence[str],
        values: Sequence[str],
        aggregate_function: PivotAgg | None,
        /,
    ) -> pd.DataFrame:
        if aggregate_function is None:
            return self.native.pivot(columns=on, index=index, values=values)
        if aggregate_function == "len":
            return (
                self.native.groupby([*on, *index], as_index=False)
                .agg(dict.fromkeys(values, "size"))
                .pivot(columns=on, index=index, values=values)
            )
        return self._pivot_table(on, index, values, aggregate_function)

    def pivot(
        self,
        on: Sequence[str],
        *,
        index: Sequence[str] | None,
        values: Sequence[str] | None,
        aggregate_function: PivotAgg | None,
        sort_columns: bool,
        separator: str,
    ) -> Self:
        implementation = self._implementation
        if implementation.is_modin():
            msg = "pivot is not supported for Modin backend due to https://github.com/modin-project/modin/issues/7409."
            raise NotImplementedError(msg)

        index, values = self._pivot_into_index_values(on, index, values)
        result = self._pivot(on, index, values, aggregate_function)

        # Select the columns in the right order
        uniques = (
            (
                self.get_column(col)
                .unique()
                .sort(descending=False, nulls_last=False)
                .to_list()
                for col in on
            )
            if sort_columns
            else (self.get_column(col).unique().to_list() for col in on)
        )
        ordered_cols = list(product(values, *chain(uniques)))
        result = result.loc[:, ordered_cols]
        columns = result.columns
        remapped = self._pivot_remap_column_names(
            columns, n_on=len(on), n_values=len(values), separator=separator
        )
        result.columns = remapped  # type: ignore[assignment]
        result.columns.names = [""]
        return self._with_native(result.reset_index())

    def to_arrow(self) -> Any:
        if self._implementation is Implementation.CUDF:
            return self.native.to_arrow(preserve_index=False)

        import pyarrow as pa  # ignore-banned-import()

        return pa.Table.from_pandas(self.native)

    def sample(
        self,
        n: int | None,
        *,
        fraction: float | None,
        with_replacement: bool,
        seed: int | None,
    ) -> Self:
        return self._with_native(
            self.native.sample(
                n=n, frac=fraction, replace=with_replacement, random_state=seed
            ),
            validate_column_names=False,
        )

    def unpivot(
        self,
        on: Sequence[str] | None,
        index: Sequence[str] | None,
        variable_name: str,
        value_name: str,
    ) -> Self:
        return self._with_native(
            self.native.melt(
                id_vars=index,
                value_vars=on,
                var_name=variable_name,
                value_name=value_name,
            )
        )

    def explode(self, columns: Sequence[str]) -> Self:
        dtypes = self._version.dtypes

        schema = self.collect_schema()
        for col_to_explode in columns:
            dtype = schema[col_to_explode]

            if dtype != dtypes.List:
                msg = (
                    f"`explode` operation not supported for dtype `{dtype}`, "
                    "expected List type"
                )
                raise InvalidOperationError(msg)

        if len(columns) == 1:
            return self._with_native(
                self.native.explode(columns[0]), validate_column_names=False
            )
        native_frame = self.native
        anchor_series = native_frame[columns[0]].list.len()

        if not all(
            (native_frame[col_name].list.len() == anchor_series).all()
            for col_name in columns[1:]
        ):
            msg = "exploded columns must have matching element counts"
            raise ShapeError(msg)

        original_columns = self.columns
        other_columns = [c for c in original_columns if c not in columns]

        exploded_frame = native_frame[[*other_columns, columns[0]]].explode(columns[0])
        exploded_series = [
            native_frame[col_name].explode().to_frame() for col_name in columns[1:]
        ]

        plx = self.__native_namespace__()
        return self._with_native(
            plx.concat([exploded_frame, *exploded_series], axis=1)[original_columns],
            validate_column_names=False,
        )<|MERGE_RESOLUTION|>--- conflicted
+++ resolved
@@ -865,19 +865,6 @@
                 return arr
         return df.to_numpy(copy=copy)
 
-<<<<<<< HEAD
-=======
-    def to_pandas(self) -> pd.DataFrame:
-        if self._implementation is Implementation.PANDAS:
-            return self.native
-        if self._implementation is Implementation.CUDF:
-            return self.native.to_pandas()
-        if self._implementation is Implementation.MODIN:
-            return self.native._to_pandas()
-        msg = f"Unknown implementation: {self._implementation}"  # pragma: no cover
-        raise AssertionError(msg)
-
->>>>>>> 6bd632e0
     def to_polars(self) -> pl.DataFrame:
         import polars as pl  # ignore-banned-import
 
