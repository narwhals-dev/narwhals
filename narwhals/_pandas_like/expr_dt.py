--- conflicted
+++ resolved
@@ -101,11 +101,7 @@
             self._compliant_expr, "dt", "convert_time_zone", time_zone=time_zone
         )
 
-<<<<<<< HEAD
-    def timestamp(self, time_unit: TimeUnit) -> PandasLikeExpr:
-=======
-    def timestamp(self: Self, time_unit: Literal["ns", "us", "ms"]) -> PandasLikeExpr:
->>>>>>> 562b213c
+    def timestamp(self: Self, time_unit: TimeUnit) -> PandasLikeExpr:
         return reuse_series_namespace_implementation(
             self._compliant_expr, "dt", "timestamp", time_unit=time_unit
         )