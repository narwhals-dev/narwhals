from __future__ import annotations

from datetime import datetime
from datetime import timedelta
from decimal import Decimal
from functools import wraps
from typing import TYPE_CHECKING
from typing import Any
from typing import Callable
from typing import Literal
from typing import TypeVar
from typing import overload

import narwhals.backends
from narwhals.dependencies import get_cupy
from narwhals.dependencies import get_numpy
from narwhals.dependencies import get_pandas
from narwhals.dependencies import get_pyarrow
from narwhals.utils import Version

if TYPE_CHECKING:
    import pandas as pd
    import polars as pl
    import pyarrow as pa

    from narwhals._arrow.typing import ArrowChunkedArray
    from narwhals.dataframe import DataFrame
    from narwhals.dataframe import LazyFrame
    from narwhals.series import Series
    from narwhals.typing import IntoDataFrameT
    from narwhals.typing import IntoFrame
    from narwhals.typing import IntoFrameT
    from narwhals.typing import IntoSeries
    from narwhals.typing import IntoSeriesT

T = TypeVar("T")

NON_TEMPORAL_SCALAR_TYPES = (
    bool,
    bytes,
    str,
    int,
    float,
    complex,
    Decimal,
)


@overload
def to_native(
    narwhals_object: DataFrame[IntoDataFrameT], *, pass_through: Literal[False] = ...
) -> IntoDataFrameT: ...
@overload
def to_native(
    narwhals_object: LazyFrame[IntoFrameT], *, pass_through: Literal[False] = ...
) -> IntoFrameT: ...
@overload
def to_native(
    narwhals_object: Series[IntoSeriesT], *, pass_through: Literal[False] = ...
) -> IntoSeriesT: ...
@overload
def to_native(narwhals_object: Any, *, pass_through: bool) -> Any: ...


def to_native(
    narwhals_object: DataFrame[IntoDataFrameT]
    | LazyFrame[IntoFrameT]
    | Series[IntoSeriesT],
    *,
    strict: bool | None = None,
    pass_through: bool | None = None,
) -> IntoDataFrameT | IntoFrameT | IntoSeriesT | Any:
    """Convert Narwhals object to native one.

    Arguments:
        narwhals_object: Narwhals object.
        strict: Determine what happens if `narwhals_object` isn't a Narwhals class:

            - `True` (default): raise an error
            - `False`: pass object through as-is

            **Deprecated** (v1.13.0):
                Please use `pass_through` instead. Note that `strict` is still available
                (and won't emit a deprecation warning) if you use `narwhals.stable.v1`,
                see [perfect backwards compatibility policy](../backcompat.md/).
        pass_through: Determine what happens if `narwhals_object` isn't a Narwhals class:

            - `False` (default): raise an error
            - `True`: pass object through as-is

    Returns:
        Object of class that user started with.
    """
    from narwhals.dataframe import BaseFrame
    from narwhals.series import Series
    from narwhals.utils import validate_strict_and_pass_though

    pass_through = validate_strict_and_pass_though(
        strict, pass_through, pass_through_default=False, emit_deprecation_warning=True
    )

    if isinstance(narwhals_object, BaseFrame):
        return narwhals_object._compliant_frame._native_frame
    if isinstance(narwhals_object, Series):
        return narwhals_object._compliant_series._native_series

    if not pass_through:
        msg = f"Expected Narwhals object, got {type(narwhals_object)}."
        raise TypeError(msg)
    return narwhals_object


@overload
def from_native(
    native_object: IntoDataFrameT | IntoSeries,
    *,
    pass_through: Literal[True],
    eager_only: Literal[False] = ...,
    series_only: Literal[False] = ...,
    allow_series: Literal[True],
) -> DataFrame[IntoDataFrameT]: ...


@overload
def from_native(
    native_object: IntoDataFrameT | IntoSeriesT,
    *,
    pass_through: Literal[True],
    eager_only: Literal[True],
    series_only: Literal[False] = ...,
    allow_series: Literal[True],
) -> DataFrame[IntoDataFrameT] | Series[IntoSeriesT]: ...


@overload
def from_native(
    native_object: IntoDataFrameT,
    *,
    pass_through: Literal[True],
    eager_only: Literal[False] = ...,
    series_only: Literal[False] = ...,
    allow_series: None = ...,
) -> DataFrame[IntoDataFrameT]: ...


@overload
def from_native(
    native_object: T,
    *,
    pass_through: Literal[True],
    eager_only: Literal[False] = ...,
    series_only: Literal[False] = ...,
    allow_series: None = ...,
) -> T: ...


@overload
def from_native(
    native_object: IntoDataFrameT,
    *,
    pass_through: Literal[True],
    eager_only: Literal[True],
    series_only: Literal[False] = ...,
    allow_series: None = ...,
) -> DataFrame[IntoDataFrameT]: ...


@overload
def from_native(
    native_object: T,
    *,
    pass_through: Literal[True],
    eager_only: Literal[True],
    series_only: Literal[False] = ...,
    allow_series: None = ...,
) -> T: ...


@overload
def from_native(
    native_object: IntoFrameT | IntoSeriesT,
    *,
    pass_through: Literal[True],
    eager_only: Literal[False] = ...,
    series_only: Literal[False] = ...,
    allow_series: Literal[True],
) -> DataFrame[IntoFrameT] | LazyFrame[IntoFrameT] | Series[IntoSeriesT]: ...


@overload
def from_native(
    native_object: IntoSeriesT,
    *,
    pass_through: Literal[True],
    eager_only: Literal[False] = ...,
    series_only: Literal[True],
    allow_series: None = ...,
) -> Series[IntoSeriesT]: ...


@overload
def from_native(
    native_object: IntoDataFrameT,
    *,
    pass_through: Literal[False] = ...,
    eager_only: Literal[False] = ...,
    series_only: Literal[False] = ...,
    allow_series: None = ...,
) -> DataFrame[IntoDataFrameT]: ...


@overload
def from_native(
    native_object: IntoDataFrameT,
    *,
    pass_through: Literal[False] = ...,
    eager_only: Literal[True],
    series_only: Literal[False] = ...,
    allow_series: None = ...,
) -> DataFrame[IntoDataFrameT]: ...


@overload
def from_native(
    native_object: IntoFrame | IntoSeries,
    *,
    pass_through: Literal[False] = ...,
    eager_only: Literal[False] = ...,
    series_only: Literal[False] = ...,
    allow_series: Literal[True],
) -> DataFrame[Any] | LazyFrame[Any] | Series[Any]: ...


@overload
def from_native(
    native_object: IntoSeriesT,
    *,
    pass_through: Literal[False] = ...,
    eager_only: Literal[False] = ...,
    series_only: Literal[True],
    allow_series: None = ...,
) -> Series[IntoSeriesT]: ...


@overload
def from_native(
    native_object: IntoFrameT,
    *,
    pass_through: Literal[False] = ...,
    eager_only: Literal[False] = ...,
    series_only: Literal[False] = ...,
    allow_series: None = ...,
) -> DataFrame[IntoFrameT] | LazyFrame[IntoFrameT]: ...


# All params passed in as variables
@overload
def from_native(
    native_object: Any,
    *,
    pass_through: bool,
    eager_only: bool,
    series_only: bool,
    allow_series: bool | None,
) -> Any: ...


def from_native(
    native_object: IntoFrameT | IntoSeriesT | IntoFrame | IntoSeries | T,
    *,
    strict: bool | None = None,
    pass_through: bool | None = None,
    eager_only: bool = False,
    series_only: bool = False,
    allow_series: bool | None = None,
) -> LazyFrame[IntoFrameT] | DataFrame[IntoFrameT] | Series[IntoSeriesT] | T:
    """Convert `native_object` to Narwhals Dataframe, Lazyframe, or Series.

    Arguments:
        native_object: Raw object from user.
            Depending on the other arguments, input object can be:

            - a Dataframe / Lazyframe / Series supported by Narwhals (pandas, Polars, PyArrow, ...)
            - an object which implements `__narwhals_dataframe__`, `__narwhals_lazyframe__`,
              or `__narwhals_series__`
        strict: Determine what happens if the object can't be converted to Narwhals:

            - `True` or `None` (default): raise an error
            - `False`: pass object through as-is

            **Deprecated** (v1.13.0):
                Please use `pass_through` instead. Note that `strict` is still available
                (and won't emit a deprecation warning) if you use `narwhals.stable.v1`,
                see [perfect backwards compatibility policy](../backcompat.md/).
        pass_through: Determine what happens if the object can't be converted to Narwhals:

            - `False` or `None` (default): raise an error
            - `True`: pass object through as-is
        eager_only: Whether to only allow eager objects:

            - `False` (default): don't require `native_object` to be eager
            - `True`: only convert to Narwhals if `native_object` is eager
        series_only: Whether to only allow Series:

            - `False` (default): don't require `native_object` to be a Series
            - `True`: only convert to Narwhals if `native_object` is a Series
        allow_series: Whether to allow Series (default is only Dataframe / Lazyframe):

            - `False` or `None` (default): don't convert to Narwhals if `native_object` is a Series
            - `True`: allow `native_object` to be a Series

    Returns:
        DataFrame, LazyFrame, Series, or original object, depending
            on which combination of parameters was passed.
    """
    from narwhals.utils import validate_strict_and_pass_though

    pass_through = validate_strict_and_pass_though(
        strict, pass_through, pass_through_default=False, emit_deprecation_warning=True
    )

    return _from_native_impl(  # type: ignore[no-any-return]
        native_object,
        pass_through=pass_through,
        eager_only=eager_only,
        eager_or_interchange_only=False,
        series_only=series_only,
        allow_series=allow_series,
        version=Version.MAIN,
    )


def _from_native_impl(  # noqa: PLR0915
    native_object: Any,
    *,
    pass_through: bool = False,
    eager_only: bool = False,
    # Interchange-level was removed after v1
    eager_or_interchange_only: bool = False,
    series_only: bool = False,
    allow_series: bool | None = None,
    version: Version,
) -> Any:
    from narwhals.dataframe import DataFrame
    from narwhals.dataframe import LazyFrame
    from narwhals.series import Series
    from narwhals.utils import _supports_dataframe_interchange
    from narwhals.utils import is_compliant_dataframe
    from narwhals.utils import is_compliant_lazyframe
    from narwhals.utils import is_compliant_series

    # Early returns
    if isinstance(native_object, (DataFrame, LazyFrame)) and not series_only:
        return native_object
    if isinstance(native_object, Series) and (series_only or allow_series):
        return native_object
    if series_only:
        if allow_series is False:
            msg = "Invalid parameter combination: `series_only=True` and `allow_series=False`"
            raise ValueError(msg)
        allow_series = True

    if eager_only and eager_or_interchange_only:
        msg = "Invalid parameter combination: `eager_only=True` and `eager_or_interchange_only=True`"
        raise ValueError(msg)

    # Extensions
    if is_compliant_dataframe(native_object):
        if series_only:
            if not pass_through:
                msg = "Cannot only use `series_only` with dataframe"
                raise TypeError(msg)
            return native_object
        return DataFrame(
            native_object.__narwhals_dataframe__(),
            level="full",
        )
    elif is_compliant_lazyframe(native_object):
        if series_only:
            if not pass_through:
                msg = "Cannot only use `series_only` with lazyframe"
                raise TypeError(msg)
            return native_object
        if eager_only or eager_or_interchange_only:
            if not pass_through:
                msg = "Cannot only use `eager_only` or `eager_or_interchange_only` with lazyframe"
                raise TypeError(msg)
            return native_object
        return LazyFrame(
            native_object.__narwhals_lazyframe__(),
            level="full",
        )
    elif is_compliant_series(native_object):
        if not allow_series:
            if not pass_through:
                msg = "Please set `allow_series=True` or `series_only=True`"
                raise TypeError(msg)
            return native_object
        return Series(
            native_object.__narwhals_series__(),
            level="full",
        )

    for backend in reversed(narwhals.backends.BACKENDS):
        adapter = backend.get_adapter(type(native_object), version=version)
        if adapter is None:
            continue

        kwargs = adapter.kwargs
        if backend.implementation is not None:
            kwargs = kwargs.copy()
            kwargs.setdefault("implementation", backend.implementation)

        if adapter.narwhals is Series and not (allow_series or series_only):
            if pass_through:
                return native_object
            msg = "Please set `allow_series=True` or `series_only=True`"
            raise TypeError(msg)

        if adapter.narwhals is not Series and series_only:
            if not pass_through:
                msg = f"Cannot only use `series_only` with {type(native_object)!r}"
                raise TypeError(msg)
            return native_object

        elif (adapter.narwhals is LazyFrame and eager_only) or eager_or_interchange_only:
            if pass_through:
                return native_object
            elif not eager_or_interchange_only:
                msg = f"Cannot only use `eager_only` or `eager_or_interchange_only` with {type(native_object)!r}"
                raise TypeError(msg)

        return adapter.narwhals(
            adapter.imported_adapter(
                native_object,
<<<<<<< HEAD
                version=adapter.version,
                backend_version=backend.version(),
                **kwargs,
=======
                backend_version=parse_version(get_pyspark()),
                version=version,
                implementation=Implementation.PYSPARK,
                validate_column_names=True,
            ),
            level="lazy",
        )

    elif is_sqlframe_dataframe(native_object):  # pragma: no cover
        from narwhals._spark_like.dataframe import SparkLikeLazyFrame

        if series_only:
            msg = "Cannot only use `series_only` with SQLFrame DataFrame"
            raise TypeError(msg)
        if eager_only or eager_or_interchange_only:
            msg = "Cannot only use `eager_only` or `eager_or_interchange_only` with SQLFrame DataFrame"
            raise TypeError(msg)
        import sqlframe._version

        backend_version = parse_version(sqlframe._version)
        return LazyFrame(
            SparkLikeLazyFrame(
                native_object,
                backend_version=backend_version,
                version=version,
                implementation=Implementation.SQLFRAME,
                validate_column_names=True,
>>>>>>> 2e89998d
            ),
            level=adapter.level,
        )

    # Interchange protocol
    if _supports_dataframe_interchange(native_object):
        from narwhals._interchange.dataframe import InterchangeFrame

        if eager_only or series_only:
            if not pass_through:
                msg = (
                    "Cannot only use `series_only=True` or `eager_only=False` "
                    "with object which only implements __dataframe__"
                )
                raise TypeError(msg)
            return native_object
        return DataFrame(
            InterchangeFrame(native_object, version=version),
            level="interchange",
        )

    elif not pass_through:
        msg = f"Expected pandas-like dataframe, Polars dataframe, or Polars lazyframe, got: {type(native_object)}"
        raise TypeError(msg)
    return native_object


def get_native_namespace(
    obj: DataFrame[Any]
    | LazyFrame[Any]
    | Series[Any]
    | pd.DataFrame
    | pd.Series[Any]
    | pl.DataFrame
    | pl.LazyFrame
    | pl.Series
    | pa.Table
    | ArrowChunkedArray,
) -> Any:
    """Get native namespace from object.

    Arguments:
        obj: Dataframe, Lazyframe, or Series.

    Returns:
        Native module.

    Examples:
        >>> import polars as pl
        >>> import pandas as pd
        >>> import narwhals as nw
        >>> df = nw.from_native(pd.DataFrame({"a": [1, 2, 3]}))
        >>> nw.get_native_namespace(df)
        <module 'pandas'...>
        >>> df = nw.from_native(pl.DataFrame({"a": [1, 2, 3]}))
        >>> nw.get_native_namespace(df)
        <module 'polars'...>
    """
    from narwhals.utils import has_native_namespace

    if has_native_namespace(obj):
        return obj.__native_namespace__()
    for backend in reversed(narwhals.backends.BACKENDS):
        if backend.get_adapter(type(obj)) is not None:
            return backend.native_namespace()
    msg = "Could not get native namespace"
    raise TypeError(msg)


def narwhalify(
    func: Callable[..., Any] | None = None,
    *,
    strict: bool | None = None,
    pass_through: bool | None = None,
    eager_only: bool = False,
    series_only: bool = False,
    allow_series: bool | None = True,
) -> Callable[..., Any]:
    """Decorate function so it becomes dataframe-agnostic.

    This will try to convert any dataframe/series-like object into the Narwhals
    respective DataFrame/Series, while leaving the other parameters as they are.
    Similarly, if the output of the function is a Narwhals DataFrame or Series, it will be
    converted back to the original dataframe/series type, while if the output is another
    type it will be left as is.
    By setting `pass_through=False`, then every input and every output will be required to be a
    dataframe/series-like object.

    Arguments:
        func: Function to wrap in a `from_native`-`to_native` block.
        strict: **Deprecated** (v1.13.0):
            Please use `pass_through` instead. Note that `strict` is still available
            (and won't emit a deprecation warning) if you use `narwhals.stable.v1`,
            see [perfect backwards compatibility policy](../backcompat.md/).

            Determine what happens if the object can't be converted to Narwhals:

            - `True` or `None` (default): raise an error
            - `False`: pass object through as-is
        pass_through: Determine what happens if the object can't be converted to Narwhals:

            - `False` or `None` (default): raise an error
            - `True`: pass object through as-is
        eager_only: Whether to only allow eager objects:

            - `False` (default): don't require `native_object` to be eager
            - `True`: only convert to Narwhals if `native_object` is eager
        series_only: Whether to only allow Series:

            - `False` (default): don't require `native_object` to be a Series
            - `True`: only convert to Narwhals if `native_object` is a Series
        allow_series: Whether to allow Series (default is only Dataframe / Lazyframe):

            - `False` or `None`: don't convert to Narwhals if `native_object` is a Series
            - `True` (default): allow `native_object` to be a Series

    Returns:
        Decorated function.

    Examples:
        Instead of writing

        >>> import narwhals as nw
        >>> def agnostic_group_by_sum(df):
        ...     df = nw.from_native(df, pass_through=True)
        ...     df = df.group_by("a").agg(nw.col("b").sum())
        ...     return nw.to_native(df)

        you can just write

        >>> @nw.narwhalify
        ... def agnostic_group_by_sum(df):
        ...     return df.group_by("a").agg(nw.col("b").sum())
    """
    from narwhals.utils import validate_strict_and_pass_though

    pass_through = validate_strict_and_pass_though(
        strict, pass_through, pass_through_default=True, emit_deprecation_warning=True
    )

    def decorator(func: Callable[..., Any]) -> Callable[..., Any]:
        @wraps(func)
        def wrapper(*args: Any, **kwargs: Any) -> Any:
            args = [
                from_native(
                    arg,
                    pass_through=pass_through,
                    eager_only=eager_only,
                    series_only=series_only,
                    allow_series=allow_series,
                )
                for arg in args
            ]  # type: ignore[assignment]

            kwargs = {
                name: from_native(
                    value,
                    pass_through=pass_through,
                    eager_only=eager_only,
                    series_only=series_only,
                    allow_series=allow_series,
                )
                for name, value in kwargs.items()
            }

            backends = {
                b()
                for v in (*args, *kwargs.values())
                if (b := getattr(v, "__native_namespace__", None))
            }

            if len(backends) > 1:
                msg = "Found multiple backends. Make sure that all dataframe/series inputs come from the same backend."
                raise ValueError(msg)

            result = func(*args, **kwargs)

            return to_native(result, pass_through=pass_through)

        return wrapper

    if func is None:
        return decorator
    else:
        # If func is not None, it means the decorator is used without arguments
        return decorator(func)


def to_py_scalar(scalar_like: Any) -> Any:
    """If a scalar is not Python native, converts it to Python native.

    Arguments:
        scalar_like: Scalar-like value.

    Returns:
        Python scalar.

    Raises:
        ValueError: If the object is not convertible to a scalar.

    Examples:
        >>> import narwhals as nw
        >>> import pandas as pd
        >>> df = nw.from_native(pd.DataFrame({"a": [1, 2, 3]}))
        >>> nw.to_py_scalar(df["a"].item(0))
        1
        >>> import pyarrow as pa
        >>> df = nw.from_native(pa.table({"a": [1, 2, 3]}))
        >>> nw.to_py_scalar(df["a"].item(0))
        1
        >>> nw.to_py_scalar(1)
        1
    """
    if scalar_like is None:
        return None
    if isinstance(scalar_like, NON_TEMPORAL_SCALAR_TYPES):
        return scalar_like

    np = get_numpy()
    if (
        np
        and isinstance(scalar_like, np.datetime64)
        and scalar_like.dtype == "datetime64[ns]"
    ):
        return datetime(1970, 1, 1) + timedelta(microseconds=scalar_like.item() // 1000)

    if np and np.isscalar(scalar_like) and hasattr(scalar_like, "item"):
        return scalar_like.item()

    pd = get_pandas()
    if pd and isinstance(scalar_like, pd.Timestamp):
        return scalar_like.to_pydatetime()
    if pd and isinstance(scalar_like, pd.Timedelta):
        return scalar_like.to_pytimedelta()
    if pd and pd.api.types.is_scalar(scalar_like):
        try:
            is_na = pd.isna(scalar_like)
        except Exception:  # pragma: no cover  # noqa: BLE001, S110
            pass
        else:
            if is_na:
                return None

    # pd.Timestamp and pd.Timedelta subclass datetime and timedelta,
    # so we need to check this separately
    if isinstance(scalar_like, (datetime, timedelta)):
        return scalar_like

    pa = get_pyarrow()
    if pa and isinstance(scalar_like, pa.Scalar):
        return scalar_like.as_py()

    cupy = get_cupy()
    if (  # pragma: no cover
        cupy and isinstance(scalar_like, cupy.ndarray) and scalar_like.size == 1
    ):
        return scalar_like.item()

    msg = (
        f"Expected object convertible to a scalar, found {type(scalar_like)}. "
        "Please report a bug to https://github.com/narwhals-dev/narwhals/issues"
    )
    raise ValueError(msg)


__all__ = [
    "get_native_namespace",
    "narwhalify",
    "to_native",
    "to_py_scalar",
]<|MERGE_RESOLUTION|>--- conflicted
+++ resolved
@@ -433,39 +433,9 @@
         return adapter.narwhals(
             adapter.imported_adapter(
                 native_object,
-<<<<<<< HEAD
                 version=adapter.version,
                 backend_version=backend.version(),
                 **kwargs,
-=======
-                backend_version=parse_version(get_pyspark()),
-                version=version,
-                implementation=Implementation.PYSPARK,
-                validate_column_names=True,
-            ),
-            level="lazy",
-        )
-
-    elif is_sqlframe_dataframe(native_object):  # pragma: no cover
-        from narwhals._spark_like.dataframe import SparkLikeLazyFrame
-
-        if series_only:
-            msg = "Cannot only use `series_only` with SQLFrame DataFrame"
-            raise TypeError(msg)
-        if eager_only or eager_or_interchange_only:
-            msg = "Cannot only use `eager_only` or `eager_or_interchange_only` with SQLFrame DataFrame"
-            raise TypeError(msg)
-        import sqlframe._version
-
-        backend_version = parse_version(sqlframe._version)
-        return LazyFrame(
-            SparkLikeLazyFrame(
-                native_object,
-                backend_version=backend_version,
-                version=version,
-                implementation=Implementation.SQLFRAME,
-                validate_column_names=True,
->>>>>>> 2e89998d
             ),
             level=adapter.level,
         )
