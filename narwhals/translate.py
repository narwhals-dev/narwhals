--- conflicted
+++ resolved
@@ -279,20 +279,6 @@
             msg = "Cannot only use `series_only` with polars.LazyFrame"
             raise TypeError(msg)
         if eager_only:  # pragma: no cover (todo)
-<<<<<<< HEAD
-            raise TypeError("Cannot only use `eager_only` with polars.LazyFrame")
-        return LazyFrame(native_dataframe)
-    elif (
-        (pd := get_pandas()) is not None
-        and isinstance(native_dataframe, pd.DataFrame)
-        or (mpd := get_modin()) is not None
-        and isinstance(native_dataframe, mpd.DataFrame)
-        or (cudf := get_cudf()) is not None
-        and isinstance(native_dataframe, cudf.DataFrame)
-        or (dd := get_dask()) is not None
-        and isinstance(native_dataframe, dd.DataFrame)
-    ):
-=======
             msg = "Cannot only use `eager_only` with polars.LazyFrame"
             raise TypeError(msg)
         return LazyFrame(
@@ -301,7 +287,6 @@
             backend_version=parse_version(pl.__version__),
         )
     elif (pd := get_pandas()) is not None and isinstance(native_dataframe, pd.DataFrame):
->>>>>>> c6afe4cb
         if series_only:  # pragma: no cover (todo)
             msg = "Cannot only use `series_only` with dataframe"
             raise TypeError(msg)
@@ -355,6 +340,19 @@
             is_polars=False,
             backend_version=parse_version(pa.__version__),
         )
+    elif (dd := get_dask()) is not None and isinstance(native_dataframe, dd.DataFrame):
+        if series_only:  # pragma: no cover (todo)
+            msg = "Cannot only use `series_only` with dask.dataframe.DataFrame"
+            raise TypeError(msg)
+        return DataFrame(
+            PandasLikeDataFrame(
+                native_dataframe,
+                implementation=Implementation.DASK,
+                backend_version=parse_version(dd.__version__),
+            ),
+            is_polars=False,
+            backend_version=parse_version(pa.__version__),
+        )
     elif hasattr(native_dataframe, "__narwhals_dataframe__"):  # pragma: no cover
         if series_only:  # pragma: no cover (todo)
             msg = "Cannot only use `series_only` with dataframe"
@@ -370,26 +368,6 @@
             msg = "Cannot only use `series_only` with lazyframe"
             raise TypeError(msg)
         if eager_only:  # pragma: no cover (todo)
-<<<<<<< HEAD
-            raise TypeError("Cannot only use `eager_only` with lazyframe")
-        return LazyFrame(native_dataframe.__narwhals_lazyframe__())
-    elif (
-        (pl := get_polars()) is not None
-        and isinstance(native_dataframe, pl.Series)
-        or (pl := get_polars()) is not None
-        and isinstance(native_dataframe, pl.Series)
-        or (
-            (pd := get_pandas()) is not None
-            and isinstance(native_dataframe, pd.Series)
-            or (mpd := get_modin()) is not None
-            and isinstance(native_dataframe, mpd.Series)
-            or (cudf := get_cudf()) is not None
-            and isinstance(native_dataframe, cudf.Series)
-            or (pa := get_pyarrow()) is not None
-            and isinstance(native_dataframe, pa.ChunkedArray)
-            or (dd := get_dask()) is not None
-            and isinstance(native_dataframe, dd.Series)
-=======
             msg = "Cannot only use `eager_only` with lazyframe"
             raise TypeError(msg)
         # placeholder (0,) version here, as we wouldn't use it in this case anyway.
@@ -406,7 +384,6 @@
             native_dataframe,
             is_polars=True,
             backend_version=parse_version(pl.__version__),
->>>>>>> c6afe4cb
         )
     elif (pd := get_pandas()) is not None and isinstance(native_dataframe, pd.Series):
         if not allow_series:  # pragma: no cover (todo)
