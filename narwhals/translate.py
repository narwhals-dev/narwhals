from __future__ import annotations

from functools import wraps
from typing import TYPE_CHECKING
from typing import Any
from typing import Callable
from typing import Literal
from typing import TypeVar
from typing import overload

from narwhals.dependencies import get_cudf
from narwhals.dependencies import get_dask
from narwhals.dependencies import get_dask_expr
from narwhals.dependencies import get_modin
from narwhals.dependencies import get_pandas
from narwhals.dependencies import get_polars
from narwhals.dependencies import get_pyarrow
from narwhals.dependencies import is_cudf_dataframe
from narwhals.dependencies import is_cudf_series
from narwhals.dependencies import is_dask_dataframe
from narwhals.dependencies import is_duckdb_relation
from narwhals.dependencies import is_ibis_table
from narwhals.dependencies import is_modin_dataframe
from narwhals.dependencies import is_modin_series
from narwhals.dependencies import is_pandas_dataframe
from narwhals.dependencies import is_pandas_series
from narwhals.dependencies import is_polars_dataframe
from narwhals.dependencies import is_polars_lazyframe
from narwhals.dependencies import is_polars_series
from narwhals.dependencies import is_pyarrow_chunked_array
from narwhals.dependencies import is_pyarrow_table
from narwhals.dependencies import is_pyspark_dataframe

if TYPE_CHECKING:
    from narwhals.dataframe import DataFrame
    from narwhals.dataframe import LazyFrame
    from narwhals.series import Series
    from narwhals.typing import IntoDataFrameT
    from narwhals.typing import IntoFrameT

T = TypeVar("T")


@overload
def to_native(
    narwhals_object: DataFrame[IntoDataFrameT], *, strict: Literal[True] = ...
) -> IntoDataFrameT: ...
@overload
def to_native(
    narwhals_object: LazyFrame[IntoFrameT], *, strict: Literal[True] = ...
) -> IntoFrameT: ...
@overload
def to_native(narwhals_object: Series, *, strict: Literal[True] = ...) -> Any: ...
@overload
def to_native(narwhals_object: Any, *, strict: bool) -> Any: ...


def to_native(
    narwhals_object: DataFrame[IntoFrameT] | LazyFrame[IntoFrameT] | Series,
    *,
    strict: bool = True,
) -> IntoFrameT | Any:
    """
    Convert Narwhals object to native one.

    Arguments:
        narwhals_object: Narwhals object.
        strict: whether to raise on non-Narwhals input.

    Returns:
        Object of class that user started with.
    """
    from narwhals.dataframe import BaseFrame
    from narwhals.series import Series

    if isinstance(narwhals_object, BaseFrame):
        return narwhals_object._compliant_frame._native_frame
    if isinstance(narwhals_object, Series):
        return narwhals_object._compliant_series._native_series

    if strict:
        msg = f"Expected Narwhals object, got {type(narwhals_object)}."
        raise TypeError(msg)
    return narwhals_object


@overload
def from_native(
    native_object: Any,
    *,
    strict: Literal[False],
    eager_only: None = ...,
    eager_or_interchange_only: Literal[True],
    series_only: None = ...,
    allow_series: Literal[True],
) -> Any: ...


@overload
def from_native(
    native_object: Any,
    *,
    strict: Literal[False],
    eager_only: Literal[True],
    eager_or_interchange_only: None = ...,
    series_only: None = ...,
    allow_series: Literal[True],
) -> Any: ...


@overload
def from_native(
    native_object: IntoDataFrameT,
    *,
    strict: Literal[False],
    eager_only: None = ...,
    eager_or_interchange_only: Literal[True],
    series_only: None = ...,
    allow_series: None = ...,
) -> DataFrame[IntoDataFrameT]: ...


@overload
def from_native(
    native_object: T,
    *,
    strict: Literal[False],
    eager_only: None = ...,
    eager_or_interchange_only: Literal[True],
    series_only: None = ...,
    allow_series: None = ...,
) -> T: ...


@overload
def from_native(
    native_object: IntoDataFrameT,
    *,
    strict: Literal[False],
    eager_only: Literal[True],
    eager_or_interchange_only: None = ...,
    series_only: None = ...,
    allow_series: None = ...,
) -> DataFrame[IntoDataFrameT]: ...


@overload
def from_native(
    native_object: T,
    *,
    strict: Literal[False],
    eager_only: Literal[True],
    eager_or_interchange_only: None = ...,
    series_only: None = ...,
    allow_series: None = ...,
) -> T: ...


@overload
def from_native(
    native_object: Any,
    *,
    strict: Literal[False],
    eager_only: None = ...,
    eager_or_interchange_only: None = ...,
    series_only: None = ...,
    allow_series: Literal[True],
) -> Any: ...


@overload
def from_native(
    native_object: Any,
    *,
    strict: Literal[False],
    eager_only: None = ...,
    eager_or_interchange_only: None = ...,
    series_only: Literal[True],
    allow_series: None = ...,
) -> Any: ...


@overload
def from_native(
    native_object: IntoFrameT,
    *,
    strict: Literal[False],
    eager_only: None = ...,
    eager_or_interchange_only: None = ...,
    series_only: None = ...,
    allow_series: None = ...,
) -> DataFrame[IntoFrameT] | LazyFrame[IntoFrameT]: ...


@overload
def from_native(
    native_object: T,
    *,
    strict: Literal[False],
    eager_only: None = ...,
    eager_or_interchange_only: None = ...,
    series_only: None = ...,
    allow_series: None = ...,
) -> T: ...


@overload
def from_native(
    native_object: IntoDataFrameT,
    *,
    strict: Literal[True] = ...,
    eager_only: None = ...,
    eager_or_interchange_only: Literal[True],
    series_only: None = ...,
    allow_series: None = ...,
) -> DataFrame[IntoDataFrameT]:
    """
    from_native(df, strict=True, eager_or_interchange_only=True)
    from_native(df, eager_or_interchange_only=True)
    """


@overload
def from_native(
    native_object: IntoDataFrameT,
    *,
    strict: Literal[True] = ...,
    eager_only: Literal[True],
    eager_or_interchange_only: None = ...,
    series_only: None = ...,
    allow_series: None = ...,
) -> DataFrame[IntoDataFrameT]:
    """
    from_native(df, strict=True, eager_only=True)
    from_native(df, eager_only=True)
    """


@overload
def from_native(
    native_object: Any,
    *,
    strict: Literal[True] = ...,
    eager_only: None = ...,
    eager_or_interchange_only: None = ...,
    series_only: None = ...,
    allow_series: Literal[True],
) -> DataFrame[Any] | LazyFrame[Any] | Series:
    """
    from_native(df, strict=True, allow_series=True)
    from_native(df, allow_series=True)
    """


@overload
def from_native(
    native_object: Any,
    *,
    strict: Literal[True] = ...,
    eager_only: None = ...,
    eager_or_interchange_only: None = ...,
    series_only: Literal[True],
    allow_series: None = ...,
) -> Series:
    """
    from_native(df, strict=True, series_only=True)
    from_native(df, series_only=True)
    """


@overload
def from_native(
    native_object: IntoFrameT,
    *,
    strict: Literal[True] = ...,
    eager_only: None = ...,
    eager_or_interchange_only: None = ...,
    series_only: None = ...,
    allow_series: None = ...,
) -> DataFrame[IntoFrameT] | LazyFrame[IntoFrameT]:
    """
    from_native(df, strict=True)
    from_native(df)
    """


# All params passed in as variables
@overload
def from_native(
    native_object: Any,
    *,
    strict: bool,
    eager_only: bool | None,
    eager_or_interchange_only: bool | None = None,
    series_only: bool | None,
    allow_series: bool | None,
) -> Any: ...


def from_native(  # noqa: PLR0915
    native_object: Any,
    *,
    strict: bool = True,
    eager_only: bool | None = None,
    eager_or_interchange_only: bool | None = None,
    series_only: bool | None = None,
    allow_series: bool | None = None,
) -> Any:
    """
    Convert dataframe/series to Narwhals DataFrame, LazyFrame, or Series.

    Arguments:
        native_object: Raw object from user.
            Depending on the other arguments, input object can be:

            - pandas.DataFrame
            - polars.DataFrame
            - polars.LazyFrame
            - anything with a `__narwhals_dataframe__` or `__narwhals_lazyframe__` method
            - pandas.Series
            - polars.Series
            - anything with a `__narwhals_series__` method
        strict: Whether to raise if object can't be converted (default) or
            to just leave it as-is.
        eager_only: Whether to only allow eager objects.
        eager_or_interchange_only: Whether to only allow eager objects or objects which
            implement the Dataframe Interchange Protocol.
        series_only: Whether to only allow series.
        allow_series: Whether to allow series (default is only dataframe / lazyframe).

    Returns:
        narwhals.DataFrame or narwhals.LazyFrame or narwhals.Series
    """
    from narwhals._arrow.dataframe import ArrowDataFrame
    from narwhals._arrow.series import ArrowSeries
    from narwhals._dask.dataframe import DaskLazyFrame
    from narwhals._duckdb.dataframe import DuckDBInterchangeFrame
    from narwhals._ibis.dataframe import IbisInterchangeFrame
    from narwhals._interchange.dataframe import InterchangeFrame
    from narwhals._pandas_like.dataframe import PandasLikeDataFrame
    from narwhals._pandas_like.series import PandasLikeSeries
    from narwhals._polars.dataframe import PolarsDataFrame
    from narwhals._polars.dataframe import PolarsLazyFrame
    from narwhals._polars.series import PolarsSeries
    from narwhals._pyspark.dataframe import PySparkLazyFrame
    from narwhals.dataframe import DataFrame
    from narwhals.dataframe import LazyFrame
    from narwhals.series import Series
    from narwhals.utils import Implementation
    from narwhals.utils import parse_version

    # Early returns
    if isinstance(native_object, (DataFrame, LazyFrame)) and not series_only:
        return native_object
    if isinstance(native_object, Series) and (series_only or allow_series):
        return native_object

    if series_only:
        if allow_series is False:
            msg = "Invalid parameter combination: `series_only=True` and `allow_series=False`"
            raise ValueError(msg)
        allow_series = True
    if eager_only and eager_or_interchange_only:
        msg = "Invalid parameter combination: `eager_only=True` and `eager_or_interchange_only=True`"
        raise ValueError(msg)

    # Extensions
    if hasattr(native_object, "__narwhals_dataframe__"):
        if series_only:
            msg = "Cannot only use `series_only` with dataframe"
            raise TypeError(msg)
        return DataFrame(
            native_object.__narwhals_dataframe__(),
            level="full",
        )
    elif hasattr(native_object, "__narwhals_lazyframe__"):
        if series_only:
            msg = "Cannot only use `series_only` with lazyframe"
            raise TypeError(msg)
        if eager_only or eager_or_interchange_only:
            msg = "Cannot only use `eager_only` or `eager_or_interchange_only` with lazyframe"
            raise TypeError(msg)
        return LazyFrame(
            native_object.__narwhals_lazyframe__(),
            level="full",
        )
    elif hasattr(native_object, "__narwhals_series__"):
        if not allow_series:
            msg = "Please set `allow_series=True`"
            raise TypeError(msg)
        return Series(
            native_object.__narwhals_series__(),
            level="full",
        )

    # TODO(marco): write all of these in terms of `is_` rather
    # than `get_` + walrus

    # Polars
    elif is_polars_dataframe(native_object):
        if series_only:
            msg = "Cannot only use `series_only` with polars.DataFrame"
            raise TypeError(msg)
        pl = get_polars()
        return DataFrame(
            PolarsDataFrame(native_object, backend_version=parse_version(pl.__version__)),
            level="full",
        )
    elif is_polars_lazyframe(native_object):
        if series_only:
            msg = "Cannot only use `series_only` with polars.LazyFrame"
            raise TypeError(msg)
        if eager_only or eager_or_interchange_only:
            msg = "Cannot only use `eager_only` or `eager_or_interchange_only` with polars.LazyFrame"
            raise TypeError(msg)
        pl = get_polars()
        return LazyFrame(
            PolarsLazyFrame(native_object, backend_version=parse_version(pl.__version__)),
            level="full",
        )
    elif is_polars_series(native_object):
        pl = get_polars()
        if not allow_series:
            msg = "Please set `allow_series=True`"
            raise TypeError(msg)
        return Series(
            PolarsSeries(native_object, backend_version=parse_version(pl.__version__)),
            level="full",
        )

    # pandas
    elif is_pandas_dataframe(native_object):
        if series_only:
            msg = "Cannot only use `series_only` with dataframe"
            raise TypeError(msg)
        pd = get_pandas()
        return DataFrame(
            PandasLikeDataFrame(
                native_object,
                backend_version=parse_version(pd.__version__),
                implementation=Implementation.PANDAS,
            ),
            level="full",
        )
    elif is_pandas_series(native_object):
        if not allow_series:
            msg = "Please set `allow_series=True`"
            raise TypeError(msg)
        pd = get_pandas()
        return Series(
            PandasLikeSeries(
                native_object,
                implementation=Implementation.PANDAS,
                backend_version=parse_version(pd.__version__),
            ),
            level="full",
        )

    # Modin
    elif is_modin_dataframe(native_object):  # pragma: no cover
        mpd = get_modin()
        if series_only:
            msg = "Cannot only use `series_only` with modin.DataFrame"
            raise TypeError(msg)
        return DataFrame(
            PandasLikeDataFrame(
                native_object,
                implementation=Implementation.MODIN,
                backend_version=parse_version(mpd.__version__),
            ),
            level="full",
        )
    elif is_modin_series(native_object):  # pragma: no cover
        mpd = get_modin()
        if not allow_series:
            msg = "Please set `allow_series=True`"
            raise TypeError(msg)
        return Series(
            PandasLikeSeries(
                native_object,
                implementation=Implementation.MODIN,
                backend_version=parse_version(mpd.__version__),
            ),
            level="full",
        )

    # cuDF
    elif is_cudf_dataframe(native_object):  # pragma: no cover
        cudf = get_cudf()
        if series_only:
            msg = "Cannot only use `series_only` with cudf.DataFrame"
            raise TypeError(msg)
        return DataFrame(
            PandasLikeDataFrame(
                native_object,
                implementation=Implementation.CUDF,
                backend_version=parse_version(cudf.__version__),
            ),
            level="full",
        )
    elif is_cudf_series(native_object):  # pragma: no cover
        cudf = get_cudf()
        if not allow_series:
            msg = "Please set `allow_series=True`"
            raise TypeError(msg)
        return Series(
            PandasLikeSeries(
                native_object,
                implementation=Implementation.CUDF,
                backend_version=parse_version(cudf.__version__),
            ),
            level="full",
        )

    # PyArrow
    elif is_pyarrow_table(native_object):
        pa = get_pyarrow()
        if series_only:
            msg = "Cannot only use `series_only` with arrow table"
            raise TypeError(msg)
        return DataFrame(
            ArrowDataFrame(native_object, backend_version=parse_version(pa.__version__)),
            level="full",
        )
    elif is_pyarrow_chunked_array(native_object):
        pa = get_pyarrow()
        if not allow_series:
            msg = "Please set `allow_series=True`"
            raise TypeError(msg)
        return Series(
            ArrowSeries(
                native_object, backend_version=parse_version(pa.__version__), name=""
            ),
            level="full",
        )

    # Dask
    elif is_dask_dataframe(native_object):
        if series_only:
            msg = "Cannot only use `series_only` with dask DataFrame"
            raise TypeError(msg)
        if eager_only or eager_or_interchange_only:
            msg = "Cannot only use `eager_only` or `eager_or_interchange_only` with dask DataFrame"
            raise TypeError(msg)
        if get_dask_expr() is None:  # pragma: no cover
            msg = "Please install dask-expr"
            raise ImportError(msg)
        return LazyFrame(
            DaskLazyFrame(
                native_object, backend_version=parse_version(get_dask().__version__)
            ),
            level="full",
        )

<<<<<<< HEAD
    # PySpark
    elif is_pyspark_dataframe(native_object):
        if series_only:
            msg = "Cannot only use `series_only` with pyspark DataFrame"
            raise TypeError(msg)
        if eager_only or eager_or_interchange_only:
            msg = "Cannot only use `eager_only` or `eager_or_interchange_only` with pyspark DataFrame"
            raise TypeError(msg)
        return LazyFrame(PySparkLazyFrame(native_object), level="full")
=======
    # DuckDB
    elif is_duckdb_relation(native_object):
        if eager_only or series_only:  # pragma: no cover
            msg = (
                "Cannot only use `series_only=True` or `eager_only=False` "
                "with DuckDB Relation"
            )
            raise TypeError(msg)
        return DataFrame(
            DuckDBInterchangeFrame(native_object),
            level="interchange",
        )

    # Ibis
    elif is_ibis_table(native_object):  # pragma: no cover
        if eager_only or series_only:
            msg = (
                "Cannot only use `series_only=True` or `eager_only=False` "
                "with Ibis table"
            )
            raise TypeError(msg)
        return DataFrame(
            IbisInterchangeFrame(native_object),
            level="interchange",
        )
>>>>>>> 10073522

    # Interchange protocol
    elif hasattr(native_object, "__dataframe__"):
        if eager_only or series_only:
            msg = (
                "Cannot only use `series_only=True` or `eager_only=False` "
                "with object which only implements __dataframe__"
            )
            raise TypeError(msg)
        return DataFrame(
            InterchangeFrame(native_object),
            level="interchange",
        )

    elif strict:
        msg = f"Expected pandas-like dataframe, Polars dataframe, or Polars lazyframe, got: {type(native_object)}"
        raise TypeError(msg)
    return native_object


def get_native_namespace(obj: Any) -> Any:
    """
    Get native namespace from object.

    Examples:
        >>> import polars as pl
        >>> import pandas as pd
        >>> import narwhals as nw
        >>> df = nw.from_native(pd.DataFrame({"a": [1, 2, 3]}))
        >>> nw.get_native_namespace(df)
        <module 'pandas'...>
        >>> df = nw.from_native(pl.DataFrame({"a": [1, 2, 3]}))
        >>> nw.get_native_namespace(df)
        <module 'polars'...>
    """
    return obj.__native_namespace__()


def narwhalify(
    func: Callable[..., Any] | None = None,
    *,
    strict: bool = False,
    eager_only: bool | None = False,
    eager_or_interchange_only: bool | None = False,
    series_only: bool | None = False,
    allow_series: bool | None = True,
) -> Callable[..., Any]:
    """
    Decorate function so it becomes dataframe-agnostic.

    `narwhalify` will try to convert any dataframe/series-like object into the narwhal
    respective DataFrame/Series, while leaving the other parameters as they are.

    Similarly, if the output of the function is a narwhals DataFrame or Series, it will be
    converted back to the original dataframe/series type, while if the output is another
    type it will be left as is.

    By setting `strict=True`, then every input and every output will be required to be a
    dataframe/series-like object.

    Instead of writing

    ```python
    import narwhals as nw


    def func(df):
        df = nw.from_native(df, strict=False)
        df = df.group_by("a").agg(nw.col("b").sum())
        return nw.to_native(df)
    ```

    you can just write

    ```python
    import narwhals as nw


    @nw.narwhalify
    def func(df):
        return df.group_by("a").agg(nw.col("b").sum())
    ```

    You can also pass in extra arguments, e.g.

    ```python
    @nw.narwhalify(eager_only=True)
    ```

    that will get passed down to `nw.from_native`.

    Arguments:
        func: Function to wrap in a `from_native`-`to_native` block.
        strict: Whether to raise if object can't be converted or to just leave it as-is
            (default).
        eager_only: Whether to only allow eager objects.
        eager_or_interchange_only: Whether to only allow eager objects or objects which
            implement the Dataframe Interchange Protocol.
        series_only: Whether to only allow series.
        allow_series: Whether to allow series (default is only dataframe / lazyframe).
    """

    def decorator(func: Callable[..., Any]) -> Callable[..., Any]:
        @wraps(func)
        def wrapper(*args: Any, **kwargs: Any) -> Any:
            args = [
                from_native(
                    arg,
                    strict=strict,
                    eager_only=eager_only,
                    eager_or_interchange_only=eager_or_interchange_only,
                    series_only=series_only,
                    allow_series=allow_series,
                )
                for arg in args
            ]  # type: ignore[assignment]

            kwargs = {
                name: from_native(
                    value,
                    strict=strict,
                    eager_only=eager_only,
                    eager_or_interchange_only=eager_or_interchange_only,
                    series_only=series_only,
                    allow_series=allow_series,
                )
                for name, value in kwargs.items()
            }

            backends = {
                b()
                for v in [*args, *kwargs.values()]
                if (b := getattr(v, "__native_namespace__", None))
            }

            if len(backends) > 1:
                msg = "Found multiple backends. Make sure that all dataframe/series inputs come from the same backend."
                raise ValueError(msg)

            result = func(*args, **kwargs)

            return to_native(result, strict=strict)

        return wrapper

    if func is None:
        return decorator
    else:
        # If func is not None, it means the decorator is used without arguments
        return decorator(func)


__all__ = [
    "get_native_namespace",
    "to_native",
    "narwhalify",
]<|MERGE_RESOLUTION|>--- conflicted
+++ resolved
@@ -552,17 +552,6 @@
             level="full",
         )
 
-<<<<<<< HEAD
-    # PySpark
-    elif is_pyspark_dataframe(native_object):
-        if series_only:
-            msg = "Cannot only use `series_only` with pyspark DataFrame"
-            raise TypeError(msg)
-        if eager_only or eager_or_interchange_only:
-            msg = "Cannot only use `eager_only` or `eager_or_interchange_only` with pyspark DataFrame"
-            raise TypeError(msg)
-        return LazyFrame(PySparkLazyFrame(native_object), level="full")
-=======
     # DuckDB
     elif is_duckdb_relation(native_object):
         if eager_only or series_only:  # pragma: no cover
@@ -588,7 +577,16 @@
             IbisInterchangeFrame(native_object),
             level="interchange",
         )
->>>>>>> 10073522
+
+    # PySpark
+    elif is_pyspark_dataframe(native_object):
+        if series_only:
+            msg = "Cannot only use `series_only` with pyspark DataFrame"
+            raise TypeError(msg)
+        if eager_only or eager_or_interchange_only:
+            msg = "Cannot only use `eager_only` or `eager_or_interchange_only` with pyspark DataFrame"
+            raise TypeError(msg)
+        return LazyFrame(PySparkLazyFrame(native_object), level="full")
 
     # Interchange protocol
     elif hasattr(native_object, "__dataframe__"):
