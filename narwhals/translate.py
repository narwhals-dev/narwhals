from __future__ import annotations

from datetime import datetime
from datetime import timedelta
from functools import wraps
from typing import TYPE_CHECKING
from typing import Any
from typing import Callable
from typing import Literal
from typing import TypeVar
from typing import overload

from narwhals.dependencies import get_cudf
from narwhals.dependencies import get_cupy
from narwhals.dependencies import get_dask
from narwhals.dependencies import get_dask_expr
from narwhals.dependencies import get_modin
from narwhals.dependencies import get_numpy
from narwhals.dependencies import get_pandas
from narwhals.dependencies import get_polars
from narwhals.dependencies import get_pyarrow
from narwhals.dependencies import is_cudf_dataframe
from narwhals.dependencies import is_cudf_series
from narwhals.dependencies import is_dask_dataframe
from narwhals.dependencies import is_duckdb_relation
from narwhals.dependencies import is_ibis_table
from narwhals.dependencies import is_modin_dataframe
from narwhals.dependencies import is_modin_series
from narwhals.dependencies import is_pandas_dataframe
from narwhals.dependencies import is_pandas_series
from narwhals.dependencies import is_polars_dataframe
from narwhals.dependencies import is_polars_lazyframe
from narwhals.dependencies import is_polars_series
from narwhals.dependencies import is_pyarrow_chunked_array
from narwhals.dependencies import is_pyarrow_table

if TYPE_CHECKING:
    from narwhals.dataframe import DataFrame
    from narwhals.dataframe import LazyFrame
    from narwhals.series import Series
    from narwhals.typing import DTypes
    from narwhals.typing import IntoDataFrameT
    from narwhals.typing import IntoFrameT
    from narwhals.typing import IntoSeriesT

T = TypeVar("T")

NON_TEMPORAL_SCALAR_TYPES = (
    bool,
    bytes,
    str,
    int,
    float,
    complex,
)


@overload
def to_native(
    narwhals_object: DataFrame[IntoDataFrameT], *, pass_through: Literal[False] = ...
) -> IntoDataFrameT: ...
@overload
def to_native(
    narwhals_object: LazyFrame[IntoFrameT], *, pass_through: Literal[False] = ...
) -> IntoFrameT: ...
@overload
def to_native(
    narwhals_object: Series[IntoSeriesT], *, pass_through: Literal[False] = ...
) -> Any: ...
@overload
def to_native(narwhals_object: Any, *, pass_through: bool) -> Any: ...


def to_native(
    narwhals_object: DataFrame[IntoFrameT] | LazyFrame[IntoFrameT] | Series[IntoSeriesT],
    *,
    strict: bool | None = None,
    pass_through: bool | None = None,
) -> IntoFrameT | Any:
    """Convert Narwhals object to native one.

    Arguments:
        narwhals_object: Narwhals object.
        strict: Determine what happens if the object isn't supported by Narwhals:

            - `True` (default): raise an error
            - `False`: pass object through as-is

            **Deprecated** (v1.13.0):
                Please use `pass_through` instead. Note that `strict` is still available
                (and won't emit a deprecation warning) if you use `narwhals.stable.v1`,
                see [perfect backwards compatibility policy](https://narwhals-dev.github.io/narwhals/backcompat/).
        pass_through: Determine what happens if the object isn't supported by Narwhals:

            - `False` (default): raise an error
            - `True`: pass object through as-is

    Returns:
        Object of class that user started with.
    """
    from narwhals.dataframe import BaseFrame
    from narwhals.series import Series
    from narwhals.utils import validate_strict_and_pass_though

    pass_through = validate_strict_and_pass_though(
        strict, pass_through, pass_through_default=False, emit_deprecation_warning=True
    )

    if isinstance(narwhals_object, BaseFrame):
        return narwhals_object._compliant_frame._native_frame
    if isinstance(narwhals_object, Series):
        return narwhals_object._compliant_series._native_series

    if not pass_through:
        msg = f"Expected Narwhals object, got {type(narwhals_object)}."
        raise TypeError(msg)
    return narwhals_object


@overload
def from_native(
    native_object: IntoDataFrameT | IntoSeriesT,
    *,
    pass_through: Literal[True],
    eager_only: None = ...,
    eager_or_interchange_only: Literal[True],
    series_only: None = ...,
    allow_series: Literal[True],
) -> DataFrame[IntoDataFrameT]: ...


@overload
def from_native(
    native_object: IntoDataFrameT | IntoSeriesT,
    *,
    pass_through: Literal[True],
    eager_only: Literal[True],
    eager_or_interchange_only: None = ...,
    series_only: None = ...,
    allow_series: Literal[True],
) -> DataFrame[IntoDataFrameT] | Series[IntoSeriesT]: ...


@overload
def from_native(
    native_object: IntoDataFrameT,
    *,
    pass_through: Literal[True],
    eager_only: None = ...,
    eager_or_interchange_only: Literal[True],
    series_only: None = ...,
    allow_series: None = ...,
) -> DataFrame[IntoDataFrameT]: ...


@overload
def from_native(
    native_object: T,
    *,
    pass_through: Literal[True],
    eager_only: None = ...,
    eager_or_interchange_only: Literal[True],
    series_only: None = ...,
    allow_series: None = ...,
) -> T: ...


@overload
def from_native(
    native_object: IntoDataFrameT,
    *,
    pass_through: Literal[True],
    eager_only: Literal[True],
    eager_or_interchange_only: None = ...,
    series_only: None = ...,
    allow_series: None = ...,
) -> DataFrame[IntoDataFrameT]: ...


@overload
def from_native(
    native_object: T,
    *,
    pass_through: Literal[True],
    eager_only: Literal[True],
    eager_or_interchange_only: None = ...,
    series_only: None = ...,
    allow_series: None = ...,
) -> T: ...


@overload
def from_native(
    native_object: IntoFrameT | IntoSeriesT,
    *,
    pass_through: Literal[True],
    eager_only: None = ...,
    eager_or_interchange_only: None = ...,
    series_only: None = ...,
    allow_series: Literal[True],
) -> DataFrame[IntoFrameT] | LazyFrame[IntoFrameT] | Series[IntoSeriesT]: ...


@overload
def from_native(
    native_object: IntoSeriesT,
    *,
    pass_through: Literal[True],
    eager_only: None = ...,
    eager_or_interchange_only: None = ...,
    series_only: Literal[True],
    allow_series: None = ...,
) -> Series[IntoSeriesT]: ...


@overload
def from_native(
    native_object: IntoFrameT,
    *,
    pass_through: Literal[True],
    eager_only: None = ...,
    eager_or_interchange_only: None = ...,
    series_only: None = ...,
    allow_series: None = ...,
) -> DataFrame[IntoFrameT] | LazyFrame[IntoFrameT]: ...


@overload
def from_native(
    native_object: T,
    *,
    pass_through: Literal[True],
    eager_only: None = ...,
    eager_or_interchange_only: None = ...,
    series_only: None = ...,
    allow_series: None = ...,
) -> T: ...


@overload
def from_native(
    native_object: IntoDataFrameT,
    *,
    pass_through: Literal[False] = ...,
    eager_only: None = ...,
    eager_or_interchange_only: Literal[True],
    series_only: None = ...,
    allow_series: None = ...,
) -> DataFrame[IntoDataFrameT]: ...


@overload
def from_native(
    native_object: IntoDataFrameT,
    *,
    pass_through: Literal[False] = ...,
    eager_only: Literal[True],
    eager_or_interchange_only: None = ...,
    series_only: None = ...,
    allow_series: None = ...,
) -> DataFrame[IntoDataFrameT]: ...


@overload
def from_native(
    native_object: IntoFrameT | IntoSeriesT,
    *,
    pass_through: Literal[False] = ...,
    eager_only: None = ...,
    eager_or_interchange_only: None = ...,
    series_only: None = ...,
    allow_series: Literal[True],
<<<<<<< HEAD
) -> DataFrame[Any] | LazyFrame[Any] | Series[Any]:
    """
    from_native(df, pass_through=False, allow_series=True)
    from_native(df, allow_series=True)
    """
=======
) -> DataFrame[Any] | LazyFrame[Any] | Series: ...
>>>>>>> 07de3f96


@overload
def from_native(
    native_object: IntoSeriesT,
    *,
    pass_through: Literal[False] = ...,
    eager_only: None = ...,
    eager_or_interchange_only: None = ...,
    series_only: Literal[True],
    allow_series: None = ...,
<<<<<<< HEAD
) -> Series[IntoSeriesT]:
    """
    from_native(df, pass_through=False, series_only=True)
    from_native(df, series_only=True)
    """
=======
) -> Series: ...
>>>>>>> 07de3f96


@overload
def from_native(
    native_object: IntoFrameT,
    *,
    pass_through: Literal[False] = ...,
    eager_only: None = ...,
    eager_or_interchange_only: None = ...,
    series_only: None = ...,
    allow_series: None = ...,
) -> DataFrame[IntoFrameT] | LazyFrame[IntoFrameT]: ...


# All params passed in as variables
@overload
def from_native(
    native_object: Any,
    *,
    pass_through: bool,
    eager_only: bool | None,
    eager_or_interchange_only: bool | None = None,
    series_only: bool | None,
    allow_series: bool | None,
) -> Any: ...


def from_native(
    native_object: Any,
    *,
    strict: bool | None = None,
    pass_through: bool | None = None,
    eager_only: bool | None = None,
    eager_or_interchange_only: bool | None = None,
    series_only: bool | None = None,
    allow_series: bool | None = None,
) -> Any:
    """Convert dataframe/series to Narwhals DataFrame, LazyFrame, or Series.

    Arguments:
        native_object: Raw object from user.
            Depending on the other arguments, input object can be:

            - pandas.DataFrame
            - polars.DataFrame
            - polars.LazyFrame
            - anything with a `__narwhals_dataframe__` or `__narwhals_lazyframe__` method
            - pandas.Series
            - polars.Series
            - anything with a `__narwhals_series__` method
        strict: Determine what happens if the object isn't supported by Narwhals:

            - `True` (default): raise an error
            - `False`: pass object through as-is

            **Deprecated** (v1.13.0):
                Please use `pass_through` instead. Note that `strict` is still available
                (and won't emit a deprecation warning) if you use `narwhals.stable.v1`,
                see [perfect backwards compatibility policy](https://narwhals-dev.github.io/narwhals/backcompat/).
        pass_through: Determine what happens if the object isn't supported by Narwhals:

            - `False` (default): raise an error
            - `True`: pass object through as-is
        eager_only: Whether to only allow eager objects.
        eager_or_interchange_only: Whether to only allow eager objects or objects which
            implement the Dataframe Interchange Protocol.
        series_only: Whether to only allow series.
        allow_series: Whether to allow series (default is only dataframe / lazyframe).

    Returns:
        narwhals.DataFrame or narwhals.LazyFrame or narwhals.Series
    """
    from narwhals import dtypes
    from narwhals.utils import validate_strict_and_pass_though

    pass_through = validate_strict_and_pass_though(
        strict, pass_through, pass_through_default=False, emit_deprecation_warning=True
    )

    return _from_native_impl(
        native_object,
        pass_through=pass_through,
        eager_only=eager_only,
        eager_or_interchange_only=eager_or_interchange_only,
        series_only=series_only,
        allow_series=allow_series,
        dtypes=dtypes,  # type: ignore[arg-type]
    )


def _from_native_impl(  # noqa: PLR0915
    native_object: Any,
    *,
    pass_through: bool = False,
    eager_only: bool | None = None,
    eager_or_interchange_only: bool | None = None,
    series_only: bool | None = None,
    allow_series: bool | None = None,
    dtypes: DTypes,
) -> Any:
    from narwhals._arrow.dataframe import ArrowDataFrame
    from narwhals._arrow.series import ArrowSeries
    from narwhals._dask.dataframe import DaskLazyFrame
    from narwhals._duckdb.dataframe import DuckDBInterchangeFrame
    from narwhals._ibis.dataframe import IbisInterchangeFrame
    from narwhals._interchange.dataframe import InterchangeFrame
    from narwhals._pandas_like.dataframe import PandasLikeDataFrame
    from narwhals._pandas_like.series import PandasLikeSeries
    from narwhals._polars.dataframe import PolarsDataFrame
    from narwhals._polars.dataframe import PolarsLazyFrame
    from narwhals._polars.series import PolarsSeries
    from narwhals.dataframe import DataFrame
    from narwhals.dataframe import LazyFrame
    from narwhals.series import Series
    from narwhals.utils import Implementation
    from narwhals.utils import parse_version

    # Early returns
    if isinstance(native_object, (DataFrame, LazyFrame)) and not series_only:
        return native_object
    if isinstance(native_object, Series) and (series_only or allow_series):
        return native_object

    if series_only:
        if allow_series is False:
            msg = "Invalid parameter combination: `series_only=True` and `allow_series=False`"
            raise ValueError(msg)
        allow_series = True
    if eager_only and eager_or_interchange_only:
        msg = "Invalid parameter combination: `eager_only=True` and `eager_or_interchange_only=True`"
        raise ValueError(msg)

    # Extensions
    if hasattr(native_object, "__narwhals_dataframe__"):
        if series_only:
            if not pass_through:
                msg = "Cannot only use `series_only` with dataframe"
                raise TypeError(msg)
            return native_object
        return DataFrame(
            native_object.__narwhals_dataframe__(),
            level="full",
        )
    elif hasattr(native_object, "__narwhals_lazyframe__"):
        if series_only:
            if not pass_through:
                msg = "Cannot only use `series_only` with lazyframe"
                raise TypeError(msg)
            return native_object
        if eager_only or eager_or_interchange_only:
            if not pass_through:
                msg = "Cannot only use `eager_only` or `eager_or_interchange_only` with lazyframe"
                raise TypeError(msg)
            return native_object
        return LazyFrame(
            native_object.__narwhals_lazyframe__(),
            level="full",
        )
    elif hasattr(native_object, "__narwhals_series__"):
        if not allow_series:
            if not pass_through:
                msg = "Please set `allow_series=True` or `series_only=True`"
                raise TypeError(msg)
            return native_object
        return Series(
            native_object.__narwhals_series__(),
            level="full",
        )

    # Polars
    elif is_polars_dataframe(native_object):
        if series_only:
            if not pass_through:
                msg = "Cannot only use `series_only` with polars.DataFrame"
                raise TypeError(msg)
            return native_object
        pl = get_polars()
        return DataFrame(
            PolarsDataFrame(
                native_object,
                backend_version=parse_version(pl.__version__),
                dtypes=dtypes,
            ),
            level="full",
        )
    elif is_polars_lazyframe(native_object):
        if series_only:
            if not pass_through:
                msg = "Cannot only use `series_only` with polars.LazyFrame"
                raise TypeError(msg)
            return native_object
        if eager_only or eager_or_interchange_only:
            if not pass_through:
                msg = "Cannot only use `eager_only` or `eager_or_interchange_only` with polars.LazyFrame"
                raise TypeError(msg)
            return native_object
        pl = get_polars()
        return LazyFrame(
            PolarsLazyFrame(
                native_object,
                backend_version=parse_version(pl.__version__),
                dtypes=dtypes,
            ),
            level="full",
        )
    elif is_polars_series(native_object):
        pl = get_polars()
        if not allow_series:
            if not pass_through:
                msg = "Please set `allow_series=True` or `series_only=True`"
                raise TypeError(msg)
            return native_object
        return Series(
            PolarsSeries(
                native_object,
                backend_version=parse_version(pl.__version__),
                dtypes=dtypes,
            ),
            level="full",
        )

    # pandas
    elif is_pandas_dataframe(native_object):
        if series_only:
            if not pass_through:
                msg = "Cannot only use `series_only` with dataframe"
                raise TypeError(msg)
            return native_object
        pd = get_pandas()
        return DataFrame(
            PandasLikeDataFrame(
                native_object,
                backend_version=parse_version(pd.__version__),
                implementation=Implementation.PANDAS,
                dtypes=dtypes,
            ),
            level="full",
        )
    elif is_pandas_series(native_object):
        if not allow_series:
            if not pass_through:
                msg = "Please set `allow_series=True` or `series_only=True`"
                raise TypeError(msg)
            return native_object
        pd = get_pandas()
        return Series(
            PandasLikeSeries(
                native_object,
                implementation=Implementation.PANDAS,
                backend_version=parse_version(pd.__version__),
                dtypes=dtypes,
            ),
            level="full",
        )

    # Modin
    elif is_modin_dataframe(native_object):  # pragma: no cover
        mpd = get_modin()
        if series_only:
            if not pass_through:
                msg = "Cannot only use `series_only` with modin.DataFrame"
                raise TypeError(msg)
            return native_object
        return DataFrame(
            PandasLikeDataFrame(
                native_object,
                implementation=Implementation.MODIN,
                backend_version=parse_version(mpd.__version__),
                dtypes=dtypes,
            ),
            level="full",
        )
    elif is_modin_series(native_object):  # pragma: no cover
        mpd = get_modin()
        if not allow_series:
            if not pass_through:
                msg = "Please set `allow_series=True` or `series_only=True`"
                raise TypeError(msg)
            return native_object
        return Series(
            PandasLikeSeries(
                native_object,
                implementation=Implementation.MODIN,
                backend_version=parse_version(mpd.__version__),
                dtypes=dtypes,
            ),
            level="full",
        )

    # cuDF
    elif is_cudf_dataframe(native_object):  # pragma: no cover
        cudf = get_cudf()
        if series_only:
            if not pass_through:
                msg = "Cannot only use `series_only` with cudf.DataFrame"
                raise TypeError(msg)
            return native_object
        return DataFrame(
            PandasLikeDataFrame(
                native_object,
                implementation=Implementation.CUDF,
                backend_version=parse_version(cudf.__version__),
                dtypes=dtypes,
            ),
            level="full",
        )
    elif is_cudf_series(native_object):  # pragma: no cover
        cudf = get_cudf()
        if not allow_series:
            if not pass_through:
                msg = "Please set `allow_series=True` or `series_only=True`"
                raise TypeError(msg)
            return native_object
        return Series(
            PandasLikeSeries(
                native_object,
                implementation=Implementation.CUDF,
                backend_version=parse_version(cudf.__version__),
                dtypes=dtypes,
            ),
            level="full",
        )

    # PyArrow
    elif is_pyarrow_table(native_object):
        pa = get_pyarrow()
        if series_only:
            if not pass_through:
                msg = "Cannot only use `series_only` with arrow table"
                raise TypeError(msg)
            return native_object
        return DataFrame(
            ArrowDataFrame(
                native_object,
                backend_version=parse_version(pa.__version__),
                dtypes=dtypes,
            ),
            level="full",
        )
    elif is_pyarrow_chunked_array(native_object):
        pa = get_pyarrow()
        if not allow_series:
            if not pass_through:
                msg = "Please set `allow_series=True` or `series_only=True`"
                raise TypeError(msg)
            return native_object
        return Series(
            ArrowSeries(
                native_object,
                backend_version=parse_version(pa.__version__),
                name="",
                dtypes=dtypes,
            ),
            level="full",
        )

    # Dask
    elif is_dask_dataframe(native_object):
        if series_only:
            if not pass_through:
                msg = "Cannot only use `series_only` with dask DataFrame"
                raise TypeError(msg)
            return native_object
        if eager_only or eager_or_interchange_only:
            if not pass_through:
                msg = "Cannot only use `eager_only` or `eager_or_interchange_only` with dask DataFrame"
                raise TypeError(msg)
            return native_object
        if get_dask_expr() is None:  # pragma: no cover
            msg = "Please install dask-expr"
            raise ImportError(msg)
        return LazyFrame(
            DaskLazyFrame(
                native_object,
                backend_version=parse_version(get_dask().__version__),
                dtypes=dtypes,
            ),
            level="full",
        )

    # DuckDB
    elif is_duckdb_relation(native_object):
        if eager_only or series_only:  # pragma: no cover
            if not pass_through:
                msg = (
                    "Cannot only use `series_only=True` or `eager_only=False` "
                    "with DuckDB Relation"
                )
            else:
                return native_object
            raise TypeError(msg)
        return DataFrame(
            DuckDBInterchangeFrame(native_object, dtypes=dtypes),
            level="interchange",
        )

    # Ibis
    elif is_ibis_table(native_object):  # pragma: no cover
        if eager_only or series_only:
            if not pass_through:
                msg = (
                    "Cannot only use `series_only=True` or `eager_only=False` "
                    "with Ibis table"
                )
                raise TypeError(msg)
            return native_object
        return DataFrame(
            IbisInterchangeFrame(native_object, dtypes=dtypes),
            level="interchange",
        )

    # Interchange protocol
    elif hasattr(native_object, "__dataframe__"):
        if eager_only or series_only:
            if not pass_through:
                msg = (
                    "Cannot only use `series_only=True` or `eager_only=False` "
                    "with object which only implements __dataframe__"
                )
                raise TypeError(msg)
            return native_object
        return DataFrame(
            InterchangeFrame(native_object, dtypes=dtypes),
            level="interchange",
        )

    elif not pass_through:
        msg = f"Expected pandas-like dataframe, Polars dataframe, or Polars lazyframe, got: {type(native_object)}"
        raise TypeError(msg)
    return native_object


def get_native_namespace(obj: DataFrame[Any] | LazyFrame[Any] | Series) -> Any:
    """Get native namespace from object.

    Arguments:
        obj: Dataframe, Lazyframe, or Series.

    Returns:
        Native module.

    Examples:
        >>> import polars as pl
        >>> import pandas as pd
        >>> import narwhals as nw
        >>> df = nw.from_native(pd.DataFrame({"a": [1, 2, 3]}))
        >>> nw.get_native_namespace(df)
        <module 'pandas'...>
        >>> df = nw.from_native(pl.DataFrame({"a": [1, 2, 3]}))
        >>> nw.get_native_namespace(df)
        <module 'polars'...>
    """
    return obj.__native_namespace__()


def narwhalify(
    func: Callable[..., Any] | None = None,
    *,
    strict: bool | None = None,
    pass_through: bool | None = None,
    eager_only: bool | None = False,
    eager_or_interchange_only: bool | None = False,
    series_only: bool | None = False,
    allow_series: bool | None = True,
) -> Callable[..., Any]:
    """Decorate function so it becomes dataframe-agnostic.

    This will try to convert any dataframe/series-like object into the Narwhals
    respective DataFrame/Series, while leaving the other parameters as they are.
    Similarly, if the output of the function is a Narwhals DataFrame or Series, it will be
    converted back to the original dataframe/series type, while if the output is another
    type it will be left as is.
    By setting `pass_through=False`, then every input and every output will be required to be a
    dataframe/series-like object.

    Arguments:
        func: Function to wrap in a `from_native`-`to_native` block.
        strict: **Deprecated** (v1.13.0):
            Please use `pass_through` instead. Note that `strict` is still available
            (and won't emit a deprecation warning) if you use `narwhals.stable.v1`,
            see [perfect backwards compatibility policy](https://narwhals-dev.github.io/narwhals/backcompat/).

            Determine what happens if the object isn't supported by Narwhals:

            - `True` (default): raise an error
            - `False`: pass object through as-is
        pass_through: Determine what happens if the object isn't supported by Narwhals:

            - `False` (default): raise an error
            - `True`: pass object through as-is
        eager_only: Whether to only allow eager objects.
        eager_or_interchange_only: Whether to only allow eager objects or objects which
            implement the Dataframe Interchange Protocol.
        series_only: Whether to only allow series.
        allow_series: Whether to allow series (default is only dataframe / lazyframe).

    Returns:
        Decorated function.

    Examples:
        Instead of writing

        >>> import narwhals as nw
        >>> def func(df):
        ...     df = nw.from_native(df, pass_through=True)
        ...     df = df.group_by("a").agg(nw.col("b").sum())
        ...     return nw.to_native(df)

        you can just write

        >>> @nw.narwhalify
        ... def func(df):
        ...     return df.group_by("a").agg(nw.col("b").sum())
    """
    from narwhals.utils import validate_strict_and_pass_though

    pass_through = validate_strict_and_pass_though(
        strict, pass_through, pass_through_default=True, emit_deprecation_warning=True
    )

    def decorator(func: Callable[..., Any]) -> Callable[..., Any]:
        @wraps(func)
        def wrapper(*args: Any, **kwargs: Any) -> Any:
            args = [
                from_native(
                    arg,
                    pass_through=pass_through,
                    eager_only=eager_only,
                    eager_or_interchange_only=eager_or_interchange_only,
                    series_only=series_only,
                    allow_series=allow_series,
                )
                for arg in args
            ]  # type: ignore[assignment]

            kwargs = {
                name: from_native(
                    value,
                    pass_through=pass_through,
                    eager_only=eager_only,
                    eager_or_interchange_only=eager_or_interchange_only,
                    series_only=series_only,
                    allow_series=allow_series,
                )
                for name, value in kwargs.items()
            }

            backends = {
                b()
                for v in (*args, *kwargs.values())
                if (b := getattr(v, "__native_namespace__", None))
            }

            if len(backends) > 1:
                msg = "Found multiple backends. Make sure that all dataframe/series inputs come from the same backend."
                raise ValueError(msg)

            result = func(*args, **kwargs)

            return to_native(result, pass_through=pass_through)

        return wrapper

    if func is None:
        return decorator
    else:
        # If func is not None, it means the decorator is used without arguments
        return decorator(func)


def to_py_scalar(scalar_like: Any) -> Any:
    """If a scalar is not Python native, converts it to Python native.

    Arguments:
        scalar_like: Scalar-like value.

    Returns:
        Python scalar.

    Raises:
        ValueError: If the object is not convertible to a scalar.

    Examples:
        >>> import narwhals as nw
        >>> import pandas as pd
        >>> df = nw.from_native(pd.DataFrame({"a": [1, 2, 3]}))
        >>> nw.to_py_scalar(df["a"].item(0))
        1
        >>> import pyarrow as pa
        >>> df = nw.from_native(pa.table({"a": [1, 2, 3]}))
        >>> nw.to_py_scalar(df["a"].item(0))
        1
        >>> nw.to_py_scalar(1)
        1
    """
    if scalar_like is None:
        return None
    if isinstance(scalar_like, NON_TEMPORAL_SCALAR_TYPES):
        return scalar_like

    np = get_numpy()
    if (
        np
        and isinstance(scalar_like, np.datetime64)
        and scalar_like.dtype == "datetime64[ns]"
    ):
        return datetime(1970, 1, 1) + timedelta(microseconds=scalar_like.item() // 1000)

    if np and np.isscalar(scalar_like) and hasattr(scalar_like, "item"):
        return scalar_like.item()

    pd = get_pandas()
    if pd and isinstance(scalar_like, pd.Timestamp):
        return scalar_like.to_pydatetime()
    if pd and isinstance(scalar_like, pd.Timedelta):
        return scalar_like.to_pytimedelta()
    if pd and pd.api.types.is_scalar(scalar_like):
        try:
            is_na = pd.isna(scalar_like)
        except Exception:  # pragma: no cover  # noqa: BLE001, S110
            pass
        else:
            if is_na:
                return None

    # pd.Timestamp and pd.Timedelta subclass datetime and timedelta,
    # so we need to check this separately
    if isinstance(scalar_like, (datetime, timedelta)):
        return scalar_like

    pa = get_pyarrow()
    if pa and isinstance(scalar_like, pa.Scalar):
        return scalar_like.as_py()

    cupy = get_cupy()
    if (  # pragma: no cover
        cupy and isinstance(scalar_like, cupy.ndarray) and scalar_like.size == 1
    ):
        return scalar_like.item()

    msg = (
        f"Expected object convertible to a scalar, found {type(scalar_like)}. "
        "Please report a bug to https://github.com/narwhals-dev/narwhals/issues"
    )
    raise ValueError(msg)


__all__ = [
    "get_native_namespace",
    "to_native",
    "narwhalify",
    "to_py_scalar",
]<|MERGE_RESOLUTION|>--- conflicted
+++ resolved
@@ -270,15 +270,7 @@
     eager_or_interchange_only: None = ...,
     series_only: None = ...,
     allow_series: Literal[True],
-<<<<<<< HEAD
-) -> DataFrame[Any] | LazyFrame[Any] | Series[Any]:
-    """
-    from_native(df, pass_through=False, allow_series=True)
-    from_native(df, allow_series=True)
-    """
-=======
-) -> DataFrame[Any] | LazyFrame[Any] | Series: ...
->>>>>>> 07de3f96
+) -> DataFrame[Any] | LazyFrame[Any] | Series[Any]: ...
 
 
 @overload
@@ -290,15 +282,7 @@
     eager_or_interchange_only: None = ...,
     series_only: Literal[True],
     allow_series: None = ...,
-<<<<<<< HEAD
-) -> Series[IntoSeriesT]:
-    """
-    from_native(df, pass_through=False, series_only=True)
-    from_native(df, series_only=True)
-    """
-=======
-) -> Series: ...
->>>>>>> 07de3f96
+) -> Series[IntoSeriesT]: ...
 
 
 @overload
@@ -731,7 +715,7 @@
     return native_object
 
 
-def get_native_namespace(obj: DataFrame[Any] | LazyFrame[Any] | Series) -> Any:
+def get_native_namespace(obj: DataFrame[Any] | LazyFrame[Any] | Series[Any]) -> Any:
     """Get native namespace from object.
 
     Arguments:
