--- conflicted
+++ resolved
@@ -712,7 +712,6 @@
         import duckdb  # ignore-banned-import
 
         backend_version = parse_version(duckdb.__version__)
-<<<<<<< HEAD
         if version is Version.V1:
             return DataFrame(
                 DuckDBLazyFrame(
@@ -720,21 +719,12 @@
                 ),
                 level="interchange",
             )
-        else:
-            return LazyFrame(
-                DuckDBLazyFrame(
-                    native_object, backend_version=backend_version, version=version
-                ),
-                level="full",
-            )
-=======
-        return DataFrame(
-            DuckDBInterchangeFrame(
-                native_object, version=version, backend_version=backend_version
-            ),
-            level="interchange",
-        )
->>>>>>> 31158b2b
+        return LazyFrame(
+            DuckDBLazyFrame(
+                native_object, backend_version=backend_version, version=version
+            ),
+            level="full",
+        )
 
     # Ibis
     elif is_ibis_table(native_object):  # pragma: no cover
