from __future__ import annotations

from typing import TYPE_CHECKING
from typing import Any
from typing import Callable
from typing import Generic
from typing import Iterable
from typing import Literal
from typing import Sequence
from typing import TypeVar

from narwhals.dependencies import is_numpy_array
from narwhals.utils import flatten

if TYPE_CHECKING:
    from typing_extensions import Self

    from narwhals.dtypes import DType
    from narwhals.typing import IntoExpr


def extract_compliant(expr: Expr, other: Any) -> Any:
    from narwhals.series import Series

    if isinstance(other, Expr):
        return other._call(expr)
    if isinstance(other, Series):
        return other._compliant_series
    return other


class Expr:
    def __init__(self, call: Callable[[Any], Any]) -> None:
        # callable from namespace to expr
        self._call = call

    def _taxicab_norm(self) -> Self:
        # This is just used to test out the stable api feature in a realistic-ish way.
        # It's not intended to be used.
        return self.__class__(lambda plx: self._call(plx).abs().sum())

    # --- convert ---
    def alias(self, name: str) -> Self:
        """
        Rename the expression.

        Arguments:
            name: The new name.

        Examples:
            >>> import pandas as pd
            >>> import polars as pl
            >>> import pyarrow as pa
            >>> import narwhals as nw
            >>> df_pd = pd.DataFrame({"a": [1, 2], "b": [4, 5]})
            >>> df_pl = pl.DataFrame({"a": [1, 2], "b": [4, 5]})
            >>> df_pa = pa.table({"a": [1, 2], "b": [4, 5]})

            Let's define a dataframe-agnostic function:

            >>> @nw.narwhalify
            ... def func(df):
            ...     return df.select((nw.col("b") + 10).alias("c"))

            We can pass any supported library such as Pandas, Polars, or PyArrow to `func`:

            >>> func(df_pd)
                c
            0  14
            1  15
            >>> func(df_pl)
            shape: (2, 1)
            ┌─────┐
            │ c   │
            │ --- │
            │ i64 │
            ╞═════╡
            │ 14  │
            │ 15  │
            └─────┘
            >>> func(df_pa)
            pyarrow.Table
            c: int64
            ----
            c: [[14,15]]

        """
        return self.__class__(lambda plx: self._call(plx).alias(name))

    def pipe(self, function: Callable[[Any], Self], *args: Any, **kwargs: Any) -> Self:
        """
        Pipe function call.

        Examples:
            >>> import polars as pl
            >>> import pandas as pd
            >>> import pyarrow as pa
            >>> import narwhals as nw
            >>> data = {"a": [1, 2, 3, 4]}
            >>> df_pd = pd.DataFrame(data)
            >>> df_pl = pl.DataFrame(data)
            >>> df_pa = pa.table(data)

            Lets define a library-agnostic function:

            >>> @nw.narwhalify
            ... def func(df):
            ...     return df.select(nw.col("a").pipe(lambda x: x + 1))

            We can pass any supported library such as Pandas, Polars, or PyArrow to `func`:

            >>> func(df_pd)
               a
            0  2
            1  3
            2  4
            3  5
            >>> func(df_pl)
            shape: (4, 1)
            ┌─────┐
            │ a   │
            │ --- │
            │ i64 │
            ╞═════╡
            │ 2   │
            │ 3   │
            │ 4   │
            │ 5   │
            └─────┘
            >>> func(df_pa)
            pyarrow.Table
            a: int64
            ----
            a: [[2,3,4,5]]
        """
        return function(self, *args, **kwargs)

    def cast(
        self,
        dtype: Any,
    ) -> Self:
        """
        Redefine an object's data type.

        Arguments:
            dtype: Data type that the object will be cast into.

        Examples:
            >>> import pandas as pd
            >>> import polars as pl
            >>> import pyarrow as pa
            >>> import narwhals as nw
            >>> from datetime import date
            >>> df_pd = pd.DataFrame({"foo": [1, 2, 3], "bar": [6.0, 7.0, 8.0]})
            >>> df_pl = pl.DataFrame({"foo": [1, 2, 3], "bar": [6.0, 7.0, 8.0]})
            >>> df_pa = pa.table({"foo": [1, 2, 3], "bar": [6.0, 7.0, 8.0]})

            Let's define a dataframe-agnostic function:

            >>> @nw.narwhalify
            ... def func(df):
            ...     return df.select(
            ...         nw.col("foo").cast(nw.Float32), nw.col("bar").cast(nw.UInt8)
            ...     )

            We can then pass any supported library such as Pandas, Polars, or PyArrow to `func`:

            >>> func(df_pd)
               foo  bar
            0  1.0    6
            1  2.0    7
            2  3.0    8
            >>> func(df_pl)
            shape: (3, 2)
            ┌─────┬─────┐
            │ foo ┆ bar │
            │ --- ┆ --- │
            │ f32 ┆ u8  │
            ╞═════╪═════╡
            │ 1.0 ┆ 6   │
            │ 2.0 ┆ 7   │
            │ 3.0 ┆ 8   │
            └─────┴─────┘
            >>> func(df_pa)
            pyarrow.Table
            foo: float
            bar: uint8
            ----
            foo: [[1,2,3]]
            bar: [[6,7,8]]
        """
        return self.__class__(
            lambda plx: self._call(plx).cast(dtype),
        )

    # --- binary ---
    def __eq__(self, other: object) -> Self:  # type: ignore[override]
        return self.__class__(
            lambda plx: self._call(plx).__eq__(extract_compliant(plx, other))
        )

    def __ne__(self, other: object) -> Self:  # type: ignore[override]
        return self.__class__(
            lambda plx: self._call(plx).__ne__(extract_compliant(plx, other))
        )

    def __and__(self, other: Any) -> Self:
        return self.__class__(
            lambda plx: self._call(plx).__and__(extract_compliant(plx, other))
        )

    def __rand__(self, other: Any) -> Self:
        return self.__class__(
            lambda plx: self._call(plx).__rand__(extract_compliant(plx, other))
        )

    def __or__(self, other: Any) -> Self:
        return self.__class__(
            lambda plx: self._call(plx).__or__(extract_compliant(plx, other))
        )

    def __ror__(self, other: Any) -> Self:
        return self.__class__(
            lambda plx: self._call(plx).__ror__(extract_compliant(plx, other))
        )

    def __add__(self, other: Any) -> Self:
        return self.__class__(
            lambda plx: self._call(plx).__add__(extract_compliant(plx, other))
        )

    def __radd__(self, other: Any) -> Self:
        return self.__class__(
            lambda plx: self._call(plx).__radd__(extract_compliant(plx, other))
        )

    def __sub__(self, other: Any) -> Self:
        return self.__class__(
            lambda plx: self._call(plx).__sub__(extract_compliant(plx, other))
        )

    def __rsub__(self, other: Any) -> Self:
        return self.__class__(
            lambda plx: self._call(plx).__rsub__(extract_compliant(plx, other))
        )

    def __truediv__(self, other: Any) -> Self:
        return self.__class__(
            lambda plx: self._call(plx).__truediv__(extract_compliant(plx, other))
        )

    def __rtruediv__(self, other: Any) -> Self:
        return self.__class__(
            lambda plx: self._call(plx).__rtruediv__(extract_compliant(plx, other))
        )

    def __mul__(self, other: Any) -> Self:
        return self.__class__(
            lambda plx: self._call(plx).__mul__(extract_compliant(plx, other))
        )

    def __rmul__(self, other: Any) -> Self:
        return self.__class__(
            lambda plx: self._call(plx).__rmul__(extract_compliant(plx, other))
        )

    def __le__(self, other: Any) -> Self:
        return self.__class__(
            lambda plx: self._call(plx).__le__(extract_compliant(plx, other))
        )

    def __lt__(self, other: Any) -> Self:
        return self.__class__(
            lambda plx: self._call(plx).__lt__(extract_compliant(plx, other))
        )

    def __gt__(self, other: Any) -> Self:
        return self.__class__(
            lambda plx: self._call(plx).__gt__(extract_compliant(plx, other))
        )

    def __ge__(self, other: Any) -> Self:
        return self.__class__(
            lambda plx: self._call(plx).__ge__(extract_compliant(plx, other))
        )

    def __pow__(self, other: Any) -> Self:
        return self.__class__(
            lambda plx: self._call(plx).__pow__(extract_compliant(plx, other))
        )

    def __rpow__(self, other: Any) -> Self:
        return self.__class__(
            lambda plx: self._call(plx).__rpow__(extract_compliant(plx, other))
        )

    def __floordiv__(self, other: Any) -> Self:
        return self.__class__(
            lambda plx: self._call(plx).__floordiv__(extract_compliant(plx, other))
        )

    def __rfloordiv__(self, other: Any) -> Self:
        return self.__class__(
            lambda plx: self._call(plx).__rfloordiv__(extract_compliant(plx, other))
        )

    def __mod__(self, other: Any) -> Self:
        return self.__class__(
            lambda plx: self._call(plx).__mod__(extract_compliant(plx, other))
        )

    def __rmod__(self, other: Any) -> Self:
        return self.__class__(
            lambda plx: self._call(plx).__rmod__(extract_compliant(plx, other))
        )

    # --- unary ---
    def __invert__(self) -> Self:
        return self.__class__(lambda plx: self._call(plx).__invert__())

    def any(self) -> Self:
        """
        Return whether any of the values in the column are `True`

        Examples:
            >>> import pandas as pd
            >>> import polars as pl
            >>> import pyarrow as pa
            >>> import narwhals as nw
            >>> df_pd = pd.DataFrame({"a": [True, False], "b": [True, True]})
            >>> df_pl = pl.DataFrame({"a": [True, False], "b": [True, True]})
            >>> df_pa = pa.table({"a": [True, False], "b": [True, True]})

            We define a dataframe-agnostic function:

            >>> @nw.narwhalify
            ... def func(df):
            ...     return df.select(nw.col("a", "b").any())

            We can then pass any supported library such as Pandas, Polars, or PyArrow to `func`:

            >>> func(df_pd)
                  a     b
            0  True  True
            >>> func(df_pl)
            shape: (1, 2)
            ┌──────┬──────┐
            │ a    ┆ b    │
            │ ---  ┆ ---  │
            │ bool ┆ bool │
            ╞══════╪══════╡
            │ true ┆ true │
            └──────┴──────┘
            >>> func(df_pa)
            pyarrow.Table
            a: bool
            b: bool
            ----
            a: [[true]]
            b: [[true]]
        """
        return self.__class__(lambda plx: self._call(plx).any())

    def all(self) -> Self:
        """
        Return whether all values in the column are `True`.

        Examples:
            >>> import pandas as pd
            >>> import polars as pl
            >>> import pyarrow as pa
            >>> import narwhals as nw
            >>> df_pd = pd.DataFrame({"a": [True, False], "b": [True, True]})
            >>> df_pl = pl.DataFrame({"a": [True, False], "b": [True, True]})
            >>> df_pa = pa.table({"a": [True, False], "b": [True, True]})

            Let's define a dataframe-agnostic function:

            >>> @nw.narwhalify
            ... def func(df):
            ...     return df.select(nw.col("a", "b").all())

            We can then pass any supported library such as Pandas, Polars, or PyArrow to `func`:

            >>> func(df_pd)
                   a     b
            0  False  True
            >>> func(df_pl)
            shape: (1, 2)
            ┌───────┬──────┐
            │ a     ┆ b    │
            │ ---   ┆ ---  │
            │ bool  ┆ bool │
            ╞═══════╪══════╡
            │ false ┆ true │
            └───────┴──────┘
            >>> func(df_pa)
            pyarrow.Table
            a: bool
            b: bool
            ----
            a: [[false]]
            b: [[true]]
        """
        return self.__class__(lambda plx: self._call(plx).all())

    def mean(self) -> Self:
        """
        Get mean value.

        Examples:
            >>> import polars as pl
            >>> import pandas as pd
            >>> import pyarrow as pa
            >>> import narwhals as nw
            >>> df_pd = pd.DataFrame({"a": [-1, 0, 1], "b": [2, 4, 6]})
            >>> df_pl = pl.DataFrame({"a": [-1, 0, 1], "b": [2, 4, 6]})
            >>> df_pa = pa.table({"a": [-1, 0, 1], "b": [2, 4, 6]})

            Let's define a dataframe-agnostic function:

            >>> @nw.narwhalify
            ... def func(df):
            ...     return df.select(nw.col("a", "b").mean())

            We can then pass any supported library such as Pandas, Polars, or PyArrow to `func`:

            >>> func(df_pd)
                 a    b
            0  0.0  4.0
            >>> func(df_pl)
            shape: (1, 2)
            ┌─────┬─────┐
            │ a   ┆ b   │
            │ --- ┆ --- │
            │ f64 ┆ f64 │
            ╞═════╪═════╡
            │ 0.0 ┆ 4.0 │
            └─────┴─────┘
            >>> func(df_pa)
            pyarrow.Table
            a: double
            b: double
            ----
            a: [[0]]
            b: [[4]]
        """
        return self.__class__(lambda plx: self._call(plx).mean())

    def std(self, *, ddof: int = 1) -> Self:
        """
        Get standard deviation.

        Arguments:
            ddof: “Delta Degrees of Freedom”: the divisor used in the calculation is N - ddof,
                     where N represents the number of elements. By default ddof is 1.

        Examples:
            >>> import polars as pl
            >>> import pandas as pd
            >>> import pyarrow as pa
            >>> import narwhals as nw
            >>> df_pd = pd.DataFrame({"a": [20, 25, 60], "b": [1.5, 1, -1.4]})
            >>> df_pl = pl.DataFrame({"a": [20, 25, 60], "b": [1.5, 1, -1.4]})
            >>> df_pa = pa.table({"a": [20, 25, 60], "b": [1.5, 1, -1.4]})

            Let's define a dataframe-agnostic function:

            >>> @nw.narwhalify
            ... def func(df):
            ...     return df.select(nw.col("a", "b").std(ddof=0))

            We can then pass any supported library such as Pandas, Polars, or PyArrow to `func`:

            >>> func(df_pd)
                      a         b
            0  17.79513  1.265789
            >>> func(df_pl)
            shape: (1, 2)
            ┌──────────┬──────────┐
            │ a        ┆ b        │
            │ ---      ┆ ---      │
            │ f64      ┆ f64      │
            ╞══════════╪══════════╡
            │ 17.79513 ┆ 1.265789 │
            └──────────┴──────────┘
            >>> func(df_pa)
            pyarrow.Table
            a: double
            b: double
            ----
            a: [[17.795130420052185]]
            b: [[1.2657891697365016]]

        """
        return self.__class__(lambda plx: self._call(plx).std(ddof=ddof))

    def sum(self) -> Expr:
        """
        Return the sum value.

        Examples:
            >>> import pandas as pd
            >>> import polars as pl
            >>> import pyarrow as pa
            >>> import narwhals as nw
            >>> df_pd = pd.DataFrame({"a": [5, 10], "b": [50, 100]})
            >>> df_pl = pl.DataFrame({"a": [5, 10], "b": [50, 100]})
            >>> df_pa = pa.table({"a": [5, 10], "b": [50, 100]})

            Let's define a dataframe-agnostic function:

            >>> @nw.narwhalify
            ... def func(df):
            ...     return df.select(nw.col("a", "b").sum())

            We can then pass any supported library such as Pandas, Polars, or PyArrow to `func`:

            >>> func(df_pd)
                a    b
            0  15  150
            >>> func(df_pl)
            shape: (1, 2)
            ┌─────┬─────┐
            │ a   ┆ b   │
            │ --- ┆ --- │
            │ i64 ┆ i64 │
            ╞═════╪═════╡
            │ 15  ┆ 150 │
            └─────┴─────┘
            >>> func(df_pa)
            pyarrow.Table
            a: int64
            b: int64
            ----
            a: [[15]]
            b: [[150]]
        """
        return self.__class__(lambda plx: self._call(plx).sum())

    def min(self) -> Self:
        """
        Returns the minimum value(s) from a column(s).

        Examples:
            >>> import pandas as pd
            >>> import polars as pl
            >>> import pyarrow as pa
            >>> import narwhals as nw
            >>> df_pd = pd.DataFrame({"a": [1, 2], "b": [4, 3]})
            >>> df_pl = pl.DataFrame({"a": [1, 2], "b": [4, 3]})
            >>> df_pa = pa.table({"a": [1, 2], "b": [4, 3]})

            Let's define a dataframe-agnostic function:

            >>> @nw.narwhalify
            ... def func(df):
            ...     return df.select(nw.min("a", "b"))

            We can then pass any supported library such as Pandas, Polars, or PyArrow to `func`:

            >>> func(df_pd)
               a  b
            0  1  3
            >>> func(df_pl)
            shape: (1, 2)
            ┌─────┬─────┐
            │ a   ┆ b   │
            │ --- ┆ --- │
            │ i64 ┆ i64 │
            ╞═════╪═════╡
            │ 1   ┆ 3   │
            └─────┴─────┘
            >>> func(df_pa)
            pyarrow.Table
            a: int64
            b: int64
            ----
            a: [[1]]
            b: [[3]]
        """
        return self.__class__(lambda plx: self._call(plx).min())

    def max(self) -> Self:
        """
        Returns the maximum value(s) from a column(s).

        Examples:
            >>> import polars as pl
            >>> import pandas as pd
            >>> import pyarrow as pa
            >>> import narwhals as nw
            >>> df_pd = pd.DataFrame({"a": [10, 20], "b": [50, 100]})
            >>> df_pl = pl.DataFrame({"a": [10, 20], "b": [50, 100]})
            >>> df_pa = pa.table({"a": [10, 20], "b": [50, 100]})

            Let's define a dataframe-agnostic function:

            >>> @nw.narwhalify
            ... def func(df):
            ...     return df.select(nw.max("a", "b"))

            We can then pass any supported library such as Pandas, Polars, or PyArrow to `func`:

            >>> func(df_pd)
                a    b
            0  20  100
            >>> func(df_pl)
            shape: (1, 2)
            ┌─────┬─────┐
            │ a   ┆ b   │
            │ --- ┆ --- │
            │ i64 ┆ i64 │
            ╞═════╪═════╡
            │ 20  ┆ 100 │
            └─────┴─────┘
            >>> func(df_pa)
            pyarrow.Table
            a: int64
            b: int64
            ----
            a: [[20]]
            b: [[100]]
        """
        return self.__class__(lambda plx: self._call(plx).max())

    def count(self) -> Self:
        """
        Returns the number of non-null elements in the column.

        Examples:
            >>> import polars as pl
            >>> import pandas as pd
            >>> import pyarrow as pa
            >>> import narwhals as nw
            >>> df_pd = pd.DataFrame({"a": [1, 2, 3], "b": [None, 4, 4]})
            >>> df_pl = pl.DataFrame({"a": [1, 2, 3], "b": [None, 4, 4]})
            >>> df_pa = pa.table({"a": [1, 2, 3], "b": [None, 4, 4]})

            Let's define a dataframe-agnostic function:

            >>> @nw.narwhalify
            ... def func(df):
            ...     return df.select(nw.all().count())

            We can then pass any supported library such as Pandas, Polars, or PyArrow to `func`:

            >>> func(df_pd)
               a  b
            0  3  2
            >>> func(df_pl)
            shape: (1, 2)
            ┌─────┬─────┐
            │ a   ┆ b   │
            │ --- ┆ --- │
            │ u32 ┆ u32 │
            ╞═════╪═════╡
            │ 3   ┆ 2   │
            └─────┴─────┘
            >>> func(df_pa)
            pyarrow.Table
            a: int64
            b: int64
            ----
            a: [[3]]
            b: [[2]]
        """
        return self.__class__(lambda plx: self._call(plx).count())

    def n_unique(self) -> Self:
        """
         Returns count of unique values

        Examples:
            >>> import polars as pl
            >>> import pandas as pd
            >>> import pyarrow as pa
            >>> import narwhals as nw
            >>> df_pd = pd.DataFrame({"a": [1, 2, 3, 4, 5], "b": [1, 1, 3, 3, 5]})
            >>> df_pl = pl.DataFrame({"a": [1, 2, 3, 4, 5], "b": [1, 1, 3, 3, 5]})
            >>> df_pa = pa.table({"a": [1, 2, 3, 4, 5], "b": [1, 1, 3, 3, 5]})

            Let's define a dataframe-agnostic function:

            >>> @nw.narwhalify
            ... def func(df):
            ...     return df.select(nw.col("a", "b").n_unique())

            We can then pass any supported library such as Pandas, Polars, or PyArrow to `func`:

            >>> func(df_pd)
               a  b
            0  5  3
            >>> func(df_pl)
            shape: (1, 2)
            ┌─────┬─────┐
            │ a   ┆ b   │
            │ --- ┆ --- │
            │ u32 ┆ u32 │
            ╞═════╪═════╡
            │ 5   ┆ 3   │
            └─────┴─────┘
            >>> func(df_pa)
            pyarrow.Table
            a: int64
            b: int64
            ----
            a: [[5]]
            b: [[3]]
        """
        return self.__class__(lambda plx: self._call(plx).n_unique())

    def unique(self) -> Self:
        """
        Return unique values

        Examples:
            >>> import polars as pl
            >>> import pandas as pd
            >>> import pyarrow as pa
            >>> import narwhals as nw
            >>> df_pd = pd.DataFrame({"a": [1, 1, 3, 5, 5], "b": [2, 4, 4, 6, 6]})
            >>> df_pl = pl.DataFrame({"a": [1, 1, 3, 5, 5], "b": [2, 4, 4, 6, 6]})
            >>> df_pa = pa.table({"a": [1, 1, 3, 5, 5], "b": [2, 4, 4, 6, 6]})

            Let's define a dataframe-agnostic function:

            >>> @nw.narwhalify
            ... def func(df):
            ...     return df.select(nw.col("a", "b").unique())

            We can then pass any supported library such as Pandas, Polars, or PyArrow to `func`:

            >>> func(df_pd)
               a  b
            0  1  2
            1  3  4
            2  5  6
            >>> func(df_pl)
            shape: (3, 2)
            ┌─────┬─────┐
            │ a   ┆ b   │
            │ --- ┆ --- │
            │ i64 ┆ i64 │
            ╞═════╪═════╡
            │ 1   ┆ 2   │
            │ 3   ┆ 4   │
            │ 5   ┆ 6   │
            └─────┴─────┘
            >>> func(df_pa)
            pyarrow.Table
            a: int64
            b: int64
            ----
            a: [[1,3,5]]
            b: [[2,4,6]]
        """
        return self.__class__(lambda plx: self._call(plx).unique())

    def abs(self) -> Self:
        """
        Return absolute value of each element.

        Examples:
            >>> import polars as pl
            >>> import pandas as pd
            >>> import pyarrow as pa
            >>> import narwhals as nw
            >>> data = {"a": [1, -2], "b": [-3, 4]}
            >>> df_pd = pd.DataFrame(data)
            >>> df_pl = pl.DataFrame(data)
            >>> df_pa = pa.table(data)

            Let's define a dataframe-agnostic function:

            >>> @nw.narwhalify
            ... def func(df):
            ...     return df.select(nw.col("a", "b").abs())

            We can then pass any supported library such as Pandas, Polars, or PyArrow to `func`:

            >>> func(df_pd)
               a  b
            0  1  3
            1  2  4
            >>> func(df_pl)
            shape: (2, 2)
            ┌─────┬─────┐
            │ a   ┆ b   │
            │ --- ┆ --- │
            │ i64 ┆ i64 │
            ╞═════╪═════╡
            │ 1   ┆ 3   │
            │ 2   ┆ 4   │
            └─────┴─────┘
            >>> func(df_pa)
            pyarrow.Table
            a: int64
            b: int64
            ----
            a: [[1,2]]
            b: [[3,4]]
        """
        return self.__class__(lambda plx: self._call(plx).abs())

    def cum_sum(self) -> Self:
        """
        Return cumulative sum.

        Examples:
            >>> import polars as pl
            >>> import pandas as pd
            >>> import pyarrow as pa
            >>> import narwhals as nw
            >>> df_pd = pd.DataFrame({"a": [1, 1, 3, 5, 5], "b": [2, 4, 4, 6, 6]})
            >>> df_pl = pl.DataFrame({"a": [1, 1, 3, 5, 5], "b": [2, 4, 4, 6, 6]})
            >>> df_pa = pa.table({"a": [1, 1, 3, 5, 5], "b": [2, 4, 4, 6, 6]})

            Let's define a dataframe-agnostic function:

            >>> @nw.narwhalify
            ... def func(df):
            ...     return df.select(nw.col("a", "b").cum_sum())

            We can then pass any supported library such as Pandas, Polars, or PyArrow to `func`:

            >>> func(df_pd)
                a   b
            0   1   2
            1   2   6
            2   5  10
            3  10  16
            4  15  22
            >>> func(df_pl)
            shape: (5, 2)
            ┌─────┬─────┐
            │ a   ┆ b   │
            │ --- ┆ --- │
            │ i64 ┆ i64 │
            ╞═════╪═════╡
            │ 1   ┆ 2   │
            │ 2   ┆ 6   │
            │ 5   ┆ 10  │
            │ 10  ┆ 16  │
            │ 15  ┆ 22  │
            └─────┴─────┘
            >>> func(df_pa)
            pyarrow.Table
            a: int64
            b: int64
            ----
            a: [[1,2,5,10,15]]
            b: [[2,6,10,16,22]]
        """
        return self.__class__(lambda plx: self._call(plx).cum_sum())

    def diff(self) -> Self:
        """
        Returns the difference between each element and the previous one.

        Notes:
            pandas may change the dtype here, for example when introducing missing
            values in an integer column. To ensure, that the dtype doesn't change,
            you may want to use `fill_null` and `cast`. For example, to calculate
            the diff and fill missing values with `0` in a Int64 column, you could
            do:

                nw.col("a").diff().fill_null(0).cast(nw.Int64)

        Examples:
            >>> import polars as pl
            >>> import pandas as pd
            >>> import pyarrow as pa
            >>> import narwhals as nw
            >>> df_pd = pd.DataFrame({"a": [1, 1, 3, 5, 5]})
            >>> df_pl = pl.DataFrame({"a": [1, 1, 3, 5, 5]})
            >>> df_pa = pa.table({"a": [1, 1, 3, 5, 5]})

            Let's define a dataframe-agnostic function:

            >>> @nw.narwhalify
            ... def func(df):
            ...     return df.select(a_diff=nw.col("a").diff())

            We can then pass any supported library such as Pandas, Polars, or PyArrow to `func`:

            >>> func(df_pd)
               a_diff
            0     NaN
            1     0.0
            2     2.0
            3     2.0
            4     0.0
            >>> func(df_pl)
            shape: (5, 1)
            ┌────────┐
            │ a_diff │
            │ ---    │
            │ i64    │
            ╞════════╡
            │ null   │
            │ 0      │
            │ 2      │
            │ 2      │
            │ 0      │
            └────────┘
            >>> func(df_pa)
            pyarrow.Table
            a_diff: int64
            ----
            a_diff: [[null,0,2,2,0]]
        """
        return self.__class__(lambda plx: self._call(plx).diff())

    def shift(self, n: int) -> Self:
        """
        Shift values by `n` positions.

        Notes:
            pandas may change the dtype here, for example when introducing missing
            values in an integer column. To ensure, that the dtype doesn't change,
            you may want to use `fill_null` and `cast`. For example, to shift
            and fill missing values with `0` in a Int64 column, you could
            do:

                nw.col("a").shift(1).fill_null(0).cast(nw.Int64)

        Examples:
            >>> import polars as pl
            >>> import pandas as pd
            >>> import pyarrow as pa
            >>> import narwhals as nw
            >>> df_pd = pd.DataFrame({"a": [1, 1, 3, 5, 5]})
            >>> df_pl = pl.DataFrame({"a": [1, 1, 3, 5, 5]})
            >>> df_pa = pa.table({"a": [1, 1, 3, 5, 5]})

            Let's define a dataframe-agnostic function:

            >>> @nw.narwhalify
            ... def func(df):
            ...     return df.select(a_shift=nw.col("a").shift(n=1))

            We can then pass any supported library such as Pandas, Polars, or PyArrow to `func`:

            >>> func(df_pd)
               a_shift
            0      NaN
            1      1.0
            2      1.0
            3      3.0
            4      5.0
            >>> func(df_pl)
            shape: (5, 1)
            ┌─────────┐
            │ a_shift │
            │ ---     │
            │ i64     │
            ╞═════════╡
            │ null    │
            │ 1       │
            │ 1       │
            │ 3       │
            │ 5       │
            └─────────┘
            >>> func(df_pa)
            pyarrow.Table
            a_shift: int64
            ----
            a_shift: [[null,1,1,3,5]]
        """
        return self.__class__(lambda plx: self._call(plx).shift(n))

    def sort(self, *, descending: bool = False, nulls_last: bool = False) -> Self:
        """
        Sort this column. Place null values first.

        Arguments:
            descending: Sort in descending order.
            nulls_last: Place null values last instead of first.

        Examples:
            >>> import narwhals as nw
            >>> import pandas as pd
            >>> import polars as pl
            >>> import pyarrow as pa
            >>> df_pd = pd.DataFrame({"a": [5, None, 1, 2]})
            >>> df_pl = pl.DataFrame({"a": [5, None, 1, 2]})
            >>> df_pa = pa.table({"a": [5, None, 1, 2]})

            Let's define dataframe-agnostic functions:

            >>> @nw.narwhalify
            ... def func(df):
            ...     return df.select(nw.col("a").sort())

            >>> def func_descend(df):
            ...     df = nw.from_native(df)
            ...     df = df.select(nw.col("a").sort(descending=True))
            ...     return nw.to_native(df)

            We can then pass any supported library such as Pandas, Polars, or PyArrow to `func`:

            >>> func(df_pd)
                 a
            1  NaN
            2  1.0
            3  2.0
            0  5.0
            >>> func(df_pl)
            shape: (4, 1)
            ┌──────┐
            │ a    │
            │ ---  │
            │ i64  │
            ╞══════╡
            │ null │
            │ 1    │
            │ 2    │
            │ 5    │
            └──────┘
            >>> func(df_pa)
            pyarrow.Table
            a: int64
            ----
            a: [[null,1,2,5]]

            >>> func_descend(df_pd)
                 a
            1  NaN
            0  5.0
            3  2.0
            2  1.0
            >>> func_descend(df_pl)
            shape: (4, 1)
            ┌──────┐
            │ a    │
            │ ---  │
            │ i64  │
            ╞══════╡
            │ null │
            │ 5    │
            │ 2    │
            │ 1    │
            └──────┘
            >>> func_descend(df_pa)
            pyarrow.Table
            a: int64
            ----
            a: [[null,5,2,1]]
        """
        return self.__class__(
            lambda plx: self._call(plx).sort(descending=descending, nulls_last=nulls_last)
        )

    # --- transform ---
    def is_between(
        self, lower_bound: Any, upper_bound: Any, closed: str = "both"
    ) -> Self:
        """
        Check if this expression is between the given lower and upper bounds.

        Arguments:
            lower_bound: Lower bound value.

            upper_bound: Upper bound value.

            closed: Define which sides of the interval are closed (inclusive).

        Examples:
            >>> import pandas as pd
            >>> import polars as pl
            >>> import pyarrow as pa
            >>> import narwhals as nw
            >>> df_pd = pd.DataFrame({"a": [1, 2, 3, 4, 5]})
            >>> df_pl = pl.DataFrame({"a": [1, 2, 3, 4, 5]})
            >>> df_pa = pa.table({"a": [1, 2, 3, 4, 5]})

            Let's define a dataframe-agnostic function:

            >>> @nw.narwhalify
            ... def func(df):
            ...     return df.select(nw.col("a").is_between(2, 4, "right"))

            We can then pass any supported library such as Pandas, Polars, or PyArrow to `func`:

            >>> func(df_pd)
                   a
            0  False
            1  False
            2   True
            3   True
            4  False
            >>> func(df_pl)
            shape: (5, 1)
            ┌───────┐
            │ a     │
            │ ---   │
            │ bool  │
            ╞═══════╡
            │ false │
            │ false │
            │ true  │
            │ true  │
            │ false │
            └───────┘
            >>> func(df_pa)
            pyarrow.Table
            a: bool
            ----
            a: [[false,false,true,true,false]]
        """
        return self.__class__(
            lambda plx: self._call(plx).is_between(lower_bound, upper_bound, closed)
        )

    def is_in(self, other: Any) -> Self:
        """
        Check if elements of this expression are present in the other iterable.

        Arguments:
            other: iterable

        Examples:
            >>> import pandas as pd
            >>> import polars as pl
            >>> import pyarrow as pa
            >>> import narwhals as nw
            >>> df_pd = pd.DataFrame({"a": [1, 2, 9, 10]})
            >>> df_pl = pl.DataFrame({"a": [1, 2, 9, 10]})
            >>> df_pa = pa.table({"a": [1, 2, 9, 10]})

            Let's define a dataframe-agnostic function:

            >>> @nw.narwhalify
            ... def func(df):
            ...     return df.with_columns(b=nw.col("a").is_in([1, 2]))

            We can then pass any supported library such as Pandas, Polars, or PyArrow to `func`:

            >>> func(df_pd)
                a      b
            0   1   True
            1   2   True
            2   9  False
            3  10  False

            >>> func(df_pl)
            shape: (4, 2)
            ┌─────┬───────┐
            │ a   ┆ b     │
            │ --- ┆ ---   │
            │ i64 ┆ bool  │
            ╞═════╪═══════╡
            │ 1   ┆ true  │
            │ 2   ┆ true  │
            │ 9   ┆ false │
            │ 10  ┆ false │
            └─────┴───────┘
            >>> func(df_pa)
            pyarrow.Table
            a: int64
            b: bool
            ----
            a: [[1,2,9,10]]
            b: [[true,true,false,false]]
        """
        if isinstance(other, Iterable) and not isinstance(other, (str, bytes)):
            return self.__class__(lambda plx: self._call(plx).is_in(other))
        else:
            msg = "Narwhals `is_in` doesn't accept expressions as an argument, as opposed to Polars. You should provide an iterable instead."
            raise NotImplementedError(msg)

    def filter(self, *predicates: Any) -> Self:
        """
        Filters elements based on a condition, returning a new expression.

        Examples:
            >>> import polars as pl
            >>> import pandas as pd
            >>> import pyarrow as pa
            >>> import narwhals as nw
            >>> df_pd = pd.DataFrame({"a": [2, 3, 4, 5, 6, 7], "b": [10, 11, 12, 13, 14, 15]})
            >>> df_pl = pl.DataFrame({"a": [2, 3, 4, 5, 6, 7], "b": [10, 11, 12, 13, 14, 15]})
            >>> df_pa = pa.table({"a": [2, 3, 4, 5, 6, 7], "b": [10, 11, 12, 13, 14, 15]})

            Let's define a dataframe-agnostic function:

            >>> @nw.narwhalify
            ... def func(df):
            ...     return df.select(
            ...         nw.col("a").filter(nw.col("a") > 4),
            ...         nw.col("b").filter(nw.col("b") < 13),
            ...     )

            We can then pass any supported library such as Pandas, Polars, or PyArrow to `func`:

            >>> func(df_pd)
               a   b
            3  5  10
            4  6  11
            5  7  12
            >>> func(df_pl)
            shape: (3, 2)
            ┌─────┬─────┐
            │ a   ┆ b   │
            │ --- ┆ --- │
            │ i64 ┆ i64 │
            ╞═════╪═════╡
            │ 5   ┆ 10  │
            │ 6   ┆ 11  │
            │ 7   ┆ 12  │
            └─────┴─────┘
            >>> func(df_pa)
            pyarrow.Table
            a: int64
            b: int64
            ----
            a: [[5,6,7]]
            b: [[10,11,12]]
        """
        return self.__class__(
            lambda plx: self._call(plx).filter(
                *[extract_compliant(plx, pred) for pred in flatten(predicates)]
            )
        )

    def is_null(self) -> Self:
        """
        Returns a boolean Series indicating which values are null.

        Notes:
            pandas and Polars handle null values differently. Polars distinguishes
            between NaN and Null, whereas pandas doesn't.

        Examples:
            >>> import pandas as pd
            >>> import polars as pl
            >>> import pyarrow as pa
            >>> import narwhals as nw
            >>> df_pd = pd.DataFrame(
            ...     {"a": [2, 4, None, 3, 5], "b": [2.0, 4.0, float("nan"), 3.0, 5.0]}
            ... )
            >>> df_pl = pl.DataFrame(
            ...     {"a": [2, 4, None, 3, 5], "b": [2.0, 4.0, float("nan"), 3.0, 5.0]}
            ... )
            >>> df_pa = pa.table(
            ...     {"a": [2, 4, None, 3, 5], "b": [2.0, 4.0, float("nan"), 3.0, 5.0]}
            ... )

            Let's define a dataframe-agnostic function:

            >>> @nw.narwhalify
            ... def func(df):
            ...     return df.with_columns(
            ...         a_is_null=nw.col("a").is_null(), b_is_null=nw.col("b").is_null()
            ...     )

            We can then pass any supported library such as Pandas, Polars, or PyArrow to `func`:

            >>> func(df_pd)
                 a    b  a_is_null  b_is_null
            0  2.0  2.0      False      False
            1  4.0  4.0      False      False
            2  NaN  NaN       True       True
            3  3.0  3.0      False      False
            4  5.0  5.0      False      False

            >>> func(df_pl)  # nan != null for polars
            shape: (5, 4)
            ┌──────┬─────┬───────────┬───────────┐
            │ a    ┆ b   ┆ a_is_null ┆ b_is_null │
            │ ---  ┆ --- ┆ ---       ┆ ---       │
            │ i64  ┆ f64 ┆ bool      ┆ bool      │
            ╞══════╪═════╪═══════════╪═══════════╡
            │ 2    ┆ 2.0 ┆ false     ┆ false     │
            │ 4    ┆ 4.0 ┆ false     ┆ false     │
            │ null ┆ NaN ┆ true      ┆ false     │
            │ 3    ┆ 3.0 ┆ false     ┆ false     │
            │ 5    ┆ 5.0 ┆ false     ┆ false     │
            └──────┴─────┴───────────┴───────────┘

            >>> func(df_pa)  # nan != null for pyarrow
            pyarrow.Table
            a: int64
            b: double
            a_is_null: bool
            b_is_null: bool
            ----
            a: [[2,4,null,3,5]]
            b: [[2,4,nan,3,5]]
            a_is_null: [[false,false,true,false,false]]
            b_is_null: [[false,false,false,false,false]]
        """
        return self.__class__(lambda plx: self._call(plx).is_null())

    def arg_true(self) -> Self:
        """
        Find elements where boolean expression is True.

        Examples:
            >>> import pandas as pd
            >>> import polars as pl
            >>> import pyarrow as pa
            >>> import narwhals as nw
            >>> data = {"a": [1, None, None, 2]}
            >>> df_pd = pd.DataFrame(data)
            >>> df_pl = pl.DataFrame(data)
            >>> df_pa = pa.table(data)

            We define a library agnostic function:

            >>> @nw.narwhalify
            ... def func(df):
            ...     return df.select(nw.col("a").is_null().arg_true())

            We can then pass any supported library such as Pandas, Polars, or PyArrow to `func`:

            >>> func(df_pd)
               a
            1  1
            2  2
            >>> func(df_pl)
            shape: (2, 1)
            ┌─────┐
            │ a   │
            │ --- │
            │ u32 │
            ╞═════╡
            │ 1   │
            │ 2   │
            └─────┘
            >>> func(df_pa)
            pyarrow.Table
            a: int64
            ----
            a: [[1,2]]
        """
        return self.__class__(lambda plx: self._call(plx).arg_true())

    def fill_null(
        self,
        value: Any | None = None,
        strategy: Literal["forward", "backward"] | None = None,
        limit: int | None = None,
    ) -> Self:
        """
        Fill null values with given value.

        Arguments:
            value: Value used to fill null values.

            strategy: Strategy used to fill null values.

            limit: Number of consecutive null values to fill when using the 'forward' or 'backward' strategy.

        Notes:
            pandas and Polars handle null values differently. Polars distinguishes
            between NaN and Null, whereas pandas doesn't.

        Examples:
            >>> import pandas as pd
            >>> import polars as pl
            >>> import pyarrow as pa
            >>> import narwhals as nw
            >>> df_pd = pd.DataFrame(
            ...     {
            ...         "a": [2, 4, None, None, 3, 5],
            ...         "b": [2.0, 4.0, float("nan"), float("nan"), 3.0, 5.0],
            ...     }
            ... )
            >>> df_pl = pl.DataFrame(
            ...     {
            ...         "a": [2, 4, None, None, 3, 5],
            ...         "b": [2.0, 4.0, float("nan"), float("nan"), 3.0, 5.0],
            ...     }
            ... )
            >>> df_pa = pa.table(
            ...     {"a": [2, 4, None, 3, 5], "b": [2.0, 4.0, float("nan"), 3.0, 5.0]}
            ... )

            Let's define a dataframe-agnostic function:

            >>> @nw.narwhalify
            ... def func(df):
            ...     return df.with_columns(nw.col("a", "b").fill_null(0))

            We can then pass any supported library such as Pandas, Polars, or PyArrow to `func`:

            >>> func(df_pd)
                 a    b
            0  2.0  2.0
            1  4.0  4.0
            2  0.0  0.0
            3  0.0  0.0
            4  3.0  3.0
            5  5.0  5.0

            >>> func(df_pl)  # nan != null for polars
            shape: (6, 2)
            ┌─────┬─────┐
            │ a   ┆ b   │
            │ --- ┆ --- │
            │ i64 ┆ f64 │
            ╞═════╪═════╡
            │ 2   ┆ 2.0 │
            │ 4   ┆ 4.0 │
            │ 0   ┆ NaN │
            │ 0   ┆ NaN │
            │ 3   ┆ 3.0 │
            │ 5   ┆ 5.0 │
            └─────┴─────┘

<<<<<<< HEAD
            Using a strategy:

            >>> @nw.narwhalify
            ... def func_strategies(df):
            ...     return df.with_columns(
            ...         nw.col("a", "b")
            ...         .fill_null(strategy="forward", limit=1)
            ...         .name.suffix("_filled")
            ...     )

            >>> func_strategies(df_pd)
             a    b  a_filled  b_filled
            0  2.0  2.0       2.0       2.0
            1  4.0  4.0       4.0       4.0
            2  NaN  NaN       4.0       4.0
            3  NaN  NaN       NaN       NaN
            4  3.0  3.0       3.0       3.0
            5  5.0  5.0       5.0       5.0

            >>> func_strategies(df_pl)  # nan != null for polars
            shape: (6, 4)
            ┌──────┬─────┬──────────┬──────────┐
            │ a    ┆ b   ┆ a_filled ┆ b_filled │
            │ ---  ┆ --- ┆ ---      ┆ ---      │
            │ i64  ┆ f64 ┆ i64      ┆ f64      │
            ╞══════╪═════╪══════════╪══════════╡
            │ 2    ┆ 2.0 ┆ 2        ┆ 2.0      │
            │ 4    ┆ 4.0 ┆ 4        ┆ 4.0      │
            │ null ┆ NaN ┆ 4        ┆ NaN      │
            │ null ┆ NaN ┆ null     ┆ NaN      │
            │ 3    ┆ 3.0 ┆ 3        ┆ 3.0      │
            │ 5    ┆ 5.0 ┆ 5        ┆ 5.0      │
            └──────┴─────┴──────────┴──────────┘
=======
            >>> func(df_pa)  # nan != null for pyarrow
            pyarrow.Table
            a: int64
            b: double
            ----
            a: [[2,4,0,3,5]]
            b: [[2,4,nan,3,5]]
>>>>>>> 6af79b40
        """
        if value is not None and strategy is not None:
            msg = "cannot specify both `value` and `strategy`"
            raise ValueError(msg)
        if value is None and strategy is None:
            msg = "must specify either a fill `value` or `strategy`"
            raise ValueError(msg)
        if strategy is not None and strategy not in {"forward", "backward"}:
            msg = f"strategy not supported: {strategy}"
            raise ValueError(msg)
        return self.__class__(
            lambda plx: self._call(plx).fill_null(
                value=value, strategy=strategy, limit=limit
            )
        )

    # --- partial reduction ---
    def drop_nulls(self) -> Self:
        """
        Remove missing values.

        Notes:
            pandas and Polars handle null values differently. Polars distinguishes
            between NaN and Null, whereas pandas doesn't.

        Examples:
            >>> import narwhals as nw
            >>> import pandas as pd
            >>> import polars as pl
            >>> import pyarrow as pa

            >>> df_pd = pd.DataFrame({"a": [2.0, 4.0, float("nan"), 3.0, None, 5.0]})
            >>> df_pl = pl.DataFrame({"a": [2.0, 4.0, float("nan"), 3.0, None, 5.0]})
            >>> df_pa = pa.table({"a": [2.0, 4.0, float("nan"), 3.0, None, 5.0]})

            Let's define a dataframe-agnostic function:

            >>> @nw.narwhalify
            ... def func(df):
            ...     return df.select(nw.col("a").drop_nulls())

            We can then pass any supported library such as Pandas, Polars, or PyArrow to `func`:

            >>> func(df_pd)
                 a
            0  2.0
            1  4.0
            3  3.0
            5  5.0
            >>> func(df_pl)  # nan != null for polars
            shape: (5, 1)
            ┌─────┐
            │ a   │
            │ --- │
            │ f64 │
            ╞═════╡
            │ 2.0 │
            │ 4.0 │
            │ NaN │
            │ 3.0 │
            │ 5.0 │
            └─────┘
            >>> func(df_pa)  # nan != null for pyarrow
            pyarrow.Table
            a: double
            ----
            a: [[2,4,nan,3,5]]
        """
        return self.__class__(lambda plx: self._call(plx).drop_nulls())

    def sample(
        self: Self,
        n: int | None = None,
        *,
        fraction: float | None = None,
        with_replacement: bool = False,
        seed: int | None = None,
    ) -> Self:
        """
        Sample randomly from this expression.

        Arguments:
            n: Number of items to return. Cannot be used with fraction.
            fraction: Fraction of items to return. Cannot be used with n.
            with_replacement: Allow values to be sampled more than once.
            seed: Seed for the random number generator. If set to None (default), a random
                seed is generated for each sample operation.

        Examples:
            >>> import narwhals as nw
            >>> import pandas as pd
            >>> import polars as pl
            >>> import pyarrow as pa
            >>> df_pd = pd.DataFrame({"a": [1, 2, 3]})
            >>> df_pl = pl.DataFrame({"a": [1, 2, 3]})
            >>> df_pa = pa.table({"a": [1, 2, 3]})

            Let's define a dataframe-agnostic function:

            >>> @nw.narwhalify
            ... def func(df):
            ...     return df.select(nw.col("a").sample(fraction=1.0, with_replacement=True))

            We can then pass any supported library such as Pandas, Polars, or PyArrow to `func`:

            >>> func(df_pd)  # doctest: +SKIP
               a
            2  3
            0  1
            2  3
            >>> func(df_pl)  # doctest: +SKIP
            shape: (3, 1)
            ┌─────┐
            │ a   │
            │ --- │
            │ f64 │
            ╞═════╡
            │ 2   │
            │ 3   │
            │ 3   │
            └─────┘
            >>> func(df_pa)  # doctest: +SKIP
            pyarrow.Table
            a: int64
            ----
            a: [[1,3,3]]
        """
        return self.__class__(
            lambda plx: self._call(plx).sample(
                n, fraction=fraction, with_replacement=with_replacement, seed=seed
            )
        )

    def over(self, *keys: str | Iterable[str]) -> Self:
        """
        Compute expressions over the given groups.

        Arguments:
            keys: Names of columns to compute window expression over.
                  Must be names of columns, as opposed to expressions -
                  so, this is a bit less flexible than Polars' `Expr.over`.

        Examples:
            >>> import narwhals as nw
            >>> import pandas as pd
            >>> import polars as pl
            >>> import pyarrow as pa
            >>> data = {"a": [1, 2, 3], "b": [1, 1, 2]}
            >>> df_pd = pd.DataFrame(data)
            >>> df_pl = pl.DataFrame(data)
            >>> df_pa = pa.table(data)

            Let's define a dataframe-agnostic function:

            >>> @nw.narwhalify
            ... def func(df):
            ...     return df.with_columns(a_min_per_group=nw.col("a").min().over("b"))

            We can then pass any supported library such as Pandas, Polars, or PyArrow to `func`:

            >>> func(df_pd)
               a  b  a_min_per_group
            0  1  1                1
            1  2  1                1
            2  3  2                3
            >>> func(df_pl)
            shape: (3, 3)
            ┌─────┬─────┬─────────────────┐
            │ a   ┆ b   ┆ a_min_per_group │
            │ --- ┆ --- ┆ ---             │
            │ i64 ┆ i64 ┆ i64             │
            ╞═════╪═════╪═════════════════╡
            │ 1   ┆ 1   ┆ 1               │
            │ 2   ┆ 1   ┆ 1               │
            │ 3   ┆ 2   ┆ 3               │
            └─────┴─────┴─────────────────┘
            >>> func(df_pa)
            pyarrow.Table
            a: int64
            b: int64
            a_min_per_group: int64
            ----
            a: [[1,2,3]]
            b: [[1,1,2]]
            a_min_per_group: [[1,1,3]]
        """
        return self.__class__(lambda plx: self._call(plx).over(flatten(keys)))

    def is_duplicated(self) -> Self:
        r"""
        Return a boolean mask indicating duplicated values.

        Examples:
            >>> import narwhals as nw
            >>> import pandas as pd
            >>> import polars as pl
            >>> import pyarrow as pa
            >>> data = {"a": [1, 2, 3, 1], "b": ["a", "a", "b", "c"]}
            >>> df_pd = pd.DataFrame(data)
            >>> df_pl = pl.DataFrame(data)
            >>> df_pa = pa.table(data)

            Let's define a dataframe-agnostic function:

            >>> @nw.narwhalify
            ... def func(df):
            ...     return df.select(nw.all().is_duplicated())

            We can then pass any supported library such as Pandas, Polars, or PyArrow to `func`:

            >>> func(df_pd)
                   a      b
            0   True   True
            1  False   True
            2  False  False
            3   True  False
            >>> func(df_pl)
            shape: (4, 2)
            ┌───────┬───────┐
            │ a     ┆ b     │
            │ ---   ┆ ---   │
            │ bool  ┆ bool  │
            ╞═══════╪═══════╡
            │ true  ┆ true  │
            │ false ┆ true  │
            │ false ┆ false │
            │ true  ┆ false │
            └───────┴───────┘
            >>> func(df_pa)
            pyarrow.Table
            a: bool
            b: bool
            ----
            a: [[true,false,false,true]]
            b: [[true,true,false,false]]
        """
        return self.__class__(lambda plx: self._call(plx).is_duplicated())

    def is_unique(self) -> Self:
        r"""
        Return a boolean mask indicating unique values.

        Examples:
            >>> import narwhals as nw
            >>> import pandas as pd
            >>> import polars as pl
            >>> import pyarrow as pa
            >>> data = {"a": [1, 2, 3, 1], "b": ["a", "a", "b", "c"]}
            >>> df_pd = pd.DataFrame(data)
            >>> df_pl = pl.DataFrame(data)
            >>> df_pa = pa.table(data)

            Let's define a dataframe-agnostic function:

            >>> @nw.narwhalify
            ... def func(df):
            ...     return df.select(nw.all().is_unique())

            We can then pass any supported library such as Pandas, Polars, or PyArrow to `func`:

            >>> func(df_pd)
                   a      b
            0  False  False
            1   True  False
            2   True   True
            3  False   True
            >>> func(df_pl)
            shape: (4, 2)
            ┌───────┬───────┐
            │ a     ┆ b     │
            │ ---   ┆ ---   │
            │ bool  ┆ bool  │
            ╞═══════╪═══════╡
            │ false ┆ false │
            │ true  ┆ false │
            │ true  ┆ true  │
            │ false ┆ true  │
            └───────┴───────┘
            >>> func(df_pa)
            pyarrow.Table
            a: bool
            b: bool
            ----
            a: [[false,true,true,false]]
            b: [[false,false,true,true]]
        """
        return self.__class__(lambda plx: self._call(plx).is_unique())

    def null_count(self) -> Self:
        r"""
        Count null values.

        Notes:
            pandas and Polars handle null values differently. Polars distinguishes
            between NaN and Null, whereas pandas doesn't.

        Examples:
            >>> import narwhals as nw
            >>> import pandas as pd
            >>> import polars as pl
            >>> import pyarrow as pa
            >>> data = {"a": [1, 2, None, 1], "b": ["a", None, "b", None]}
            >>> df_pd = pd.DataFrame(data)
            >>> df_pl = pl.DataFrame(data)
            >>> df_pa = pa.table(data)

            Let's define a dataframe-agnostic function:

            >>> @nw.narwhalify
            ... def func(df):
            ...     return df.select(nw.all().null_count())

            We can then pass any supported library such as Pandas, Polars, or PyArrow to `func`:

            >>> func(df_pd)
               a  b
            0  1  2
            >>> func(df_pl)
            shape: (1, 2)
            ┌─────┬─────┐
            │ a   ┆ b   │
            │ --- ┆ --- │
            │ u32 ┆ u32 │
            ╞═════╪═════╡
            │ 1   ┆ 2   │
            └─────┴─────┘
            >>> func(df_pa)
            pyarrow.Table
            a: int64
            b: int64
            ----
            a: [[1]]
            b: [[2]]
        """
        return self.__class__(lambda plx: self._call(plx).null_count())

    def is_first_distinct(self) -> Self:
        r"""
        Return a boolean mask indicating the first occurrence of each distinct value.

        Examples:
            >>> import narwhals as nw
            >>> import pandas as pd
            >>> import polars as pl
            >>> import pyarrow as pa
            >>> data = {"a": [1, 2, 3, 1], "b": ["a", "a", "b", "c"]}
            >>> df_pd = pd.DataFrame(data)
            >>> df_pl = pl.DataFrame(data)
            >>> df_pa = pa.table(data)

            Let's define a dataframe-agnostic function:

            >>> @nw.narwhalify
            ... def func(df):
            ...     return df.select(nw.all().is_first_distinct())

            We can then pass any supported library such as Pandas, Polars, or PyArrow to `func`:

            >>> func(df_pd)
                   a      b
            0   True   True
            1   True  False
            2   True   True
            3  False   True
            >>> func(df_pl)
            shape: (4, 2)
            ┌───────┬───────┐
            │ a     ┆ b     │
            │ ---   ┆ ---   │
            │ bool  ┆ bool  │
            ╞═══════╪═══════╡
            │ true  ┆ true  │
            │ true  ┆ false │
            │ true  ┆ true  │
            │ false ┆ true  │
            └───────┴───────┘
            >>> func(df_pa)
            pyarrow.Table
            a: bool
            b: bool
            ----
            a: [[true,true,true,false]]
            b: [[true,false,true,true]]
        """
        return self.__class__(lambda plx: self._call(plx).is_first_distinct())

    def is_last_distinct(self) -> Self:
        r"""Return a boolean mask indicating the last occurrence of each distinct value.

        Examples:
            >>> import narwhals as nw
            >>> import pandas as pd
            >>> import polars as pl
            >>> import pyarrow as pa
            >>> data = {"a": [1, 2, 3, 1], "b": ["a", "a", "b", "c"]}
            >>> df_pd = pd.DataFrame(data)
            >>> df_pl = pl.DataFrame(data)
            >>> df_pa = pa.table(data)

            Let's define a dataframe-agnostic function:

            >>> @nw.narwhalify
            ... def func(df):
            ...     return df.select(nw.all().is_last_distinct())

            We can then pass any supported library such as Pandas, Polars, or PyArrow to `func`:

            >>> func(df_pd)
                   a      b
            0  False  False
            1   True   True
            2   True   True
            3   True   True
            >>> func(df_pl)
            shape: (4, 2)
            ┌───────┬───────┐
            │ a     ┆ b     │
            │ ---   ┆ ---   │
            │ bool  ┆ bool  │
            ╞═══════╪═══════╡
            │ false ┆ false │
            │ true  ┆ true  │
            │ true  ┆ true  │
            │ true  ┆ true  │
            └───────┴───────┘
            >>> func(df_pa)
            pyarrow.Table
            a: bool
            b: bool
            ----
            a: [[false,true,true,true]]
            b: [[false,true,true,true]]
        """
        return self.__class__(lambda plx: self._call(plx).is_last_distinct())

    def quantile(
        self,
        quantile: float,
        interpolation: Literal["nearest", "higher", "lower", "midpoint", "linear"],
    ) -> Self:
        r"""Get quantile value.

        Note:
            * pandas and Polars may have implementation differences for a given interpolation method.
            * [dask](https://docs.dask.org/en/stable/generated/dask.dataframe.Series.quantile.html) has its own method to approximate quantile and it doesn't implement 'nearest', 'higher', 'lower', 'midpoint'
            as interpolation method - use 'linear' which is closest to the native 'dask' - method.

        Arguments:
            quantile : float
                Quantile between 0.0 and 1.0.
            interpolation : {'nearest', 'higher', 'lower', 'midpoint', 'linear'}
                Interpolation method.

        Examples:
            >>> import narwhals as nw
            >>> import pandas as pd
            >>> import polars as pl
            >>> import pyarrow as pa
            >>> data = {"a": list(range(50)), "b": list(range(50, 100))}
            >>> df_pd = pd.DataFrame(data)
            >>> df_pl = pl.DataFrame(data)
            >>> df_pa = pa.table(data)

            Let's define a dataframe-agnostic function:

            >>> @nw.narwhalify
            ... def func(df):
            ...     return df.select(nw.col("a", "b").quantile(0.5, interpolation="linear"))

            We can then pass any supported library such as Pandas, Polars, or PyArrow to `func`:

            >>> func(df_pd)
                  a     b
            0  24.5  74.5

            >>> func(df_pl)
            shape: (1, 2)
            ┌──────┬──────┐
            │ a    ┆ b    │
            │ ---  ┆ ---  │
            │ f64  ┆ f64  │
            ╞══════╪══════╡
            │ 24.5 ┆ 74.5 │
            └──────┴──────┘
            >>> func(df_pa)
            pyarrow.Table
            a: double
            b: double
            ----
            a: [[24.5]]
            b: [[74.5]]
        """
        return self.__class__(
            lambda plx: self._call(plx).quantile(quantile, interpolation)
        )

    def head(self, n: int = 10) -> Self:
        r"""
        Get the first `n` rows.

        Arguments:
            n: Number of rows to return.

        Examples:
            >>> import narwhals as nw
            >>> import pandas as pd
            >>> import polars as pl
            >>> import pyarrow as pa
            >>> data = {"a": list(range(10))}
            >>> df_pd = pd.DataFrame(data)
            >>> df_pl = pl.DataFrame(data)
            >>> df_pa = pa.table(data)

            Let's define a dataframe-agnostic function that returns the first 3 rows:

            >>> @nw.narwhalify
            ... def func(df):
            ...     return df.select(nw.col("a").head(3))

            We can then pass any supported library such as Pandas, Polars, or PyArrow to `func`:

            >>> func(df_pd)
               a
            0  0
            1  1
            2  2
            >>> func(df_pl)
            shape: (3, 1)
            ┌─────┐
            │ a   │
            │ --- │
            │ i64 │
            ╞═════╡
            │ 0   │
            │ 1   │
            │ 2   │
            └─────┘
            >>> func(df_pa)
            pyarrow.Table
            a: int64
            ----
            a: [[0,1,2]]
        """
        return self.__class__(lambda plx: self._call(plx).head(n))

    def tail(self, n: int = 10) -> Self:
        r"""
        Get the last `n` rows.

        Arguments:
            n: Number of rows to return.

        Examples:
            >>> import narwhals as nw
            >>> import pandas as pd
            >>> import polars as pl
            >>> import pyarrow as pa
            >>> data = {"a": list(range(10))}
            >>> df_pd = pd.DataFrame(data)
            >>> df_pl = pl.DataFrame(data)
            >>> df_pa = pa.table(data)

            Let's define a dataframe-agnostic function that returns the last 3 rows:

            >>> @nw.narwhalify
            ... def func(df):
            ...     return df.select(nw.col("a").tail(3))

            We can then pass any supported library such as Pandas, Polars, or PyArrow to `func`:

            >>> func(df_pd)
               a
            7  7
            8  8
            9  9
            >>> func(df_pl)
            shape: (3, 1)
            ┌─────┐
            │ a   │
            │ --- │
            │ i64 │
            ╞═════╡
            │ 7   │
            │ 8   │
            │ 9   │
            └─────┘
            >>> func(df_pa)
            pyarrow.Table
            a: int64
            ----
            a: [[7,8,9]]
        """
        return self.__class__(lambda plx: self._call(plx).tail(n))

    def round(self, decimals: int = 0) -> Self:
        r"""
        Round underlying floating point data by `decimals` digits.

        Arguments:
            decimals: Number of decimals to round by.

        Notes:
            For values exactly halfway between rounded decimal values pandas behaves differently than Polars and Arrow.

            pandas rounds to the nearest even value (e.g. -0.5 and 0.5 round to 0.0, 1.5 and 2.5 round to 2.0, 3.5 and
            4.5 to 4.0, etc..).

            Polars and Arrow round away from 0 (e.g. -0.5 to -1.0, 0.5 to 1.0, 1.5 to 2.0, 2.5 to 3.0, etc..).


        Examples:
            >>> import narwhals as nw
            >>> import pandas as pd
            >>> import polars as pl
            >>> import pyarrow as pa
            >>> data = {"a": [1.12345, 2.56789, 3.901234]}
            >>> df_pd = pd.DataFrame(data)
            >>> df_pl = pl.DataFrame(data)
            >>> df_pa = pa.table(data)

            Let's define a dataframe-agnostic function that rounds to the first decimal:

            >>> @nw.narwhalify
            ... def func(df):
            ...     return df.select(nw.col("a").round(1))

            We can then pass any supported library such as Pandas, Polars, or PyArrow to `func`:

            >>> func(df_pd)
                 a
            0  1.1
            1  2.6
            2  3.9
            >>> func(df_pl)
            shape: (3, 1)
            ┌─────┐
            │ a   │
            │ --- │
            │ f64 │
            ╞═════╡
            │ 1.1 │
            │ 2.6 │
            │ 3.9 │
            └─────┘
            >>> func(df_pa)
            pyarrow.Table
            a: double
            ----
            a: [[1.1,2.6,3.9]]
        """
        return self.__class__(lambda plx: self._call(plx).round(decimals))

    def len(self) -> Self:
        r"""
        Return the number of elements in the column.

        Null values count towards the total.

        Examples:
            >>> import narwhals as nw
            >>> import pandas as pd
            >>> import polars as pl
            >>> import pyarrow as pa
            >>> data = {"a": ["x", "y", "z"], "b": [1, 2, 1]}
            >>> df_pd = pd.DataFrame(data)
            >>> df_pl = pl.DataFrame(data)
            >>> df_pa = pa.table(data)

            Let's define a dataframe-agnostic function that computes the len over different values of "b" column:

            >>> @nw.narwhalify
            ... def func(df):
            ...     return df.select(
            ...         nw.col("a").filter(nw.col("b") == 1).len().alias("a1"),
            ...         nw.col("a").filter(nw.col("b") == 2).len().alias("a2"),
            ...     )

            We can then pass any supported library such as Pandas, Polars, or PyArrow to `func`:

            >>> func(df_pd)
               a1  a2
            0   2   1
            >>> func(df_pl)
            shape: (1, 2)
            ┌─────┬─────┐
            │ a1  ┆ a2  │
            │ --- ┆ --- │
            │ u32 ┆ u32 │
            ╞═════╪═════╡
            │ 2   ┆ 1   │
            └─────┴─────┘
            >>> func(df_pa)
            pyarrow.Table
            a1: int64
            a2: int64
            ----
            a1: [[2]]
            a2: [[1]]
        """
        return self.__class__(lambda plx: self._call(plx).len())

    def gather_every(self: Self, n: int, offset: int = 0) -> Self:
        r"""
        Take every nth value in the Series and return as new Series.

        Arguments:
            n: Gather every *n*-th row.
            offset: Starting index.

        Examples:
            >>> import narwhals as nw
            >>> import pandas as pd
            >>> import polars as pl
            >>> import pyarrow as pa
            >>> data = {"a": [1, 2, 3, 4], "b": [5, 6, 7, 8]}
            >>> df_pd = pd.DataFrame(data)
            >>> df_pl = pl.DataFrame(data)
            >>> df_pa = pa.table(data)

            Let's define a dataframe-agnostic function in which gather every 2 rows,
            starting from a offset of 1:

            >>> @nw.narwhalify
            ... def func(df):
            ...     return df.select(nw.col("a").gather_every(n=2, offset=1))

            We can then pass any supported library such as Pandas, Polars, or PyArrow to `func`:

            >>> func(df_pd)
               a
            1  2
            3  4
            >>> func(df_pl)
            shape: (2, 1)
            ┌─────┐
            │ a   │
            │ --- │
            │ i64 │
            ╞═════╡
            │ 2   │
            │ 4   │
            └─────┘
            >>> func(df_pa)
            pyarrow.Table
            a: int64
            ----
            a: [[2,4]]
        """
        return self.__class__(
            lambda plx: self._call(plx).gather_every(n=n, offset=offset)
        )

    # need to allow numeric typing
    # TODO @aivanoved: make type alias for numeric type
    def clip(
        self,
        lower_bound: Any | None = None,
        upper_bound: Any | None = None,
    ) -> Self:
        r"""
        Clip values in the Series.

        Arguments:
            lower_bound: Lower bound value.
            upper_bound: Upper bound value.

        Examples:
            >>> import pandas as pd
            >>> import polars as pl
            >>> import pyarrow as pa
            >>> import narwhals as nw

            >>> s = [1, 2, 3]
            >>> df_pd = pd.DataFrame({"s": s})
            >>> df_pl = pl.DataFrame({"s": s})
            >>> df_pa = pa.table({"s": s})

            We define a library agnostic function:

            >>> @nw.narwhalify
            ... def func_lower(df):
            ...     return df.select(nw.col("s").clip(2))

            We can then pass any supported library such as Pandas, Polars, or PyArrow to `func_lower`:

            >>> func_lower(df_pd)
               s
            0  2
            1  2
            2  3
            >>> func_lower(df_pl)
            shape: (3, 1)
            ┌─────┐
            │ s   │
            │ --- │
            │ i64 │
            ╞═════╡
            │ 2   │
            │ 2   │
            │ 3   │
            └─────┘
            >>> func_lower(df_pa)
            pyarrow.Table
            s: int64
            ----
            s: [[2,2,3]]

            We define another library agnostic function:

            >>> @nw.narwhalify
            ... def func_upper(df):
            ...     return df.select(nw.col("s").clip(upper_bound=2))

            We can then pass any supported library such as Pandas, Polars, or PyArrow to `func_upper`:

            >>> func_upper(df_pd)
               s
            0  1
            1  2
            2  2
            >>> func_upper(df_pl)
            shape: (3, 1)
            ┌─────┐
            │ s   │
            │ --- │
            │ i64 │
            ╞═════╡
            │ 1   │
            │ 2   │
            │ 2   │
            └─────┘
            >>> func_upper(df_pa)
            pyarrow.Table
            s: int64
            ----
            s: [[1,2,2]]

            We can have both at the same time

            >>> s = [-1, 1, -3, 3, -5, 5]
            >>> df_pd = pd.DataFrame({"s": s})
            >>> df_pl = pl.DataFrame({"s": s})
            >>> df_pa = pa.table({"s": s})

            We define a library agnostic function:

            >>> @nw.narwhalify
            ... def func(df):
            ...     return df.select(nw.col("s").clip(-1, 3))

            We can pass any supported library such as Pandas, Polars, or PyArrow to `func`:

            >>> func(df_pd)
               s
            0 -1
            1  1
            2 -1
            3  3
            4 -1
            5  3
            >>> func(df_pl)
            shape: (6, 1)
            ┌─────┐
            │ s   │
            │ --- │
            │ i64 │
            ╞═════╡
            │ -1  │
            │ 1   │
            │ -1  │
            │ 3   │
            │ -1  │
            │ 3   │
            └─────┘
            >>> func(df_pa)
            pyarrow.Table
            s: int64
            ----
            s: [[-1,1,-1,3,-1,3]]
        """
        return self.__class__(lambda plx: self._call(plx).clip(lower_bound, upper_bound))

    def mode(self: Self) -> Self:
        r"""Compute the most occurring value(s).

        Can return multiple values.

        Examples:
            >>> import pandas as pd
            >>> import polars as pl
            >>> import pyarrow as pa
            >>> import narwhals as nw

            >>> data = {
            ...     "a": [1, 1, 2, 3],
            ...     "b": [1, 1, 2, 2],
            ... }
            >>> df_pd = pd.DataFrame(data)
            >>> df_pl = pl.DataFrame(data)
            >>> df_pa = pa.table(data)

            We define a library agnostic function:

            >>> @nw.narwhalify
            ... def func(df):
            ...     return df.select(nw.col("a").mode()).sort("a")

            We can then pass any supported library such as Pandas, Polars, or PyArrow to `func`:

            >>> func(df_pd)
               a
            0  1

            >>> func(df_pl)
            shape: (1, 1)
            ┌─────┐
            │ a   │
            │ --- │
            │ i64 │
            ╞═════╡
            │ 1   │
            └─────┘

            >>> func(df_pa)
            pyarrow.Table
            a: int64
            ----
            a: [[1]]
        """
        return self.__class__(lambda plx: self._call(plx).mode())

    @property
    def str(self: Self) -> ExprStringNamespace[Self]:
        return ExprStringNamespace(self)

    @property
    def dt(self: Self) -> ExprDateTimeNamespace[Self]:
        return ExprDateTimeNamespace(self)

    @property
    def cat(self: Self) -> ExprCatNamespace[Self]:
        return ExprCatNamespace(self)

    @property
    def name(self: Self) -> ExprNameNamespace[Self]:
        return ExprNameNamespace(self)


T = TypeVar("T", bound=Expr)


class ExprCatNamespace(Generic[T]):
    def __init__(self: Self, expr: T) -> None:
        self._expr = expr

    def get_categories(self: Self) -> T:
        """
        Get unique categories from column.

        Examples:
            Let's create some dataframes:

            >>> import pandas as pd
            >>> import polars as pl
            >>> import narwhals as nw
            >>> data = {"fruits": ["apple", "mango", "mango"]}
            >>> df_pd = pd.DataFrame(data, dtype="category")
            >>> df_pl = pl.DataFrame(data, schema={"fruits": pl.Categorical})

            We define a dataframe-agnostic function to get unique categories
            from column 'fruits':

            >>> @nw.narwhalify
            ... def func(df):
            ...     return df.select(nw.col("fruits").cat.get_categories())

            We can then pass either pandas or Polars to `func`:

            >>> func(df_pd)
              fruits
            0  apple
            1  mango
            >>> func(df_pl)
            shape: (2, 1)
            ┌────────┐
            │ fruits │
            │ ---    │
            │ str    │
            ╞════════╡
            │ apple  │
            │ mango  │
            └────────┘
        """
        return self._expr.__class__(
            lambda plx: self._expr._call(plx).cat.get_categories()
        )


class ExprStringNamespace(Generic[T]):
    def __init__(self: Self, expr: T) -> None:
        self._expr = expr

    def len_chars(self: Self) -> T:
        r"""
        Return the length of each string as the number of characters.

        Examples:
            >>> import pandas as pd
            >>> import polars as pl
            >>> import narwhals as nw
            >>> data = {"words": ["foo", "Café", "345", "東京", None]}
            >>> df_pd = pd.DataFrame(data)
            >>> df_pl = pl.DataFrame(data)

            We define a dataframe-agnostic function:

            >>> @nw.narwhalify
            ... def func(df):
            ...     return df.with_columns(words_len=nw.col("words").str.len_chars())

            We can then pass either pandas or Polars to `func`:

            >>> func(df_pd)
              words  words_len
            0   foo        3.0
            1  Café        4.0
            2   345        3.0
            3    東京        2.0
            4  None        NaN

            >>> func(df_pl)
            shape: (5, 2)
            ┌───────┬───────────┐
            │ words ┆ words_len │
            │ ---   ┆ ---       │
            │ str   ┆ u32       │
            ╞═══════╪═══════════╡
            │ foo   ┆ 3         │
            │ Café  ┆ 4         │
            │ 345   ┆ 3         │
            │ 東京  ┆ 2         │
            │ null  ┆ null      │
            └───────┴───────────┘
        """
        return self._expr.__class__(lambda plx: self._expr._call(plx).str.len_chars())

    def replace(
        self, pattern: str, value: str, *, literal: bool = False, n: int = 1
    ) -> T:
        r"""
        Replace first matching regex/literal substring with a new string value.

        Arguments:
            pattern: A valid regular expression pattern.
            value: String that will replace the matched substring.
            literal: Treat `pattern` as a literal string.
            n: Number of matches to replace.

        Examples:
            >>> import pandas as pd
            >>> import polars as pl
            >>> import narwhals as nw
            >>> data = {"foo": ["123abc", "abc abc123"]}
            >>> df_pd = pd.DataFrame(data)
            >>> df_pl = pl.DataFrame(data)

            We define a dataframe-agnostic function:

            >>> @nw.narwhalify
            ... def func(df):
            ...     df = df.with_columns(replaced=nw.col("foo").str.replace("abc", ""))
            ...     return df.to_dict(as_series=False)

            We can then pass either pandas or Polars to `func`:

            >>> func(df_pd)
            {'foo': ['123abc', 'abc abc123'], 'replaced': ['123', ' abc123']}

            >>> func(df_pl)
            {'foo': ['123abc', 'abc abc123'], 'replaced': ['123', ' abc123']}

        """
        return self._expr.__class__(
            lambda plx: self._expr._call(plx).str.replace(
                pattern, value, literal=literal, n=n
            )
        )

    def replace_all(self: Self, pattern: str, value: str, *, literal: bool = False) -> T:
        r"""
        Replace all matching regex/literal substring with a new string value.

        Arguments:
            pattern: A valid regular expression pattern.
            value: String that will replace the matched substring.
            literal: Treat `pattern` as a literal string.

        Examples:
            >>> import pandas as pd
            >>> import polars as pl
            >>> import narwhals as nw
            >>> data = {"foo": ["123abc", "abc abc123"]}
            >>> df_pd = pd.DataFrame(data)
            >>> df_pl = pl.DataFrame(data)

            We define a dataframe-agnostic function:

            >>> @nw.narwhalify
            ... def func(df):
            ...     df = df.with_columns(replaced=nw.col("foo").str.replace_all("abc", ""))
            ...     return df.to_dict(as_series=False)

            We can then pass either pandas or Polars to `func`:

            >>> func(df_pd)
            {'foo': ['123abc', 'abc abc123'], 'replaced': ['123', ' 123']}

            >>> func(df_pl)
            {'foo': ['123abc', 'abc abc123'], 'replaced': ['123', ' 123']}

        """
        return self._expr.__class__(
            lambda plx: self._expr._call(plx).str.replace_all(
                pattern, value, literal=literal
            )
        )

    def strip_chars(self: Self, characters: str | None = None) -> T:
        r"""
        Remove leading and trailing characters.

        Arguments:
            characters: The set of characters to be removed. All combinations of this set of characters will be stripped from the start and end of the string. If set to None (default), all leading and trailing whitespace is removed instead.

        Examples:
            >>> import pandas as pd
            >>> import polars as pl
            >>> import narwhals as nw
            >>> data = {"fruits": ["apple", "\nmango"]}
            >>> df_pd = pd.DataFrame(data)
            >>> df_pl = pl.DataFrame(data)

            We define a dataframe-agnostic function:

            >>> @nw.narwhalify
            ... def func(df):
            ...     df = df.with_columns(stripped=nw.col("fruits").str.strip_chars())
            ...     return df.to_dict(as_series=False)

            We can then pass either pandas or Polars to `func`:

            >>> func(df_pd)
            {'fruits': ['apple', '\nmango'], 'stripped': ['apple', 'mango']}

            >>> func(df_pl)
            {'fruits': ['apple', '\nmango'], 'stripped': ['apple', 'mango']}
        """
        return self._expr.__class__(
            lambda plx: self._expr._call(plx).str.strip_chars(characters)
        )

    def starts_with(self: Self, prefix: str) -> T:
        r"""
        Check if string values start with a substring.

        Arguments:
            prefix: prefix substring

        Examples:
            >>> import pandas as pd
            >>> import polars as pl
            >>> import narwhals as nw
            >>> data = {"fruits": ["apple", "mango", None]}
            >>> df_pd = pd.DataFrame(data)
            >>> df_pl = pl.DataFrame(data)

            We define a dataframe-agnostic function:

            >>> @nw.narwhalify
            ... def func(df):
            ...     return df.with_columns(has_prefix=nw.col("fruits").str.starts_with("app"))

            We can then pass either pandas or Polars to `func`:

            >>> func(df_pd)
              fruits has_prefix
            0  apple       True
            1  mango      False
            2   None       None

            >>> func(df_pl)
            shape: (3, 2)
            ┌────────┬────────────┐
            │ fruits ┆ has_prefix │
            │ ---    ┆ ---        │
            │ str    ┆ bool       │
            ╞════════╪════════════╡
            │ apple  ┆ true       │
            │ mango  ┆ false      │
            │ null   ┆ null       │
            └────────┴────────────┘
        """
        return self._expr.__class__(
            lambda plx: self._expr._call(plx).str.starts_with(prefix)
        )

    def ends_with(self: Self, suffix: str) -> T:
        r"""
        Check if string values end with a substring.

        Arguments:
            suffix: suffix substring

        Examples:
            >>> import pandas as pd
            >>> import polars as pl
            >>> import narwhals as nw
            >>> data = {"fruits": ["apple", "mango", None]}
            >>> df_pd = pd.DataFrame(data)
            >>> df_pl = pl.DataFrame(data)

            We define a dataframe-agnostic function:

            >>> @nw.narwhalify
            ... def func(df):
            ...     return df.with_columns(has_suffix=nw.col("fruits").str.ends_with("ngo"))

            We can then pass either pandas or Polars to `func`:

            >>> func(df_pd)
              fruits has_suffix
            0  apple      False
            1  mango       True
            2   None       None

            >>> func(df_pl)
            shape: (3, 2)
            ┌────────┬────────────┐
            │ fruits ┆ has_suffix │
            │ ---    ┆ ---        │
            │ str    ┆ bool       │
            ╞════════╪════════════╡
            │ apple  ┆ false      │
            │ mango  ┆ true       │
            │ null   ┆ null       │
            └────────┴────────────┘
        """
        return self._expr.__class__(
            lambda plx: self._expr._call(plx).str.ends_with(suffix)
        )

    def contains(self: Self, pattern: str, *, literal: bool = False) -> T:
        r"""
        Check if string contains a substring that matches a pattern.

        Arguments:
            pattern: A Character sequence or valid regular expression pattern.
            literal: If True, treats the pattern as a literal string.
                     If False, assumes the pattern is a regular expression.

        Examples:
            >>> import pandas as pd
            >>> import polars as pl
            >>> import narwhals as nw
            >>> data = {"pets": ["cat", "dog", "rabbit and parrot", "dove", None]}
            >>> df_pd = pd.DataFrame(data)
            >>> df_pl = pl.DataFrame(data)

            We define a dataframe-agnostic function:

            >>> @nw.narwhalify
            ... def func(df):
            ...     return df.with_columns(
            ...         default_match=nw.col("pets").str.contains("parrot|Dove"),
            ...         case_insensitive_match=nw.col("pets").str.contains("(?i)parrot|Dove"),
            ...         literal_match=nw.col("pets").str.contains(
            ...             "parrot|Dove", literal=True
            ...         ),
            ...     )

            We can then pass either pandas or Polars to `func`:

            >>> func(df_pd)
                            pets default_match case_insensitive_match literal_match
            0                cat         False                  False         False
            1                dog         False                  False         False
            2  rabbit and parrot          True                   True         False
            3               dove         False                   True         False
            4               None          None                   None          None
            >>> func(df_pl)
            shape: (5, 4)
            ┌───────────────────┬───────────────┬────────────────────────┬───────────────┐
            │ pets              ┆ default_match ┆ case_insensitive_match ┆ literal_match │
            │ ---               ┆ ---           ┆ ---                    ┆ ---           │
            │ str               ┆ bool          ┆ bool                   ┆ bool          │
            ╞═══════════════════╪═══════════════╪════════════════════════╪═══════════════╡
            │ cat               ┆ false         ┆ false                  ┆ false         │
            │ dog               ┆ false         ┆ false                  ┆ false         │
            │ rabbit and parrot ┆ true          ┆ true                   ┆ false         │
            │ dove              ┆ false         ┆ true                   ┆ false         │
            │ null              ┆ null          ┆ null                   ┆ null          │
            └───────────────────┴───────────────┴────────────────────────┴───────────────┘
        """
        return self._expr.__class__(
            lambda plx: self._expr._call(plx).str.contains(pattern, literal=literal)
        )

    def slice(self: Self, offset: int, length: int | None = None) -> T:
        r"""
        Create subslices of the string values of an expression.

        Arguments:
            offset: Start index. Negative indexing is supported.
            length: Length of the slice. If set to `None` (default), the slice is taken to the
                end of the string.

        Examples:
            >>> import pandas as pd
            >>> import polars as pl
            >>> import narwhals as nw
            >>> data = {"s": ["pear", None, "papaya", "dragonfruit"]}
            >>> df_pd = pd.DataFrame(data)
            >>> df_pl = pl.DataFrame(data)

            We define a dataframe-agnostic function:

            >>> @nw.narwhalify
            ... def func(df):
            ...     return df.with_columns(s_sliced=nw.col("s").str.slice(4, length=3))

            We can then pass either pandas or Polars to `func`:

            >>> func(df_pd)  # doctest: +NORMALIZE_WHITESPACE
                         s s_sliced
            0         pear
            1         None     None
            2       papaya       ya
            3  dragonfruit      onf

            >>> func(df_pl)
            shape: (4, 2)
            ┌─────────────┬──────────┐
            │ s           ┆ s_sliced │
            │ ---         ┆ ---      │
            │ str         ┆ str      │
            ╞═════════════╪══════════╡
            │ pear        ┆          │
            │ null        ┆ null     │
            │ papaya      ┆ ya       │
            │ dragonfruit ┆ onf      │
            └─────────────┴──────────┘

            Using negative indexes:

            >>> @nw.narwhalify
            ... def func(df):
            ...     return df.with_columns(s_sliced=nw.col("s").str.slice(-3))

            >>> func(df_pd)
                         s s_sliced
            0         pear      ear
            1         None     None
            2       papaya      aya
            3  dragonfruit      uit

            >>> func(df_pl)
            shape: (4, 2)
            ┌─────────────┬──────────┐
            │ s           ┆ s_sliced │
            │ ---         ┆ ---      │
            │ str         ┆ str      │
            ╞═════════════╪══════════╡
            │ pear        ┆ ear      │
            │ null        ┆ null     │
            │ papaya      ┆ aya      │
            │ dragonfruit ┆ uit      │
            └─────────────┴──────────┘
        """
        return self._expr.__class__(
            lambda plx: self._expr._call(plx).str.slice(offset=offset, length=length)
        )

    def head(self: Self, n: int = 5) -> T:
        r"""
        Take the first n elements of each string.

        Arguments:
            n: Number of elements to take. Negative indexing is **not** supported.

        Notes:
            If the length of the string has fewer than `n` characters, the full string is returned.

        Examples:
            >>> import pandas as pd
            >>> import polars as pl
            >>> import narwhals as nw
            >>> data = {"lyrics": ["Atatata", "taata", "taatatata", "zukkyun"]}
            >>> df_pd = pd.DataFrame(data)
            >>> df_pl = pl.DataFrame(data)

            We define a dataframe-agnostic function:

            >>> @nw.narwhalify
            ... def func(df):
            ...     return df.with_columns(lyrics_head=nw.col("lyrics").str.head())

            We can then pass either pandas or Polars to `func`:

            >>> func(df_pd)
                  lyrics lyrics_head
            0    Atatata       Atata
            1      taata       taata
            2  taatatata       taata
            3    zukkyun       zukky

            >>> func(df_pl)
            shape: (4, 2)
            ┌───────────┬─────────────┐
            │ lyrics    ┆ lyrics_head │
            │ ---       ┆ ---         │
            │ str       ┆ str         │
            ╞═══════════╪═════════════╡
            │ Atatata   ┆ Atata       │
            │ taata     ┆ taata       │
            │ taatatata ┆ taata       │
            │ zukkyun   ┆ zukky       │
            └───────────┴─────────────┘
        """
        return self._expr.__class__(lambda plx: self._expr._call(plx).str.slice(0, n))

    def tail(self: Self, n: int = 5) -> T:
        r"""
        Take the last n elements of each string.

        Arguments:
            n: Number of elements to take. Negative indexing is **not** supported.

        Notes:
            If the length of the string has fewer than `n` characters, the full string is returned.

        Examples:
            >>> import pandas as pd
            >>> import polars as pl
            >>> import narwhals as nw
            >>> data = {"lyrics": ["Atatata", "taata", "taatatata", "zukkyun"]}
            >>> df_pd = pd.DataFrame(data)
            >>> df_pl = pl.DataFrame(data)

            We define a dataframe-agnostic function:

            >>> @nw.narwhalify
            ... def func(df):
            ...     return df.with_columns(lyrics_tail=nw.col("lyrics").str.tail())

            We can then pass either pandas or Polars to `func`:

            >>> func(df_pd)
                  lyrics lyrics_tail
            0    Atatata       atata
            1      taata       taata
            2  taatatata       atata
            3    zukkyun       kkyun

            >>> func(df_pl)
            shape: (4, 2)
            ┌───────────┬─────────────┐
            │ lyrics    ┆ lyrics_tail │
            │ ---       ┆ ---         │
            │ str       ┆ str         │
            ╞═══════════╪═════════════╡
            │ Atatata   ┆ atata       │
            │ taata     ┆ taata       │
            │ taatatata ┆ atata       │
            │ zukkyun   ┆ kkyun       │
            └───────────┴─────────────┘
        """
        return self._expr.__class__(lambda plx: self._expr._call(plx).str.slice(-n))

    def to_datetime(self: Self, format: str | None = None) -> T:  # noqa: A002
        """
        Convert to Datetime dtype.

        Notes:
            pandas defaults to nanosecond time unit, Polars to microsecond.
            Prior to pandas 2.0, nanoseconds were the only time unit supported
            in pandas, with no ability to set any other one. The ability to
            set the time unit in pandas, if the version permits, will arrive.

        Warning:
            As different backends auto-infer format in different ways, if `format=None`
            there is no guarantee that the result will be equal.

        Arguments:
            format: Format to use for conversion. If set to None (default), the format is
                inferred from the data.

        Examples:
            >>> import pandas as pd
            >>> import polars as pl
            >>> import pyarrow as pa
            >>> import narwhals as nw
            >>> data = ["2020-01-01", "2020-01-02"]
            >>> df_pd = pd.DataFrame({"a": data})
            >>> df_pl = pl.DataFrame({"a": data})
            >>> df_pa = pa.table({"a": data})

            We define a dataframe-agnostic function:

            >>> @nw.narwhalify
            ... def func(df):
            ...     return df.select(nw.col("a").str.to_datetime(format="%Y-%m-%d"))

            We can then pass any supported library such as pandas, Polars, or PyArrow:

            >>> func(df_pd)
                       a
            0 2020-01-01
            1 2020-01-02
            >>> func(df_pl)
            shape: (2, 1)
            ┌─────────────────────┐
            │ a                   │
            │ ---                 │
            │ datetime[μs]        │
            ╞═════════════════════╡
            │ 2020-01-01 00:00:00 │
            │ 2020-01-02 00:00:00 │
            └─────────────────────┘
            >>> func(df_pa)
            pyarrow.Table
            a: timestamp[us]
            ----
            a: [[2020-01-01 00:00:00.000000,2020-01-02 00:00:00.000000]]
        """
        return self._expr.__class__(
            lambda plx: self._expr._call(plx).str.to_datetime(format=format)
        )

    def to_uppercase(self: Self) -> T:
        r"""
        Transform string to uppercase variant.

        Notes:
            The PyArrow backend will convert 'ß' to 'ẞ' instead of 'SS'.
            For more info see [the related issue](https://github.com/apache/arrow/issues/34599).
            There may be other unicode-edge-case-related variations across implementations.

        Examples:
            >>> import pandas as pd
            >>> import polars as pl
            >>> import narwhals as nw
            >>> data = {"fruits": ["apple", "mango", None]}
            >>> df_pd = pd.DataFrame(data)
            >>> df_pl = pl.DataFrame(data)

            We define a dataframe-agnostic function:

            >>> @nw.narwhalify
            ... def func(df):
            ...     return df.with_columns(upper_col=nw.col("fruits").str.to_uppercase())

            We can then pass either pandas or Polars to `func`:

            >>> func(df_pd)
              fruits upper_col
            0  apple     APPLE
            1  mango     MANGO
            2   None      None

            >>> func(df_pl)
            shape: (3, 2)
            ┌────────┬───────────┐
            │ fruits ┆ upper_col │
            │ ---    ┆ ---       │
            │ str    ┆ str       │
            ╞════════╪═══════════╡
            │ apple  ┆ APPLE     │
            │ mango  ┆ MANGO     │
            │ null   ┆ null      │
            └────────┴───────────┘

        """
        return self._expr.__class__(lambda plx: self._expr._call(plx).str.to_uppercase())

    def to_lowercase(self: Self) -> T:
        r"""
        Transform string to lowercase variant.

        Examples:
            >>> import pandas as pd
            >>> import polars as pl
            >>> import narwhals as nw
            >>> data = {"fruits": ["APPLE", "MANGO", None]}
            >>> df_pd = pd.DataFrame(data)
            >>> df_pl = pl.DataFrame(data)

            We define a dataframe-agnostic function:

            >>> @nw.narwhalify
            ... def func(df):
            ...     return df.with_columns(lower_col=nw.col("fruits").str.to_lowercase())

            We can then pass either pandas or Polars to `func`:

            >>> func(df_pd)
              fruits lower_col
            0  APPLE     apple
            1  MANGO     mango
            2   None      None

            >>> func(df_pl)
            shape: (3, 2)
            ┌────────┬───────────┐
            │ fruits ┆ lower_col │
            │ ---    ┆ ---       │
            │ str    ┆ str       │
            ╞════════╪═══════════╡
            │ APPLE  ┆ apple     │
            │ MANGO  ┆ mango     │
            │ null   ┆ null      │
            └────────┴───────────┘
        """
        return self._expr.__class__(lambda plx: self._expr._call(plx).str.to_lowercase())


class ExprDateTimeNamespace(Generic[T]):
    def __init__(self: Self, expr: T) -> None:
        self._expr = expr

    def date(self: Self) -> T:
        """
        Extract the date from underlying DateTime representation.

        Raises:
            NotImplementedError: If pandas default backend is being used.

        Examples:
            >>> import pandas as pd
            >>> import polars as pl
            >>> from datetime import datetime
            >>> import narwhals as nw
            >>> data = {"a": [datetime(2012, 1, 7, 10, 20), datetime(2023, 3, 10, 11, 32)]}
            >>> df_pd = pd.DataFrame(data).convert_dtypes(dtype_backend="pyarrow")
            >>> df_pl = pl.DataFrame(data)

            We define a library agnostic function:

            >>> @nw.narwhalify
            ... def func(df):
            ...     return df.select(nw.col("a").dt.date())

            We can then pass either pandas or Polars to `func`:

            >>> func(df_pd)
                        a
            0  2012-01-07
            1  2023-03-10

            >>> func(df_pl)  # docetst
            shape: (2, 1)
            ┌────────────┐
            │ a          │
            │ ---        │
            │ date       │
            ╞════════════╡
            │ 2012-01-07 │
            │ 2023-03-10 │
            └────────────┘
        """
        return self._expr.__class__(lambda plx: self._expr._call(plx).dt.date())

    def year(self: Self) -> T:
        """
        Extract year from underlying DateTime representation.

        Returns the year number in the calendar date.

        Examples:
            >>> import pandas as pd
            >>> import polars as pl
            >>> from datetime import datetime
            >>> import narwhals as nw
            >>> data = {
            ...     "datetime": [
            ...         datetime(1978, 6, 1),
            ...         datetime(2024, 12, 13),
            ...         datetime(2065, 1, 1),
            ...     ]
            ... }
            >>> df_pd = pd.DataFrame(data)
            >>> df_pl = pl.DataFrame(data)

            We define a dataframe-agnostic function:

            >>> @nw.narwhalify
            ... def func(df):
            ...     return df.with_columns(nw.col("datetime").dt.year().alias("year"))

            We can then pass either pandas or Polars to `func`:

            >>> func(df_pd)
                datetime  year
            0 1978-06-01  1978
            1 2024-12-13  2024
            2 2065-01-01  2065
            >>> func(df_pl)
            shape: (3, 2)
            ┌─────────────────────┬──────┐
            │ datetime            ┆ year │
            │ ---                 ┆ ---  │
            │ datetime[μs]        ┆ i32  │
            ╞═════════════════════╪══════╡
            │ 1978-06-01 00:00:00 ┆ 1978 │
            │ 2024-12-13 00:00:00 ┆ 2024 │
            │ 2065-01-01 00:00:00 ┆ 2065 │
            └─────────────────────┴──────┘
        """
        return self._expr.__class__(lambda plx: self._expr._call(plx).dt.year())

    def month(self: Self) -> T:
        """
        Extract month from underlying DateTime representation.

        Returns the month number starting from 1. The return value ranges from 1 to 12.

        Examples:
            >>> import pandas as pd
            >>> import polars as pl
            >>> from datetime import datetime
            >>> import narwhals as nw
            >>> data = {
            ...     "datetime": [
            ...         datetime(1978, 6, 1),
            ...         datetime(2024, 12, 13),
            ...         datetime(2065, 1, 1),
            ...     ]
            ... }
            >>> df_pd = pd.DataFrame(data)
            >>> df_pl = pl.DataFrame(data)

            We define a dataframe-agnostic function:

            >>> @nw.narwhalify
            ... def func(df):
            ...     return df.with_columns(
            ...         nw.col("datetime").dt.year().alias("year"),
            ...         nw.col("datetime").dt.month().alias("month"),
            ...     )

            We can then pass either pandas or Polars to `func`:

            >>> func(df_pd)
                datetime  year  month
            0 1978-06-01  1978      6
            1 2024-12-13  2024     12
            2 2065-01-01  2065      1
            >>> func(df_pl)
            shape: (3, 3)
            ┌─────────────────────┬──────┬───────┐
            │ datetime            ┆ year ┆ month │
            │ ---                 ┆ ---  ┆ ---   │
            │ datetime[μs]        ┆ i32  ┆ i8    │
            ╞═════════════════════╪══════╪═══════╡
            │ 1978-06-01 00:00:00 ┆ 1978 ┆ 6     │
            │ 2024-12-13 00:00:00 ┆ 2024 ┆ 12    │
            │ 2065-01-01 00:00:00 ┆ 2065 ┆ 1     │
            └─────────────────────┴──────┴───────┘
        """
        return self._expr.__class__(lambda plx: self._expr._call(plx).dt.month())

    def day(self: Self) -> T:
        """
        Extract day from underlying DateTime representation.

        Returns the day of month starting from 1. The return value ranges from 1 to 31. (The last day of month differs by months.)

        Examples:
            >>> import pandas as pd
            >>> import polars as pl
            >>> from datetime import datetime
            >>> import narwhals as nw
            >>> data = {
            ...     "datetime": [
            ...         datetime(1978, 6, 1),
            ...         datetime(2024, 12, 13),
            ...         datetime(2065, 1, 1),
            ...     ]
            ... }
            >>> df_pd = pd.DataFrame(data)
            >>> df_pl = pl.DataFrame(data)

            We define a dataframe-agnostic function:

            >>> @nw.narwhalify
            ... def func(df):
            ...     return df.with_columns(
            ...         nw.col("datetime").dt.year().alias("year"),
            ...         nw.col("datetime").dt.month().alias("month"),
            ...         nw.col("datetime").dt.day().alias("day"),
            ...     )

            We can then pass either pandas or Polars to `func`:

            >>> func(df_pd)
                datetime  year  month  day
            0 1978-06-01  1978      6    1
            1 2024-12-13  2024     12   13
            2 2065-01-01  2065      1    1
            >>> func(df_pl)
            shape: (3, 4)
            ┌─────────────────────┬──────┬───────┬─────┐
            │ datetime            ┆ year ┆ month ┆ day │
            │ ---                 ┆ ---  ┆ ---   ┆ --- │
            │ datetime[μs]        ┆ i32  ┆ i8    ┆ i8  │
            ╞═════════════════════╪══════╪═══════╪═════╡
            │ 1978-06-01 00:00:00 ┆ 1978 ┆ 6     ┆ 1   │
            │ 2024-12-13 00:00:00 ┆ 2024 ┆ 12    ┆ 13  │
            │ 2065-01-01 00:00:00 ┆ 2065 ┆ 1     ┆ 1   │
            └─────────────────────┴──────┴───────┴─────┘
        """
        return self._expr.__class__(lambda plx: self._expr._call(plx).dt.day())

    def hour(self: Self) -> T:
        """
        Extract hour from underlying DateTime representation.

        Returns the hour number from 0 to 23.

        Examples:
            >>> import pandas as pd
            >>> import polars as pl
            >>> from datetime import datetime
            >>> import narwhals as nw
            >>> data = {
            ...     "datetime": [
            ...         datetime(1978, 1, 1, 1),
            ...         datetime(2024, 10, 13, 5),
            ...         datetime(2065, 1, 1, 10),
            ...     ]
            ... }
            >>> df_pd = pd.DataFrame(data)
            >>> df_pl = pl.DataFrame(data)

            We define a dataframe-agnostic function:

            >>> @nw.narwhalify
            ... def func(df):
            ...     return df.with_columns(nw.col("datetime").dt.hour().alias("hour"))

            We can then pass either pandas or Polars to `func`:

            >>> func(df_pd)
                         datetime  hour
            0 1978-01-01 01:00:00     1
            1 2024-10-13 05:00:00     5
            2 2065-01-01 10:00:00    10
            >>> func(df_pl)
            shape: (3, 2)
            ┌─────────────────────┬──────┐
            │ datetime            ┆ hour │
            │ ---                 ┆ ---  │
            │ datetime[μs]        ┆ i8   │
            ╞═════════════════════╪══════╡
            │ 1978-01-01 01:00:00 ┆ 1    │
            │ 2024-10-13 05:00:00 ┆ 5    │
            │ 2065-01-01 10:00:00 ┆ 10   │
            └─────────────────────┴──────┘
        """
        return self._expr.__class__(lambda plx: self._expr._call(plx).dt.hour())

    def minute(self: Self) -> T:
        """
        Extract minutes from underlying DateTime representation.

        Returns the minute number from 0 to 59.

        Examples:
            >>> import pandas as pd
            >>> import polars as pl
            >>> from datetime import datetime
            >>> import narwhals as nw
            >>> data = {
            ...     "datetime": [
            ...         datetime(1978, 1, 1, 1, 1),
            ...         datetime(2024, 10, 13, 5, 30),
            ...         datetime(2065, 1, 1, 10, 20),
            ...     ]
            ... }
            >>> df_pd = pd.DataFrame(data)
            >>> df_pl = pl.DataFrame(data)

            We define a dataframe-agnostic function:

            >>> @nw.narwhalify
            ... def func(df):
            ...     return df.with_columns(
            ...         nw.col("datetime").dt.hour().alias("hour"),
            ...         nw.col("datetime").dt.minute().alias("minute"),
            ...     )

            We can then pass either pandas or Polars to `func`:

            >>> func(df_pd)
                         datetime  hour  minute
            0 1978-01-01 01:01:00     1       1
            1 2024-10-13 05:30:00     5      30
            2 2065-01-01 10:20:00    10      20
            >>> func(df_pl)
            shape: (3, 3)
            ┌─────────────────────┬──────┬────────┐
            │ datetime            ┆ hour ┆ minute │
            │ ---                 ┆ ---  ┆ ---    │
            │ datetime[μs]        ┆ i8   ┆ i8     │
            ╞═════════════════════╪══════╪════════╡
            │ 1978-01-01 01:01:00 ┆ 1    ┆ 1      │
            │ 2024-10-13 05:30:00 ┆ 5    ┆ 30     │
            │ 2065-01-01 10:20:00 ┆ 10   ┆ 20     │
            └─────────────────────┴──────┴────────┘
        """
        return self._expr.__class__(lambda plx: self._expr._call(plx).dt.minute())

    def second(self: Self) -> T:
        """
        Extract seconds from underlying DateTime representation.

        Examples:
            >>> import pandas as pd
            >>> import polars as pl
            >>> from datetime import datetime
            >>> import narwhals as nw
            >>> data = {
            ...     "datetime": [
            ...         datetime(1978, 1, 1, 1, 1, 1),
            ...         datetime(2024, 10, 13, 5, 30, 14),
            ...         datetime(2065, 1, 1, 10, 20, 30),
            ...     ]
            ... }
            >>> df_pd = pd.DataFrame(data)
            >>> df_pl = pl.DataFrame(data)

            We define a dataframe-agnostic function:

            >>> @nw.narwhalify
            ... def func(df):
            ...     return df.with_columns(
            ...         nw.col("datetime").dt.hour().alias("hour"),
            ...         nw.col("datetime").dt.minute().alias("minute"),
            ...         nw.col("datetime").dt.second().alias("second"),
            ...     )

            We can then pass either pandas or Polars to `func`:

            >>> func(df_pd)
                         datetime  hour  minute  second
            0 1978-01-01 01:01:01     1       1       1
            1 2024-10-13 05:30:14     5      30      14
            2 2065-01-01 10:20:30    10      20      30
            >>> func(df_pl)
            shape: (3, 4)
            ┌─────────────────────┬──────┬────────┬────────┐
            │ datetime            ┆ hour ┆ minute ┆ second │
            │ ---                 ┆ ---  ┆ ---    ┆ ---    │
            │ datetime[μs]        ┆ i8   ┆ i8     ┆ i8     │
            ╞═════════════════════╪══════╪════════╪════════╡
            │ 1978-01-01 01:01:01 ┆ 1    ┆ 1      ┆ 1      │
            │ 2024-10-13 05:30:14 ┆ 5    ┆ 30     ┆ 14     │
            │ 2065-01-01 10:20:30 ┆ 10   ┆ 20     ┆ 30     │
            └─────────────────────┴──────┴────────┴────────┘
        """
        return self._expr.__class__(lambda plx: self._expr._call(plx).dt.second())

    def millisecond(self: Self) -> T:
        """
        Extract milliseconds from underlying DateTime representation.

        Examples:
            >>> import pandas as pd
            >>> import polars as pl
            >>> from datetime import datetime
            >>> import narwhals as nw
            >>> data = {
            ...     "datetime": [
            ...         datetime(1978, 1, 1, 1, 1, 1, 0),
            ...         datetime(2024, 10, 13, 5, 30, 14, 505000),
            ...         datetime(2065, 1, 1, 10, 20, 30, 67000),
            ...     ]
            ... }
            >>> df_pd = pd.DataFrame(data)
            >>> df_pl = pl.DataFrame(data)

            We define a dataframe-agnostic function:

            >>> @nw.narwhalify
            ... def func(df):
            ...     return df.with_columns(
            ...         nw.col("datetime").dt.hour().alias("hour"),
            ...         nw.col("datetime").dt.minute().alias("minute"),
            ...         nw.col("datetime").dt.second().alias("second"),
            ...         nw.col("datetime").dt.millisecond().alias("millisecond"),
            ...     )

            We can then pass either pandas or Polars to `func`:

            >>> func(df_pd)
                             datetime  hour  minute  second  millisecond
            0 1978-01-01 01:01:01.000     1       1       1            0
            1 2024-10-13 05:30:14.505     5      30      14          505
            2 2065-01-01 10:20:30.067    10      20      30           67
            >>> func(df_pl)
            shape: (3, 5)
            ┌─────────────────────────┬──────┬────────┬────────┬─────────────┐
            │ datetime                ┆ hour ┆ minute ┆ second ┆ millisecond │
            │ ---                     ┆ ---  ┆ ---    ┆ ---    ┆ ---         │
            │ datetime[μs]            ┆ i8   ┆ i8     ┆ i8     ┆ i32         │
            ╞═════════════════════════╪══════╪════════╪════════╪═════════════╡
            │ 1978-01-01 01:01:01     ┆ 1    ┆ 1      ┆ 1      ┆ 0           │
            │ 2024-10-13 05:30:14.505 ┆ 5    ┆ 30     ┆ 14     ┆ 505         │
            │ 2065-01-01 10:20:30.067 ┆ 10   ┆ 20     ┆ 30     ┆ 67          │
            └─────────────────────────┴──────┴────────┴────────┴─────────────┘
        """
        return self._expr.__class__(lambda plx: self._expr._call(plx).dt.millisecond())

    def microsecond(self: Self) -> T:
        """
        Extract microseconds from underlying DateTime representation.

        Examples:
            >>> import pandas as pd
            >>> import polars as pl
            >>> from datetime import datetime
            >>> import narwhals as nw
            >>> data = {
            ...     "datetime": [
            ...         datetime(1978, 1, 1, 1, 1, 1, 0),
            ...         datetime(2024, 10, 13, 5, 30, 14, 505000),
            ...         datetime(2065, 1, 1, 10, 20, 30, 67000),
            ...     ]
            ... }
            >>> df_pd = pd.DataFrame(data)
            >>> df_pl = pl.DataFrame(data)

            We define a dataframe-agnostic function:

            >>> @nw.narwhalify
            ... def func(df):
            ...     return df.with_columns(
            ...         nw.col("datetime").dt.hour().alias("hour"),
            ...         nw.col("datetime").dt.minute().alias("minute"),
            ...         nw.col("datetime").dt.second().alias("second"),
            ...         nw.col("datetime").dt.microsecond().alias("microsecond"),
            ...     )

            We can then pass either pandas or Polars to `func`:

            >>> func(df_pd)
                             datetime  hour  minute  second  microsecond
            0 1978-01-01 01:01:01.000     1       1       1            0
            1 2024-10-13 05:30:14.505     5      30      14       505000
            2 2065-01-01 10:20:30.067    10      20      30        67000
            >>> func(df_pl)
            shape: (3, 5)
            ┌─────────────────────────┬──────┬────────┬────────┬─────────────┐
            │ datetime                ┆ hour ┆ minute ┆ second ┆ microsecond │
            │ ---                     ┆ ---  ┆ ---    ┆ ---    ┆ ---         │
            │ datetime[μs]            ┆ i8   ┆ i8     ┆ i8     ┆ i32         │
            ╞═════════════════════════╪══════╪════════╪════════╪═════════════╡
            │ 1978-01-01 01:01:01     ┆ 1    ┆ 1      ┆ 1      ┆ 0           │
            │ 2024-10-13 05:30:14.505 ┆ 5    ┆ 30     ┆ 14     ┆ 505000      │
            │ 2065-01-01 10:20:30.067 ┆ 10   ┆ 20     ┆ 30     ┆ 67000       │
            └─────────────────────────┴──────┴────────┴────────┴─────────────┘
        """
        return self._expr.__class__(lambda plx: self._expr._call(plx).dt.microsecond())

    def nanosecond(self: Self) -> T:
        """
        Extract Nanoseconds from underlying DateTime representation

        Examples:
            >>> import pandas as pd
            >>> import polars as pl
            >>> from datetime import datetime
            >>> import narwhals as nw
            >>> data = {
            ...     "datetime": [
            ...         datetime(1978, 1, 1, 1, 1, 1, 0),
            ...         datetime(2024, 10, 13, 5, 30, 14, 500000),
            ...         datetime(2065, 1, 1, 10, 20, 30, 60000),
            ...     ]
            ... }
            >>> df_pd = pd.DataFrame(data)
            >>> df_pl = pl.DataFrame(data)

            We define a dataframe-agnostic function:

            >>> @nw.narwhalify
            ... def func(df):
            ...     return df.with_columns(
            ...         nw.col("datetime").dt.hour().alias("hour"),
            ...         nw.col("datetime").dt.minute().alias("minute"),
            ...         nw.col("datetime").dt.second().alias("second"),
            ...         nw.col("datetime").dt.nanosecond().alias("nanosecond"),
            ...     )

            We can then pass either pandas or Polars to `func`:

            >>> func(df_pd)
                             datetime  hour  minute  second  nanosecond
            0 1978-01-01 01:01:01.000     1       1       1           0
            1 2024-10-13 05:30:14.500     5      30      14   500000000
            2 2065-01-01 10:20:30.060    10      20      30    60000000
            >>> func(df_pl)
            shape: (3, 5)
            ┌─────────────────────────┬──────┬────────┬────────┬────────────┐
            │ datetime                ┆ hour ┆ minute ┆ second ┆ nanosecond │
            │ ---                     ┆ ---  ┆ ---    ┆ ---    ┆ ---        │
            │ datetime[μs]            ┆ i8   ┆ i8     ┆ i8     ┆ i32        │
            ╞═════════════════════════╪══════╪════════╪════════╪════════════╡
            │ 1978-01-01 01:01:01     ┆ 1    ┆ 1      ┆ 1      ┆ 0          │
            │ 2024-10-13 05:30:14.500 ┆ 5    ┆ 30     ┆ 14     ┆ 500000000  │
            │ 2065-01-01 10:20:30.060 ┆ 10   ┆ 20     ┆ 30     ┆ 60000000   │
            └─────────────────────────┴──────┴────────┴────────┴────────────┘
        """
        return self._expr.__class__(lambda plx: self._expr._call(plx).dt.nanosecond())

    def ordinal_day(self: Self) -> T:
        """
        Get ordinal day.

        Examples:
            >>> import pandas as pd
            >>> import polars as pl
            >>> from datetime import datetime
            >>> import narwhals as nw
            >>> data = {"a": [datetime(2020, 1, 1), datetime(2020, 8, 3)]}
            >>> df_pd = pd.DataFrame(data)
            >>> df_pl = pl.DataFrame(data)

            We define a dataframe-agnostic function:

            >>> @nw.narwhalify
            ... def func(df):
            ...     return df.with_columns(a_ordinal_day=nw.col("a").dt.ordinal_day())

            We can then pass either pandas or Polars to `func`:

            >>> func(df_pd)
                       a  a_ordinal_day
            0 2020-01-01              1
            1 2020-08-03            216
            >>> func(df_pl)
            shape: (2, 2)
            ┌─────────────────────┬───────────────┐
            │ a                   ┆ a_ordinal_day │
            │ ---                 ┆ ---           │
            │ datetime[μs]        ┆ i16           │
            ╞═════════════════════╪═══════════════╡
            │ 2020-01-01 00:00:00 ┆ 1             │
            │ 2020-08-03 00:00:00 ┆ 216           │
            └─────────────────────┴───────────────┘
        """
        return self._expr.__class__(lambda plx: self._expr._call(plx).dt.ordinal_day())

    def total_minutes(self: Self) -> T:
        """
        Get total minutes.

        Notes:
            The function outputs the total minutes in the int dtype by default,
            however, pandas may change the dtype to float when there are missing values,
            consider using `fill_null()` and `cast` in this case.

        Examples:
            >>> import pandas as pd
            >>> import polars as pl
            >>> from datetime import timedelta
            >>> import narwhals as nw
            >>> data = {"a": [timedelta(minutes=10), timedelta(minutes=20, seconds=40)]}
            >>> df_pd = pd.DataFrame(data)
            >>> df_pl = pl.DataFrame(data)

            We define a dataframe-agnostic function:

            >>> @nw.narwhalify
            ... def func(df):
            ...     return df.with_columns(a_total_minutes=nw.col("a").dt.total_minutes())

            We can then pass either pandas or Polars to `func`:

            >>> func(df_pd)
                            a  a_total_minutes
            0 0 days 00:10:00               10
            1 0 days 00:20:40               20
            >>> func(df_pl)
            shape: (2, 2)
            ┌──────────────┬─────────────────┐
            │ a            ┆ a_total_minutes │
            │ ---          ┆ ---             │
            │ duration[μs] ┆ i64             │
            ╞══════════════╪═════════════════╡
            │ 10m          ┆ 10              │
            │ 20m 40s      ┆ 20              │
            └──────────────┴─────────────────┘
        """
        return self._expr.__class__(lambda plx: self._expr._call(plx).dt.total_minutes())

    def total_seconds(self: Self) -> T:
        """
        Get total seconds.

        Notes:
            The function outputs the total seconds in the int dtype by default,
            however, pandas may change the dtype to float when there are missing values,
            consider using `fill_null()` and `cast` in this case.

        Examples:
            >>> import pandas as pd
            >>> import polars as pl
            >>> from datetime import timedelta
            >>> import narwhals as nw
            >>> data = {"a": [timedelta(seconds=10), timedelta(seconds=20, milliseconds=40)]}
            >>> df_pd = pd.DataFrame(data)
            >>> df_pl = pl.DataFrame(data)

            We define a dataframe-agnostic function:

            >>> @nw.narwhalify
            ... def func(df):
            ...     return df.with_columns(a_total_seconds=nw.col("a").dt.total_seconds())

            We can then pass either pandas or Polars to `func`:

            >>> func(df_pd)
                                   a  a_total_seconds
            0        0 days 00:00:10               10
            1 0 days 00:00:20.040000               20
            >>> func(df_pl)
            shape: (2, 2)
            ┌──────────────┬─────────────────┐
            │ a            ┆ a_total_seconds │
            │ ---          ┆ ---             │
            │ duration[μs] ┆ i64             │
            ╞══════════════╪═════════════════╡
            │ 10s          ┆ 10              │
            │ 20s 40ms     ┆ 20              │
            └──────────────┴─────────────────┘
        """
        return self._expr.__class__(lambda plx: self._expr._call(plx).dt.total_seconds())

    def total_milliseconds(self: Self) -> T:
        """
        Get total milliseconds.

        Notes:
            The function outputs the total milliseconds in the int dtype by default,
            however, pandas may change the dtype to float when there are missing values,
            consider using `fill_null()` and `cast` in this case.

        Examples:
            >>> import pandas as pd
            >>> import polars as pl
            >>> from datetime import timedelta
            >>> import narwhals as nw
            >>> data = {
            ...     "a": [
            ...         timedelta(milliseconds=10),
            ...         timedelta(milliseconds=20, microseconds=40),
            ...     ]
            ... }
            >>> df_pd = pd.DataFrame(data)
            >>> df_pl = pl.DataFrame(data)

            We define a dataframe-agnostic function:

            >>> @nw.narwhalify
            ... def func(df):
            ...     return df.with_columns(
            ...         a_total_milliseconds=nw.col("a").dt.total_milliseconds()
            ...     )

            We can then pass either pandas or Polars to `func`:

            >>> func(df_pd)
                                   a  a_total_milliseconds
            0 0 days 00:00:00.010000                    10
            1 0 days 00:00:00.020040                    20
            >>> func(df_pl)
            shape: (2, 2)
            ┌──────────────┬──────────────────────┐
            │ a            ┆ a_total_milliseconds │
            │ ---          ┆ ---                  │
            │ duration[μs] ┆ i64                  │
            ╞══════════════╪══════════════════════╡
            │ 10ms         ┆ 10                   │
            │ 20040µs      ┆ 20                   │
            └──────────────┴──────────────────────┘
        """
        return self._expr.__class__(
            lambda plx: self._expr._call(plx).dt.total_milliseconds()
        )

    def total_microseconds(self: Self) -> T:
        """
        Get total microseconds.

        Notes:
            The function outputs the total microseconds in the int dtype by default,
            however, pandas may change the dtype to float when there are missing values,
            consider using `fill_null()` and `cast` in this case.

        Examples:
            >>> import pandas as pd
            >>> import polars as pl
            >>> from datetime import timedelta
            >>> import narwhals as nw
            >>> data = {
            ...     "a": [
            ...         timedelta(microseconds=10),
            ...         timedelta(milliseconds=1, microseconds=200),
            ...     ]
            ... }
            >>> df_pd = pd.DataFrame(data)
            >>> df_pl = pl.DataFrame(data)

            We define a dataframe-agnostic function:

            >>> @nw.narwhalify
            ... def func(df):
            ...     return df.with_columns(
            ...         a_total_microseconds=nw.col("a").dt.total_microseconds()
            ...     )

            We can then pass either pandas or Polars to `func`:

            >>> func(df_pd)
                                   a  a_total_microseconds
            0 0 days 00:00:00.000010                    10
            1 0 days 00:00:00.001200                  1200
            >>> func(df_pl)
            shape: (2, 2)
            ┌──────────────┬──────────────────────┐
            │ a            ┆ a_total_microseconds │
            │ ---          ┆ ---                  │
            │ duration[μs] ┆ i64                  │
            ╞══════════════╪══════════════════════╡
            │ 10µs         ┆ 10                   │
            │ 1200µs       ┆ 1200                 │
            └──────────────┴──────────────────────┘
        """
        return self._expr.__class__(
            lambda plx: self._expr._call(plx).dt.total_microseconds()
        )

    def total_nanoseconds(self: Self) -> T:
        """
        Get total nanoseconds.

        Notes:
            The function outputs the total nanoseconds in the int dtype by default,
            however, pandas may change the dtype to float when there are missing values,
            consider using `fill_null()` and `cast` in this case.

        Examples:
            >>> import pandas as pd
            >>> import polars as pl
            >>> from datetime import timedelta
            >>> import narwhals as nw
            >>> data = ["2024-01-01 00:00:00.000000001", "2024-01-01 00:00:00.000000002"]
            >>> df_pd = pd.DataFrame({"a": pd.to_datetime(data)})
            >>> df_pl = pl.DataFrame({"a": data}).with_columns(
            ...     pl.col("a").str.to_datetime(time_unit="ns")
            ... )

            We define a dataframe-agnostic function:

            >>> @nw.narwhalify
            ... def func(df):
            ...     return df.with_columns(
            ...         a_diff_total_nanoseconds=nw.col("a").diff().dt.total_nanoseconds()
            ...     )

            We can then pass either pandas or Polars to `func`:

            >>> func(df_pd)
                                          a  a_diff_total_nanoseconds
            0 2024-01-01 00:00:00.000000001                       NaN
            1 2024-01-01 00:00:00.000000002                       1.0
            >>> func(df_pl)
            shape: (2, 2)
            ┌───────────────────────────────┬──────────────────────────┐
            │ a                             ┆ a_diff_total_nanoseconds │
            │ ---                           ┆ ---                      │
            │ datetime[ns]                  ┆ i64                      │
            ╞═══════════════════════════════╪══════════════════════════╡
            │ 2024-01-01 00:00:00.000000001 ┆ null                     │
            │ 2024-01-01 00:00:00.000000002 ┆ 1                        │
            └───────────────────────────────┴──────────────────────────┘
        """
        return self._expr.__class__(
            lambda plx: self._expr._call(plx).dt.total_nanoseconds()
        )

    def to_string(self: Self, format: str) -> T:  # noqa: A002
        """
        Convert a Date/Time/Datetime column into a String column with the given format.

        Notes:
            Unfortunately, different libraries interpret format directives a bit
            differently.

            - Chrono, the library used by Polars, uses `"%.f"` for fractional seconds,
              whereas pandas and Python stdlib use `".%f"`.
            - PyArrow interprets `"%S"` as "seconds, including fractional seconds"
              whereas most other tools interpret it as "just seconds, as 2 digits".

            Therefore, we make the following adjustments:

            - for pandas-like libraries, we replace `"%S.%f"` with `"%S%.f"`.
            - for PyArrow, we replace `"%S.%f"` with `"%S"`.

            Workarounds like these don't make us happy, and we try to avoid them as
            much as possible, but here we feel like it's the best compromise.

            If you just want to format a date/datetime Series as a local datetime
            string, and have it work as consistently as possible across libraries,
            we suggest using:

            - `"%Y-%m-%dT%H:%M:%S%.f"` for datetimes
            - `"%Y-%m-%d"` for dates

            though note that, even then, different tools may return a different number
            of trailing zeros. Nonetheless, this is probably consistent enough for
            most applications.

            If you have an application where this is not enough, please open an issue
            and let us know.

        Examples:
            >>> from datetime import datetime
            >>> import pandas as pd
            >>> import polars as pl
            >>> import narwhals as nw
            >>> data = [
            ...     datetime(2020, 3, 1),
            ...     datetime(2020, 4, 1),
            ...     datetime(2020, 5, 1),
            ... ]
            >>> df_pd = pd.DataFrame({"a": data})
            >>> df_pl = pl.DataFrame({"a": data})

            We define a dataframe-agnostic function:

            >>> @nw.narwhalify
            ... def func(df):
            ...     return df.select(nw.col("a").dt.to_string("%Y/%m/%d %H:%M:%S"))

            We can then pass either pandas or Polars to `func`:

            >>> func(df_pd)
                                 a
            0  2020/03/01 00:00:00
            1  2020/04/01 00:00:00
            2  2020/05/01 00:00:00

            >>> func(df_pl)
            shape: (3, 1)
            ┌─────────────────────┐
            │ a                   │
            │ ---                 │
            │ str                 │
            ╞═════════════════════╡
            │ 2020/03/01 00:00:00 │
            │ 2020/04/01 00:00:00 │
            │ 2020/05/01 00:00:00 │
            └─────────────────────┘
        """
        return self._expr.__class__(
            lambda plx: self._expr._call(plx).dt.to_string(format)
        )

    def replace_time_zone(self: Self, time_zone: str | None) -> T:
        """
        Replace time zone.

        Arguments:
            time_zone: Target time zone.

        Examples:
            >>> from datetime import datetime, timezone
            >>> import narwhals as nw
            >>> import pandas as pd
            >>> import polars as pl
            >>> import pyarrow as pa
            >>> data = {
            ...     "a": [
            ...         datetime(2024, 1, 1, tzinfo=timezone.utc),
            ...         datetime(2024, 1, 2, tzinfo=timezone.utc),
            ...     ]
            ... }
            >>> df_pd = pd.DataFrame(data)
            >>> df_pl = pl.DataFrame(data)
            >>> df_pa = pa.table(data)

            Let's define a dataframe-agnostic function:

            >>> @nw.narwhalify
            ... def func(df):
            ...     return df.select(nw.col("a").dt.replace_time_zone("Asia/Kathmandu"))

            We can then pass pandas / PyArrow / Polars / any other supported library:

            >>> func(df_pd)
                                      a
            0 2024-01-01 00:00:00+05:45
            1 2024-01-02 00:00:00+05:45
            >>> func(df_pl)
            shape: (2, 1)
            ┌──────────────────────────────┐
            │ a                            │
            │ ---                          │
            │ datetime[μs, Asia/Kathmandu] │
            ╞══════════════════════════════╡
            │ 2024-01-01 00:00:00 +0545    │
            │ 2024-01-02 00:00:00 +0545    │
            └──────────────────────────────┘
            >>> func(df_pa)
            pyarrow.Table
            a: timestamp[us, tz=Asia/Kathmandu]
            ----
            a: [[2023-12-31 18:15:00.000000Z,2024-01-01 18:15:00.000000Z]]
        """
        return self._expr.__class__(
            lambda plx: self._expr._call(plx).dt.replace_time_zone(time_zone)
        )

    def convert_time_zone(self: Self, time_zone: str) -> T:
        """
        Convert to a new time zone.

        Arguments:
            time_zone: Target time zone.

        Examples:
            >>> from datetime import datetime, timezone
            >>> import narwhals as nw
            >>> import pandas as pd
            >>> import polars as pl
            >>> import pyarrow as pa
            >>> data = {
            ...     "a": [
            ...         datetime(2024, 1, 1, tzinfo=timezone.utc),
            ...         datetime(2024, 1, 2, tzinfo=timezone.utc),
            ...     ]
            ... }
            >>> df_pd = pd.DataFrame(data)
            >>> df_pl = pl.DataFrame(data)
            >>> df_pa = pa.table(data)

            Let's define a dataframe-agnostic function:

            >>> @nw.narwhalify
            ... def func(df):
            ...     return df.select(nw.col("a").dt.convert_time_zone("Asia/Kathmandu"))

            We can then pass pandas / PyArrow / Polars / any other supported library:

            >>> func(df_pd)
                                      a
            0 2024-01-01 05:45:00+05:45
            1 2024-01-02 05:45:00+05:45
            >>> func(df_pl)
            shape: (2, 1)
            ┌──────────────────────────────┐
            │ a                            │
            │ ---                          │
            │ datetime[μs, Asia/Kathmandu] │
            ╞══════════════════════════════╡
            │ 2024-01-01 05:45:00 +0545    │
            │ 2024-01-02 05:45:00 +0545    │
            └──────────────────────────────┘
            >>> func(df_pa)
            pyarrow.Table
            a: timestamp[us, tz=Asia/Kathmandu]
            ----
            a: [[2024-01-01 00:00:00.000000Z,2024-01-02 00:00:00.000000Z]]
        """
        if time_zone is None:
            msg = "Target `time_zone` cannot be `None` in `convert_time_zone`. Please use `replace_time_zone(None)` if you want to remove the time zone."
            raise TypeError(msg)
        return self._expr.__class__(
            lambda plx: self._expr._call(plx).dt.convert_time_zone(time_zone)
        )


class ExprNameNamespace(Generic[T]):
    def __init__(self: Self, expr: T) -> None:
        self._expr = expr

    def keep(self: Self) -> T:
        r"""
        Keep the original root name of the expression.

        Notes:
            This will undo any previous renaming operations on the expression.
            Due to implementation constraints, this method can only be called as the last
            expression in a chain. Only one name operation per expression will work.

        Examples:
            >>> import narwhals as nw
            >>> import pandas as pd
            >>> import polars as pl
            >>> data = {"foo": [1, 2], "BAR": [4, 5]}
            >>> df_pd = pd.DataFrame(data)
            >>> df_pl = pl.DataFrame(data)

            We define a dataframe-agnostic function:

            >>> @nw.narwhalify
            ... def func(df):
            ...     return df.select(nw.col("foo").alias("alias_for_foo").name.keep())

            We can then pass either pandas or Polars to `func`:

            >>> func(df_pd).columns
            Index(['foo'], dtype='object')
            >>> func(df_pl).columns
            ['foo']
        """
        return self._expr.__class__(lambda plx: self._expr._call(plx).name.keep())

    def map(self: Self, function: Callable[[str], str]) -> T:
        r"""
        Rename the output of an expression by mapping a function over the root name.

        Arguments:
            function: Function that maps a root name to a new name.

        Notes:
            This will undo any previous renaming operations on the expression.
            Due to implementation constraints, this method can only be called as the last
            expression in a chain. Only one name operation per expression will work.

        Examples:
            >>> import narwhals as nw
            >>> import pandas as pd
            >>> import polars as pl
            >>> data = {"foo": [1, 2], "BAR": [4, 5]}
            >>> df_pd = pd.DataFrame(data)
            >>> df_pl = pl.DataFrame(data)

            We define a dataframe-agnostic function:

            >>> renaming_func = lambda s: s[::-1]  # reverse column name
            >>> @nw.narwhalify
            ... def func(df):
            ...     return df.select(nw.col("foo", "BAR").name.map(renaming_func))

            We can then pass either pandas or Polars to `func`:

            >>> func(df_pd).columns
            Index(['oof', 'RAB'], dtype='object')
            >>> func(df_pl).columns
            ['oof', 'RAB']
        """
        return self._expr.__class__(lambda plx: self._expr._call(plx).name.map(function))

    def prefix(self: Self, prefix: str) -> T:
        r"""
        Add a prefix to the root column name of the expression.

        Arguments:
            prefix: Prefix to add to the root column name.

        Notes:
            This will undo any previous renaming operations on the expression.
            Due to implementation constraints, this method can only be called as the last
            expression in a chain. Only one name operation per expression will work.

        Examples:
            >>> import narwhals as nw
            >>> import pandas as pd
            >>> import polars as pl
            >>> data = {"foo": [1, 2], "BAR": [4, 5]}
            >>> df_pd = pd.DataFrame(data)
            >>> df_pl = pl.DataFrame(data)

            We define a dataframe-agnostic function:

            >>> @nw.narwhalify
            ... def add_colname_prefix(df, prefix):
            ...     return df.select(nw.col("foo", "BAR").name.prefix(prefix))

            We can then pass either pandas or Polars to `func`:

            >>> add_colname_prefix(df_pd, "with_prefix_").columns
            Index(['with_prefix_foo', 'with_prefix_BAR'], dtype='object')

            >>> add_colname_prefix(df_pl, "with_prefix_").columns
            ['with_prefix_foo', 'with_prefix_BAR']
        """
        return self._expr.__class__(lambda plx: self._expr._call(plx).name.prefix(prefix))

    def suffix(self: Self, suffix: str) -> T:
        r"""
        Add a suffix to the root column name of the expression.

        Arguments:
            suffix: Suffix to add to the root column name.

        Notes:
            This will undo any previous renaming operations on the expression.
            Due to implementation constraints, this method can only be called as the last
            expression in a chain. Only one name operation per expression will work.

        Examples:
            >>> import narwhals as nw
            >>> import pandas as pd
            >>> import polars as pl
            >>> data = {"foo": [1, 2], "BAR": [4, 5]}
            >>> df_pd = pd.DataFrame(data)
            >>> df_pl = pl.DataFrame(data)

            We define a dataframe-agnostic function:

            >>> @nw.narwhalify
            ... def add_colname_suffix(df, suffix):
            ...     return df.select(nw.col("foo", "BAR").name.suffix(suffix))

            We can then pass either pandas or Polars to `func`:

            >>> add_colname_suffix(df_pd, "_with_suffix").columns
            Index(['foo_with_suffix', 'BAR_with_suffix'], dtype='object')
            >>> add_colname_suffix(df_pl, "_with_suffix").columns
            ['foo_with_suffix', 'BAR_with_suffix']
        """
        return self._expr.__class__(lambda plx: self._expr._call(plx).name.suffix(suffix))

    def to_lowercase(self: Self) -> T:
        r"""
        Make the root column name lowercase.

        Notes:
            This will undo any previous renaming operations on the expression.
            Due to implementation constraints, this method can only be called as the last
            expression in a chain. Only one name operation per expression will work.

        Examples:
            >>> import narwhals as nw
            >>> import pandas as pd
            >>> import polars as pl
            >>> data = {"foo": [1, 2], "BAR": [4, 5]}
            >>> df_pd = pd.DataFrame(data)
            >>> df_pl = pl.DataFrame(data)

            We define a dataframe-agnostic function:

            >>> @nw.narwhalify
            ... def to_lower(df):
            ...     return df.select(nw.col("foo", "BAR").name.to_lowercase())

            We can then pass either pandas or Polars to `func`:

            >>> to_lower(df_pd).columns
            Index(['foo', 'bar'], dtype='object')
            >>> to_lower(df_pl).columns
            ['foo', 'bar']
        """
        return self._expr.__class__(lambda plx: self._expr._call(plx).name.to_lowercase())

    def to_uppercase(self: Self) -> T:
        r"""
        Make the root column name uppercase.

        Notes:
            This will undo any previous renaming operations on the expression.
            Due to implementation constraints, this method can only be called as the last
            expression in a chain. Only one name operation per expression will work.

        Examples:
            >>> import narwhals as nw
            >>> import pandas as pd
            >>> import polars as pl
            >>> data = {"foo": [1, 2], "BAR": [4, 5]}
            >>> df_pd = pd.DataFrame(data)
            >>> df_pl = pl.DataFrame(data)

            We define a dataframe-agnostic function:

            >>> @nw.narwhalify
            ... def to_upper(df):
            ...     return df.select(nw.col("foo", "BAR").name.to_uppercase())

            We can then pass either pandas or Polars to `func`:
            >>> to_upper(df_pd).columns
            Index(['FOO', 'BAR'], dtype='object')
            >>> to_upper(df_pl).columns
            ['FOO', 'BAR']
        """
        return self._expr.__class__(lambda plx: self._expr._call(plx).name.to_uppercase())


def col(*names: str | Iterable[str]) -> Expr:
    """
    Creates an expression that references one or more columns by their name(s).

    Arguments:
        names: Name(s) of the columns to use in the aggregation function.

    Examples:
        >>> import pandas as pd
        >>> import polars as pl
        >>> import pyarrow as pa
        >>> import narwhals as nw
        >>> df_pl = pl.DataFrame({"a": [1, 2], "b": [3, 4]})
        >>> df_pd = pd.DataFrame({"a": [1, 2], "b": [3, 4]})
        >>> df_pa = pa.table({"a": [1, 2], "b": [3, 4]})

        We define a dataframe-agnostic function:

        >>> @nw.narwhalify
        ... def func(df):
        ...     return df.select(nw.col("a") * nw.col("b"))

        We can pass any supported library such as Pandas, Polars, or PyArrow to `func`:

        >>> func(df_pd)
           a
        0  3
        1  8
        >>> func(df_pl)
        shape: (2, 1)
        ┌─────┐
        │ a   │
        │ --- │
        │ i64 │
        ╞═════╡
        │ 3   │
        │ 8   │
        └─────┘
        >>> func(df_pa)
        pyarrow.Table
        a: int64
        ----
        a: [[3,8]]
    """

    def func(plx: Any) -> Any:
        return plx.col(*flatten(names))

    return Expr(func)


def nth(*indices: int | Sequence[int]) -> Expr:
    """
    Creates an expression that references one or more columns by their index(es).

    Notes:
        `nth` is not supported for Polars version<1.0.0. Please use [`col`](/api-reference/narwhals/#narwhals.col) instead.

    Arguments:
        indices: One or more indices representing the columns to retrieve.

    Examples:
        >>> import pandas as pd
        >>> import polars as pl
        >>> import pyarrow as pa
        >>> import narwhals as nw
        >>> data = {"a": [1, 2], "b": [3, 4]}
        >>> df_pl = pl.DataFrame(data)
        >>> df_pd = pd.DataFrame(data)
        >>> df_pa = pa.table(data)

        We define a dataframe-agnostic function:

        >>> @nw.narwhalify
        ... def func(df):
        ...     return df.select(nw.nth(0) * 2)

        We can pass any supported library such as Pandas, Polars, or PyArrow to `func`:

        >>> func(df_pd)
           a
        0  2
        1  4
        >>> func(df_pl)
        shape: (2, 1)
        ┌─────┐
        │ a   │
        │ --- │
        │ i64 │
        ╞═════╡
        │ 2   │
        │ 4   │
        └─────┘
        >>> func(df_pa)
        pyarrow.Table
        a: int64
        ----
        a: [[2,4]]
    """

    def func(plx: Any) -> Any:
        return plx.nth(*flatten(indices))

    return Expr(func)


# Add underscore so it doesn't conflict with builtin `all`
def all_() -> Expr:
    """
    Instantiate an expression representing all columns.

    Examples:
        >>> import polars as pl
        >>> import pandas as pd
        >>> import pyarrow as pa
        >>> import narwhals as nw
        >>> df_pd = pd.DataFrame({"a": [1, 2, 3], "b": [4, 5, 6]})
        >>> df_pl = pl.DataFrame({"a": [1, 2, 3], "b": [4, 5, 6]})
        >>> df_pa = pa.table({"a": [1, 2, 3], "b": [4, 5, 6]})

        Let's define a dataframe-agnostic function:

        >>> @nw.narwhalify
        ... def func(df):
        ...     return df.select(nw.all() * 2)

        We can pass any supported library such as Pandas, Polars, or PyArrow to `func`:

        >>> func(df_pd)
           a   b
        0  2   8
        1  4  10
        2  6  12
        >>> func(df_pl)
        shape: (3, 2)
        ┌─────┬─────┐
        │ a   ┆ b   │
        │ --- ┆ --- │
        │ i64 ┆ i64 │
        ╞═════╪═════╡
        │ 2   ┆ 8   │
        │ 4   ┆ 10  │
        │ 6   ┆ 12  │
        └─────┴─────┘
        >>> func(df_pa)
        pyarrow.Table
        a: int64
        b: int64
        ----
        a: [[2,4,6]]
        b: [[8,10,12]]
    """
    return Expr(lambda plx: plx.all())


# Add underscore so it doesn't conflict with builtin `len`
def len_() -> Expr:
    """
    Return the number of rows.

    Examples:
        >>> import polars as pl
        >>> import pandas as pd
        >>> import pyarrow as pa
        >>> import narwhals as nw
        >>> df_pd = pd.DataFrame({"a": [1, 2], "b": [5, 10]})
        >>> df_pl = pl.DataFrame({"a": [1, 2], "b": [5, 10]})
        >>> df_pa = pa.table({"a": [1, 2], "b": [5, 10]})

        Let's define a dataframe-agnostic function:

        >>> @nw.narwhalify
        ... def func(df):
        ...     return df.select(nw.len())

        We can pass any supported library such as Pandas, Polars, or PyArrow to `func`:

        >>> func(df_pd)
           len
        0    2
        >>> func(df_pl)
        shape: (1, 1)
        ┌─────┐
        │ len │
        │ --- │
        │ u32 │
        ╞═════╡
        │ 2   │
        └─────┘
        >>> func(df_pa)
        pyarrow.Table
        len: int64
        ----
        len: [[2]]
    """

    def func(plx: Any) -> Any:
        return plx.len()

    return Expr(func)


def sum(*columns: str) -> Expr:
    """
    Sum all values.

    Note:
        Syntactic sugar for ``nw.col(columns).sum()``

    Arguments:
        columns: Name(s) of the columns to use in the aggregation function

    Examples:
        >>> import pandas as pd
        >>> import polars as pl
        >>> import pyarrow as pa
        >>> import narwhals as nw
        >>> df_pl = pl.DataFrame({"a": [1, 2]})
        >>> df_pd = pd.DataFrame({"a": [1, 2]})
        >>> df_pa = pa.table({"a": [1, 2]})

        We define a dataframe-agnostic function:

        >>> @nw.narwhalify
        ... def func(df):
        ...     return df.select(nw.sum("a"))

        We can pass any supported library such as Pandas, Polars, or PyArrow to `func`:

        >>> func(df_pd)
           a
        0  3
        >>> func(df_pl)
        shape: (1, 1)
        ┌─────┐
        │ a   │
        │ --- │
        │ i64 │
        ╞═════╡
        │ 3   │
        └─────┘
        >>> func(df_pa)
        pyarrow.Table
        a: int64
        ----
        a: [[3]]
    """

    return Expr(lambda plx: plx.sum(*columns))


def mean(*columns: str) -> Expr:
    """
    Get the mean value.

    Note:
        Syntactic sugar for ``nw.col(columns).mean()``

    Arguments:
        columns: Name(s) of the columns to use in the aggregation function

    Examples:
        >>> import pandas as pd
        >>> import polars as pl
        >>> import pyarrow as pa
        >>> import narwhals as nw
        >>> df_pl = pl.DataFrame({"a": [1, 8, 3]})
        >>> df_pd = pd.DataFrame({"a": [1, 8, 3]})
        >>> df_pa = pa.table({"a": [1, 8, 3]})

        We define a dataframe agnostic function:

        >>> @nw.narwhalify
        ... def func(df):
        ...     return df.select(nw.mean("a"))

        We can pass any supported library such as Pandas, Polars, or PyArrow to `func`:

        >>> func(df_pd)
             a
        0  4.0
        >>> func(df_pl)
        shape: (1, 1)
        ┌─────┐
        │ a   │
        │ --- │
        │ f64 │
        ╞═════╡
        │ 4.0 │
        └─────┘
        >>> func(df_pa)
        pyarrow.Table
        a: double
        ----
        a: [[4]]
    """

    return Expr(lambda plx: plx.mean(*columns))


def min(*columns: str) -> Expr:
    """
    Return the minimum value.

    Note:
       Syntactic sugar for ``nw.col(columns).min()``.

    Arguments:
        columns: Name(s) of the columns to use in the aggregation function.

    Examples:
        >>> import polars as pl
        >>> import pandas as pd
        >>> import pyarrow as pa
        >>> import narwhals as nw
        >>> df_pd = pd.DataFrame({"a": [1, 2], "b": [5, 10]})
        >>> df_pl = pl.DataFrame({"a": [1, 2], "b": [5, 10]})
        >>> df_pa = pa.table({"a": [1, 2], "b": [5, 10]})

        Let's define a dataframe-agnostic function:

        >>> @nw.narwhalify
        ... def func(df):
        ...     return df.select(nw.min("b"))

        We can pass any supported library such as Pandas, Polars, or PyArrow to `func`:

        >>> func(df_pd)
           b
        0  5
        >>> func(df_pl)
        shape: (1, 1)
        ┌─────┐
        │ b   │
        │ --- │
        │ i64 │
        ╞═════╡
        │ 5   │
        └─────┘
        >>> func(df_pa)
        pyarrow.Table
        b: int64
        ----
        b: [[5]]
    """
    return Expr(lambda plx: plx.min(*columns))


def max(*columns: str) -> Expr:
    """
    Return the maximum value.

    Note:
       Syntactic sugar for ``nw.col(columns).max()``.

    Arguments:
        columns: Name(s) of the columns to use in the aggregation function.

    Examples:
        >>> import polars as pl
        >>> import pandas as pd
        >>> import pyarrow as pa
        >>> import narwhals as nw
        >>> df_pd = pd.DataFrame({"a": [1, 2], "b": [5, 10]})
        >>> df_pl = pl.DataFrame({"a": [1, 2], "b": [5, 10]})
        >>> df_pa = pa.table({"a": [1, 2], "b": [5, 10]})

        Let's define a dataframe-agnostic function:

        >>> @nw.narwhalify
        ... def func(df):
        ...     return df.select(nw.max("a"))

        We can pass any supported library such as Pandas, Polars, or PyArrow to `func`:

        >>> func(df_pd)
           a
        0  2
        >>> func(df_pl)
        shape: (1, 1)
        ┌─────┐
        │ a   │
        │ --- │
        │ i64 │
        ╞═════╡
        │ 2   │
        └─────┘
        >>> func(df_pa)
        pyarrow.Table
        a: int64
        ----
        a: [[2]]
    """
    return Expr(lambda plx: plx.max(*columns))


def sum_horizontal(*exprs: IntoExpr | Iterable[IntoExpr]) -> Expr:
    """
    Sum all values horizontally across columns.

    Warning:
        Unlike Polars, we support horizontal sum over numeric columns only.

    Arguments:
        exprs: Name(s) of the columns to use in the aggregation function. Accepts
            expression input.

    Examples:
        >>> import pandas as pd
        >>> import polars as pl
        >>> import pyarrow as pa
        >>> import narwhals as nw
        >>> data = {"a": [1, 2, 3], "b": [5, 10, None]}
        >>> df_pl = pl.DataFrame(data)
        >>> df_pd = pd.DataFrame(data)
        >>> df_pa = pa.table(data)

        We define a dataframe-agnostic function:

        >>> @nw.narwhalify
        ... def func(df):
        ...     return df.select(nw.sum_horizontal("a", "b"))

        We can pass any supported library such as Pandas, Polars, or PyArrow to `func`:

        >>> func(df_pd)
              a
        0   6.0
        1  12.0
        2   3.0
        >>> func(df_pl)
        shape: (3, 1)
        ┌─────┐
        │ a   │
        │ --- │
        │ i64 │
        ╞═════╡
        │ 6   │
        │ 12  │
        │ 3   │
        └─────┘
        >>> func(df_pa)
        pyarrow.Table
        a: int64
        ----
        a: [[6,12,3]]
    """
    if not exprs:
        msg = "At least one expression must be passed to `sum_horizontal`"
        raise ValueError(msg)
    return Expr(
        lambda plx: plx.sum_horizontal(
            *[extract_compliant(plx, v) for v in flatten(exprs)]
        )
    )


def min_horizontal(*exprs: IntoExpr | Iterable[IntoExpr]) -> Expr:
    """
    Get the minimum value horizontally across columns.

    Notes:
        We support `min_horizontal` over numeric columns only.

    Arguments:
        exprs: Name(s) of the columns to use in the aggregation function. Accepts
            expression input.

    Examples:
        >>> import narwhals as nw
        >>> import pandas as pd
        >>> import polars as pl
        >>> import pyarrow as pa
        >>> data = {
        ...     "a": [1, 8, 3],
        ...     "b": [4, 5, None],
        ...     "c": ["x", "y", "z"],
        ... }

        We define a dataframe-agnostic function that computes the horizontal min of "a"
        and "b" columns:

        >>> @nw.narwhalify
        ... def func(df):
        ...     return df.select(nw.min_horizontal("a", "b"))

        We can pass any supported library such as Pandas, Polars, or PyArrow to `func`:

        >>> func(pd.DataFrame(data))
             a
        0  1.0
        1  5.0
        2  3.0
        >>> func(pl.DataFrame(data))
        shape: (3, 1)
        ┌─────┐
        │ a   │
        │ --- │
        │ i64 │
        ╞═════╡
        │ 1   │
        │ 5   │
        │ 3   │
        └─────┘
        >>> func(pa.table(data))
        pyarrow.Table
        a: int64
        ----
        a: [[1,5,3]]
    """
    if not exprs:
        msg = "At least one expression must be passed to `min_horizontal`"
        raise ValueError(msg)
    return Expr(
        lambda plx: plx.min_horizontal(
            *[extract_compliant(plx, v) for v in flatten(exprs)]
        )
    )


def max_horizontal(*exprs: IntoExpr | Iterable[IntoExpr]) -> Expr:
    """
    Get the maximum value horizontally across columns.

    Notes:
        We support `max_horizontal` over numeric columns only.

    Arguments:
        exprs: Name(s) of the columns to use in the aggregation function. Accepts
            expression input.

    Examples:
        >>> import narwhals as nw
        >>> import pandas as pd
        >>> import polars as pl
        >>> import pyarrow as pa
        >>> data = {
        ...     "a": [1, 8, 3],
        ...     "b": [4, 5, None],
        ...     "c": ["x", "y", "z"],
        ... }

        We define a dataframe-agnostic function that computes the horizontal max of "a"
        and "b" columns:

        >>> @nw.narwhalify
        ... def func(df):
        ...     return df.select(nw.max_horizontal("a", "b"))

        We can pass any supported library such as Pandas, Polars, or PyArrow to `func`:

        >>> func(pd.DataFrame(data))
             a
        0  4.0
        1  8.0
        2  3.0
        >>> func(pl.DataFrame(data))
        shape: (3, 1)
        ┌─────┐
        │ a   │
        │ --- │
        │ i64 │
        ╞═════╡
        │ 4   │
        │ 8   │
        │ 3   │
        └─────┘
        >>> func(pa.table(data))
        pyarrow.Table
        a: int64
        ----
        a: [[4,8,3]]
    """
    if not exprs:
        msg = "At least one expression must be passed to `max_horizontal`"
        raise ValueError(msg)
    return Expr(
        lambda plx: plx.max_horizontal(
            *[extract_compliant(plx, v) for v in flatten(exprs)]
        )
    )


class When:
    def __init__(self, *predicates: IntoExpr | Iterable[IntoExpr]) -> None:
        self._predicates = flatten([predicates])

    def _extract_predicates(self, plx: Any) -> Any:
        return [extract_compliant(plx, v) for v in self._predicates]

    def then(self, value: Any) -> Then:
        return Then(
            lambda plx: plx.when(*self._extract_predicates(plx)).then(
                extract_compliant(plx, value)
            )
        )


class Then(Expr):
    def __init__(self, call: Callable[[Any], Any]) -> None:
        self._call = call

    def otherwise(self, value: Any) -> Expr:
        return Expr(lambda plx: self._call(plx).otherwise(extract_compliant(plx, value)))


def when(*predicates: IntoExpr | Iterable[IntoExpr]) -> When:
    """
    Start a `when-then-otherwise` expression.

    Expression similar to an `if-else` statement in Python. Always initiated by a `pl.when(<condition>).then(<value if condition>)`., and optionally followed by chaining one or more `.when(<condition>).then(<value>)` statements.
    Chained when-then operations should be read as Python `if, elif, ... elif` blocks, not as `if, if, ... if`, i.e. the first condition that evaluates to `True` will be picked.
    If none of the conditions are `True`, an optional `.otherwise(<value if all statements are false>)` can be appended at the end. If not appended, and none of the conditions are `True`, `None` will be returned.

    Arguments:
        predicates: Condition(s) that must be met in order to apply the subsequent statement. Accepts one or more boolean expressions, which are implicitly combined with `&`. String input is parsed as a column name.

    Examples:
        >>> import pandas as pd
        >>> import polars as pl
        >>> import pyarrow as pa
        >>> import narwhals as nw
        >>> df_pl = pl.DataFrame({"a": [1, 2, 3], "b": [5, 10, 15]})
        >>> df_pd = pd.DataFrame({"a": [1, 2, 3], "b": [5, 10, 15]})
        >>> df_pa = pa.table({"a": [1, 2, 3], "b": [5, 10, 15]})

        We define a dataframe-agnostic function:

        >>> @nw.narwhalify
        ... def func(df_any):
        ...     return df_any.with_columns(
        ...         nw.when(nw.col("a") < 3).then(5).otherwise(6).alias("a_when")
        ...     )

        We can pass any supported library such as Pandas, Polars, or PyArrow to `func`:

        >>> func(df_pd)
           a   b  a_when
        0  1   5       5
        1  2  10       5
        2  3  15       6
        >>> func(df_pl)
        shape: (3, 3)
        ┌─────┬─────┬────────┐
        │ a   ┆ b   ┆ a_when │
        │ --- ┆ --- ┆ ---    │
        │ i64 ┆ i64 ┆ i32    │
        ╞═════╪═════╪════════╡
        │ 1   ┆ 5   ┆ 5      │
        │ 2   ┆ 10  ┆ 5      │
        │ 3   ┆ 15  ┆ 6      │
        └─────┴─────┴────────┘
        >>> func(df_pa)
        pyarrow.Table
        a: int64
        b: int64
        a_when: int64
        ----
        a: [[1,2,3]]
        b: [[5,10,15]]
        a_when: [[5,5,6]]
    """
    return When(*predicates)


def all_horizontal(*exprs: IntoExpr | Iterable[IntoExpr]) -> Expr:
    r"""
    Compute the bitwise AND horizontally across columns.

    Arguments:
        exprs: Name(s) of the columns to use in the aggregation function. Accepts expression input.

    Notes:
        pandas and Polars handle null values differently.

    Examples:
        >>> import pandas as pd
        >>> import polars as pl
        >>> import pyarrow as pa
        >>> import narwhals as nw
        >>> data = {
        ...     "a": [False, False, True, True, False, None],
        ...     "b": [False, True, True, None, None, None],
        ... }
        >>> df_pl = pl.DataFrame(data)
        >>> df_pd = pd.DataFrame(data)
        >>> df_pa = pa.table(data)

        We define a dataframe-agnostic function:

        >>> @nw.narwhalify
        ... def func(df):
        ...     return df.select("a", "b", all=nw.all_horizontal("a", "b"))

        We can pass any supported library such as Pandas, Polars, or PyArrow to `func`:

        >>> func(df_pd)
               a      b    all
        0  False  False  False
        1  False   True  False
        2   True   True   True
        3   True   None  False
        4  False   None  False
        5   None   None  False

        >>> func(df_pl)
        shape: (6, 3)
        ┌───────┬───────┬───────┐
        │ a     ┆ b     ┆ all   │
        │ ---   ┆ ---   ┆ ---   │
        │ bool  ┆ bool  ┆ bool  │
        ╞═══════╪═══════╪═══════╡
        │ false ┆ false ┆ false │
        │ false ┆ true  ┆ false │
        │ true  ┆ true  ┆ true  │
        │ true  ┆ null  ┆ null  │
        │ false ┆ null  ┆ false │
        │ null  ┆ null  ┆ null  │
        └───────┴───────┴───────┘

        >>> func(df_pa)
        pyarrow.Table
        a: bool
        b: bool
        all: bool
        ----
        a: [[false,false,true,true,false,null]]
        b: [[false,true,true,null,null,null]]
        all: [[false,false,true,null,false,null]]
    """
    if not exprs:
        msg = "At least one expression must be passed to `all_horizontal`"
        raise ValueError(msg)
    return Expr(
        lambda plx: plx.all_horizontal(
            *[extract_compliant(plx, v) for v in flatten(exprs)]
        )
    )


def lit(value: Any, dtype: DType | None = None) -> Expr:
    """
    Return an expression representing a literal value.

    Arguments:
        value: The value to use as literal.
        dtype: The data type of the literal value. If not provided, the data type will be inferred.

    Examples:
        >>> import pandas as pd
        >>> import polars as pl
        >>> import pyarrow as pa
        >>> import narwhals as nw
        >>> df_pl = pl.DataFrame({"a": [1, 2]})
        >>> df_pd = pd.DataFrame({"a": [1, 2]})
        >>> df_pa = pa.table({"a": [1, 2]})

        We define a dataframe-agnostic function:

        >>> @nw.narwhalify
        ... def func(df):
        ...     return df.with_columns(nw.lit(3).alias("b"))

        We can pass any supported library such as Pandas, Polars, or PyArrow to `func`:

        >>> func(df_pd)
           a  b
        0  1  3
        1  2  3
        >>> func(df_pl)
        shape: (2, 2)
        ┌─────┬─────┐
        │ a   ┆ b   │
        │ --- ┆ --- │
        │ i64 ┆ i32 │
        ╞═════╪═════╡
        │ 1   ┆ 3   │
        │ 2   ┆ 3   │
        └─────┴─────┘
        >>> func(df_pa)
        pyarrow.Table
        a: int64
        b: int64
        ----
        a: [[1,2]]
        b: [[3,3]]
    """
    if is_numpy_array(value):
        msg = (
            "numpy arrays are not supported as literal values. "
            "Consider using `with_columns` to create a new column from the array."
        )
        raise ValueError(msg)

    if isinstance(value, (list, tuple)):
        msg = f"Nested datatypes are not supported yet. Got {value}"
        raise NotImplementedError(msg)

    return Expr(lambda plx: plx.lit(value, dtype))


def any_horizontal(*exprs: IntoExpr | Iterable[IntoExpr]) -> Expr:
    r"""
    Compute the bitwise OR horizontally across columns.

    Arguments:
        exprs: Name(s) of the columns to use in the aggregation function. Accepts expression input.

    Notes:
        pandas and Polars handle null values differently.

    Examples:
        >>> import pandas as pd
        >>> import polars as pl
        >>> import pyarrow as pa
        >>> import narwhals as nw
        >>> data = {
        ...     "a": [False, False, True, True, False, None],
        ...     "b": [False, True, True, None, None, None],
        ... }
        >>> df_pl = pl.DataFrame(data)
        >>> df_pd = pd.DataFrame(data)
        >>> df_pa = pa.table(data)

        We define a dataframe-agnostic function:

        >>> @nw.narwhalify
        ... def func(df):
        ...     return df.select("a", "b", any=nw.any_horizontal("a", "b"))

        We can pass any supported library such as Pandas, Polars, or PyArrow to `func`:

        >>> func(df_pd)
               a      b    any
        0  False  False  False
        1  False   True   True
        2   True   True   True
        3   True   None   True
        4  False   None  False
        5   None   None  False

        >>> func(df_pl)
        shape: (6, 3)
        ┌───────┬───────┬───────┐
        │ a     ┆ b     ┆ any   │
        │ ---   ┆ ---   ┆ ---   │
        │ bool  ┆ bool  ┆ bool  │
        ╞═══════╪═══════╪═══════╡
        │ false ┆ false ┆ false │
        │ false ┆ true  ┆ true  │
        │ true  ┆ true  ┆ true  │
        │ true  ┆ null  ┆ true  │
        │ false ┆ null  ┆ null  │
        │ null  ┆ null  ┆ null  │
        └───────┴───────┴───────┘

        >>> func(df_pa)
        pyarrow.Table
        a: bool
        b: bool
        any: bool
        ----
        a: [[false,false,true,true,false,null]]
        b: [[false,true,true,null,null,null]]
        any: [[false,true,true,true,null,null]]
    """
    if not exprs:
        msg = "At least one expression must be passed to `any_horizontal`"
        raise ValueError(msg)
    return Expr(
        lambda plx: plx.any_horizontal(
            *[extract_compliant(plx, v) for v in flatten(exprs)]
        )
    )


def mean_horizontal(*exprs: IntoExpr | Iterable[IntoExpr]) -> Expr:
    """
    Compute the mean of all values horizontally across columns.

    Arguments:
        exprs: Name(s) of the columns to use in the aggregation function. Accepts
            expression input.

    Examples:
        >>> import pandas as pd
        >>> import polars as pl
        >>> import pyarrow as pa
        >>> import narwhals as nw
        >>> data = {
        ...     "a": [1, 8, 3],
        ...     "b": [4, 5, None],
        ...     "c": ["x", "y", "z"],
        ... }
        >>> df_pl = pl.DataFrame(data)
        >>> df_pd = pd.DataFrame(data)
        >>> df_pa = pa.table(data)

        We define a dataframe-agnostic function that computes the horizontal mean of "a"
        and "b" columns:

        >>> @nw.narwhalify
        ... def func(df):
        ...     return df.select(nw.mean_horizontal("a", "b"))

        We can pass any supported library such as Pandas, Polars, or PyArrow to `func`:

        >>> func(df_pd)
             a
        0  2.5
        1  6.5
        2  3.0

        >>> func(df_pl)
        shape: (3, 1)
        ┌─────┐
        │ a   │
        │ --- │
        │ f64 │
        ╞═════╡
        │ 2.5 │
        │ 6.5 │
        │ 3.0 │
        └─────┘

        >>> func(df_pa)
        pyarrow.Table
        a: double
        ----
        a: [[2.5,6.5,3]]
    """
    if not exprs:
        msg = "At least one expression must be passed to `mean_horizontal`"
        raise ValueError(msg)
    return Expr(
        lambda plx: plx.mean_horizontal(
            *[extract_compliant(plx, v) for v in flatten(exprs)]
        )
    )


def concat_str(
    exprs: IntoExpr | Iterable[IntoExpr],
    *more_exprs: IntoExpr,
    separator: str = "",
    ignore_nulls: bool = False,
) -> Expr:
    r"""
    Horizontally concatenate columns into a single string column.

    Arguments:
        exprs: Columns to concatenate into a single string column. Accepts expression
            input. Strings are parsed as column names, other non-expression inputs are
            parsed as literals. Non-`String` columns are cast to `String`.
        *more_exprs: Additional columns to concatenate into a single string column,
            specified as positional arguments.
        separator: String that will be used to separate the values of each column.
        ignore_nulls: Ignore null values (default is `False`).
            If set to `False`, null values will be propagated and if the row contains any
            null values, the output is null.

    Examples:
        >>> import narwhals as nw
        >>> import pandas as pd
        >>> import polars as pl
        >>> import pyarrow as pa
        >>> data = {
        ...     "a": [1, 2, 3],
        ...     "b": ["dogs", "cats", None],
        ...     "c": ["play", "swim", "walk"],
        ... }

        We define a dataframe-agnostic function that computes the horizontal string
        concatenation of different columns

        >>> @nw.narwhalify
        ... def func(df):
        ...     return df.select(
        ...         nw.concat_str(
        ...             [
        ...                 nw.col("a") * 2,
        ...                 nw.col("b"),
        ...                 nw.col("c"),
        ...             ],
        ...             separator=" ",
        ...         ).alias("full_sentence")
        ...     )

        We can pass any supported library such as Pandas, Polars, or PyArrow to `func`:

        >>> func(pd.DataFrame(data))
          full_sentence
        0   2 dogs play
        1   4 cats swim
        2          None

        >>> func(pl.DataFrame(data))
        shape: (3, 1)
        ┌───────────────┐
        │ full_sentence │
        │ ---           │
        │ str           │
        ╞═══════════════╡
        │ 2 dogs play   │
        │ 4 cats swim   │
        │ null          │
        └───────────────┘

        >>> func(pa.table(data))
        pyarrow.Table
        full_sentence: string
        ----
        full_sentence: [["2 dogs play","4 cats swim",null]]
    """
    return Expr(
        lambda plx: plx.concat_str(
            [extract_compliant(plx, v) for v in flatten([exprs])],
            *[extract_compliant(plx, v) for v in more_exprs],
            separator=separator,
            ignore_nulls=ignore_nulls,
        )
    )


__all__ = [
    "Expr",
]<|MERGE_RESOLUTION|>--- conflicted
+++ resolved
@@ -1410,7 +1410,6 @@
             │ 5   ┆ 5.0 │
             └─────┴─────┘
 
-<<<<<<< HEAD
             Using a strategy:
 
             >>> @nw.narwhalify
@@ -1444,15 +1443,6 @@
             │ 3    ┆ 3.0 ┆ 3        ┆ 3.0      │
             │ 5    ┆ 5.0 ┆ 5        ┆ 5.0      │
             └──────┴─────┴──────────┴──────────┘
-=======
-            >>> func(df_pa)  # nan != null for pyarrow
-            pyarrow.Table
-            a: int64
-            b: double
-            ----
-            a: [[2,4,0,3,5]]
-            b: [[2,4,nan,3,5]]
->>>>>>> 6af79b40
         """
         if value is not None and strategy is not None:
             msg = "cannot specify both `value` and `strategy`"
