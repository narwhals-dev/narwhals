--- conflicted
+++ resolved
@@ -21,11 +21,8 @@
 from narwhals.expr_str import ExprStringNamespace
 from narwhals.utils import _validate_rolling_arguments
 from narwhals.utils import flatten
-<<<<<<< HEAD
+from narwhals.utils import issue_deprecation_warning
 from narwhals.utils import metaproperty
-=======
-from narwhals.utils import issue_deprecation_warning
->>>>>>> 53e780c7
 
 if TYPE_CHECKING:
     from typing import TypeVar
