from __future__ import annotations

from typing import TYPE_CHECKING
from typing import Any
from typing import Callable
from typing import Iterable
from typing import Literal
from typing import Mapping
from typing import Sequence

from narwhals._expression_parsing import ExprKind
from narwhals._expression_parsing import ExprMetadata
from narwhals._expression_parsing import apply_n_ary_operation
from narwhals._expression_parsing import apply_rhs_arithmetic_operation
from narwhals._expression_parsing import combine_metadata
from narwhals._expression_parsing import operation_is_order_dependent
from narwhals.dtypes import _validate_dtype
from narwhals.exceptions import LengthChangingExprError
from narwhals.expr_cat import ExprCatNamespace
from narwhals.expr_dt import ExprDateTimeNamespace
from narwhals.expr_list import ExprListNamespace
from narwhals.expr_name import ExprNameNamespace
from narwhals.expr_str import ExprStringNamespace
from narwhals.translate import to_native
from narwhals.utils import _validate_rolling_arguments
from narwhals.utils import flatten
from narwhals.utils import issue_deprecation_warning

if TYPE_CHECKING:
    from typing import TypeVar

    from typing_extensions import Concatenate
    from typing_extensions import ParamSpec
    from typing_extensions import Self

    from narwhals.dtypes import DType
    from narwhals.typing import CompliantExpr
    from narwhals.typing import IntoExpr

    PS = ParamSpec("PS")
    R = TypeVar("R")


class Expr:
    def __init__(
        self: Self,
        to_compliant_expr: Callable[[Any], Any],
        metadata: ExprMetadata,
    ) -> None:
        # callable from CompliantNamespace to CompliantExpr
        self._to_compliant_expr = to_compliant_expr
        self._metadata = metadata

    def __repr__(self: Self) -> str:
        return f"Narwhals Expr\nmetadata: {self._metadata}\n"

    def _taxicab_norm(self: Self) -> Self:
        # This is just used to test out the stable api feature in a realistic-ish way.
        # It's not intended to be used.
        return self.__class__(
            lambda plx: self._to_compliant_expr(plx).abs().sum(),
            ExprMetadata(
                kind=ExprKind.AGGREGATION,
                is_order_dependent=self._metadata["is_order_dependent"],
            ),
        )

    # --- convert ---
    def alias(self: Self, name: str) -> Self:
        """Rename the expression.

        Arguments:
            name: The new name.

        Returns:
            A new expression.

        Examples:
            >>> import pandas as pd
            >>> import narwhals as nw
            >>> df_native = pd.DataFrame({"a": [1, 2], "b": [4, 5]})
            >>> df = nw.from_native(df_native)
            >>> df.select((nw.col("b") + 10).alias("c"))
            ┌──────────────────┐
            |Narwhals DataFrame|
            |------------------|
            |          c       |
            |      0  14       |
            |      1  15       |
            └──────────────────┘
        """
        return self.__class__(
            lambda plx: self._to_compliant_expr(plx).alias(name), self._metadata
        )

    def pipe(
        self: Self,
        function: Callable[Concatenate[Self, PS], R],
        *args: PS.args,
        **kwargs: PS.kwargs,
    ) -> R:
        """Pipe function call.

        Arguments:
            function: Function to apply.
            args: Positional arguments to pass to function.
            kwargs: Keyword arguments to pass to function.

        Returns:
            A new expression.

        Examples:
            >>> import pandas as pd
            >>> import narwhals as nw
            >>> df_native = pd.DataFrame({"a": [1, 2, 3, 4]})
            >>> df = nw.from_native(df_native)
            >>> df.with_columns(a_piped=nw.col("a").pipe(lambda x: x + 1))
            ┌──────────────────┐
            |Narwhals DataFrame|
            |------------------|
            |     a  a_piped   |
            |  0  1        2   |
            |  1  2        3   |
            |  2  3        4   |
            |  3  4        5   |
            └──────────────────┘
        """
        return function(self, *args, **kwargs)

    def cast(self: Self, dtype: DType | type[DType]) -> Self:
        """Redefine an object's data type.

        Arguments:
            dtype: Data type that the object will be cast into.

        Returns:
            A new expression.

        Examples:
            >>> import pandas as pd
            >>> import narwhals as nw
            >>> df_native = pd.DataFrame({"foo": [1, 2, 3], "bar": [6.0, 7.0, 8.0]})
            >>> df = nw.from_native(df_native)
            >>> df.select(nw.col("foo").cast(nw.Float32), nw.col("bar").cast(nw.UInt8))
            ┌──────────────────┐
            |Narwhals DataFrame|
            |------------------|
            |      foo  bar    |
            |   0  1.0    6    |
            |   1  2.0    7    |
            |   2  3.0    8    |
            └──────────────────┘
        """
        _validate_dtype(dtype)
        return self.__class__(
            lambda plx: self._to_compliant_expr(plx).cast(dtype), self._metadata
        )

    # --- binary ---
    def __eq__(self: Self, other: Self | Any) -> Self:  # type: ignore[override]
        return self.__class__(
            lambda plx: apply_n_ary_operation(
                plx, lambda x, y: x == y, self, other, strings_are_column_names=False
            ),
            combine_metadata(self, other, strings_are_column_names=False),
        )

    def __ne__(self: Self, other: Self | Any) -> Self:  # type: ignore[override]
        return self.__class__(
            lambda plx: apply_n_ary_operation(
                plx, lambda x, y: x != y, self, other, strings_are_column_names=False
            ),
            combine_metadata(self, other, strings_are_column_names=False),
        )

    def __and__(self: Self, other: Any) -> Self:
        return self.__class__(
            lambda plx: apply_n_ary_operation(
                plx, lambda x, y: x & y, self, other, strings_are_column_names=False
            ),
            combine_metadata(self, other, strings_are_column_names=False),
        )

    def __rand__(self: Self, other: Any) -> Self:
        return self.__class__(
            lambda plx: apply_rhs_arithmetic_operation(plx, self, other, "__and__"),
            combine_metadata(self, other, strings_are_column_names=False),
        )

    def __or__(self: Self, other: Any) -> Self:
        return self.__class__(
            lambda plx: apply_n_ary_operation(
                plx, lambda x, y: x | y, self, other, strings_are_column_names=False
            ),
            combine_metadata(self, other, strings_are_column_names=False),
        )

    def __ror__(self: Self, other: Any) -> Self:
        return self.__class__(
            lambda plx: apply_rhs_arithmetic_operation(plx, self, other, "__or__"),
            combine_metadata(self, other, strings_are_column_names=False),
        )

    def __add__(self: Self, other: Any) -> Self:
        return self.__class__(
            lambda plx: apply_n_ary_operation(
                plx, lambda x, y: x + y, self, other, strings_are_column_names=False
            ),
            combine_metadata(self, other, strings_are_column_names=False),
        )

    def __radd__(self: Self, other: Any) -> Self:
<<<<<<< HEAD
        return self.__class__(
            lambda plx: apply_rhs_arithmetic_operation(plx, self, other, "__add__"),
            combine_metadata(self, other, strings_are_column_names=False),
        )
=======
        return (self + other).alias("literal")
>>>>>>> 9571ad67

    def __sub__(self: Self, other: Any) -> Self:
        return self.__class__(
            lambda plx: apply_n_ary_operation(
                plx, lambda x, y: x - y, self, other, strings_are_column_names=False
            ),
            combine_metadata(self, other, strings_are_column_names=False),
        )

    def __rsub__(self: Self, other: Any) -> Self:
        return self.__class__(
<<<<<<< HEAD
            lambda plx: apply_rhs_arithmetic_operation(plx, self, other, "__sub__"),
=======
            lambda plx: self._to_compliant_expr(plx).__rsub__(
                extract_compliant(plx, other, strings_are_column_names=False)
            ),
>>>>>>> 9571ad67
            combine_metadata(self, other, strings_are_column_names=False),
        )

    def __truediv__(self: Self, other: Any) -> Self:
        return self.__class__(
            lambda plx: apply_n_ary_operation(
                plx, lambda x, y: x / y, self, other, strings_are_column_names=False
            ),
            combine_metadata(self, other, strings_are_column_names=False),
        )

    def __rtruediv__(self: Self, other: Any) -> Self:
        return self.__class__(
<<<<<<< HEAD
            lambda plx: apply_rhs_arithmetic_operation(plx, self, other, "__truediv__"),
=======
            lambda plx: self._to_compliant_expr(plx).__rtruediv__(
                extract_compliant(plx, other, strings_are_column_names=False)
            ),
>>>>>>> 9571ad67
            combine_metadata(self, other, strings_are_column_names=False),
        )

    def __mul__(self: Self, other: Any) -> Self:
        return self.__class__(
            lambda plx: apply_n_ary_operation(
                plx, lambda x, y: x * y, self, other, strings_are_column_names=False
            ),
            combine_metadata(self, other, strings_are_column_names=False),
        )

    def __rmul__(self: Self, other: Any) -> Self:
<<<<<<< HEAD
        return self.__class__(
            lambda plx: apply_rhs_arithmetic_operation(plx, self, other, "__mul__"),
            combine_metadata(self, other, strings_are_column_names=False),
        )
=======
        return (self * other).alias("literal")
>>>>>>> 9571ad67

    def __le__(self: Self, other: Any) -> Self:
        return self.__class__(
            lambda plx: apply_n_ary_operation(
                plx, lambda x, y: x <= y, self, other, strings_are_column_names=False
            ),
            combine_metadata(self, other, strings_are_column_names=False),
        )

    def __lt__(self: Self, other: Any) -> Self:
        return self.__class__(
            lambda plx: apply_n_ary_operation(
                plx, lambda x, y: x < y, self, other, strings_are_column_names=False
            ),
            combine_metadata(self, other, strings_are_column_names=False),
        )

    def __gt__(self: Self, other: Any) -> Self:
        return self.__class__(
            lambda plx: apply_n_ary_operation(
                plx, lambda x, y: x > y, self, other, strings_are_column_names=False
            ),
            combine_metadata(self, other, strings_are_column_names=False),
        )

    def __ge__(self: Self, other: Any) -> Self:
        return self.__class__(
            lambda plx: apply_n_ary_operation(
                plx, lambda x, y: x >= y, self, other, strings_are_column_names=False
            ),
            combine_metadata(self, other, strings_are_column_names=False),
        )

    def __pow__(self: Self, other: Any) -> Self:
        return self.__class__(
            lambda plx: apply_n_ary_operation(
                plx, lambda x, y: x**y, self, other, strings_are_column_names=False
            ),
            combine_metadata(self, other, strings_are_column_names=False),
        )

    def __rpow__(self: Self, other: Any) -> Self:
        return self.__class__(
<<<<<<< HEAD
            lambda plx: apply_rhs_arithmetic_operation(plx, self, other, "__pow__"),
=======
            lambda plx: self._to_compliant_expr(plx).__rpow__(
                extract_compliant(plx, other, strings_are_column_names=False)
            ),
>>>>>>> 9571ad67
            combine_metadata(self, other, strings_are_column_names=False),
        )

    def __floordiv__(self: Self, other: Any) -> Self:
        return self.__class__(
            lambda plx: apply_n_ary_operation(
                plx, lambda x, y: x // y, self, other, strings_are_column_names=False
            ),
            combine_metadata(self, other, strings_are_column_names=False),
        )

    def __rfloordiv__(self: Self, other: Any) -> Self:
        return self.__class__(
<<<<<<< HEAD
            lambda plx: apply_rhs_arithmetic_operation(plx, self, other, "__floordiv__"),
=======
            lambda plx: self._to_compliant_expr(plx).__rfloordiv__(
                extract_compliant(plx, other, strings_are_column_names=False)
            ),
>>>>>>> 9571ad67
            combine_metadata(self, other, strings_are_column_names=False),
        )

    def __mod__(self: Self, other: Any) -> Self:
        return self.__class__(
            lambda plx: apply_n_ary_operation(
                plx, lambda x, y: x % y, self, other, strings_are_column_names=False
            ),
            combine_metadata(self, other, strings_are_column_names=False),
        )

    def __rmod__(self: Self, other: Any) -> Self:
        return self.__class__(
<<<<<<< HEAD
            lambda plx: apply_rhs_arithmetic_operation(plx, self, other, "__mod__"),
=======
            lambda plx: self._to_compliant_expr(plx).__rmod__(
                extract_compliant(plx, other, strings_are_column_names=False)
            ),
>>>>>>> 9571ad67
            combine_metadata(self, other, strings_are_column_names=False),
        )

    # --- unary ---
    def __invert__(self: Self) -> Self:
        return self.__class__(
            lambda plx: self._to_compliant_expr(plx).__invert__(), self._metadata
        )

    def any(self: Self) -> Self:
        """Return whether any of the values in the column are `True`.

        Returns:
            A new expression.

        Examples:
            >>> import pandas as pd
            >>> import narwhals as nw
            >>> df_native = pd.DataFrame({"a": [True, False], "b": [True, True]})
            >>> df = nw.from_native(df_native)
            >>> df.select(nw.col("a", "b").any())
            ┌──────────────────┐
            |Narwhals DataFrame|
            |------------------|
            |        a     b   |
            |  0  True  True   |
            └──────────────────┘
        """
        return self.__class__(
            lambda plx: self._to_compliant_expr(plx).any(),
            ExprMetadata(
                kind=ExprKind.AGGREGATION,
                is_order_dependent=self._metadata["is_order_dependent"],
            ),
        )

    def all(self: Self) -> Self:
        """Return whether all values in the column are `True`.

        Returns:
            A new expression.

        Examples:
            >>> import pandas as pd
            >>> import narwhals as nw
            >>> df_native = pd.DataFrame({"a": [True, False], "b": [True, True]})
            >>> df = nw.from_native(df_native)
            >>> df.select(nw.col("a", "b").all())
            ┌──────────────────┐
            |Narwhals DataFrame|
            |------------------|
            |         a     b  |
            |  0  False  True  |
            └──────────────────┘
        """
        return self.__class__(
            lambda plx: self._to_compliant_expr(plx).all(),
            ExprMetadata(
                kind=ExprKind.AGGREGATION,
                is_order_dependent=self._metadata["is_order_dependent"],
            ),
        )

    def ewm_mean(
        self: Self,
        *,
        com: float | None = None,
        span: float | None = None,
        half_life: float | None = None,
        alpha: float | None = None,
        adjust: bool = True,
        min_samples: int = 1,
        ignore_nulls: bool = False,
    ) -> Self:
        r"""Compute exponentially-weighted moving average.

        !!! warning
            This functionality is considered **unstable**. It may be changed at any point
            without it being considered a breaking change.

        Arguments:
            com: Specify decay in terms of center of mass, $\gamma$, with <br> $\alpha = \frac{1}{1+\gamma}\forall\gamma\geq0$
            span: Specify decay in terms of span, $\theta$, with <br> $\alpha = \frac{2}{\theta + 1} \forall \theta \geq 1$
            half_life: Specify decay in terms of half-life, $\tau$, with <br> $\alpha = 1 - \exp \left\{ \frac{ -\ln(2) }{ \tau } \right\} \forall \tau > 0$
            alpha: Specify smoothing factor alpha directly, $0 < \alpha \leq 1$.
            adjust: Divide by decaying adjustment factor in beginning periods to account for imbalance in relative weightings

                - When `adjust=True` (the default) the EW function is calculated
                  using weights $w_i = (1 - \alpha)^i$
                - When `adjust=False` the EW function is calculated recursively by
                  $$
                  y_0=x_0
                  $$
                  $$
                  y_t = (1 - \alpha)y_{t - 1} + \alpha x_t
                  $$
            min_samples: Minimum number of observations in window required to have a value, (otherwise result is null).
            ignore_nulls: Ignore missing values when calculating weights.

                - When `ignore_nulls=False` (default), weights are based on absolute
                  positions.
                  For example, the weights of $x_0$ and $x_2$ used in
                  calculating the final weighted average of $[x_0, None, x_2]$ are
                  $(1-\alpha)^2$ and $1$ if `adjust=True`, and
                  $(1-\alpha)^2$ and $\alpha$ if `adjust=False`.
                - When `ignore_nulls=True`, weights are based
                  on relative positions. For example, the weights of
                  $x_0$ and $x_2$ used in calculating the final weighted
                  average of $[x_0, None, x_2]$ are
                  $1-\alpha$ and $1$ if `adjust=True`,
                  and $1-\alpha$ and $\alpha$ if `adjust=False`.

        Returns:
            Expr

        Examples:
            >>> import pandas as pd
            >>> import polars as pl
            >>> import narwhals as nw
            >>> from narwhals.typing import IntoFrameT
            >>>
            >>> data = {"a": [1, 2, 3]}
            >>> df_pd = pd.DataFrame(data)
            >>> df_pl = pl.DataFrame(data)

            We define a library agnostic function:

            >>> def agnostic_ewm_mean(df_native: IntoFrameT) -> IntoFrameT:
            ...     df = nw.from_native(df_native)
            ...     return df.select(
            ...         nw.col("a").ewm_mean(com=1, ignore_nulls=False)
            ...     ).to_native()

            We can then pass either pandas or Polars to `agnostic_ewm_mean`:

            >>> agnostic_ewm_mean(df_pd)
                      a
            0  1.000000
            1  1.666667
            2  2.428571

            >>> agnostic_ewm_mean(df_pl)  # doctest: +NORMALIZE_WHITESPACE
            shape: (3, 1)
            ┌──────────┐
            │ a        │
            │ ---      │
            │ f64      │
            ╞══════════╡
            │ 1.0      │
            │ 1.666667 │
            │ 2.428571 │
            └──────────┘
        """
        return self.__class__(
            lambda plx: self._to_compliant_expr(plx).ewm_mean(
                com=com,
                span=span,
                half_life=half_life,
                alpha=alpha,
                adjust=adjust,
                min_samples=min_samples,
                ignore_nulls=ignore_nulls,
            ),
            self._metadata,
        )

    def mean(self: Self) -> Self:
        """Get mean value.

        Returns:
            A new expression.

        Examples:
            >>> import pandas as pd
            >>> import narwhals as nw
            >>> df_native = pd.DataFrame({"a": [-1, 0, 1], "b": [2, 4, 6]})
            >>> df = nw.from_native(df_native)
            >>> df.select(nw.col("a", "b").mean())
            ┌──────────────────┐
            |Narwhals DataFrame|
            |------------------|
            |        a    b    |
            |   0  0.0  4.0    |
            └──────────────────┘
        """
        return self.__class__(
            lambda plx: self._to_compliant_expr(plx).mean(),
            ExprMetadata(
                kind=ExprKind.AGGREGATION,
                is_order_dependent=self._metadata["is_order_dependent"],
            ),
        )

    def median(self: Self) -> Self:
        """Get median value.

        Returns:
            A new expression.

        Notes:
            Results might slightly differ across backends due to differences in the underlying algorithms used to compute the median.

        Examples:
            >>> import pandas as pd
            >>> import narwhals as nw
            >>> df_native = pd.DataFrame({"a": [1, 8, 3], "b": [4, 5, 2]})
            >>> df = nw.from_native(df_native)
            >>> df.select(nw.col("a", "b").median())
            ┌──────────────────┐
            |Narwhals DataFrame|
            |------------------|
            |        a    b    |
            |   0  3.0  4.0    |
            └──────────────────┘
        """
        return self.__class__(
            lambda plx: self._to_compliant_expr(plx).median(),
            ExprMetadata(
                kind=ExprKind.AGGREGATION,
                is_order_dependent=self._metadata["is_order_dependent"],
            ),
        )

    def std(self: Self, *, ddof: int = 1) -> Self:
        """Get standard deviation.

        Arguments:
            ddof: "Delta Degrees of Freedom": the divisor used in the calculation is N - ddof,
                where N represents the number of elements. By default ddof is 1.

        Returns:
            A new expression.

        Examples:
            >>> import pandas as pd
            >>> import narwhals as nw
            >>> df_native = pd.DataFrame({"a": [20, 25, 60], "b": [1.5, 1, -1.4]})
            >>> df = nw.from_native(df_native)
            >>> df.select(nw.col("a", "b").std(ddof=0))
            ┌─────────────────────┐
            | Narwhals DataFrame  |
            |---------------------|
            |          a         b|
            |0  17.79513  1.265789|
            └─────────────────────┘
        """
        return self.__class__(
            lambda plx: self._to_compliant_expr(plx).std(ddof=ddof),
            ExprMetadata(
                kind=ExprKind.AGGREGATION,
                is_order_dependent=self._metadata["is_order_dependent"],
            ),
        )

    def var(self: Self, *, ddof: int = 1) -> Self:
        """Get variance.

        Arguments:
            ddof: "Delta Degrees of Freedom": the divisor used in the calculation is N - ddof,
                     where N represents the number of elements. By default ddof is 1.

        Returns:
            A new expression.

        Examples:
            >>> import pandas as pd
            >>> import narwhals as nw
            >>> df_native = pd.DataFrame({"a": [20, 25, 60], "b": [1.5, 1, -1.4]})
            >>> df = nw.from_native(df_native)
            >>> df.select(nw.col("a", "b").var(ddof=0))
            ┌───────────────────────┐
            |  Narwhals DataFrame   |
            |-----------------------|
            |            a         b|
            |0  316.666667  1.602222|
            └───────────────────────┘
        """
        return self.__class__(
            lambda plx: self._to_compliant_expr(plx).var(ddof=ddof),
            ExprMetadata(
                kind=ExprKind.AGGREGATION,
                is_order_dependent=self._metadata["is_order_dependent"],
            ),
        )

    def map_batches(
        self: Self,
        function: Callable[[Any], Self],
        return_dtype: DType | None = None,
    ) -> Self:
        """Apply a custom python function to a whole Series or sequence of Series.

        The output of this custom function is presumed to be either a Series,
        or a NumPy array (in which case it will be automatically converted into
        a Series).

        Arguments:
            function: Function to apply to Series.
            return_dtype: Dtype of the output Series.
                If not set, the dtype will be inferred based on the first non-null value
                that is returned by the function.

        Returns:
            A new expression.

        Examples:
            >>> import pandas as pd
            >>> import narwhals as nw
            >>> df_native = pd.DataFrame({"a": [1, 2, 3], "b": [4, 5, 6]})
            >>> df = nw.from_native(df_native)
            >>> df.with_columns(
            ...     nw.col("a", "b")
            ...     .map_batches(lambda s: s.to_numpy() + 1, return_dtype=nw.Float64)
            ...     .name.suffix("_mapped")
            ... )
            ┌───────────────────────────┐
            |    Narwhals DataFrame     |
            |---------------------------|
            |   a  b  a_mapped  b_mapped|
            |0  1  4       2.0       5.0|
            |1  2  5       3.0       6.0|
            |2  3  6       4.0       7.0|
            └───────────────────────────┘
        """
        return self.__class__(
            lambda plx: self._to_compliant_expr(plx).map_batches(
                function=function, return_dtype=return_dtype
            ),
            # safest assumptions
            ExprMetadata(kind=ExprKind.CHANGES_LENGTH, is_order_dependent=True),
        )

    def skew(self: Self) -> Self:
        """Calculate the sample skewness of a column.

        Returns:
            An expression representing the sample skewness of the column.

        Examples:
            >>> import pandas as pd
            >>> import narwhals as nw
            >>> df_native = pd.DataFrame({"a": [1, 2, 3, 4, 5], "b": [1, 1, 2, 10, 100]})
            >>> df = nw.from_native(df_native)
            >>> df.select(nw.col("a", "b").skew())
            ┌──────────────────┐
            |Narwhals DataFrame|
            |------------------|
            |      a         b |
            | 0  0.0  1.472427 |
            └──────────────────┘
        """
        return self.__class__(
            lambda plx: self._to_compliant_expr(plx).skew(),
            ExprMetadata(
                kind=ExprKind.AGGREGATION,
                is_order_dependent=self._metadata["is_order_dependent"],
            ),
        )

    def sum(self: Self) -> Expr:
        """Return the sum value.

        Returns:
            A new expression.

        Examples:
            >>> import duckdb
            >>> import narwhals as nw
            >>> df_native = duckdb.sql("SELECT * FROM VALUES (5, 50), (10, 100) df(a, b)")
            >>> df = nw.from_native(df_native)
            >>> df.select(nw.col("a", "b").sum())
            ┌───────────────────┐
            |Narwhals LazyFrame |
            |-------------------|
            |┌────────┬────────┐|
            |│   a    │   b    │|
            |│ int128 │ int128 │|
            |├────────┼────────┤|
            |│     15 │    150 │|
            |└────────┴────────┘|
            └───────────────────┘
        """
        return self.__class__(
            lambda plx: self._to_compliant_expr(plx).sum(),
            ExprMetadata(
                kind=ExprKind.AGGREGATION,
                is_order_dependent=self._metadata["is_order_dependent"],
            ),
        )

    def min(self: Self) -> Self:
        """Returns the minimum value(s) from a column(s).

        Returns:
            A new expression.

        Examples:
            >>> import pandas as pd
            >>> import narwhals as nw
            >>> df_native = pd.DataFrame({"a": [1, 2], "b": [4, 3]})
            >>> df = nw.from_native(df_native)
            >>> df.select(nw.min("a", "b"))
            ┌──────────────────┐
            |Narwhals DataFrame|
            |------------------|
            |        a  b      |
            |     0  1  3      |
            └──────────────────┘
        """
        return self.__class__(
            lambda plx: self._to_compliant_expr(plx).min(),
            ExprMetadata(
                kind=ExprKind.AGGREGATION,
                is_order_dependent=self._metadata["is_order_dependent"],
            ),
        )

    def max(self: Self) -> Self:
        """Returns the maximum value(s) from a column(s).

        Returns:
            A new expression.

        Examples:
            >>> import pandas as pd
            >>> import narwhals as nw
            >>> df_native = pd.DataFrame({"a": [10, 20], "b": [50, 100]})
            >>> df = nw.from_native(df_native)
            >>> df.select(nw.max("a", "b"))
            ┌──────────────────┐
            |Narwhals DataFrame|
            |------------------|
            |        a    b    |
            |    0  20  100    |
            └──────────────────┘
        """
        return self.__class__(
            lambda plx: self._to_compliant_expr(plx).max(),
            ExprMetadata(
                kind=ExprKind.AGGREGATION,
                is_order_dependent=self._metadata["is_order_dependent"],
            ),
        )

    def arg_min(self: Self) -> Self:
        """Returns the index of the minimum value.

        Returns:
            A new expression.

        Examples:
            >>> import pandas as pd
            >>> import narwhals as nw
            >>> df_native = pd.DataFrame({"a": [10, 20], "b": [150, 100]})
            >>> df = nw.from_native(df_native)
            >>> df.select(nw.col("a", "b").arg_min().name.suffix("_arg_min"))
            ┌───────────────────────┐
            |  Narwhals DataFrame   |
            |-----------------------|
            |   a_arg_min  b_arg_min|
            |0          0          1|
            └───────────────────────┘
        """
        return self.__class__(
            lambda plx: self._to_compliant_expr(plx).arg_min(),
            ExprMetadata(kind=ExprKind.AGGREGATION, is_order_dependent=True),
        )

    def arg_max(self: Self) -> Self:
        """Returns the index of the maximum value.

        Returns:
            A new expression.

        Examples:
            >>> import pandas as pd
            >>> import narwhals as nw
            >>> df_native = pd.DataFrame({"a": [10, 20], "b": [150, 100]})
            >>> df = nw.from_native(df_native)
            >>> df.select(nw.col("a", "b").arg_max().name.suffix("_arg_max"))
            ┌───────────────────────┐
            |  Narwhals DataFrame   |
            |-----------------------|
            |   a_arg_max  b_arg_max|
            |0          1          0|
            └───────────────────────┘
        """
        return self.__class__(
            lambda plx: self._to_compliant_expr(plx).arg_max(),
            ExprMetadata(kind=ExprKind.AGGREGATION, is_order_dependent=True),
        )

    def count(self: Self) -> Self:
        """Returns the number of non-null elements in the column.

        Returns:
            A new expression.

        Examples:
            >>> import pandas as pd
            >>> import narwhals as nw
            >>> df_native = pd.DataFrame({"a": [1, 2, 3], "b": [None, 4, 4]})
            >>> df = nw.from_native(df_native)
            >>> df.select(nw.all().count())
            ┌──────────────────┐
            |Narwhals DataFrame|
            |------------------|
            |        a  b      |
            |     0  3  2      |
            └──────────────────┘
        """
        return self.__class__(
            lambda plx: self._to_compliant_expr(plx).count(),
            ExprMetadata(
                kind=ExprKind.AGGREGATION,
                is_order_dependent=self._metadata["is_order_dependent"],
            ),
        )

    def n_unique(self: Self) -> Self:
        """Returns count of unique values.

        Returns:
            A new expression.

        Examples:
            >>> import pandas as pd
            >>> import narwhals as nw
            >>> df_native = pd.DataFrame({"a": [1, 2, 3, 4, 5], "b": [1, 1, 3, 3, 5]})
            >>> df = nw.from_native(df_native)
            >>> df.select(nw.col("a", "b").n_unique())
            ┌──────────────────┐
            |Narwhals DataFrame|
            |------------------|
            |        a  b      |
            |     0  5  3      |
            └──────────────────┘
        """
        return self.__class__(
            lambda plx: self._to_compliant_expr(plx).n_unique(),
            ExprMetadata(
                kind=ExprKind.AGGREGATION,
                is_order_dependent=self._metadata["is_order_dependent"],
            ),
        )

    def unique(self: Self) -> Self:
        """Return unique values of this expression.

        Returns:
            A new expression.

        Examples:
            >>> import pandas as pd
            >>> import narwhals as nw
            >>> df_native = pd.DataFrame({"a": [1, 1, 3, 5, 5], "b": [2, 4, 4, 6, 6]})
            >>> df = nw.from_native(df_native)
            >>> df.select(nw.col("a", "b").unique().sum())
            ┌──────────────────┐
            |Narwhals DataFrame|
            |------------------|
            |        a   b     |
            |     0  9  12     |
            └──────────────────┘
        """
        return self.__class__(
            lambda plx: self._to_compliant_expr(plx).unique(),
            ExprMetadata(
                kind=ExprKind.CHANGES_LENGTH,
                is_order_dependent=self._metadata["is_order_dependent"],
            ),
        )

    def abs(self: Self) -> Self:
        """Return absolute value of each element.

        Returns:
            A new expression.

        Examples:
            >>> import pandas as pd
            >>> import narwhals as nw
            >>> df_native = pd.DataFrame({"a": [1, -2], "b": [-3, 4]})
            >>> df = nw.from_native(df_native)
            >>> df.with_columns(nw.col("a", "b").abs().name.suffix("_abs"))
            ┌─────────────────────┐
            | Narwhals DataFrame  |
            |---------------------|
            |   a  b  a_abs  b_abs|
            |0  1 -3      1      3|
            |1 -2  4      2      4|
            └─────────────────────┘
        """
        return self.__class__(
            lambda plx: self._to_compliant_expr(plx).abs(), self._metadata
        )

    def cum_sum(self: Self, *, reverse: bool = False) -> Self:
        """Return cumulative sum.

        Arguments:
            reverse: reverse the operation

        Returns:
            A new expression.

        Examples:
            >>> import pandas as pd
            >>> import narwhals as nw
            >>> df_native = pd.DataFrame({"a": [1, 1, 3, 5, 5], "b": [2, 4, 4, 6, 6]})
            >>> df = nw.from_native(df_native)
            >>> df.with_columns(a_cum_sum=nw.col("a").cum_sum())
            ┌──────────────────┐
            |Narwhals DataFrame|
            |------------------|
            |   a  b  a_cum_sum|
            |0  1  2          1|
            |1  1  4          2|
            |2  3  4          5|
            |3  5  6         10|
            |4  5  6         15|
            └──────────────────┘
        """
        return self.__class__(
            lambda plx: self._to_compliant_expr(plx).cum_sum(reverse=reverse),
            ExprMetadata(kind=self._metadata["kind"], is_order_dependent=True),
        )

    def diff(self: Self) -> Self:
        """Returns the difference between each element and the previous one.

        Returns:
            A new expression.

        Notes:
            pandas may change the dtype here, for example when introducing missing
            values in an integer column. To ensure, that the dtype doesn't change,
            you may want to use `fill_null` and `cast`. For example, to calculate
            the diff and fill missing values with `0` in a Int64 column, you could
            do:

                nw.col("a").diff().fill_null(0).cast(nw.Int64)

        Examples:
            >>> import polars as pl
            >>> import narwhals as nw
            >>> df_native = pl.DataFrame({"a": [1, 1, 3, 5, 5]})
            >>> df = nw.from_native(df_native)
            >>> df.with_columns(a_diff=nw.col("a").diff())
            ┌──────────────────┐
            |Narwhals DataFrame|
            |------------------|
            | shape: (5, 2)    |
            | ┌─────┬────────┐ |
            | │ a   ┆ a_diff │ |
            | │ --- ┆ ---    │ |
            | │ i64 ┆ i64    │ |
            | ╞═════╪════════╡ |
            | │ 1   ┆ null   │ |
            | │ 1   ┆ 0      │ |
            | │ 3   ┆ 2      │ |
            | │ 5   ┆ 2      │ |
            | │ 5   ┆ 0      │ |
            | └─────┴────────┘ |
            └──────────────────┘
        """
        return self.__class__(
            lambda plx: self._to_compliant_expr(plx).diff(),
            ExprMetadata(kind=self._metadata["kind"], is_order_dependent=True),
        )

    def shift(self: Self, n: int) -> Self:
        """Shift values by `n` positions.

        Arguments:
            n: Number of positions to shift values by.

        Returns:
            A new expression.

        Notes:
            pandas may change the dtype here, for example when introducing missing
            values in an integer column. To ensure, that the dtype doesn't change,
            you may want to use `fill_null` and `cast`. For example, to shift
            and fill missing values with `0` in a Int64 column, you could
            do:

                nw.col("a").shift(1).fill_null(0).cast(nw.Int64)

        Examples:
            >>> import polars as pl
            >>> import narwhals as nw
            >>> df_native = pl.DataFrame({"a": [1, 1, 3, 5, 5]})
            >>> df = nw.from_native(df_native)
            >>> df.with_columns(a_shift=nw.col("a").shift(n=1))
            ┌──────────────────┐
            |Narwhals DataFrame|
            |------------------|
            |shape: (5, 2)     |
            |┌─────┬─────────┐ |
            |│ a   ┆ a_shift │ |
            |│ --- ┆ ---     │ |
            |│ i64 ┆ i64     │ |
            |╞═════╪═════════╡ |
            |│ 1   ┆ null    │ |
            |│ 1   ┆ 1       │ |
            |│ 3   ┆ 1       │ |
            |│ 5   ┆ 3       │ |
            |│ 5   ┆ 5       │ |
            |└─────┴─────────┘ |
            └──────────────────┘
        """
        return self.__class__(
            lambda plx: self._to_compliant_expr(plx).shift(n),
            ExprMetadata(kind=self._metadata["kind"], is_order_dependent=True),
        )

    def replace_strict(
        self: Self,
        old: Sequence[Any] | Mapping[Any, Any],
        new: Sequence[Any] | None = None,
        *,
        return_dtype: DType | type[DType] | None = None,
    ) -> Self:
        """Replace all values by different values.

        This function must replace all non-null input values (else it raises an error).

        Arguments:
            old: Sequence of values to replace. It also accepts a mapping of values to
                their replacement as syntactic sugar for
                `replace_all(old=list(mapping.keys()), new=list(mapping.values()))`.
            new: Sequence of values to replace by. Length must match the length of `old`.
            return_dtype: The data type of the resulting expression. If set to `None`
                (default), the data type is determined automatically based on the other
                inputs.

        Returns:
            A new expression.

        Examples:
            >>> import pandas as pd
            >>> import narwhals as nw
            >>> df_native = pd.DataFrame({"a": [3, 0, 1, 2]})
            >>> df = nw.from_native(df_native)
            >>> df.with_columns(
            ...     b=nw.col("a").replace_strict(
            ...         [0, 1, 2, 3],
            ...         ["zero", "one", "two", "three"],
            ...         return_dtype=nw.String,
            ...     )
            ... )
            ┌──────────────────┐
            |Narwhals DataFrame|
            |------------------|
            |      a      b    |
            |   0  3  three    |
            |   1  0   zero    |
            |   2  1    one    |
            |   3  2    two    |
            └──────────────────┘
        """
        if new is None:
            if not isinstance(old, Mapping):
                msg = "`new` argument is required if `old` argument is not a Mapping type"
                raise TypeError(msg)

            new = list(old.values())
            old = list(old.keys())

        return self.__class__(
            lambda plx: self._to_compliant_expr(plx).replace_strict(
                old, new, return_dtype=return_dtype
            ),
            self._metadata,
        )

    def sort(self: Self, *, descending: bool = False, nulls_last: bool = False) -> Self:
        """Sort this column. Place null values first.

        !!! warning
            `Expr.sort` is deprecated and will be removed in a future version.
            Hint: instead of `df.select(nw.col('a').sort())`, use
            `df.select(nw.col('a')).sort()` instead.
            Note: this will remain available in `narwhals.stable.v1`.
            See [stable api](../backcompat.md/) for more information.

        Arguments:
            descending: Sort in descending order.
            nulls_last: Place null values last instead of first.

        Returns:
            A new expression.
        """
        msg = (
            "`Expr.sort` is deprecated and will be removed in a future version.\n\n"
            "Hint: instead of `df.select(nw.col('a').sort())`, use `df.select(nw.col('a')).sort()`.\n\n"
            "Note: this will remain available in `narwhals.stable.v1`.\n"
            "See https://narwhals-dev.github.io/narwhals/backcompat/ for more information.\n"
        )
        issue_deprecation_warning(msg, _version="1.22.0")
        return self.__class__(
            lambda plx: self._to_compliant_expr(plx).sort(
                descending=descending, nulls_last=nulls_last
            ),
            ExprMetadata(kind=self._metadata["kind"], is_order_dependent=True),
        )

    # --- transform ---
    def is_between(
        self: Self,
        lower_bound: Any | IntoExpr,
        upper_bound: Any | IntoExpr,
        closed: Literal["left", "right", "none", "both"] = "both",
    ) -> Self:
        """Check if this expression is between the given lower and upper bounds.

        Arguments:
            lower_bound: Lower bound value. String literals are interpreted as column names.
            upper_bound: Upper bound value. String literals are interpreted as column names.
            closed: Define which sides of the interval are closed (inclusive).

        Returns:
            A new expression.

        Examples:
            >>> import pandas as pd
            >>> import narwhals as nw
            >>> df_native = pd.DataFrame({"a": [1, 2, 3, 4, 5]})
            >>> df = nw.from_native(df_native)
            >>> df.with_columns(b=nw.col("a").is_between(2, 4, "right"))
            ┌──────────────────┐
            |Narwhals DataFrame|
            |------------------|
            |      a      b    |
            |   0  1  False    |
            |   1  2  False    |
            |   2  3   True    |
            |   3  4   True    |
            |   4  5  False    |
            └──────────────────┘
        """

        def func(
            compliant_expr: CompliantExpr[Any],
            lb: CompliantExpr[Any],
            ub: CompliantExpr[Any],
        ) -> CompliantExpr[Any]:
            if closed == "left":
                return (compliant_expr >= lb) & (compliant_expr < ub)  # type: ignore[no-any-return]
            elif closed == "right":
                return (compliant_expr > lb) & (compliant_expr <= ub)  # type: ignore[no-any-return]
            elif closed == "none":
                return (compliant_expr > lb) & (compliant_expr < ub)  # type: ignore[no-any-return]
            return (compliant_expr >= lb) & (compliant_expr <= ub)  # type: ignore[no-any-return]

        is_order_dependent = operation_is_order_dependent(self, lower_bound, upper_bound)
        return self.__class__(
            lambda plx: apply_n_ary_operation(
                plx, func, self, lower_bound, upper_bound, strings_are_column_names=True
            ),
            ExprMetadata(
                kind=self._metadata["kind"], is_order_dependent=is_order_dependent
            ),
        )

    def is_in(self: Self, other: Any) -> Self:
        """Check if elements of this expression are present in the other iterable.

        Arguments:
            other: iterable

        Returns:
            A new expression.

        Examples:
            >>> import pandas as pd
            >>> import narwhals as nw
            >>> df_native = pd.DataFrame({"a": [1, 2, 9, 10]})
            >>> df = nw.from_native(df_native)
            >>> df.with_columns(b=nw.col("a").is_in([1, 2]))
            ┌──────────────────┐
            |Narwhals DataFrame|
            |------------------|
            |       a      b   |
            |   0   1   True   |
            |   1   2   True   |
            |   2   9  False   |
            |   3  10  False   |
            └──────────────────┘
        """
        if isinstance(other, Iterable) and not isinstance(other, (str, bytes)):
            return self.__class__(
                lambda plx: self._to_compliant_expr(plx).is_in(
                    to_native(other, pass_through=True)
                ),
                self._metadata,
            )
        else:
            msg = "Narwhals `is_in` doesn't accept expressions as an argument, as opposed to Polars. You should provide an iterable instead."
            raise NotImplementedError(msg)

    def filter(self: Self, *predicates: Any) -> Self:
        """Filters elements based on a condition, returning a new expression.

        Arguments:
            predicates: Conditions to filter by (which get ANDed together).

        Returns:
            A new expression.

        Examples:
            >>> import pandas as pd
            >>> import narwhals as nw
            >>> df_native = pd.DataFrame(
            ...     {"a": [2, 3, 4, 5, 6, 7], "b": [10, 11, 12, 13, 14, 15]}
            ... )
            >>> df = nw.from_native(df_native)
            >>> df.select(
            ...     nw.col("a").filter(nw.col("a") > 4),
            ...     nw.col("b").filter(nw.col("b") < 13),
            ... )
            ┌──────────────────┐
            |Narwhals DataFrame|
            |------------------|
            |        a   b     |
            |     3  5  10     |
            |     4  6  11     |
            |     5  7  12     |
            └──────────────────┘
        """
        flat_predicates = flatten(predicates)
        is_order_dependent = operation_is_order_dependent(*flat_predicates)

        return self.__class__(
            lambda plx: apply_n_ary_operation(
                plx,
                lambda *exprs: exprs[0].filter(*exprs[1:]),
                self,
                *predicates,
                strings_are_column_names=True,
            ),
            ExprMetadata(
                kind=ExprKind.CHANGES_LENGTH, is_order_dependent=is_order_dependent
            ),
        )

    def is_null(self: Self) -> Self:
        """Returns a boolean Series indicating which values are null.

        Returns:
            A new expression.

        Notes:
            pandas handles null values differently from Polars and PyArrow.
            See [null_handling](../pandas_like_concepts/null_handling.md/)
            for reference.

        Examples:
            >>> import duckdb
            >>> import narwhals as nw
            >>> df_native = duckdb.sql(
            ...     "SELECT * FROM VALUES (null, CAST('NaN' AS DOUBLE)), (2, 2.) df(a, b)"
            ... )
            >>> df = nw.from_native(df_native)
            >>> df.with_columns(
            ...     a_is_null=nw.col("a").is_null(), b_is_null=nw.col("b").is_null()
            ... )
            ┌──────────────────────────────────────────┐
            |            Narwhals LazyFrame            |
            |------------------------------------------|
            |┌───────┬────────┬───────────┬───────────┐|
            |│   a   │   b    │ a_is_null │ b_is_null │|
            |│ int32 │ double │  boolean  │  boolean  │|
            |├───────┼────────┼───────────┼───────────┤|
            |│  NULL │    nan │ true      │ false     │|
            |│     2 │    2.0 │ false     │ false     │|
            |└───────┴────────┴───────────┴───────────┘|
            └──────────────────────────────────────────┘
        """
        return self.__class__(
            lambda plx: self._to_compliant_expr(plx).is_null(), self._metadata
        )

    def is_nan(self: Self) -> Self:
        """Indicate which values are NaN.

        Returns:
            A new expression.

        Notes:
            pandas handles null values differently from Polars and PyArrow.
            See [null_handling](../pandas_like_concepts/null_handling.md/)
            for reference.

        Examples:
            >>> import duckdb
            >>> import narwhals as nw
            >>> df_native = duckdb.sql(
            ...     "SELECT * FROM VALUES (null, CAST('NaN' AS DOUBLE)), (2, 2.) df(a, b)"
            ... )
            >>> df = nw.from_native(df_native)
            >>> df.with_columns(
            ...     a_is_nan=nw.col("a").is_nan(), b_is_nan=nw.col("b").is_nan()
            ... )
            ┌────────────────────────────────────────┐
            |           Narwhals LazyFrame           |
            |----------------------------------------|
            |┌───────┬────────┬──────────┬──────────┐|
            |│   a   │   b    │ a_is_nan │ b_is_nan │|
            |│ int32 │ double │ boolean  │ boolean  │|
            |├───────┼────────┼──────────┼──────────┤|
            |│  NULL │    nan │ NULL     │ true     │|
            |│     2 │    2.0 │ false    │ false    │|
            |└───────┴────────┴──────────┴──────────┘|
            └────────────────────────────────────────┘
        """
        return self.__class__(
            lambda plx: self._to_compliant_expr(plx).is_nan(), self._metadata
        )

    def arg_true(self: Self) -> Self:
        """Find elements where boolean expression is True.

        Returns:
            A new expression.
        """
        msg = (
            "`Expr.arg_true` is deprecated and will be removed in a future version.\n\n"
            "Note: this will remain available in `narwhals.stable.v1`.\n"
            "See https://narwhals-dev.github.io/narwhals/backcompat/ for more information.\n"
        )
        issue_deprecation_warning(msg, _version="1.23.0")
        return self.__class__(
            lambda plx: self._to_compliant_expr(plx).arg_true(),
            ExprMetadata(kind=ExprKind.CHANGES_LENGTH, is_order_dependent=True),
        )

    def fill_null(
        self: Self,
        value: Any | None = None,
        strategy: Literal["forward", "backward"] | None = None,
        limit: int | None = None,
    ) -> Self:
        """Fill null values with given value.

        Arguments:
            value: Value used to fill null values.
            strategy: Strategy used to fill null values.
            limit: Number of consecutive null values to fill when using the 'forward' or 'backward' strategy.

        Returns:
            A new expression.

        Notes:
            pandas handles null values differently from Polars and PyArrow.
            See [null_handling](../pandas_like_concepts/null_handling.md/)
            for reference.

        Examples:
            >>> import polars as pl
            >>> import narwhals as nw
            >>> df_native = pl.DataFrame(
            ...     {
            ...         "a": [2, None, None, 3],
            ...         "b": [2.0, float("nan"), float("nan"), 3.0],
            ...     }
            ... )
            >>> df = nw.from_native(df_native)
            >>> df.with_columns(
            ...     nw.col("a", "b").fill_null(0).name.suffix("_nulls_filled")
            ... )
            ┌────────────────────────────────────────────────┐
            |               Narwhals DataFrame               |
            |------------------------------------------------|
            |shape: (4, 4)                                   |
            |┌──────┬─────┬────────────────┬────────────────┐|
            |│ a    ┆ b   ┆ a_nulls_filled ┆ b_nulls_filled │|
            |│ ---  ┆ --- ┆ ---            ┆ ---            │|
            |│ i64  ┆ f64 ┆ i64            ┆ f64            │|
            |╞══════╪═════╪════════════════╪════════════════╡|
            |│ 2    ┆ 2.0 ┆ 2              ┆ 2.0            │|
            |│ null ┆ NaN ┆ 0              ┆ NaN            │|
            |│ null ┆ NaN ┆ 0              ┆ NaN            │|
            |│ 3    ┆ 3.0 ┆ 3              ┆ 3.0            │|
            |└──────┴─────┴────────────────┴────────────────┘|
            └────────────────────────────────────────────────┘

            Using a strategy:

            >>> df.with_columns(
            ...     nw.col("a", "b")
            ...     .fill_null(strategy="forward", limit=1)
            ...     .name.suffix("_nulls_forward_filled")
            ... )
            ┌────────────────────────────────────────────────────────────────┐
            |                       Narwhals DataFrame                       |
            |----------------------------------------------------------------|
            |shape: (4, 4)                                                   |
            |┌──────┬─────┬────────────────────────┬────────────────────────┐|
            |│ a    ┆ b   ┆ a_nulls_forward_filled ┆ b_nulls_forward_filled │|
            |│ ---  ┆ --- ┆ ---                    ┆ ---                    │|
            |│ i64  ┆ f64 ┆ i64                    ┆ f64                    │|
            |╞══════╪═════╪════════════════════════╪════════════════════════╡|
            |│ 2    ┆ 2.0 ┆ 2                      ┆ 2.0                    │|
            |│ null ┆ NaN ┆ 2                      ┆ NaN                    │|
            |│ null ┆ NaN ┆ null                   ┆ NaN                    │|
            |│ 3    ┆ 3.0 ┆ 3                      ┆ 3.0                    │|
            |└──────┴─────┴────────────────────────┴────────────────────────┘|
            └────────────────────────────────────────────────────────────────┘
        """
        if value is not None and strategy is not None:
            msg = "cannot specify both `value` and `strategy`"
            raise ValueError(msg)
        if value is None and strategy is None:
            msg = "must specify either a fill `value` or `strategy`"
            raise ValueError(msg)
        if strategy is not None and strategy not in {"forward", "backward"}:
            msg = f"strategy not supported: {strategy}"
            raise ValueError(msg)
        return self.__class__(
            lambda plx: self._to_compliant_expr(plx).fill_null(
                value=value, strategy=strategy, limit=limit
            ),
            self._metadata,
        )

    # --- partial reduction ---
    def drop_nulls(self: Self) -> Self:
        """Drop null values.

        Returns:
            A new expression.

        Notes:
            pandas handles null values differently from Polars and PyArrow.
            See [null_handling](../pandas_like_concepts/null_handling.md/)
            for reference.

        Examples:
            >>> import polars as pl
            >>> import narwhals as nw
            >>> df_native = pl.DataFrame({"a": [2.0, 4.0, float("nan"), 3.0, None, 5.0]})
            >>> df = nw.from_native(df_native)
            >>> df.select(nw.col("a").drop_nulls())
            ┌──────────────────┐
            |Narwhals DataFrame|
            |------------------|
            |  shape: (5, 1)   |
            |  ┌─────┐         |
            |  │ a   │         |
            |  │ --- │         |
            |  │ f64 │         |
            |  ╞═════╡         |
            |  │ 2.0 │         |
            |  │ 4.0 │         |
            |  │ NaN │         |
            |  │ 3.0 │         |
            |  │ 5.0 │         |
            |  └─────┘         |
            └──────────────────┘
        """
        return self.__class__(
            lambda plx: self._to_compliant_expr(plx).drop_nulls(),
            ExprMetadata(
                kind=ExprKind.CHANGES_LENGTH,
                is_order_dependent=self._metadata["is_order_dependent"],
            ),
        )

    def sample(
        self: Self,
        n: int | None = None,
        *,
        fraction: float | None = None,
        with_replacement: bool = False,
        seed: int | None = None,
    ) -> Self:
        """Sample randomly from this expression.

        !!! warning
            `Expr.sample` is deprecated and will be removed in a future version.
            Hint: instead of `df.select(nw.col('a').sample())`, use
            `df.select(nw.col('a')).sample()` instead.
            Note: this will remain available in `narwhals.stable.v1`.
            See [stable api](../backcompat.md/) for more information.

        Arguments:
            n: Number of items to return. Cannot be used with fraction.
            fraction: Fraction of items to return. Cannot be used with n.
            with_replacement: Allow values to be sampled more than once.
            seed: Seed for the random number generator. If set to None (default), a random
                seed is generated for each sample operation.

        Returns:
            A new expression.
        """
        msg = (
            "`Expr.sample` is deprecated and will be removed in a future version.\n\n"
            "Hint: instead of `df.select(nw.col('a').sample())`, use `df.select(nw.col('a')).sample()`.\n\n"
            "Note: this will remain available in `narwhals.stable.v1`.\n"
            "See https://narwhals-dev.github.io/narwhals/backcompat/ for more information.\n"
        )
        issue_deprecation_warning(msg, _version="1.22.0")
        return self.__class__(
            lambda plx: self._to_compliant_expr(plx).sample(
                n, fraction=fraction, with_replacement=with_replacement, seed=seed
            ),
            ExprMetadata(
                kind=ExprKind.CHANGES_LENGTH,
                is_order_dependent=self._metadata["is_order_dependent"],
            ),
        )

    def over(self: Self, *keys: str | Iterable[str]) -> Self:
        """Compute expressions over the given groups.

        Arguments:
            keys: Names of columns to compute window expression over.
                  Must be names of columns, as opposed to expressions -
                  so, this is a bit less flexible than Polars' `Expr.over`.

        Returns:
            A new expression.

        Examples:
            >>> import pandas as pd
            >>> import narwhals as nw
            >>> df_native = pd.DataFrame({"a": [1, 2, 4], "b": ["x", "x", "y"]})
            >>> df = nw.from_native(df_native)
            >>> df.with_columns(a_min_per_group=nw.col("a").min().over("b"))
            ┌────────────────────────┐
            |   Narwhals DataFrame   |
            |------------------------|
            |   a  b  a_min_per_group|
            |0  1  x                1|
            |1  2  x                1|
            |2  4  y                4|
            └────────────────────────┘

            Cumulative operations are also supported, but (currently) only for
            pandas and Polars:

            >>> df.with_columns(a_cum_sum_per_group=nw.col("a").cum_sum().over("b"))
            ┌────────────────────────────┐
            |     Narwhals DataFrame     |
            |----------------------------|
            |   a  b  a_cum_sum_per_group|
            |0  1  x                    1|
            |1  2  x                    3|
            |2  4  y                    4|
            └────────────────────────────┘
        """
        if self._metadata["kind"] is ExprKind.CHANGES_LENGTH:
            msg = "`.over()` can not be used for expressions which change length."
            raise LengthChangingExprError(msg)
        return self.__class__(
            lambda plx: self._to_compliant_expr(plx).over(flatten(keys)),
            ExprMetadata(
                kind=ExprKind.TRANSFORM,
                is_order_dependent=self._metadata["is_order_dependent"],
            ),
        )

    def is_duplicated(self: Self) -> Self:
        r"""Return a boolean mask indicating duplicated values.

        Returns:
            A new expression.

        Examples:
            >>> import pandas as pd
            >>> import narwhals as nw
            >>> df_native = pd.DataFrame({"a": [1, 2, 3, 1], "b": ["a", "a", "b", "c"]})
            >>> df = nw.from_native(df_native)
            >>> df.with_columns(nw.all().is_duplicated().name.suffix("_is_duplicated"))
            ┌─────────────────────────────────────────┐
            |           Narwhals DataFrame            |
            |-----------------------------------------|
            |   a  b  a_is_duplicated  b_is_duplicated|
            |0  1  a             True             True|
            |1  2  a            False             True|
            |2  3  b            False            False|
            |3  1  c             True            False|
            └─────────────────────────────────────────┘
        """
        return ~self.is_unique()

    def is_unique(self: Self) -> Self:
        r"""Return a boolean mask indicating unique values.

        Returns:
            A new expression.

        Examples:
            >>> import pandas as pd
            >>> import narwhals as nw
            >>> df_native = pd.DataFrame({"a": [1, 2, 3, 1], "b": ["a", "a", "b", "c"]})
            >>> df = nw.from_native(df_native)
            >>> df.with_columns(nw.all().is_unique().name.suffix("_is_unique"))
            ┌─────────────────────────────────┐
            |       Narwhals DataFrame        |
            |---------------------------------|
            |   a  b  a_is_unique  b_is_unique|
            |0  1  a        False        False|
            |1  2  a         True        False|
            |2  3  b         True         True|
            |3  1  c        False         True|
            └─────────────────────────────────┘
        """
        return self.__class__(
            lambda plx: self._to_compliant_expr(plx).is_unique(), self._metadata
        )

    def null_count(self: Self) -> Self:
        r"""Count null values.

        Returns:
            A new expression.

        Notes:
            pandas handles null values differently from Polars and PyArrow.
            See [null_handling](../pandas_like_concepts/null_handling.md/)
            for reference.

        Examples:
            >>> import pandas as pd
            >>> import narwhals as nw
            >>> df_native = pd.DataFrame(
            ...     {"a": [1, 2, None, 1], "b": ["a", None, "b", None]}
            ... )
            >>> df = nw.from_native(df_native)
            >>> df.select(nw.all().null_count())
            ┌──────────────────┐
            |Narwhals DataFrame|
            |------------------|
            |        a  b      |
            |     0  1  2      |
            └──────────────────┘
        """
        return self.__class__(
            lambda plx: self._to_compliant_expr(plx).null_count(),
            ExprMetadata(
                kind=ExprKind.AGGREGATION,
                is_order_dependent=self._metadata["is_order_dependent"],
            ),
        )

    def is_first_distinct(self: Self) -> Self:
        r"""Return a boolean mask indicating the first occurrence of each distinct value.

        Returns:
            A new expression.

        Examples:
            >>> import pandas as pd
            >>> import narwhals as nw
            >>> df_native = pd.DataFrame({"a": [1, 2, 3, 1], "b": ["a", "a", "b", "c"]})
            >>> df = nw.from_native(df_native)
            >>> df.with_columns(
            ...     nw.all().is_first_distinct().name.suffix("_is_first_distinct")
            ... )
            ┌─────────────────────────────────────────────────┐
            |               Narwhals DataFrame                |
            |-------------------------------------------------|
            |   a  b  a_is_first_distinct  b_is_first_distinct|
            |0  1  a                 True                 True|
            |1  2  a                 True                False|
            |2  3  b                 True                 True|
            |3  1  c                False                 True|
            └─────────────────────────────────────────────────┘
        """
        return self.__class__(
            lambda plx: self._to_compliant_expr(plx).is_first_distinct(),
            ExprMetadata(kind=self._metadata["kind"], is_order_dependent=True),
        )

    def is_last_distinct(self: Self) -> Self:
        r"""Return a boolean mask indicating the last occurrence of each distinct value.

        Returns:
            A new expression.

        Examples:
            >>> import pandas as pd
            >>> import narwhals as nw
            >>> df_native = pd.DataFrame({"a": [1, 2, 3, 1], "b": ["a", "a", "b", "c"]})
            >>> df = nw.from_native(df_native)
            >>> df.with_columns(
            ...     nw.all().is_last_distinct().name.suffix("_is_last_distinct")
            ... )
            ┌───────────────────────────────────────────────┐
            |              Narwhals DataFrame               |
            |-----------------------------------------------|
            |   a  b  a_is_last_distinct  b_is_last_distinct|
            |0  1  a               False               False|
            |1  2  a                True                True|
            |2  3  b                True                True|
            |3  1  c                True                True|
            └───────────────────────────────────────────────┘
        """
        return self.__class__(
            lambda plx: self._to_compliant_expr(plx).is_last_distinct(),
            ExprMetadata(kind=self._metadata["kind"], is_order_dependent=True),
        )

    def quantile(
        self: Self,
        quantile: float,
        interpolation: Literal["nearest", "higher", "lower", "midpoint", "linear"],
    ) -> Self:
        r"""Get quantile value.

        Arguments:
            quantile: Quantile between 0.0 and 1.0.
            interpolation: Interpolation method.

        Returns:
            A new expression.

        Note:
            - pandas and Polars may have implementation differences for a given interpolation method.
            - [dask](https://docs.dask.org/en/stable/generated/dask.dataframe.Series.quantile.html) has
                its own method to approximate quantile and it doesn't implement 'nearest', 'higher',
                'lower', 'midpoint' as interpolation method - use 'linear' which is closest to the
                native 'dask' - method.

        Examples:
            >>> import pandas as pd
            >>> import narwhals as nw
            >>> df_native = pd.DataFrame(
            ...     {"a": list(range(50)), "b": list(range(50, 100))}
            ... )
            >>> df = nw.from_native(df_native)
            >>> df.select(nw.col("a", "b").quantile(0.5, interpolation="linear"))
            ┌──────────────────┐
            |Narwhals DataFrame|
            |------------------|
            |        a     b   |
            |  0  24.5  74.5   |
            └──────────────────┘
        """
        return self.__class__(
            lambda plx: self._to_compliant_expr(plx).quantile(quantile, interpolation),
            ExprMetadata(
                kind=ExprKind.AGGREGATION,
                is_order_dependent=self._metadata["is_order_dependent"],
            ),
        )

    def head(self: Self, n: int = 10) -> Self:
        r"""Get the first `n` rows.

        !!! warning
            `Expr.head` is deprecated and will be removed in a future version.
            Hint: instead of `df.select(nw.col('a').head())`, use
            `df.select(nw.col('a')).head()` instead.
            Note: this will remain available in `narwhals.stable.v1`.
            See [stable api](../backcompat.md/) for more information.

        Arguments:
            n: Number of rows to return.

        Returns:
            A new expression.
        """
        msg = (
            "`Expr.head` is deprecated and will be removed in a future version.\n\n"
            "Hint: instead of `df.select(nw.col('a').head())`, use `df.select(nw.col('a')).head()`.\n\n"
            "Note: this will remain available in `narwhals.stable.v1`.\n"
            "See https://narwhals-dev.github.io/narwhals/backcompat/ for more information.\n"
        )
        issue_deprecation_warning(msg, _version="1.22.0")
        return self.__class__(
            lambda plx: self._to_compliant_expr(plx).head(n),
            ExprMetadata(kind=ExprKind.CHANGES_LENGTH, is_order_dependent=True),
        )

    def tail(self: Self, n: int = 10) -> Self:
        r"""Get the last `n` rows.

        !!! warning
            `Expr.tail` is deprecated and will be removed in a future version.
            Hint: instead of `df.select(nw.col('a').tail())`, use
            `df.select(nw.col('a')).tail()` instead.
            Note: this will remain available in `narwhals.stable.v1`.
            See [stable api](../backcompat.md/) for more information.

        Arguments:
            n: Number of rows to return.

        Returns:
            A new expression.
        """
        msg = (
            "`Expr.tail` is deprecated and will be removed in a future version.\n\n"
            "Hint: instead of `df.select(nw.col('a').tail())`, use `df.select(nw.col('a')).tail()`.\n\n"
            "Note: this will remain available in `narwhals.stable.v1`.\n"
            "See https://narwhals-dev.github.io/narwhals/backcompat/ for more information.\n"
        )
        issue_deprecation_warning(msg, _version="1.22.0")
        return self.__class__(
            lambda plx: self._to_compliant_expr(plx).tail(n),
            ExprMetadata(kind=ExprKind.CHANGES_LENGTH, is_order_dependent=True),
        )

    def round(self: Self, decimals: int = 0) -> Self:
        r"""Round underlying floating point data by `decimals` digits.

        Arguments:
            decimals: Number of decimals to round by.

        Returns:
            A new expression.


        Notes:
            For values exactly halfway between rounded decimal values pandas behaves differently than Polars and Arrow.

            pandas rounds to the nearest even value (e.g. -0.5 and 0.5 round to 0.0, 1.5 and 2.5 round to 2.0, 3.5 and
            4.5 to 4.0, etc..).

            Polars and Arrow round away from 0 (e.g. -0.5 to -1.0, 0.5 to 1.0, 1.5 to 2.0, 2.5 to 3.0, etc..).

        Examples:
            >>> import pandas as pd
            >>> import narwhals as nw
            >>> df_native = pd.DataFrame({"a": [1.12345, 2.56789, 3.901234]})
            >>> df = nw.from_native(df_native)
            >>> df.with_columns(a_rounded=nw.col("a").round(1))
            ┌──────────────────────┐
            |  Narwhals DataFrame  |
            |----------------------|
            |          a  a_rounded|
            |0  1.123450        1.1|
            |1  2.567890        2.6|
            |2  3.901234        3.9|
            └──────────────────────┘
        """
        return self.__class__(
            lambda plx: self._to_compliant_expr(plx).round(decimals), self._metadata
        )

    def len(self: Self) -> Self:
        r"""Return the number of elements in the column.

        Null values count towards the total.

        Returns:
            A new expression.

        Examples:
            >>> import pandas as pd
            >>> import narwhals as nw
            >>> df_native = pd.DataFrame({"a": ["x", "y", "z"], "b": [1, 2, 1]})
            >>> df = nw.from_native(df_native)
            >>> df.select(
            ...     nw.col("a").filter(nw.col("b") == 1).len().alias("a1"),
            ...     nw.col("a").filter(nw.col("b") == 2).len().alias("a2"),
            ... )
            ┌──────────────────┐
            |Narwhals DataFrame|
            |------------------|
            |       a1  a2     |
            |    0   2   1     |
            └──────────────────┘
        """
        return self.__class__(
            lambda plx: self._to_compliant_expr(plx).len(),
            ExprMetadata(
                kind=ExprKind.AGGREGATION,
                is_order_dependent=self._metadata["is_order_dependent"],
            ),
        )

    def gather_every(self: Self, n: int, offset: int = 0) -> Self:
        r"""Take every nth value in the Series and return as new Series.

        !!! warning
            `Expr.gather_every` is deprecated and will be removed in a future version.
            Hint: instead of `df.select(nw.col('a').gather_every())`, use
            `df.select(nw.col('a')).gather_every()` instead.
            Note: this will remain available in `narwhals.stable.v1`.
            See [stable api](../backcompat.md/) for more information.

        Arguments:
            n: Gather every *n*-th row.
            offset: Starting index.

        Returns:
            A new expression.
        """
        msg = (
            "`Expr.gather_every` is deprecated and will be removed in a future version.\n\n"
            "Hint: instead of `df.select(nw.col('a').gather_every())`, use `df.select(nw.col('a')).gather_every()`.\n\n"
            "Note: this will remain available in `narwhals.stable.v1`.\n"
            "See https://narwhals-dev.github.io/narwhals/backcompat/ for more information.\n"
        )
        issue_deprecation_warning(msg, _version="1.22.0")
        return self.__class__(
            lambda plx: self._to_compliant_expr(plx).gather_every(n=n, offset=offset),
            ExprMetadata(kind=ExprKind.CHANGES_LENGTH, is_order_dependent=True),
        )

    # need to allow numeric typing
    # TODO @aivanoved: make type alias for numeric type
    def clip(
        self: Self,
        lower_bound: IntoExpr | Any | None = None,
        upper_bound: IntoExpr | Any | None = None,
    ) -> Self:
        r"""Clip values in the Series.

        Arguments:
            lower_bound: Lower bound value. String literals are treated as column names.
            upper_bound: Upper bound value. String literals are treated as column names.

        Returns:
            A new expression.

        Examples:
            >>> import pandas as pd
            >>> import narwhals as nw
            >>> df_native = pd.DataFrame({"a": [1, 2, 3]})
            >>> df = nw.from_native(df_native)
            >>> df.with_columns(a_clipped=nw.col("a").clip(-1, 3))
            ┌──────────────────┐
            |Narwhals DataFrame|
            |------------------|
            |    a  a_clipped  |
            | 0  1          1  |
            | 1  2          2  |
            | 2  3          3  |
            └──────────────────┘
        """
        is_order_dependent = operation_is_order_dependent(self, lower_bound, upper_bound)
        return self.__class__(
            lambda plx: apply_n_ary_operation(
                plx,
                lambda *exprs: exprs[0].clip(
                    exprs[1] if lower_bound is not None else None,
                    exprs[2] if upper_bound is not None else None,
                ),
                self,
                lower_bound,  # type: ignore[arg-type]
                upper_bound,  # type: ignore[arg-type]
                strings_are_column_names=True,
            ),
            ExprMetadata(
                kind=self._metadata["kind"], is_order_dependent=is_order_dependent
            ),
        )

    def mode(self: Self) -> Self:
        r"""Compute the most occurring value(s).

        Can return multiple values.

        Returns:
            A new expression.

        Examples:
            >>> import pandas as pd
            >>> import narwhals as nw
            >>> df_native = pd.DataFrame({"a": [1, 1, 2, 3], "b": [1, 1, 2, 2]})
            >>> df = nw.from_native(df_native)
            >>> df.select(nw.col("a").mode()).sort("a")
            ┌──────────────────┐
            |Narwhals DataFrame|
            |------------------|
            |          a       |
            |       0  1       |
            └──────────────────┘
        """
        return self.__class__(
            lambda plx: self._to_compliant_expr(plx).mode(),
            ExprMetadata(
                kind=ExprKind.CHANGES_LENGTH,
                is_order_dependent=self._metadata["is_order_dependent"],
            ),
        )

    def is_finite(self: Self) -> Self:
        """Returns boolean values indicating which original values are finite.

        Warning:
            pandas handles null values differently from Polars and PyArrow.
            See [null_handling](../pandas_like_concepts/null_handling.md/)
            for reference.
            `is_finite` will return False for NaN and Null's in the Dask and
            pandas non-nullable backend, while for Polars, PyArrow and pandas
            nullable backends null values are kept as such.

        Returns:
            Expression of `Boolean` data type.

        Examples:
            >>> import polars as pl
            >>> import narwhals as nw
            >>> df_native = pl.DataFrame({"a": [float("nan"), float("inf"), 2.0, None]})
            >>> df = nw.from_native(df_native)
            >>> df.with_columns(a_is_finite=nw.col("a").is_finite())
            ┌──────────────────────┐
            |  Narwhals DataFrame  |
            |----------------------|
            |shape: (4, 2)         |
            |┌──────┬─────────────┐|
            |│ a    ┆ a_is_finite │|
            |│ ---  ┆ ---         │|
            |│ f64  ┆ bool        │|
            |╞══════╪═════════════╡|
            |│ NaN  ┆ false       │|
            |│ inf  ┆ false       │|
            |│ 2.0  ┆ true        │|
            |│ null ┆ null        │|
            |└──────┴─────────────┘|
            └──────────────────────┘
        """
        return self.__class__(
            lambda plx: self._to_compliant_expr(plx).is_finite(), self._metadata
        )

    def cum_count(self: Self, *, reverse: bool = False) -> Self:
        r"""Return the cumulative count of the non-null values in the column.

        Arguments:
            reverse: reverse the operation

        Returns:
            A new expression.

        Examples:
            >>> import pandas as pd
            >>> import narwhals as nw
            >>> df_native = pd.DataFrame({"a": ["x", "k", None, "d"]})
            >>> df = nw.from_native(df_native)
            >>> df.with_columns(
            ...     nw.col("a").cum_count().alias("a_cum_count"),
            ...     nw.col("a").cum_count(reverse=True).alias("a_cum_count_reverse"),
            ... )
            ┌─────────────────────────────────────────┐
            |           Narwhals DataFrame            |
            |-----------------------------------------|
            |      a  a_cum_count  a_cum_count_reverse|
            |0     x            1                    3|
            |1     k            2                    2|
            |2  None            2                    1|
            |3     d            3                    1|
            └─────────────────────────────────────────┘
        """
        return self.__class__(
            lambda plx: self._to_compliant_expr(plx).cum_count(reverse=reverse),
            ExprMetadata(kind=self._metadata["kind"], is_order_dependent=True),
        )

    def cum_min(self: Self, *, reverse: bool = False) -> Self:
        r"""Return the cumulative min of the non-null values in the column.

        Arguments:
            reverse: reverse the operation

        Returns:
            A new expression.

        Examples:
            >>> import pandas as pd
            >>> import narwhals as nw
            >>> df_native = pd.DataFrame({"a": [3, 1, None, 2]})
            >>> df = nw.from_native(df_native)
            >>> df.with_columns(
            ...     nw.col("a").cum_min().alias("a_cum_min"),
            ...     nw.col("a").cum_min(reverse=True).alias("a_cum_min_reverse"),
            ... )
            ┌────────────────────────────────────┐
            |         Narwhals DataFrame         |
            |------------------------------------|
            |     a  a_cum_min  a_cum_min_reverse|
            |0  3.0        3.0                1.0|
            |1  1.0        1.0                1.0|
            |2  NaN        NaN                NaN|
            |3  2.0        1.0                2.0|
            └────────────────────────────────────┘
        """
        return self.__class__(
            lambda plx: self._to_compliant_expr(plx).cum_min(reverse=reverse),
            ExprMetadata(kind=self._metadata["kind"], is_order_dependent=True),
        )

    def cum_max(self: Self, *, reverse: bool = False) -> Self:
        r"""Return the cumulative max of the non-null values in the column.

        Arguments:
            reverse: reverse the operation

        Returns:
            A new expression.

        Examples:
            >>> import pandas as pd
            >>> import narwhals as nw
            >>> df_native = pd.DataFrame({"a": [1, 3, None, 2]})
            >>> df = nw.from_native(df_native)
            >>> df.with_columns(
            ...     nw.col("a").cum_max().alias("a_cum_max"),
            ...     nw.col("a").cum_max(reverse=True).alias("a_cum_max_reverse"),
            ... )
            ┌────────────────────────────────────┐
            |         Narwhals DataFrame         |
            |------------------------------------|
            |     a  a_cum_max  a_cum_max_reverse|
            |0  1.0        1.0                3.0|
            |1  3.0        3.0                3.0|
            |2  NaN        NaN                NaN|
            |3  2.0        3.0                2.0|
            └────────────────────────────────────┘
        """
        return self.__class__(
            lambda plx: self._to_compliant_expr(plx).cum_max(reverse=reverse),
            ExprMetadata(kind=self._metadata["kind"], is_order_dependent=True),
        )

    def cum_prod(self: Self, *, reverse: bool = False) -> Self:
        r"""Return the cumulative product of the non-null values in the column.

        Arguments:
            reverse: reverse the operation

        Returns:
            A new expression.

        Examples:
            >>> import pandas as pd
            >>> import narwhals as nw
            >>> df_native = pd.DataFrame({"a": [1, 3, None, 2]})
            >>> df = nw.from_native(df_native)
            >>> df.with_columns(
            ...     nw.col("a").cum_prod().alias("a_cum_prod"),
            ...     nw.col("a").cum_prod(reverse=True).alias("a_cum_prod_reverse"),
            ... )
            ┌──────────────────────────────────────┐
            |          Narwhals DataFrame          |
            |--------------------------------------|
            |     a  a_cum_prod  a_cum_prod_reverse|
            |0  1.0         1.0                 6.0|
            |1  3.0         3.0                 6.0|
            |2  NaN         NaN                 NaN|
            |3  2.0         6.0                 2.0|
            └──────────────────────────────────────┘
        """
        return self.__class__(
            lambda plx: self._to_compliant_expr(plx).cum_prod(reverse=reverse),
            ExprMetadata(kind=self._metadata["kind"], is_order_dependent=True),
        )

    def rolling_sum(
        self: Self,
        window_size: int,
        *,
        min_samples: int | None = None,
        center: bool = False,
    ) -> Self:
        """Apply a rolling sum (moving sum) over the values.

        !!! warning
            This functionality is considered **unstable**. It may be changed at any point
            without it being considered a breaking change.

        A window of length `window_size` will traverse the values. The resulting values
        will be aggregated to their sum.

        The window at a given row will include the row itself and the `window_size - 1`
        elements before it.

        Arguments:
            window_size: The length of the window in number of elements. It must be a
                strictly positive integer.
            min_samples: The number of values in the window that should be non-null before
                computing a result. If set to `None` (default), it will be set equal to
                `window_size`. If provided, it must be a strictly positive integer, and
                less than or equal to `window_size`
            center: Set the labels at the center of the window.

        Returns:
            A new expression.

        Examples:
            >>> import pandas as pd
            >>> import narwhals as nw
            >>> df_native = pd.DataFrame({"a": [1.0, 2.0, None, 4.0]})
            >>> df = nw.from_native(df_native)
            >>> df.with_columns(
            ...     a_rolling_sum=nw.col("a").rolling_sum(window_size=3, min_samples=1)
            ... )
            ┌─────────────────────┐
            | Narwhals DataFrame  |
            |---------------------|
            |     a  a_rolling_sum|
            |0  1.0            1.0|
            |1  2.0            3.0|
            |2  NaN            3.0|
            |3  4.0            6.0|
            └─────────────────────┘
        """
        window_size, min_samples = _validate_rolling_arguments(
            window_size=window_size, min_samples=min_samples
        )

        return self.__class__(
            lambda plx: self._to_compliant_expr(plx).rolling_sum(
                window_size=window_size,
                min_samples=min_samples,
                center=center,
            ),
            ExprMetadata(kind=self._metadata["kind"], is_order_dependent=True),
        )

    def rolling_mean(
        self: Self,
        window_size: int,
        *,
        min_samples: int | None = None,
        center: bool = False,
    ) -> Self:
        """Apply a rolling mean (moving mean) over the values.

        !!! warning
            This functionality is considered **unstable**. It may be changed at any point
            without it being considered a breaking change.

        A window of length `window_size` will traverse the values. The resulting values
        will be aggregated to their mean.

        The window at a given row will include the row itself and the `window_size - 1`
        elements before it.

        Arguments:
            window_size: The length of the window in number of elements. It must be a
                strictly positive integer.
            min_samples: The number of values in the window that should be non-null before
                computing a result. If set to `None` (default), it will be set equal to
                `window_size`. If provided, it must be a strictly positive integer, and
                less than or equal to `window_size`
            center: Set the labels at the center of the window.

        Returns:
            A new expression.

        Examples:
            >>> import pandas as pd
            >>> import narwhals as nw
            >>> df_native = pd.DataFrame({"a": [1.0, 2.0, None, 4.0]})
            >>> df = nw.from_native(df_native)
            >>> df.with_columns(
            ...     a_rolling_mean=nw.col("a").rolling_mean(window_size=3, min_samples=1)
            ... )
            ┌──────────────────────┐
            |  Narwhals DataFrame  |
            |----------------------|
            |     a  a_rolling_mean|
            |0  1.0             1.0|
            |1  2.0             1.5|
            |2  NaN             1.5|
            |3  4.0             3.0|
            └──────────────────────┘
        """
        window_size, min_samples = _validate_rolling_arguments(
            window_size=window_size, min_samples=min_samples
        )

        return self.__class__(
            lambda plx: self._to_compliant_expr(plx).rolling_mean(
                window_size=window_size,
                min_samples=min_samples,
                center=center,
            ),
            ExprMetadata(kind=self._metadata["kind"], is_order_dependent=True),
        )

    def rolling_var(
        self: Self,
        window_size: int,
        *,
        min_samples: int | None = None,
        center: bool = False,
        ddof: int = 1,
    ) -> Self:
        """Apply a rolling variance (moving variance) over the values.

        !!! warning
            This functionality is considered **unstable**. It may be changed at any point
            without it being considered a breaking change.

        A window of length `window_size` will traverse the values. The resulting values
        will be aggregated to their variance.

        The window at a given row will include the row itself and the `window_size - 1`
        elements before it.

        Arguments:
            window_size: The length of the window in number of elements. It must be a
                strictly positive integer.
            min_samples: The number of values in the window that should be non-null before
                computing a result. If set to `None` (default), it will be set equal to
                `window_size`. If provided, it must be a strictly positive integer, and
                less than or equal to `window_size`.
            center: Set the labels at the center of the window.
            ddof: Delta Degrees of Freedom; the divisor for a length N window is N - ddof.

        Returns:
            A new expression.

        Examples:
            >>> import pandas as pd
            >>> import narwhals as nw
            >>> df_native = pd.DataFrame({"a": [1.0, 2.0, None, 4.0]})
            >>> df = nw.from_native(df_native)
            >>> df.with_columns(
            ...     a_rolling_var=nw.col("a").rolling_var(window_size=3, min_samples=1)
            ... )
            ┌─────────────────────┐
            | Narwhals DataFrame  |
            |---------------------|
            |     a  a_rolling_var|
            |0  1.0            NaN|
            |1  2.0            0.5|
            |2  NaN            0.5|
            |3  4.0            2.0|
            └─────────────────────┘
        """
        window_size, min_samples = _validate_rolling_arguments(
            window_size=window_size, min_samples=min_samples
        )

        return self.__class__(
            lambda plx: self._to_compliant_expr(plx).rolling_var(
                window_size=window_size, min_samples=min_samples, center=center, ddof=ddof
            ),
            ExprMetadata(kind=self._metadata["kind"], is_order_dependent=True),
        )

    def rolling_std(
        self: Self,
        window_size: int,
        *,
        min_samples: int | None = None,
        center: bool = False,
        ddof: int = 1,
    ) -> Self:
        """Apply a rolling standard deviation (moving standard deviation) over the values.

        !!! warning
            This functionality is considered **unstable**. It may be changed at any point
            without it being considered a breaking change.

        A window of length `window_size` will traverse the values. The resulting values
        will be aggregated to their standard deviation.

        The window at a given row will include the row itself and the `window_size - 1`
        elements before it.

        Arguments:
            window_size: The length of the window in number of elements. It must be a
                strictly positive integer.
            min_samples: The number of values in the window that should be non-null before
                computing a result. If set to `None` (default), it will be set equal to
                `window_size`. If provided, it must be a strictly positive integer, and
                less than or equal to `window_size`.
            center: Set the labels at the center of the window.
            ddof: Delta Degrees of Freedom; the divisor for a length N window is N - ddof.

        Returns:
            A new expression.

        Examples:
            >>> import pandas as pd
            >>> import narwhals as nw
            >>> df_native = pd.DataFrame({"a": [1.0, 2.0, None, 4.0]})
            >>> df = nw.from_native(df_native)
            >>> df.with_columns(
            ...     a_rolling_std=nw.col("a").rolling_std(window_size=3, min_samples=1)
            ... )
            ┌─────────────────────┐
            | Narwhals DataFrame  |
            |---------------------|
            |     a  a_rolling_std|
            |0  1.0            NaN|
            |1  2.0       0.707107|
            |2  NaN       0.707107|
            |3  4.0       1.414214|
            └─────────────────────┘
        """
        window_size, min_samples = _validate_rolling_arguments(
            window_size=window_size, min_samples=min_samples
        )

        return self.__class__(
            lambda plx: self._to_compliant_expr(plx).rolling_std(
                window_size=window_size,
                min_samples=min_samples,
                center=center,
                ddof=ddof,
            ),
            ExprMetadata(kind=self._metadata["kind"], is_order_dependent=True),
        )

    def rank(
        self: Self,
        method: Literal["average", "min", "max", "dense", "ordinal"] = "average",
        *,
        descending: bool = False,
    ) -> Self:
        """Assign ranks to data, dealing with ties appropriately.

        Notes:
            The resulting dtype may differ between backends.

        Arguments:
            method: The method used to assign ranks to tied elements.
                The following methods are available (default is 'average'):

                - 'average' : The average of the ranks that would have been assigned to
                  all the tied values is assigned to each value.
                - 'min' : The minimum of the ranks that would have been assigned to all
                    the tied values is assigned to each value. (This is also referred to
                    as "competition" ranking.)
                - 'max' : The maximum of the ranks that would have been assigned to all
                    the tied values is assigned to each value.
                - 'dense' : Like 'min', but the rank of the next highest element is
                   assigned the rank immediately after those assigned to the tied
                   elements.
                - 'ordinal' : All values are given a distinct rank, corresponding to the
                    order that the values occur in the Series.

            descending: Rank in descending order.

        Returns:
            A new expression with rank data.

        Examples:
            >>> import pandas as pd
            >>> import narwhals as nw
            >>> df_native = pd.DataFrame({"a": [3, 6, 1, 1, 6]})
            >>> df = nw.from_native(df_native)
            >>> result = df.with_columns(rank=nw.col("a").rank(method="dense"))
            >>> result
            ┌──────────────────┐
            |Narwhals DataFrame|
            |------------------|
            |       a  rank    |
            |    0  3   2.0    |
            |    1  6   3.0    |
            |    2  1   1.0    |
            |    3  1   1.0    |
            |    4  6   3.0    |
            └──────────────────┘
        """
        supported_rank_methods = {"average", "min", "max", "dense", "ordinal"}
        if method not in supported_rank_methods:
            msg = (
                "Ranking method must be one of {'average', 'min', 'max', 'dense', 'ordinal'}. "
                f"Found '{method}'"
            )
            raise ValueError(msg)

        return self.__class__(
            lambda plx: self._to_compliant_expr(plx).rank(
                method=method, descending=descending
            ),
            ExprMetadata(kind=self._metadata["kind"], is_order_dependent=True),
        )

    @property
    def str(self: Self) -> ExprStringNamespace[Self]:
        return ExprStringNamespace(self)

    @property
    def dt(self: Self) -> ExprDateTimeNamespace[Self]:
        return ExprDateTimeNamespace(self)

    @property
    def cat(self: Self) -> ExprCatNamespace[Self]:
        return ExprCatNamespace(self)

    @property
    def name(self: Self) -> ExprNameNamespace[Self]:
        return ExprNameNamespace(self)

    @property
    def list(self: Self) -> ExprListNamespace[Self]:
        return ExprListNamespace(self)


__all__ = [
    "Expr",
]<|MERGE_RESOLUTION|>--- conflicted
+++ resolved
@@ -210,14 +210,7 @@
         )
 
     def __radd__(self: Self, other: Any) -> Self:
-<<<<<<< HEAD
-        return self.__class__(
-            lambda plx: apply_rhs_arithmetic_operation(plx, self, other, "__add__"),
-            combine_metadata(self, other, strings_are_column_names=False),
-        )
-=======
         return (self + other).alias("literal")
->>>>>>> 9571ad67
 
     def __sub__(self: Self, other: Any) -> Self:
         return self.__class__(
@@ -229,13 +222,13 @@
 
     def __rsub__(self: Self, other: Any) -> Self:
         return self.__class__(
-<<<<<<< HEAD
-            lambda plx: apply_rhs_arithmetic_operation(plx, self, other, "__sub__"),
-=======
-            lambda plx: self._to_compliant_expr(plx).__rsub__(
-                extract_compliant(plx, other, strings_are_column_names=False)
-            ),
->>>>>>> 9571ad67
+            lambda plx: apply_n_ary_operation(
+                plx,
+                lambda x, y: x.__rsub__(y),
+                self,
+                other,
+                strings_are_column_names=False,
+            ),
             combine_metadata(self, other, strings_are_column_names=False),
         )
 
@@ -249,13 +242,13 @@
 
     def __rtruediv__(self: Self, other: Any) -> Self:
         return self.__class__(
-<<<<<<< HEAD
-            lambda plx: apply_rhs_arithmetic_operation(plx, self, other, "__truediv__"),
-=======
-            lambda plx: self._to_compliant_expr(plx).__rtruediv__(
-                extract_compliant(plx, other, strings_are_column_names=False)
-            ),
->>>>>>> 9571ad67
+            lambda plx: apply_n_ary_operation(
+                plx,
+                lambda x, y: x.__rtruediv__(y),
+                self,
+                other,
+                strings_are_column_names=False,
+            ),
             combine_metadata(self, other, strings_are_column_names=False),
         )
 
@@ -268,14 +261,7 @@
         )
 
     def __rmul__(self: Self, other: Any) -> Self:
-<<<<<<< HEAD
-        return self.__class__(
-            lambda plx: apply_rhs_arithmetic_operation(plx, self, other, "__mul__"),
-            combine_metadata(self, other, strings_are_column_names=False),
-        )
-=======
         return (self * other).alias("literal")
->>>>>>> 9571ad67
 
     def __le__(self: Self, other: Any) -> Self:
         return self.__class__(
@@ -319,13 +305,13 @@
 
     def __rpow__(self: Self, other: Any) -> Self:
         return self.__class__(
-<<<<<<< HEAD
-            lambda plx: apply_rhs_arithmetic_operation(plx, self, other, "__pow__"),
-=======
-            lambda plx: self._to_compliant_expr(plx).__rpow__(
-                extract_compliant(plx, other, strings_are_column_names=False)
-            ),
->>>>>>> 9571ad67
+            lambda plx: apply_n_ary_operation(
+                plx,
+                lambda x, y: x.__rpow__(y),
+                self,
+                other,
+                strings_are_column_names=False,
+            ),
             combine_metadata(self, other, strings_are_column_names=False),
         )
 
@@ -339,13 +325,13 @@
 
     def __rfloordiv__(self: Self, other: Any) -> Self:
         return self.__class__(
-<<<<<<< HEAD
-            lambda plx: apply_rhs_arithmetic_operation(plx, self, other, "__floordiv__"),
-=======
-            lambda plx: self._to_compliant_expr(plx).__rfloordiv__(
-                extract_compliant(plx, other, strings_are_column_names=False)
-            ),
->>>>>>> 9571ad67
+            lambda plx: apply_n_ary_operation(
+                plx,
+                lambda x, y: x.__rfloordiv__(y),
+                self,
+                other,
+                strings_are_column_names=False,
+            ),
             combine_metadata(self, other, strings_are_column_names=False),
         )
 
@@ -359,13 +345,13 @@
 
     def __rmod__(self: Self, other: Any) -> Self:
         return self.__class__(
-<<<<<<< HEAD
-            lambda plx: apply_rhs_arithmetic_operation(plx, self, other, "__mod__"),
-=======
-            lambda plx: self._to_compliant_expr(plx).__rmod__(
-                extract_compliant(plx, other, strings_are_column_names=False)
-            ),
->>>>>>> 9571ad67
+            lambda plx: apply_n_ary_operation(
+                plx,
+                lambda x, y: x.__rmod__(y),
+                self,
+                other,
+                strings_are_column_names=False,
+            ),
             combine_metadata(self, other, strings_are_column_names=False),
         )
 
