from __future__ import annotations

from typing import TYPE_CHECKING
from typing import Any
from typing import Callable
from typing import Generic
from typing import Iterable
from typing import Literal
from typing import Mapping
from typing import Sequence
from typing import TypeVar

from narwhals.dependencies import is_numpy_array
from narwhals.exceptions import InvalidOperationError
from narwhals.utils import flatten

if TYPE_CHECKING:
    from typing_extensions import Self

    from narwhals.dtypes import DType
    from narwhals.typing import IntoExpr


def extract_compliant(expr: Expr, other: Any) -> Any:
    from narwhals.series import Series

    if isinstance(other, Expr):
        return other._call(expr)
    if isinstance(other, Series):
        return other._compliant_series
    return other


class Expr:
    def __init__(self, call: Callable[[Any], Any]) -> None:
        # callable from namespace to expr
        self._call = call

    def _taxicab_norm(self) -> Self:
        # This is just used to test out the stable api feature in a realistic-ish way.
        # It's not intended to be used.
        return self.__class__(lambda plx: self._call(plx).abs().sum())

    # --- convert ---
    def alias(self, name: str) -> Self:
        """Rename the expression.

        Arguments:
            name: The new name.

        Returns:
            A new expression.

        Examples:
            >>> import pandas as pd
            >>> import polars as pl
            >>> import pyarrow as pa
            >>> import narwhals as nw
            >>> from narwhals.typing import IntoFrameT
            >>> df_pd = pd.DataFrame({"a": [1, 2], "b": [4, 5]})
            >>> df_pl = pl.DataFrame({"a": [1, 2], "b": [4, 5]})
            >>> df_pa = pa.table({"a": [1, 2], "b": [4, 5]})

            Let's define a dataframe-agnostic function:

            >>> def my_library_agnostic_function(df_native: IntoFrameT) -> IntoFrameT:
            ...     df = nw.from_native(df_native)
            ...     return df.select((nw.col("b") + 10).alias("c")).to_native()

            We can pass any supported library such as Pandas, Polars, or PyArrow to `func`:

            >>> my_library_agnostic_function(df_pd)
                c
            0  14
            1  15
            >>> my_library_agnostic_function(df_pl)
            shape: (2, 1)
            ┌─────┐
            │ c   │
            │ --- │
            │ i64 │
            ╞═════╡
            │ 14  │
            │ 15  │
            └─────┘
            >>> my_library_agnostic_function(df_pa)
            pyarrow.Table
            c: int64
            ----
            c: [[14,15]]

        """
        return self.__class__(lambda plx: self._call(plx).alias(name))

    def pipe(self, function: Callable[[Any], Self], *args: Any, **kwargs: Any) -> Self:
        """Pipe function call.

        Arguments:
            function: Function to apply.
            args: Positional arguments to pass to function.
            kwargs: Keyword arguments to pass to function.

        Returns:
            A new expression.

        Examples:
            >>> import polars as pl
            >>> import pandas as pd
            >>> import pyarrow as pa
            >>> import narwhals as nw
            >>> from narwhals.typing import IntoFrameT
            >>> data = {"a": [1, 2, 3, 4]}
            >>> df_pd = pd.DataFrame(data)
            >>> df_pl = pl.DataFrame(data)
            >>> df_pa = pa.table(data)

            Lets define a library-agnostic function:

            >>> def my_library_agnostic_function(df_native: IntoFrameT) -> IntoFrameT:
            ...     df = nw.from_native(df_native)
            ...     return df.select(nw.col("a").pipe(lambda x: x + 1)).to_native()

            We can pass any supported library such as Pandas, Polars, or PyArrow to `func`:

            >>> my_library_agnostic_function(df_pd)
               a
            0  2
            1  3
            2  4
            3  5
            >>> my_library_agnostic_function(df_pl)
            shape: (4, 1)
            ┌─────┐
            │ a   │
            │ --- │
            │ i64 │
            ╞═════╡
            │ 2   │
            │ 3   │
            │ 4   │
            │ 5   │
            └─────┘
            >>> my_library_agnostic_function(df_pa)
            pyarrow.Table
            a: int64
            ----
            a: [[2,3,4,5]]
        """
        return function(self, *args, **kwargs)

    def cast(self: Self, dtype: DType | type[DType]) -> Self:
        """Redefine an object's data type.

        Arguments:
            dtype: Data type that the object will be cast into.

        Returns:
            A new expression.

        Examples:
            >>> import pandas as pd
            >>> import polars as pl
            >>> import pyarrow as pa
            >>> import narwhals as nw
            >>> from narwhals.typing import IntoFrameT
            >>> from datetime import date
            >>> df_pd = pd.DataFrame({"foo": [1, 2, 3], "bar": [6.0, 7.0, 8.0]})
            >>> df_pl = pl.DataFrame({"foo": [1, 2, 3], "bar": [6.0, 7.0, 8.0]})
            >>> df_pa = pa.table({"foo": [1, 2, 3], "bar": [6.0, 7.0, 8.0]})

            Let's define a dataframe-agnostic function:

            >>> def my_library_agnostic_function(df_native: IntoFrameT) -> IntoFrameT:
            ...     df = nw.from_native(df_native)
            ...     return df.select(
            ...         nw.col("foo").cast(nw.Float32), nw.col("bar").cast(nw.UInt8)
            ...     ).to_native()

            We can then pass any supported library such as Pandas, Polars, or PyArrow to `func`:

            >>> my_library_agnostic_function(df_pd)
               foo  bar
            0  1.0    6
            1  2.0    7
            2  3.0    8
            >>> my_library_agnostic_function(df_pl)
            shape: (3, 2)
            ┌─────┬─────┐
            │ foo ┆ bar │
            │ --- ┆ --- │
            │ f32 ┆ u8  │
            ╞═════╪═════╡
            │ 1.0 ┆ 6   │
            │ 2.0 ┆ 7   │
            │ 3.0 ┆ 8   │
            └─────┴─────┘
            >>> my_library_agnostic_function(df_pa)
            pyarrow.Table
            foo: float
            bar: uint8
            ----
            foo: [[1,2,3]]
            bar: [[6,7,8]]
        """
        return self.__class__(
            lambda plx: self._call(plx).cast(dtype),
        )

    # --- binary ---
    def __eq__(self, other: object) -> Self:  # type: ignore[override]
        return self.__class__(
            lambda plx: self._call(plx).__eq__(extract_compliant(plx, other))
        )

    def __ne__(self, other: object) -> Self:  # type: ignore[override]
        return self.__class__(
            lambda plx: self._call(plx).__ne__(extract_compliant(plx, other))
        )

    def __and__(self, other: Any) -> Self:
        return self.__class__(
            lambda plx: self._call(plx).__and__(extract_compliant(plx, other))
        )

    def __rand__(self, other: Any) -> Self:
        return self.__class__(
            lambda plx: self._call(plx).__rand__(extract_compliant(plx, other))
        )

    def __or__(self, other: Any) -> Self:
        return self.__class__(
            lambda plx: self._call(plx).__or__(extract_compliant(plx, other))
        )

    def __ror__(self, other: Any) -> Self:
        return self.__class__(
            lambda plx: self._call(plx).__ror__(extract_compliant(plx, other))
        )

    def __add__(self, other: Any) -> Self:
        return self.__class__(
            lambda plx: self._call(plx).__add__(extract_compliant(plx, other))
        )

    def __radd__(self, other: Any) -> Self:
        return self.__class__(
            lambda plx: self._call(plx).__radd__(extract_compliant(plx, other))
        )

    def __sub__(self, other: Any) -> Self:
        return self.__class__(
            lambda plx: self._call(plx).__sub__(extract_compliant(plx, other))
        )

    def __rsub__(self, other: Any) -> Self:
        return self.__class__(
            lambda plx: self._call(plx).__rsub__(extract_compliant(plx, other))
        )

    def __truediv__(self, other: Any) -> Self:
        return self.__class__(
            lambda plx: self._call(plx).__truediv__(extract_compliant(plx, other))
        )

    def __rtruediv__(self, other: Any) -> Self:
        return self.__class__(
            lambda plx: self._call(plx).__rtruediv__(extract_compliant(plx, other))
        )

    def __mul__(self, other: Any) -> Self:
        return self.__class__(
            lambda plx: self._call(plx).__mul__(extract_compliant(plx, other))
        )

    def __rmul__(self, other: Any) -> Self:
        return self.__class__(
            lambda plx: self._call(plx).__rmul__(extract_compliant(plx, other))
        )

    def __le__(self, other: Any) -> Self:
        return self.__class__(
            lambda plx: self._call(plx).__le__(extract_compliant(plx, other))
        )

    def __lt__(self, other: Any) -> Self:
        return self.__class__(
            lambda plx: self._call(plx).__lt__(extract_compliant(plx, other))
        )

    def __gt__(self, other: Any) -> Self:
        return self.__class__(
            lambda plx: self._call(plx).__gt__(extract_compliant(plx, other))
        )

    def __ge__(self, other: Any) -> Self:
        return self.__class__(
            lambda plx: self._call(plx).__ge__(extract_compliant(plx, other))
        )

    def __pow__(self, other: Any) -> Self:
        return self.__class__(
            lambda plx: self._call(plx).__pow__(extract_compliant(plx, other))
        )

    def __rpow__(self, other: Any) -> Self:
        return self.__class__(
            lambda plx: self._call(plx).__rpow__(extract_compliant(plx, other))
        )

    def __floordiv__(self, other: Any) -> Self:
        return self.__class__(
            lambda plx: self._call(plx).__floordiv__(extract_compliant(plx, other))
        )

    def __rfloordiv__(self, other: Any) -> Self:
        return self.__class__(
            lambda plx: self._call(plx).__rfloordiv__(extract_compliant(plx, other))
        )

    def __mod__(self, other: Any) -> Self:
        return self.__class__(
            lambda plx: self._call(plx).__mod__(extract_compliant(plx, other))
        )

    def __rmod__(self, other: Any) -> Self:
        return self.__class__(
            lambda plx: self._call(plx).__rmod__(extract_compliant(plx, other))
        )

    # --- unary ---
    def __invert__(self) -> Self:
        return self.__class__(lambda plx: self._call(plx).__invert__())

    def any(self) -> Self:
        """Return whether any of the values in the column are `True`.

        Returns:
            A new expression.

        Examples:
            >>> import pandas as pd
            >>> import polars as pl
            >>> import pyarrow as pa
            >>> import narwhals as nw
            >>> from narwhals.typing import IntoFrameT
            >>> df_pd = pd.DataFrame({"a": [True, False], "b": [True, True]})
            >>> df_pl = pl.DataFrame({"a": [True, False], "b": [True, True]})
            >>> df_pa = pa.table({"a": [True, False], "b": [True, True]})

            We define a dataframe-agnostic function:

            >>> def my_library_agnostic_function(df_native: IntoFrameT) -> IntoFrameT:
            ...     df = nw.from_native(df_native)
            ...     return df.select(nw.col("a", "b").any()).to_native()

            We can then pass any supported library such as Pandas, Polars, or PyArrow to `func`:

            >>> my_library_agnostic_function(df_pd)
                  a     b
            0  True  True
            >>> my_library_agnostic_function(df_pl)
            shape: (1, 2)
            ┌──────┬──────┐
            │ a    ┆ b    │
            │ ---  ┆ ---  │
            │ bool ┆ bool │
            ╞══════╪══════╡
            │ true ┆ true │
            └──────┴──────┘
            >>> my_library_agnostic_function(df_pa)
            pyarrow.Table
            a: bool
            b: bool
            ----
            a: [[true]]
            b: [[true]]
        """
        return self.__class__(lambda plx: self._call(plx).any())

    def all(self) -> Self:
        """Return whether all values in the column are `True`.

        Returns:
            A new expression.

        Examples:
            >>> import pandas as pd
            >>> import polars as pl
            >>> import pyarrow as pa
            >>> import narwhals as nw
            >>> from narwhals.typing import IntoFrameT
            >>> df_pd = pd.DataFrame({"a": [True, False], "b": [True, True]})
            >>> df_pl = pl.DataFrame({"a": [True, False], "b": [True, True]})
            >>> df_pa = pa.table({"a": [True, False], "b": [True, True]})

            Let's define a dataframe-agnostic function:

            >>> def my_library_agnostic_function(df_native: IntoFrameT) -> IntoFrameT:
            ...     df = nw.from_native(df_native)
            ...     return df.select(nw.col("a", "b").all()).to_native()

            We can then pass any supported library such as Pandas, Polars, or PyArrow to `func`:

            >>> my_library_agnostic_function(df_pd)
                   a     b
            0  False  True
            >>> my_library_agnostic_function(df_pl)
            shape: (1, 2)
            ┌───────┬──────┐
            │ a     ┆ b    │
            │ ---   ┆ ---  │
            │ bool  ┆ bool │
            ╞═══════╪══════╡
            │ false ┆ true │
            └───────┴──────┘
            >>> my_library_agnostic_function(df_pa)
            pyarrow.Table
            a: bool
            b: bool
            ----
            a: [[false]]
            b: [[true]]
        """
        return self.__class__(lambda plx: self._call(plx).all())

    def ewm_mean(
        self: Self,
        *,
        com: float | None = None,
        span: float | None = None,
        half_life: float | None = None,
        alpha: float | None = None,
        adjust: bool = True,
        min_periods: int = 1,
        ignore_nulls: bool = False,
    ) -> Self:
        r"""Compute exponentially-weighted moving average.

        !!! warning
            This functionality is considered **unstable**. It may be changed at any point
            without it being considered a breaking change.

        Arguments:
            com: Specify decay in terms of center of mass, $\gamma$, with <br> $\alpha = \frac{1}{1+\gamma}\forall\gamma\geq0$
            span: Specify decay in terms of span, $\theta$, with <br> $\alpha = \frac{2}{\theta + 1} \forall \theta \geq 1$
            half_life: Specify decay in terms of half-life, $\tau$, with <br> $\alpha = 1 - \exp \left\{ \frac{ -\ln(2) }{ \tau } \right\} \forall \tau > 0$
            alpha: Specify smoothing factor alpha directly, $0 < \alpha \leq 1$.
            adjust: Divide by decaying adjustment factor in beginning periods to account for imbalance in relative weightings

                - When `adjust=True` (the default) the EW function is calculated
                  using weights $w_i = (1 - \alpha)^i$
                - When `adjust=False` the EW function is calculated recursively by
                  $$
                  y_0=x_0
                  $$
                  $$
                  y_t = (1 - \alpha)y_{t - 1} + \alpha x_t
                  $$
            min_periods: Minimum number of observations in window required to have a value, (otherwise result is null).
            ignore_nulls: Ignore missing values when calculating weights.

                - When `ignore_nulls=False` (default), weights are based on absolute
                  positions.
                  For example, the weights of $x_0$ and $x_2$ used in
                  calculating the final weighted average of $[x_0, None, x_2]$ are
                  $(1-\alpha)^2$ and $1$ if `adjust=True`, and
                  $(1-\alpha)^2$ and $\alpha$ if `adjust=False`.
                - When `ignore_nulls=True`, weights are based
                  on relative positions. For example, the weights of
                  $x_0$ and $x_2$ used in calculating the final weighted
                  average of $[x_0, None, x_2]$ are
                  $1-\alpha$ and $1$ if `adjust=True`,
                  and $1-\alpha$ and $\alpha$ if `adjust=False`.

        Returns:
            Expr

        Examples:
            >>> import pandas as pd
            >>> import polars as pl
            >>> import narwhals as nw
            >>> from narwhals.typing import IntoFrameT
            >>> data = {"a": [1, 2, 3]}
            >>> df_pd = pd.DataFrame(data)
            >>> df_pl = pl.DataFrame(data)

            We define a library agnostic function:

            >>> def my_library_agnostic_function(df_native: IntoFrameT) -> IntoFrameT:
            ...     df = nw.from_native(df_native)
            ...     return df.select(
            ...         nw.col("a").ewm_mean(com=1, ignore_nulls=False)
            ...     ).to_native()

            We can then pass either pandas or Polars to `func`:

            >>> my_library_agnostic_function(df_pd)
                      a
            0  1.000000
            1  1.666667
            2  2.428571

            >>> my_library_agnostic_function(df_pl)  # doctest: +NORMALIZE_WHITESPACE
            shape: (3, 1)
            ┌──────────┐
            │ a        │
            │ ---      │
            │ f64      │
            ╞══════════╡
            │ 1.0      │
            │ 1.666667 │
            │ 2.428571 │
            └──────────┘
        """
        return self.__class__(
            lambda plx: self._call(plx).ewm_mean(
                com=com,
                span=span,
                half_life=half_life,
                alpha=alpha,
                adjust=adjust,
                min_periods=min_periods,
                ignore_nulls=ignore_nulls,
            )
        )

    def mean(self) -> Self:
        """Get mean value.

        Returns:
            A new expression.

        Examples:
            >>> import polars as pl
            >>> import pandas as pd
            >>> import pyarrow as pa
            >>> import narwhals as nw
            >>> from narwhals.typing import IntoFrameT
            >>> df_pd = pd.DataFrame({"a": [-1, 0, 1], "b": [2, 4, 6]})
            >>> df_pl = pl.DataFrame({"a": [-1, 0, 1], "b": [2, 4, 6]})
            >>> df_pa = pa.table({"a": [-1, 0, 1], "b": [2, 4, 6]})

            Let's define a dataframe-agnostic function:

            >>> def my_library_agnostic_function(df_native: IntoFrameT) -> IntoFrameT:
            ...     df = nw.from_native(df_native)
            ...     return df.select(nw.col("a", "b").mean()).to_native()

            We can then pass any supported library such as Pandas, Polars, or PyArrow to `func`:

            >>> my_library_agnostic_function(df_pd)
                 a    b
            0  0.0  4.0
            >>> my_library_agnostic_function(df_pl)
            shape: (1, 2)
            ┌─────┬─────┐
            │ a   ┆ b   │
            │ --- ┆ --- │
            │ f64 ┆ f64 │
            ╞═════╪═════╡
            │ 0.0 ┆ 4.0 │
            └─────┴─────┘
            >>> my_library_agnostic_function(df_pa)
            pyarrow.Table
            a: double
            b: double
            ----
            a: [[0]]
            b: [[4]]
        """
        return self.__class__(lambda plx: self._call(plx).mean())

    def median(self) -> Self:
        """Get median value.

        Returns:
            A new expression.

        Notes:
            Results might slightly differ across backends due to differences in the underlying algorithms used to compute the median.

        Examples:
            >>> import pandas as pd
            >>> import polars as pl
            >>> import pyarrow as pa
            >>> import narwhals as nw
            >>> from narwhals.typing import IntoFrameT
            >>> df_pd = pd.DataFrame({"a": [1, 8, 3], "b": [4, 5, 2]})
            >>> df_pl = pl.DataFrame({"a": [1, 8, 3], "b": [4, 5, 2]})
            >>> df_pa = pa.table({"a": [1, 8, 3], "b": [4, 5, 2]})

            Let's define a dataframe-agnostic function:

            >>> def my_library_agnostic_function(df_native: IntoFrameT) -> IntoFrameT:
            ...     df = nw.from_native(df_native)
            ...     return df.select(nw.col("a", "b").median()).to_native()

            We can then pass any supported library such as pandas, Polars, or PyArrow to `func`:

            >>> my_library_agnostic_function(df_pd)
                 a    b
            0  3.0  4.0
            >>> my_library_agnostic_function(df_pl)
            shape: (1, 2)
            ┌─────┬─────┐
            │ a   ┆ b   │
            │ --- ┆ --- │
            │ f64 ┆ f64 │
            ╞═════╪═════╡
            │ 3.0 ┆ 4.0 │
            └─────┴─────┘
            >>> my_library_agnostic_function(df_pa)
            pyarrow.Table
            a: double
            b: double
            ----
            a: [[3]]
            b: [[4]]
        """
        return self.__class__(lambda plx: self._call(plx).median())

    def std(self, *, ddof: int = 1) -> Self:
        """Get standard deviation.

        Arguments:
            ddof: “Delta Degrees of Freedom”: the divisor used in the calculation is N - ddof,
                     where N represents the number of elements. By default ddof is 1.

        Returns:
            A new expression.

        Examples:
            >>> import polars as pl
            >>> import pandas as pd
            >>> import pyarrow as pa
            >>> import narwhals as nw
            >>> from narwhals.typing import IntoFrameT
            >>> df_pd = pd.DataFrame({"a": [20, 25, 60], "b": [1.5, 1, -1.4]})
            >>> df_pl = pl.DataFrame({"a": [20, 25, 60], "b": [1.5, 1, -1.4]})
            >>> df_pa = pa.table({"a": [20, 25, 60], "b": [1.5, 1, -1.4]})

            Let's define a dataframe-agnostic function:

            >>> def my_library_agnostic_function(df_native: IntoFrameT) -> IntoFrameT:
            ...     df = nw.from_native(df_native)
            ...     return df.select(nw.col("a", "b").std(ddof=0)).to_native()

            We can then pass any supported library such as Pandas, Polars, or PyArrow to `func`:

            >>> my_library_agnostic_function(df_pd)
                      a         b
            0  17.79513  1.265789
            >>> my_library_agnostic_function(df_pl)
            shape: (1, 2)
            ┌──────────┬──────────┐
            │ a        ┆ b        │
            │ ---      ┆ ---      │
            │ f64      ┆ f64      │
            ╞══════════╪══════════╡
            │ 17.79513 ┆ 1.265789 │
            └──────────┴──────────┘
            >>> my_library_agnostic_function(df_pa)
            pyarrow.Table
            a: double
            b: double
            ----
            a: [[17.795130420052185]]
            b: [[1.2657891697365016]]

        """
        return self.__class__(lambda plx: self._call(plx).std(ddof=ddof))

    def map_batches(
        self,
        function: Callable[[Any], Self],
        return_dtype: DType | None = None,
    ) -> Self:
        """Apply a custom python function to a whole Series or sequence of Series.

        The output of this custom function is presumed to be either a Series,
        or a NumPy array (in which case it will be automatically converted into
        a Series).

        Arguments:
            function: Function to apply to Series.
            return_dtype: Dtype of the output Series.
                If not set, the dtype will be inferred based on the first non-null value
                that is returned by the function.

        Returns:
            A new expression.

        Examples:
            >>> import polars as pl
            >>> import pandas as pd
            >>> import pyarrow as pa
            >>> import narwhals as nw
            >>> from narwhals.typing import IntoFrameT
            >>> data = {"a": [1, 2, 3], "b": [4, 5, 6]}
            >>> df_pd = pd.DataFrame(data)
            >>> df_pl = pl.DataFrame(data)
            >>> df_pa = pa.table(data)

            Let's define a dataframe-agnostic function:

            >>> def my_library_agnostic_function(df_native: IntoFrameT) -> IntoFrameT:
            ...     df = nw.from_native(df_native)
            ...     return df.select(
            ...         nw.col("a", "b").map_batches(
            ...             lambda s: s.to_numpy() + 1, return_dtype=nw.Float64
            ...         )
            ...     ).to_native()

            We can then pass any supported library such as Pandas, Polars, or PyArrow to `func`:

            >>> my_library_agnostic_function(df_pd)
                 a    b
            0  2.0  5.0
            1  3.0  6.0
            2  4.0  7.0
            >>> my_library_agnostic_function(df_pl)
            shape: (3, 2)
            ┌─────┬─────┐
            │ a   ┆ b   │
            │ --- ┆ --- │
            │ f64 ┆ f64 │
            ╞═════╪═════╡
            │ 2.0 ┆ 5.0 │
            │ 3.0 ┆ 6.0 │
            │ 4.0 ┆ 7.0 │
            └─────┴─────┘
            >>> my_library_agnostic_function(df_pa)
            pyarrow.Table
            a: double
            b: double
            ----
            a: [[2,3,4]]
            b: [[5,6,7]]
        """
        return self.__class__(
            lambda plx: self._call(plx).map_batches(
                function=function, return_dtype=return_dtype
            )
        )

    def sum(self) -> Expr:
        """Return the sum value.

        Returns:
            A new expression.

        Examples:
            >>> import pandas as pd
            >>> import polars as pl
            >>> import pyarrow as pa
            >>> import narwhals as nw
            >>> from narwhals.typing import IntoFrameT
            >>> df_pd = pd.DataFrame({"a": [5, 10], "b": [50, 100]})
            >>> df_pl = pl.DataFrame({"a": [5, 10], "b": [50, 100]})
            >>> df_pa = pa.table({"a": [5, 10], "b": [50, 100]})

            Let's define a dataframe-agnostic function:

            >>> def my_library_agnostic_function(df_native: IntoFrameT) -> IntoFrameT:
            ...     df = nw.from_native(df_native)
            ...     return df.select(nw.col("a", "b").sum()).to_native()

            We can then pass any supported library such as Pandas, Polars, or PyArrow to `func`:

            >>> my_library_agnostic_function(df_pd)
                a    b
            0  15  150
            >>> my_library_agnostic_function(df_pl)
            shape: (1, 2)
            ┌─────┬─────┐
            │ a   ┆ b   │
            │ --- ┆ --- │
            │ i64 ┆ i64 │
            ╞═════╪═════╡
            │ 15  ┆ 150 │
            └─────┴─────┘
            >>> my_library_agnostic_function(df_pa)
            pyarrow.Table
            a: int64
            b: int64
            ----
            a: [[15]]
            b: [[150]]
        """
        return self.__class__(lambda plx: self._call(plx).sum())

    def min(self) -> Self:
        """Returns the minimum value(s) from a column(s).

        Returns:
            A new expression.

        Examples:
            >>> import pandas as pd
            >>> import polars as pl
            >>> import pyarrow as pa
            >>> import narwhals as nw
            >>> from narwhals.typing import IntoFrameT
            >>> df_pd = pd.DataFrame({"a": [1, 2], "b": [4, 3]})
            >>> df_pl = pl.DataFrame({"a": [1, 2], "b": [4, 3]})
            >>> df_pa = pa.table({"a": [1, 2], "b": [4, 3]})

            Let's define a dataframe-agnostic function:

            >>> def my_library_agnostic_function(df_native: IntoFrameT) -> IntoFrameT:
            ...     df = nw.from_native(df_native)
            ...     return df.select(nw.min("a", "b")).to_native()

            We can then pass any supported library such as Pandas, Polars, or PyArrow to `func`:

            >>> my_library_agnostic_function(df_pd)
               a  b
            0  1  3
            >>> my_library_agnostic_function(df_pl)
            shape: (1, 2)
            ┌─────┬─────┐
            │ a   ┆ b   │
            │ --- ┆ --- │
            │ i64 ┆ i64 │
            ╞═════╪═════╡
            │ 1   ┆ 3   │
            └─────┴─────┘
            >>> my_library_agnostic_function(df_pa)
            pyarrow.Table
            a: int64
            b: int64
            ----
            a: [[1]]
            b: [[3]]
        """
        return self.__class__(lambda plx: self._call(plx).min())

    def max(self) -> Self:
        """Returns the maximum value(s) from a column(s).

        Returns:
            A new expression.

        Examples:
            >>> import polars as pl
            >>> import pandas as pd
            >>> import pyarrow as pa
            >>> import narwhals as nw
            >>> from narwhals.typing import IntoFrameT
            >>> df_pd = pd.DataFrame({"a": [10, 20], "b": [50, 100]})
            >>> df_pl = pl.DataFrame({"a": [10, 20], "b": [50, 100]})
            >>> df_pa = pa.table({"a": [10, 20], "b": [50, 100]})

            Let's define a dataframe-agnostic function:

            >>> def my_library_agnostic_function(df_native: IntoFrameT) -> IntoFrameT:
            ...     df = nw.from_native(df_native)
            ...     return df.select(nw.max("a", "b")).to_native()

            We can then pass any supported library such as Pandas, Polars, or PyArrow to `func`:

            >>> my_library_agnostic_function(df_pd)
                a    b
            0  20  100
            >>> my_library_agnostic_function(df_pl)
            shape: (1, 2)
            ┌─────┬─────┐
            │ a   ┆ b   │
            │ --- ┆ --- │
            │ i64 ┆ i64 │
            ╞═════╪═════╡
            │ 20  ┆ 100 │
            └─────┴─────┘
            >>> my_library_agnostic_function(df_pa)
            pyarrow.Table
            a: int64
            b: int64
            ----
            a: [[20]]
            b: [[100]]
        """
        return self.__class__(lambda plx: self._call(plx).max())

    def count(self) -> Self:
        """Returns the number of non-null elements in the column.

        Returns:
            A new expression.

        Examples:
            >>> import polars as pl
            >>> import pandas as pd
            >>> import pyarrow as pa
            >>> import narwhals as nw
            >>> from narwhals.typing import IntoFrameT
            >>> df_pd = pd.DataFrame({"a": [1, 2, 3], "b": [None, 4, 4]})
            >>> df_pl = pl.DataFrame({"a": [1, 2, 3], "b": [None, 4, 4]})
            >>> df_pa = pa.table({"a": [1, 2, 3], "b": [None, 4, 4]})

            Let's define a dataframe-agnostic function:

            >>> def my_library_agnostic_function(df_native: IntoFrameT) -> IntoFrameT:
            ...     df = nw.from_native(df_native)
            ...     return df.select(nw.all().count()).to_native()

            We can then pass any supported library such as Pandas, Polars, or PyArrow to `func`:

            >>> my_library_agnostic_function(df_pd)
               a  b
            0  3  2
            >>> my_library_agnostic_function(df_pl)
            shape: (1, 2)
            ┌─────┬─────┐
            │ a   ┆ b   │
            │ --- ┆ --- │
            │ u32 ┆ u32 │
            ╞═════╪═════╡
            │ 3   ┆ 2   │
            └─────┴─────┘
            >>> my_library_agnostic_function(df_pa)
            pyarrow.Table
            a: int64
            b: int64
            ----
            a: [[3]]
            b: [[2]]
        """
        return self.__class__(lambda plx: self._call(plx).count())

    def n_unique(self) -> Self:
        """Returns count of unique values.

        Returns:
            A new expression.

        Examples:
            >>> import polars as pl
            >>> import pandas as pd
            >>> import pyarrow as pa
            >>> import narwhals as nw
            >>> from narwhals.typing import IntoFrameT
            >>> df_pd = pd.DataFrame({"a": [1, 2, 3, 4, 5], "b": [1, 1, 3, 3, 5]})
            >>> df_pl = pl.DataFrame({"a": [1, 2, 3, 4, 5], "b": [1, 1, 3, 3, 5]})
            >>> df_pa = pa.table({"a": [1, 2, 3, 4, 5], "b": [1, 1, 3, 3, 5]})

            Let's define a dataframe-agnostic function:

            >>> def my_library_agnostic_function(df_native: IntoFrameT) -> IntoFrameT:
            ...     df = nw.from_native(df_native)
            ...     return df.select(nw.col("a", "b").n_unique()).to_native()

            We can then pass any supported library such as Pandas, Polars, or PyArrow to `func`:

            >>> my_library_agnostic_function(df_pd)
               a  b
            0  5  3
            >>> my_library_agnostic_function(df_pl)
            shape: (1, 2)
            ┌─────┬─────┐
            │ a   ┆ b   │
            │ --- ┆ --- │
            │ u32 ┆ u32 │
            ╞═════╪═════╡
            │ 5   ┆ 3   │
            └─────┴─────┘
            >>> my_library_agnostic_function(df_pa)
            pyarrow.Table
            a: int64
            b: int64
            ----
            a: [[5]]
            b: [[3]]
        """
        return self.__class__(lambda plx: self._call(plx).n_unique())

    def unique(self, *, maintain_order: bool = False) -> Self:
        """Return unique values of this expression.

        Arguments:
            maintain_order: Keep the same order as the original expression. This may be more
                expensive to compute. Settings this to `True` blocks the possibility
                to run on the streaming engine for Polars.

        Returns:
            A new expression.

        Examples:
            >>> import polars as pl
            >>> import pandas as pd
            >>> import pyarrow as pa
            >>> import narwhals as nw
            >>> from narwhals.typing import IntoFrameT
            >>> df_pd = pd.DataFrame({"a": [1, 1, 3, 5, 5], "b": [2, 4, 4, 6, 6]})
            >>> df_pl = pl.DataFrame({"a": [1, 1, 3, 5, 5], "b": [2, 4, 4, 6, 6]})
            >>> df_pa = pa.table({"a": [1, 1, 3, 5, 5], "b": [2, 4, 4, 6, 6]})

            Let's define a dataframe-agnostic function:

            >>> def my_library_agnostic_function(df_native: IntoFrameT) -> IntoFrameT:
            ...     df = nw.from_native(df_native)
            ...     return df.select(nw.col("a", "b").unique(maintain_order=True)).to_native()

            We can then pass any supported library such as Pandas, Polars, or PyArrow to `func`:

            >>> my_library_agnostic_function(df_pd)
               a  b
            0  1  2
            1  3  4
            2  5  6
            >>> my_library_agnostic_function(df_pl)
            shape: (3, 2)
            ┌─────┬─────┐
            │ a   ┆ b   │
            │ --- ┆ --- │
            │ i64 ┆ i64 │
            ╞═════╪═════╡
            │ 1   ┆ 2   │
            │ 3   ┆ 4   │
            │ 5   ┆ 6   │
            └─────┴─────┘
            >>> my_library_agnostic_function(df_pa)
            pyarrow.Table
            a: int64
            b: int64
            ----
            a: [[1,3,5]]
            b: [[2,4,6]]
        """
        return self.__class__(
            lambda plx: self._call(plx).unique(maintain_order=maintain_order)
        )

    def abs(self) -> Self:
        """Return absolute value of each element.

        Returns:
            A new expression.

        Examples:
            >>> import polars as pl
            >>> import pandas as pd
            >>> import pyarrow as pa
            >>> import narwhals as nw
            >>> from narwhals.typing import IntoFrameT
            >>> data = {"a": [1, -2], "b": [-3, 4]}
            >>> df_pd = pd.DataFrame(data)
            >>> df_pl = pl.DataFrame(data)
            >>> df_pa = pa.table(data)

            Let's define a dataframe-agnostic function:

            >>> def my_library_agnostic_function(df_native: IntoFrameT) -> IntoFrameT:
            ...     df = nw.from_native(df_native)
            ...     return df.select(nw.col("a", "b").abs()).to_native()

            We can then pass any supported library such as Pandas, Polars, or PyArrow to `func`:

            >>> my_library_agnostic_function(df_pd)
               a  b
            0  1  3
            1  2  4
            >>> my_library_agnostic_function(df_pl)
            shape: (2, 2)
            ┌─────┬─────┐
            │ a   ┆ b   │
            │ --- ┆ --- │
            │ i64 ┆ i64 │
            ╞═════╪═════╡
            │ 1   ┆ 3   │
            │ 2   ┆ 4   │
            └─────┴─────┘
            >>> my_library_agnostic_function(df_pa)
            pyarrow.Table
            a: int64
            b: int64
            ----
            a: [[1,2]]
            b: [[3,4]]
        """
        return self.__class__(lambda plx: self._call(plx).abs())

    def cum_sum(self: Self, *, reverse: bool = False) -> Self:
        """Return cumulative sum.

        Arguments:
            reverse: reverse the operation

        Returns:
            A new expression.

        Examples:
            >>> import polars as pl
            >>> import pandas as pd
            >>> import pyarrow as pa
            >>> import narwhals as nw
            >>> from narwhals.typing import IntoFrameT
            >>> df_pd = pd.DataFrame({"a": [1, 1, 3, 5, 5], "b": [2, 4, 4, 6, 6]})
            >>> df_pl = pl.DataFrame({"a": [1, 1, 3, 5, 5], "b": [2, 4, 4, 6, 6]})
            >>> df_pa = pa.table({"a": [1, 1, 3, 5, 5], "b": [2, 4, 4, 6, 6]})

            Let's define a dataframe-agnostic function:

            >>> def my_library_agnostic_function(df_native: IntoFrameT) -> IntoFrameT:
            ...     df = nw.from_native(df_native)
            ...     return df.select(nw.col("a", "b").cum_sum()).to_native()

            We can then pass any supported library such as Pandas, Polars, or PyArrow to `func`:

            >>> my_library_agnostic_function(df_pd)
                a   b
            0   1   2
            1   2   6
            2   5  10
            3  10  16
            4  15  22
            >>> my_library_agnostic_function(df_pl)
            shape: (5, 2)
            ┌─────┬─────┐
            │ a   ┆ b   │
            │ --- ┆ --- │
            │ i64 ┆ i64 │
            ╞═════╪═════╡
            │ 1   ┆ 2   │
            │ 2   ┆ 6   │
            │ 5   ┆ 10  │
            │ 10  ┆ 16  │
            │ 15  ┆ 22  │
            └─────┴─────┘
            >>> my_library_agnostic_function(df_pa)
            pyarrow.Table
            a: int64
            b: int64
            ----
            a: [[1,2,5,10,15]]
            b: [[2,6,10,16,22]]
        """
        return self.__class__(lambda plx: self._call(plx).cum_sum(reverse=reverse))

    def diff(self) -> Self:
        """Returns the difference between each element and the previous one.

        Returns:
            A new expression.

        Notes:
            pandas may change the dtype here, for example when introducing missing
            values in an integer column. To ensure, that the dtype doesn't change,
            you may want to use `fill_null` and `cast`. For example, to calculate
            the diff and fill missing values with `0` in a Int64 column, you could
            do:

                nw.col("a").diff().fill_null(0).cast(nw.Int64)

        Examples:
            >>> import polars as pl
            >>> import pandas as pd
            >>> import pyarrow as pa
            >>> import narwhals as nw
            >>> from narwhals.typing import IntoFrameT
            >>> df_pd = pd.DataFrame({"a": [1, 1, 3, 5, 5]})
            >>> df_pl = pl.DataFrame({"a": [1, 1, 3, 5, 5]})
            >>> df_pa = pa.table({"a": [1, 1, 3, 5, 5]})

            Let's define a dataframe-agnostic function:

            >>> def my_library_agnostic_function(df_native: IntoFrameT) -> IntoFrameT:
            ...     df = nw.from_native(df_native)
            ...     return df.select(a_diff=nw.col("a").diff()).to_native()

            We can then pass any supported library such as Pandas, Polars, or PyArrow to `func`:

            >>> my_library_agnostic_function(df_pd)
               a_diff
            0     NaN
            1     0.0
            2     2.0
            3     2.0
            4     0.0
            >>> my_library_agnostic_function(df_pl)
            shape: (5, 1)
            ┌────────┐
            │ a_diff │
            │ ---    │
            │ i64    │
            ╞════════╡
            │ null   │
            │ 0      │
            │ 2      │
            │ 2      │
            │ 0      │
            └────────┘
            >>> my_library_agnostic_function(df_pa)
            pyarrow.Table
            a_diff: int64
            ----
            a_diff: [[null,0,2,2,0]]
        """
        return self.__class__(lambda plx: self._call(plx).diff())

    def shift(self, n: int) -> Self:
        """Shift values by `n` positions.

        Arguments:
            n: Number of positions to shift values by.

        Returns:
            A new expression.

        Notes:
            pandas may change the dtype here, for example when introducing missing
            values in an integer column. To ensure, that the dtype doesn't change,
            you may want to use `fill_null` and `cast`. For example, to shift
            and fill missing values with `0` in a Int64 column, you could
            do:

                nw.col("a").shift(1).fill_null(0).cast(nw.Int64)

        Examples:
            >>> import polars as pl
            >>> import pandas as pd
            >>> import pyarrow as pa
            >>> import narwhals as nw
            >>> from narwhals.typing import IntoFrameT
            >>> df_pd = pd.DataFrame({"a": [1, 1, 3, 5, 5]})
            >>> df_pl = pl.DataFrame({"a": [1, 1, 3, 5, 5]})
            >>> df_pa = pa.table({"a": [1, 1, 3, 5, 5]})

            Let's define a dataframe-agnostic function:

            >>> def my_library_agnostic_function(df_native: IntoFrameT) -> IntoFrameT:
            ...     df = nw.from_native(df_native)
            ...     return df.select(a_shift=nw.col("a").shift(n=1)).to_native()

            We can then pass any supported library such as Pandas, Polars, or PyArrow to `func`:

            >>> my_library_agnostic_function(df_pd)
               a_shift
            0      NaN
            1      1.0
            2      1.0
            3      3.0
            4      5.0
            >>> my_library_agnostic_function(df_pl)
            shape: (5, 1)
            ┌─────────┐
            │ a_shift │
            │ ---     │
            │ i64     │
            ╞═════════╡
            │ null    │
            │ 1       │
            │ 1       │
            │ 3       │
            │ 5       │
            └─────────┘
            >>> my_library_agnostic_function(df_pa)
            pyarrow.Table
            a_shift: int64
            ----
            a_shift: [[null,1,1,3,5]]
        """
        return self.__class__(lambda plx: self._call(plx).shift(n))

    def replace_strict(
        self,
        old: Sequence[Any] | Mapping[Any, Any],
        new: Sequence[Any] | None = None,
        *,
        return_dtype: DType | type[DType] | None = None,
    ) -> Self:
        """Replace all values by different values.

        This function must replace all non-null input values (else it raises an error).

        Arguments:
            old: Sequence of values to replace. It also accepts a mapping of values to
                their replacement as syntactic sugar for
                `replace_all(old=list(mapping.keys()), new=list(mapping.values()))`.
            new: Sequence of values to replace by. Length must match the length of `old`.
            return_dtype: The data type of the resulting expression. If set to `None`
                (default), the data type is determined automatically based on the other
                inputs.

        Returns:
            A new expression.

        Examples:
            >>> import narwhals as nw
            >>> from narwhals.typing import IntoFrameT
            >>> import pandas as pd
            >>> import polars as pl
            >>> import pyarrow as pa
            >>> df_pd = pd.DataFrame({"a": [3, 0, 1, 2]})
            >>> df_pl = pl.DataFrame({"a": [3, 0, 1, 2]})
            >>> df_pa = pa.table({"a": [3, 0, 1, 2]})

            Let's define dataframe-agnostic functions:

            >>> def my_library_agnostic_function(df_native: IntoFrameT) -> IntoFrameT:
            ...     df = nw.from_native(df_native)
            ...     return df.with_columns(
            ...         b=nw.col("a").replace_strict(
            ...             [0, 1, 2, 3],
            ...             ["zero", "one", "two", "three"],
            ...             return_dtype=nw.String,
            ...         )
            ...     ).to_native()

            We can then pass any supported library such as Pandas, Polars, or PyArrow to `func`:

            >>> my_library_agnostic_function(df_pd)
               a      b
            0  3  three
            1  0   zero
            2  1    one
            3  2    two
            >>> my_library_agnostic_function(df_pl)
            shape: (4, 2)
            ┌─────┬───────┐
            │ a   ┆ b     │
            │ --- ┆ ---   │
            │ i64 ┆ str   │
            ╞═════╪═══════╡
            │ 3   ┆ three │
            │ 0   ┆ zero  │
            │ 1   ┆ one   │
            │ 2   ┆ two   │
            └─────┴───────┘
            >>> my_library_agnostic_function(df_pa)
            pyarrow.Table
            a: int64
            b: string
            ----
            a: [[3,0,1,2]]
            b: [["three","zero","one","two"]]
        """
        if new is None:
            if not isinstance(old, Mapping):
                msg = "`new` argument is required if `old` argument is not a Mapping type"
                raise TypeError(msg)

            new = list(old.values())
            old = list(old.keys())

        return self.__class__(
            lambda plx: self._call(plx).replace_strict(
                old, new, return_dtype=return_dtype
            )
        )

    def sort(self, *, descending: bool = False, nulls_last: bool = False) -> Self:
        """Sort this column. Place null values first.

        Arguments:
            descending: Sort in descending order.
            nulls_last: Place null values last instead of first.

        Returns:
            A new expression.

        Examples:
            >>> import narwhals as nw
            >>> from narwhals.typing import IntoFrameT
            >>> import pandas as pd
            >>> import polars as pl
            >>> import pyarrow as pa
            >>> df_pd = pd.DataFrame({"a": [5, None, 1, 2]})
            >>> df_pl = pl.DataFrame({"a": [5, None, 1, 2]})
            >>> df_pa = pa.table({"a": [5, None, 1, 2]})

            Let's define dataframe-agnostic functions:

            >>> def my_library_agnostic_function(df_native: IntoFrameT) -> IntoFrameT:
            ...     df = nw.from_native(df_native)
            ...     return df.select(nw.col("a").sort()).to_native()

            >>> def func_descend(df):
            ...     df = nw.from_native(df)
            ...     df = df.select(nw.col("a").sort(descending=True))
            ...     return nw.to_native(df)

            We can then pass any supported library such as Pandas, Polars, or PyArrow to `func`:

            >>> my_library_agnostic_function(df_pd)
                 a
            1  NaN
            2  1.0
            3  2.0
            0  5.0
            >>> my_library_agnostic_function(df_pl)
            shape: (4, 1)
            ┌──────┐
            │ a    │
            │ ---  │
            │ i64  │
            ╞══════╡
            │ null │
            │ 1    │
            │ 2    │
            │ 5    │
            └──────┘
            >>> my_library_agnostic_function(df_pa)
            pyarrow.Table
            a: int64
            ----
            a: [[null,1,2,5]]

            >>> func_descend(df_pd)
                 a
            1  NaN
            0  5.0
            3  2.0
            2  1.0
            >>> func_descend(df_pl)
            shape: (4, 1)
            ┌──────┐
            │ a    │
            │ ---  │
            │ i64  │
            ╞══════╡
            │ null │
            │ 5    │
            │ 2    │
            │ 1    │
            └──────┘
            >>> func_descend(df_pa)
            pyarrow.Table
            a: int64
            ----
            a: [[null,5,2,1]]
        """
        return self.__class__(
            lambda plx: self._call(plx).sort(descending=descending, nulls_last=nulls_last)
        )

    # --- transform ---
    def is_between(
        self, lower_bound: Any, upper_bound: Any, closed: str = "both"
    ) -> Self:
        """Check if this expression is between the given lower and upper bounds.

        Arguments:
            lower_bound: Lower bound value.
            upper_bound: Upper bound value.
            closed: Define which sides of the interval are closed (inclusive).

        Returns:
            A new expression.

        Examples:
            >>> import pandas as pd
            >>> import polars as pl
            >>> import pyarrow as pa
            >>> import narwhals as nw
            >>> from narwhals.typing import IntoFrameT
            >>> df_pd = pd.DataFrame({"a": [1, 2, 3, 4, 5]})
            >>> df_pl = pl.DataFrame({"a": [1, 2, 3, 4, 5]})
            >>> df_pa = pa.table({"a": [1, 2, 3, 4, 5]})

            Let's define a dataframe-agnostic function:

            >>> def my_library_agnostic_function(df_native: IntoFrameT) -> IntoFrameT:
            ...     df = nw.from_native(df_native)
            ...     return df.select(nw.col("a").is_between(2, 4, "right")).to_native()

            We can then pass any supported library such as Pandas, Polars, or PyArrow to `func`:

            >>> my_library_agnostic_function(df_pd)
                   a
            0  False
            1  False
            2   True
            3   True
            4  False
            >>> my_library_agnostic_function(df_pl)
            shape: (5, 1)
            ┌───────┐
            │ a     │
            │ ---   │
            │ bool  │
            ╞═══════╡
            │ false │
            │ false │
            │ true  │
            │ true  │
            │ false │
            └───────┘
            >>> my_library_agnostic_function(df_pa)
            pyarrow.Table
            a: bool
            ----
            a: [[false,false,true,true,false]]
        """
        return self.__class__(
            lambda plx: self._call(plx).is_between(lower_bound, upper_bound, closed)
        )

    def is_in(self, other: Any) -> Self:
        """Check if elements of this expression are present in the other iterable.

        Arguments:
            other: iterable

        Returns:
            A new expression.

        Examples:
            >>> import pandas as pd
            >>> import polars as pl
            >>> import pyarrow as pa
            >>> import narwhals as nw
            >>> from narwhals.typing import IntoFrameT
            >>> df_pd = pd.DataFrame({"a": [1, 2, 9, 10]})
            >>> df_pl = pl.DataFrame({"a": [1, 2, 9, 10]})
            >>> df_pa = pa.table({"a": [1, 2, 9, 10]})

            Let's define a dataframe-agnostic function:

            >>> def my_library_agnostic_function(df_native: IntoFrameT) -> IntoFrameT:
            ...     df = nw.from_native(df_native)
            ...     return df.with_columns(b=nw.col("a").is_in([1, 2])).to_native()

            We can then pass any supported library such as Pandas, Polars, or PyArrow to `func`:

            >>> my_library_agnostic_function(df_pd)
                a      b
            0   1   True
            1   2   True
            2   9  False
            3  10  False

            >>> my_library_agnostic_function(df_pl)
            shape: (4, 2)
            ┌─────┬───────┐
            │ a   ┆ b     │
            │ --- ┆ ---   │
            │ i64 ┆ bool  │
            ╞═════╪═══════╡
            │ 1   ┆ true  │
            │ 2   ┆ true  │
            │ 9   ┆ false │
            │ 10  ┆ false │
            └─────┴───────┘
            >>> my_library_agnostic_function(df_pa)
            pyarrow.Table
            a: int64
            b: bool
            ----
            a: [[1,2,9,10]]
            b: [[true,true,false,false]]
        """
        if isinstance(other, Iterable) and not isinstance(other, (str, bytes)):
            return self.__class__(lambda plx: self._call(plx).is_in(other))
        else:
            msg = "Narwhals `is_in` doesn't accept expressions as an argument, as opposed to Polars. You should provide an iterable instead."
            raise NotImplementedError(msg)

    def filter(self, *predicates: Any) -> Self:
        """Filters elements based on a condition, returning a new expression.

        Arguments:
            predicates: Conditions to filter by (which get ANDed together).

        Returns:
            A new expression.

        Examples:
            >>> import polars as pl
            >>> import pandas as pd
            >>> import pyarrow as pa
            >>> import narwhals as nw
            >>> from narwhals.typing import IntoFrameT
            >>> df_pd = pd.DataFrame({"a": [2, 3, 4, 5, 6, 7], "b": [10, 11, 12, 13, 14, 15]})
            >>> df_pl = pl.DataFrame({"a": [2, 3, 4, 5, 6, 7], "b": [10, 11, 12, 13, 14, 15]})
            >>> df_pa = pa.table({"a": [2, 3, 4, 5, 6, 7], "b": [10, 11, 12, 13, 14, 15]})

            Let's define a dataframe-agnostic function:

            >>> def my_library_agnostic_function(df_native: IntoFrameT) -> IntoFrameT:
            ...     df = nw.from_native(df_native)
            ...     return df.select(
            ...         nw.col("a").filter(nw.col("a") > 4),
            ...         nw.col("b").filter(nw.col("b") < 13),
            ...     ).to_native()

            We can then pass any supported library such as Pandas, Polars, or PyArrow to `func`:

            >>> my_library_agnostic_function(df_pd)
               a   b
            3  5  10
            4  6  11
            5  7  12
            >>> my_library_agnostic_function(df_pl)
            shape: (3, 2)
            ┌─────┬─────┐
            │ a   ┆ b   │
            │ --- ┆ --- │
            │ i64 ┆ i64 │
            ╞═════╪═════╡
            │ 5   ┆ 10  │
            │ 6   ┆ 11  │
            │ 7   ┆ 12  │
            └─────┴─────┘
            >>> my_library_agnostic_function(df_pa)
            pyarrow.Table
            a: int64
            b: int64
            ----
            a: [[5,6,7]]
            b: [[10,11,12]]
        """
        return self.__class__(
            lambda plx: self._call(plx).filter(
                *[extract_compliant(plx, pred) for pred in flatten(predicates)]
            )
        )

    def is_null(self) -> Self:
        """Returns a boolean Series indicating which values are null.

        Returns:
            A new expression.

        Notes:
            pandas, Polars and PyArrow handle null values differently. Polars and PyArrow
            distinguish between NaN and Null, whereas pandas doesn't.

        Examples:
            >>> import pandas as pd
            >>> import polars as pl
            >>> import pyarrow as pa
            >>> import narwhals as nw
            >>> from narwhals.typing import IntoFrameT
            >>> df_pd = pd.DataFrame(
            ...     {"a": [2, 4, None, 3, 5], "b": [2.0, 4.0, float("nan"), 3.0, 5.0]}
            ... )
            >>> df_pl = pl.DataFrame(
            ...     {"a": [2, 4, None, 3, 5], "b": [2.0, 4.0, float("nan"), 3.0, 5.0]}
            ... )
            >>> df_pa = pa.table(
            ...     {"a": [2, 4, None, 3, 5], "b": [2.0, 4.0, float("nan"), 3.0, 5.0]}
            ... )

            Let's define a dataframe-agnostic function:

            >>> def my_library_agnostic_function(df_native: IntoFrameT) -> IntoFrameT:
            ...     df = nw.from_native(df_native)
            ...     return df.with_columns(
            ...         a_is_null=nw.col("a").is_null(), b_is_null=nw.col("b").is_null()
            ...     ).to_native()

            We can then pass any supported library such as Pandas, Polars, or PyArrow to `func`:

            >>> my_library_agnostic_function(df_pd)
                 a    b  a_is_null  b_is_null
            0  2.0  2.0      False      False
            1  4.0  4.0      False      False
            2  NaN  NaN       True       True
            3  3.0  3.0      False      False
            4  5.0  5.0      False      False

            >>> my_library_agnostic_function(df_pl)  # nan != null for polars
            shape: (5, 4)
            ┌──────┬─────┬───────────┬───────────┐
            │ a    ┆ b   ┆ a_is_null ┆ b_is_null │
            │ ---  ┆ --- ┆ ---       ┆ ---       │
            │ i64  ┆ f64 ┆ bool      ┆ bool      │
            ╞══════╪═════╪═══════════╪═══════════╡
            │ 2    ┆ 2.0 ┆ false     ┆ false     │
            │ 4    ┆ 4.0 ┆ false     ┆ false     │
            │ null ┆ NaN ┆ true      ┆ false     │
            │ 3    ┆ 3.0 ┆ false     ┆ false     │
            │ 5    ┆ 5.0 ┆ false     ┆ false     │
            └──────┴─────┴───────────┴───────────┘

            >>> my_library_agnostic_function(df_pa)  # nan != null for pyarrow
            pyarrow.Table
            a: int64
            b: double
            a_is_null: bool
            b_is_null: bool
            ----
            a: [[2,4,null,3,5]]
            b: [[2,4,nan,3,5]]
            a_is_null: [[false,false,true,false,false]]
            b_is_null: [[false,false,false,false,false]]
        """
        return self.__class__(lambda plx: self._call(plx).is_null())

    def arg_true(self) -> Self:
        """Find elements where boolean expression is True.

        Returns:
            A new expression.

        Examples:
            >>> import pandas as pd
            >>> import polars as pl
            >>> import pyarrow as pa
            >>> import narwhals as nw
            >>> from narwhals.typing import IntoFrameT
            >>> data = {"a": [1, None, None, 2]}
            >>> df_pd = pd.DataFrame(data)
            >>> df_pl = pl.DataFrame(data)
            >>> df_pa = pa.table(data)

            We define a library agnostic function:

            >>> def my_library_agnostic_function(df_native: IntoFrameT) -> IntoFrameT:
            ...     df = nw.from_native(df_native)
            ...     return df.select(nw.col("a").is_null().arg_true()).to_native()

            We can then pass any supported library such as Pandas, Polars, or PyArrow to `func`:

            >>> my_library_agnostic_function(df_pd)
               a
            1  1
            2  2
            >>> my_library_agnostic_function(df_pl)
            shape: (2, 1)
            ┌─────┐
            │ a   │
            │ --- │
            │ u32 │
            ╞═════╡
            │ 1   │
            │ 2   │
            └─────┘
            >>> my_library_agnostic_function(df_pa)
            pyarrow.Table
            a: int64
            ----
            a: [[1,2]]
        """
        return self.__class__(lambda plx: self._call(plx).arg_true())

    def fill_null(
        self,
        value: Any | None = None,
        strategy: Literal["forward", "backward"] | None = None,
        limit: int | None = None,
    ) -> Self:
        """Fill null values with given value.

        Arguments:
            value: Value used to fill null values.
            strategy: Strategy used to fill null values.
            limit: Number of consecutive null values to fill when using the 'forward' or 'backward' strategy.

        Returns:
            A new expression.

        Notes:
            pandas and Polars handle null values differently. Polars distinguishes
            between NaN and Null, whereas pandas doesn't.

        Examples:
            >>> import pandas as pd
            >>> import polars as pl
            >>> import pyarrow as pa
            >>> import narwhals as nw
            >>> from narwhals.typing import IntoFrameT
            >>> df_pd = pd.DataFrame(
            ...     {
            ...         "a": [2, 4, None, None, 3, 5],
            ...         "b": [2.0, 4.0, float("nan"), float("nan"), 3.0, 5.0],
            ...     }
            ... )
            >>> df_pl = pl.DataFrame(
            ...     {
            ...         "a": [2, 4, None, None, 3, 5],
            ...         "b": [2.0, 4.0, float("nan"), float("nan"), 3.0, 5.0],
            ...     }
            ... )
            >>> df_pa = pa.table(
            ...     {
            ...         "a": [2, 4, None, None, 3, 5],
            ...         "b": [2.0, 4.0, float("nan"), float("nan"), 3.0, 5.0],
            ...     }
            ... )

            Let's define a dataframe-agnostic function:

            >>> def my_library_agnostic_function(df_native: IntoFrameT) -> IntoFrameT:
            ...     df = nw.from_native(df_native)
            ...     return df.with_columns(nw.col("a", "b").fill_null(0)).to_native()

            We can then pass any supported library such as Pandas, Polars, or PyArrow to `func`:

            >>> my_library_agnostic_function(df_pd)
                 a    b
            0  2.0  2.0
            1  4.0  4.0
            2  0.0  0.0
            3  0.0  0.0
            4  3.0  3.0
            5  5.0  5.0

            >>> my_library_agnostic_function(df_pl)  # nan != null for polars
            shape: (6, 2)
            ┌─────┬─────┐
            │ a   ┆ b   │
            │ --- ┆ --- │
            │ i64 ┆ f64 │
            ╞═════╪═════╡
            │ 2   ┆ 2.0 │
            │ 4   ┆ 4.0 │
            │ 0   ┆ NaN │
            │ 0   ┆ NaN │
            │ 3   ┆ 3.0 │
            │ 5   ┆ 5.0 │
            └─────┴─────┘

            >>> my_library_agnostic_function(df_pa)  # nan != null for pyarrow
            pyarrow.Table
            a: int64
            b: double
            ----
            a: [[2,4,0,0,3,5]]
            b: [[2,4,nan,nan,3,5]]

            Using a strategy:

            >>> def func_strategies(df_native: IntoFrameT) -> IntoFrameT:
            ...     df = nw.from_native(df_native)
            ...     return df.with_columns(
            ...         nw.col("a", "b")
            ...         .fill_null(strategy="forward", limit=1)
            ...         .name.suffix("_filled")
            ...     ).to_native()

            >>> func_strategies(df_pd)
                 a    b  a_filled  b_filled
            0  2.0  2.0       2.0       2.0
            1  4.0  4.0       4.0       4.0
            2  NaN  NaN       4.0       4.0
            3  NaN  NaN       NaN       NaN
            4  3.0  3.0       3.0       3.0
            5  5.0  5.0       5.0       5.0

            >>> func_strategies(df_pl)  # nan != null for polars
            shape: (6, 4)
            ┌──────┬─────┬──────────┬──────────┐
            │ a    ┆ b   ┆ a_filled ┆ b_filled │
            │ ---  ┆ --- ┆ ---      ┆ ---      │
            │ i64  ┆ f64 ┆ i64      ┆ f64      │
            ╞══════╪═════╪══════════╪══════════╡
            │ 2    ┆ 2.0 ┆ 2        ┆ 2.0      │
            │ 4    ┆ 4.0 ┆ 4        ┆ 4.0      │
            │ null ┆ NaN ┆ 4        ┆ NaN      │
            │ null ┆ NaN ┆ null     ┆ NaN      │
            │ 3    ┆ 3.0 ┆ 3        ┆ 3.0      │
            │ 5    ┆ 5.0 ┆ 5        ┆ 5.0      │
            └──────┴─────┴──────────┴──────────┘

            >>> func_strategies(df_pa)  # nan != null for pyarrow
            pyarrow.Table
            a: int64
            b: double
            a_filled: int64
            b_filled: double
            ----
            a: [[2,4,null,null,3,5]]
            b: [[2,4,nan,nan,3,5]]
            a_filled: [[2,4,4,null,3,5]]
            b_filled: [[2,4,nan,nan,3,5]]
        """
        if value is not None and strategy is not None:
            msg = "cannot specify both `value` and `strategy`"
            raise ValueError(msg)
        if value is None and strategy is None:
            msg = "must specify either a fill `value` or `strategy`"
            raise ValueError(msg)
        if strategy is not None and strategy not in {"forward", "backward"}:
            msg = f"strategy not supported: {strategy}"
            raise ValueError(msg)
        return self.__class__(
            lambda plx: self._call(plx).fill_null(
                value=value, strategy=strategy, limit=limit
            )
        )

    # --- partial reduction ---
    def drop_nulls(self) -> Self:
        """Remove missing values.

        Returns:
            A new expression.

        Notes:
            pandas and Polars handle null values differently. Polars distinguishes
            between NaN and Null, whereas pandas doesn't.

        Examples:
            >>> import narwhals as nw
            >>> from narwhals.typing import IntoFrameT
            >>> import pandas as pd
            >>> import polars as pl
            >>> import pyarrow as pa

            >>> df_pd = pd.DataFrame({"a": [2.0, 4.0, float("nan"), 3.0, None, 5.0]})
            >>> df_pl = pl.DataFrame({"a": [2.0, 4.0, float("nan"), 3.0, None, 5.0]})
            >>> df_pa = pa.table({"a": [2.0, 4.0, float("nan"), 3.0, None, 5.0]})

            Let's define a dataframe-agnostic function:

            >>> def my_library_agnostic_function(df_native: IntoFrameT) -> IntoFrameT:
            ...     df = nw.from_native(df_native)
            ...     return df.select(nw.col("a").drop_nulls()).to_native()

            We can then pass any supported library such as Pandas, Polars, or PyArrow to `func`:

            >>> my_library_agnostic_function(df_pd)
                 a
            0  2.0
            1  4.0
            3  3.0
            5  5.0
            >>> my_library_agnostic_function(df_pl)  # nan != null for polars
            shape: (5, 1)
            ┌─────┐
            │ a   │
            │ --- │
            │ f64 │
            ╞═════╡
            │ 2.0 │
            │ 4.0 │
            │ NaN │
            │ 3.0 │
            │ 5.0 │
            └─────┘
            >>> my_library_agnostic_function(df_pa)  # nan != null for pyarrow
            pyarrow.Table
            a: double
            ----
            a: [[2,4,nan,3,5]]
        """
        return self.__class__(lambda plx: self._call(plx).drop_nulls())

    def sample(
        self: Self,
        n: int | None = None,
        *,
        fraction: float | None = None,
        with_replacement: bool = False,
        seed: int | None = None,
    ) -> Self:
        """Sample randomly from this expression.

        Arguments:
            n: Number of items to return. Cannot be used with fraction.
            fraction: Fraction of items to return. Cannot be used with n.
            with_replacement: Allow values to be sampled more than once.
            seed: Seed for the random number generator. If set to None (default), a random
                seed is generated for each sample operation.

        Returns:
            A new expression.

        Examples:
            >>> import narwhals as nw
            >>> from narwhals.typing import IntoFrameT
            >>> import pandas as pd
            >>> import polars as pl
            >>> import pyarrow as pa
            >>> df_pd = pd.DataFrame({"a": [1, 2, 3]})
            >>> df_pl = pl.DataFrame({"a": [1, 2, 3]})
            >>> df_pa = pa.table({"a": [1, 2, 3]})

            Let's define a dataframe-agnostic function:

            >>> def my_library_agnostic_function(df_native: IntoFrameT) -> IntoFrameT:
            ...     df = nw.from_native(df_native)
            ...     return df.select(
            ...         nw.col("a").sample(fraction=1.0, with_replacement=True)
            ...     ).to_native()

            We can then pass any supported library such as Pandas, Polars, or PyArrow to `func`:

            >>> my_library_agnostic_function(df_pd)  # doctest: +SKIP
               a
            2  3
            0  1
            2  3
            >>> my_library_agnostic_function(df_pl)  # doctest: +SKIP
            shape: (3, 1)
            ┌─────┐
            │ a   │
            │ --- │
            │ f64 │
            ╞═════╡
            │ 2   │
            │ 3   │
            │ 3   │
            └─────┘
            >>> my_library_agnostic_function(df_pa)  # doctest: +SKIP
            pyarrow.Table
            a: int64
            ----
            a: [[1,3,3]]
        """
        return self.__class__(
            lambda plx: self._call(plx).sample(
                n, fraction=fraction, with_replacement=with_replacement, seed=seed
            )
        )

    def over(self, *keys: str | Iterable[str]) -> Self:
        """Compute expressions over the given groups.

        Arguments:
            keys: Names of columns to compute window expression over.
                  Must be names of columns, as opposed to expressions -
                  so, this is a bit less flexible than Polars' `Expr.over`.

        Returns:
            A new expression.

        Examples:
            >>> import narwhals as nw
            >>> from narwhals.typing import IntoFrameT
            >>> import pandas as pd
            >>> import polars as pl
            >>> import pyarrow as pa
            >>> data = {"a": [1, 2, 3], "b": [1, 1, 2]}
            >>> df_pd = pd.DataFrame(data)
            >>> df_pl = pl.DataFrame(data)
            >>> df_pa = pa.table(data)

            Let's define a dataframe-agnostic function:

            >>> def my_library_agnostic_function(df_native: IntoFrameT) -> IntoFrameT:
            ...     df = nw.from_native(df_native)
            ...     return df.with_columns(
            ...         a_min_per_group=nw.col("a").min().over("b")
            ...     ).to_native()

            We can then pass any supported library such as Pandas, Polars, or PyArrow to `func`:

            >>> my_library_agnostic_function(df_pd)
               a  b  a_min_per_group
            0  1  1                1
            1  2  1                1
            2  3  2                3
            >>> my_library_agnostic_function(df_pl)
            shape: (3, 3)
            ┌─────┬─────┬─────────────────┐
            │ a   ┆ b   ┆ a_min_per_group │
            │ --- ┆ --- ┆ ---             │
            │ i64 ┆ i64 ┆ i64             │
            ╞═════╪═════╪═════════════════╡
            │ 1   ┆ 1   ┆ 1               │
            │ 2   ┆ 1   ┆ 1               │
            │ 3   ┆ 2   ┆ 3               │
            └─────┴─────┴─────────────────┘
            >>> my_library_agnostic_function(df_pa)
            pyarrow.Table
            a: int64
            b: int64
            a_min_per_group: int64
            ----
            a: [[1,2,3]]
            b: [[1,1,2]]
            a_min_per_group: [[1,1,3]]
        """
        return self.__class__(lambda plx: self._call(plx).over(flatten(keys)))

    def is_duplicated(self) -> Self:
        r"""Return a boolean mask indicating duplicated values.

        Returns:
            A new expression.

        Examples:
            >>> import narwhals as nw
            >>> from narwhals.typing import IntoFrameT
            >>> import pandas as pd
            >>> import polars as pl
            >>> import pyarrow as pa
            >>> data = {"a": [1, 2, 3, 1], "b": ["a", "a", "b", "c"]}
            >>> df_pd = pd.DataFrame(data)
            >>> df_pl = pl.DataFrame(data)
            >>> df_pa = pa.table(data)

            Let's define a dataframe-agnostic function:

            >>> def my_library_agnostic_function(df_native: IntoFrameT) -> IntoFrameT:
            ...     df = nw.from_native(df_native)
            ...     return df.select(nw.all().is_duplicated()).to_native()

            We can then pass any supported library such as Pandas, Polars, or PyArrow to `func`:

            >>> my_library_agnostic_function(df_pd)
                   a      b
            0   True   True
            1  False   True
            2  False  False
            3   True  False
            >>> my_library_agnostic_function(df_pl)
            shape: (4, 2)
            ┌───────┬───────┐
            │ a     ┆ b     │
            │ ---   ┆ ---   │
            │ bool  ┆ bool  │
            ╞═══════╪═══════╡
            │ true  ┆ true  │
            │ false ┆ true  │
            │ false ┆ false │
            │ true  ┆ false │
            └───────┴───────┘
            >>> my_library_agnostic_function(df_pa)
            pyarrow.Table
            a: bool
            b: bool
            ----
            a: [[true,false,false,true]]
            b: [[true,true,false,false]]
        """
        return self.__class__(lambda plx: self._call(plx).is_duplicated())

    def is_unique(self) -> Self:
        r"""Return a boolean mask indicating unique values.

        Returns:
            A new expression.

        Examples:
            >>> import narwhals as nw
            >>> from narwhals.typing import IntoFrameT
            >>> import pandas as pd
            >>> import polars as pl
            >>> import pyarrow as pa
            >>> data = {"a": [1, 2, 3, 1], "b": ["a", "a", "b", "c"]}
            >>> df_pd = pd.DataFrame(data)
            >>> df_pl = pl.DataFrame(data)
            >>> df_pa = pa.table(data)

            Let's define a dataframe-agnostic function:

            >>> def my_library_agnostic_function(df_native: IntoFrameT) -> IntoFrameT:
            ...     df = nw.from_native(df_native)
            ...     return df.select(nw.all().is_unique()).to_native()

            We can then pass any supported library such as Pandas, Polars, or PyArrow to `func`:

            >>> my_library_agnostic_function(df_pd)
                   a      b
            0  False  False
            1   True  False
            2   True   True
            3  False   True
            >>> my_library_agnostic_function(df_pl)
            shape: (4, 2)
            ┌───────┬───────┐
            │ a     ┆ b     │
            │ ---   ┆ ---   │
            │ bool  ┆ bool  │
            ╞═══════╪═══════╡
            │ false ┆ false │
            │ true  ┆ false │
            │ true  ┆ true  │
            │ false ┆ true  │
            └───────┴───────┘
            >>> my_library_agnostic_function(df_pa)
            pyarrow.Table
            a: bool
            b: bool
            ----
            a: [[false,true,true,false]]
            b: [[false,false,true,true]]
        """
        return self.__class__(lambda plx: self._call(plx).is_unique())

    def null_count(self) -> Self:
        r"""Count null values.

        Returns:
            A new expression.

        Notes:
            pandas and Polars handle null values differently. Polars distinguishes
            between NaN and Null, whereas pandas doesn't.

        Examples:
            >>> import narwhals as nw
            >>> from narwhals.typing import IntoFrameT
            >>> import pandas as pd
            >>> import polars as pl
            >>> import pyarrow as pa
            >>> data = {"a": [1, 2, None, 1], "b": ["a", None, "b", None]}
            >>> df_pd = pd.DataFrame(data)
            >>> df_pl = pl.DataFrame(data)
            >>> df_pa = pa.table(data)

            Let's define a dataframe-agnostic function:

            >>> def my_library_agnostic_function(df_native: IntoFrameT) -> IntoFrameT:
            ...     df = nw.from_native(df_native)
            ...     return df.select(nw.all().null_count()).to_native()

            We can then pass any supported library such as Pandas, Polars, or PyArrow to `func`:

            >>> my_library_agnostic_function(df_pd)
               a  b
            0  1  2
            >>> my_library_agnostic_function(df_pl)
            shape: (1, 2)
            ┌─────┬─────┐
            │ a   ┆ b   │
            │ --- ┆ --- │
            │ u32 ┆ u32 │
            ╞═════╪═════╡
            │ 1   ┆ 2   │
            └─────┴─────┘
            >>> my_library_agnostic_function(df_pa)
            pyarrow.Table
            a: int64
            b: int64
            ----
            a: [[1]]
            b: [[2]]
        """
        return self.__class__(lambda plx: self._call(plx).null_count())

    def is_first_distinct(self) -> Self:
        r"""Return a boolean mask indicating the first occurrence of each distinct value.

        Returns:
            A new expression.

        Examples:
            >>> import narwhals as nw
            >>> from narwhals.typing import IntoFrameT
            >>> import pandas as pd
            >>> import polars as pl
            >>> import pyarrow as pa
            >>> data = {"a": [1, 2, 3, 1], "b": ["a", "a", "b", "c"]}
            >>> df_pd = pd.DataFrame(data)
            >>> df_pl = pl.DataFrame(data)
            >>> df_pa = pa.table(data)

            Let's define a dataframe-agnostic function:

            >>> def my_library_agnostic_function(df_native: IntoFrameT) -> IntoFrameT:
            ...     df = nw.from_native(df_native)
            ...     return df.select(nw.all().is_first_distinct()).to_native()

            We can then pass any supported library such as Pandas, Polars, or PyArrow to `func`:

            >>> my_library_agnostic_function(df_pd)
                   a      b
            0   True   True
            1   True  False
            2   True   True
            3  False   True
            >>> my_library_agnostic_function(df_pl)
            shape: (4, 2)
            ┌───────┬───────┐
            │ a     ┆ b     │
            │ ---   ┆ ---   │
            │ bool  ┆ bool  │
            ╞═══════╪═══════╡
            │ true  ┆ true  │
            │ true  ┆ false │
            │ true  ┆ true  │
            │ false ┆ true  │
            └───────┴───────┘
            >>> my_library_agnostic_function(df_pa)
            pyarrow.Table
            a: bool
            b: bool
            ----
            a: [[true,true,true,false]]
            b: [[true,false,true,true]]
        """
        return self.__class__(lambda plx: self._call(plx).is_first_distinct())

    def is_last_distinct(self) -> Self:
        r"""Return a boolean mask indicating the last occurrence of each distinct value.

        Returns:
            A new expression.

        Examples:
            >>> import narwhals as nw
            >>> from narwhals.typing import IntoFrameT
            >>> import pandas as pd
            >>> import polars as pl
            >>> import pyarrow as pa
            >>> data = {"a": [1, 2, 3, 1], "b": ["a", "a", "b", "c"]}
            >>> df_pd = pd.DataFrame(data)
            >>> df_pl = pl.DataFrame(data)
            >>> df_pa = pa.table(data)

            Let's define a dataframe-agnostic function:

            >>> def my_library_agnostic_function(df_native: IntoFrameT) -> IntoFrameT:
            ...     df = nw.from_native(df_native)
            ...     return df.select(nw.all().is_last_distinct()).to_native()

            We can then pass any supported library such as Pandas, Polars, or PyArrow to `func`:

            >>> my_library_agnostic_function(df_pd)
                   a      b
            0  False  False
            1   True   True
            2   True   True
            3   True   True
            >>> my_library_agnostic_function(df_pl)
            shape: (4, 2)
            ┌───────┬───────┐
            │ a     ┆ b     │
            │ ---   ┆ ---   │
            │ bool  ┆ bool  │
            ╞═══════╪═══════╡
            │ false ┆ false │
            │ true  ┆ true  │
            │ true  ┆ true  │
            │ true  ┆ true  │
            └───────┴───────┘
            >>> my_library_agnostic_function(df_pa)
            pyarrow.Table
            a: bool
            b: bool
            ----
            a: [[false,true,true,true]]
            b: [[false,true,true,true]]
        """
        return self.__class__(lambda plx: self._call(plx).is_last_distinct())

    def quantile(
        self,
        quantile: float,
        interpolation: Literal["nearest", "higher", "lower", "midpoint", "linear"],
    ) -> Self:
        r"""Get quantile value.

        Arguments:
            quantile: Quantile between 0.0 and 1.0.
            interpolation: Interpolation method.

        Returns:
            A new expression.

        Note:
            - pandas and Polars may have implementation differences for a given interpolation method.
            - [dask](https://docs.dask.org/en/stable/generated/dask.dataframe.Series.quantile.html) has
                its own method to approximate quantile and it doesn't implement 'nearest', 'higher',
                'lower', 'midpoint' as interpolation method - use 'linear' which is closest to the
                native 'dask' - method.

        Examples:
            >>> import narwhals as nw
            >>> from narwhals.typing import IntoFrameT
            >>> import pandas as pd
            >>> import polars as pl
            >>> import pyarrow as pa
            >>> data = {"a": list(range(50)), "b": list(range(50, 100))}
            >>> df_pd = pd.DataFrame(data)
            >>> df_pl = pl.DataFrame(data)
            >>> df_pa = pa.table(data)

            Let's define a dataframe-agnostic function:

            >>> def my_library_agnostic_function(df_native: IntoFrameT) -> IntoFrameT:
            ...     df = nw.from_native(df_native)
            ...     return df.select(
            ...         nw.col("a", "b").quantile(0.5, interpolation="linear")
            ...     ).to_native()

            We can then pass any supported library such as Pandas, Polars, or PyArrow to `func`:

            >>> my_library_agnostic_function(df_pd)
                  a     b
            0  24.5  74.5

            >>> my_library_agnostic_function(df_pl)
            shape: (1, 2)
            ┌──────┬──────┐
            │ a    ┆ b    │
            │ ---  ┆ ---  │
            │ f64  ┆ f64  │
            ╞══════╪══════╡
            │ 24.5 ┆ 74.5 │
            └──────┴──────┘
            >>> my_library_agnostic_function(df_pa)
            pyarrow.Table
            a: double
            b: double
            ----
            a: [[24.5]]
            b: [[74.5]]
        """
        return self.__class__(
            lambda plx: self._call(plx).quantile(quantile, interpolation)
        )

    def head(self, n: int = 10) -> Self:
        r"""Get the first `n` rows.

        Arguments:
            n: Number of rows to return.

        Returns:
            A new expression.

        Examples:
            >>> import narwhals as nw
            >>> from narwhals.typing import IntoFrameT
            >>> import pandas as pd
            >>> import polars as pl
            >>> import pyarrow as pa
            >>> data = {"a": list(range(10))}
            >>> df_pd = pd.DataFrame(data)
            >>> df_pl = pl.DataFrame(data)
            >>> df_pa = pa.table(data)

            Let's define a dataframe-agnostic function that returns the first 3 rows:

            >>> def my_library_agnostic_function(df_native: IntoFrameT) -> IntoFrameT:
            ...     df = nw.from_native(df_native)
            ...     return df.select(nw.col("a").head(3)).to_native()

            We can then pass any supported library such as Pandas, Polars, or PyArrow to `func`:

            >>> my_library_agnostic_function(df_pd)
               a
            0  0
            1  1
            2  2
            >>> my_library_agnostic_function(df_pl)
            shape: (3, 1)
            ┌─────┐
            │ a   │
            │ --- │
            │ i64 │
            ╞═════╡
            │ 0   │
            │ 1   │
            │ 2   │
            └─────┘
            >>> my_library_agnostic_function(df_pa)
            pyarrow.Table
            a: int64
            ----
            a: [[0,1,2]]
        """
        return self.__class__(lambda plx: self._call(plx).head(n))

    def tail(self, n: int = 10) -> Self:
        r"""Get the last `n` rows.

        Arguments:
            n: Number of rows to return.

        Returns:
            A new expression.

        Examples:
            >>> import narwhals as nw
            >>> from narwhals.typing import IntoFrameT
            >>> import pandas as pd
            >>> import polars as pl
            >>> import pyarrow as pa
            >>> data = {"a": list(range(10))}
            >>> df_pd = pd.DataFrame(data)
            >>> df_pl = pl.DataFrame(data)
            >>> df_pa = pa.table(data)

            Let's define a dataframe-agnostic function that returns the last 3 rows:

            >>> def my_library_agnostic_function(df_native: IntoFrameT) -> IntoFrameT:
            ...     df = nw.from_native(df_native)
            ...     return df.select(nw.col("a").tail(3)).to_native()

            We can then pass any supported library such as Pandas, Polars, or PyArrow to `func`:

            >>> my_library_agnostic_function(df_pd)
               a
            7  7
            8  8
            9  9
            >>> my_library_agnostic_function(df_pl)
            shape: (3, 1)
            ┌─────┐
            │ a   │
            │ --- │
            │ i64 │
            ╞═════╡
            │ 7   │
            │ 8   │
            │ 9   │
            └─────┘
            >>> my_library_agnostic_function(df_pa)
            pyarrow.Table
            a: int64
            ----
            a: [[7,8,9]]
        """
        return self.__class__(lambda plx: self._call(plx).tail(n))

    def round(self, decimals: int = 0) -> Self:
        r"""Round underlying floating point data by `decimals` digits.

        Arguments:
            decimals: Number of decimals to round by.

        Returns:
            A new expression.


        Notes:
            For values exactly halfway between rounded decimal values pandas behaves differently than Polars and Arrow.

            pandas rounds to the nearest even value (e.g. -0.5 and 0.5 round to 0.0, 1.5 and 2.5 round to 2.0, 3.5 and
            4.5 to 4.0, etc..).

            Polars and Arrow round away from 0 (e.g. -0.5 to -1.0, 0.5 to 1.0, 1.5 to 2.0, 2.5 to 3.0, etc..).

        Examples:
            >>> import narwhals as nw
            >>> from narwhals.typing import IntoFrameT
            >>> import pandas as pd
            >>> import polars as pl
            >>> import pyarrow as pa
            >>> data = {"a": [1.12345, 2.56789, 3.901234]}
            >>> df_pd = pd.DataFrame(data)
            >>> df_pl = pl.DataFrame(data)
            >>> df_pa = pa.table(data)

            Let's define a dataframe-agnostic function that rounds to the first decimal:

            >>> def my_library_agnostic_function(df_native: IntoFrameT) -> IntoFrameT:
            ...     df = nw.from_native(df_native)
            ...     return df.select(nw.col("a").round(1)).to_native()

            We can then pass any supported library such as Pandas, Polars, or PyArrow to `func`:

            >>> my_library_agnostic_function(df_pd)
                 a
            0  1.1
            1  2.6
            2  3.9
            >>> my_library_agnostic_function(df_pl)
            shape: (3, 1)
            ┌─────┐
            │ a   │
            │ --- │
            │ f64 │
            ╞═════╡
            │ 1.1 │
            │ 2.6 │
            │ 3.9 │
            └─────┘
            >>> my_library_agnostic_function(df_pa)
            pyarrow.Table
            a: double
            ----
            a: [[1.1,2.6,3.9]]
        """
        return self.__class__(lambda plx: self._call(plx).round(decimals))

    def len(self) -> Self:
        r"""Return the number of elements in the column.

        Null values count towards the total.

        Returns:
            A new expression.

        Examples:
            >>> import narwhals as nw
            >>> from narwhals.typing import IntoFrameT
            >>> import pandas as pd
            >>> import polars as pl
            >>> import pyarrow as pa
            >>> data = {"a": ["x", "y", "z"], "b": [1, 2, 1]}
            >>> df_pd = pd.DataFrame(data)
            >>> df_pl = pl.DataFrame(data)
            >>> df_pa = pa.table(data)

            Let's define a dataframe-agnostic function that computes the len over different values of "b" column:

            >>> def my_library_agnostic_function(df_native: IntoFrameT) -> IntoFrameT:
            ...     df = nw.from_native(df_native)
            ...     return df.select(
            ...         nw.col("a").filter(nw.col("b") == 1).len().alias("a1"),
            ...         nw.col("a").filter(nw.col("b") == 2).len().alias("a2"),
            ...     ).to_native()

            We can then pass any supported library such as Pandas, Polars, or PyArrow to `func`:

            >>> my_library_agnostic_function(df_pd)
               a1  a2
            0   2   1
            >>> my_library_agnostic_function(df_pl)
            shape: (1, 2)
            ┌─────┬─────┐
            │ a1  ┆ a2  │
            │ --- ┆ --- │
            │ u32 ┆ u32 │
            ╞═════╪═════╡
            │ 2   ┆ 1   │
            └─────┴─────┘
            >>> my_library_agnostic_function(df_pa)
            pyarrow.Table
            a1: int64
            a2: int64
            ----
            a1: [[2]]
            a2: [[1]]
        """
        return self.__class__(lambda plx: self._call(plx).len())

    def gather_every(self: Self, n: int, offset: int = 0) -> Self:
        r"""Take every nth value in the Series and return as new Series.

        Arguments:
            n: Gather every *n*-th row.
            offset: Starting index.

        Returns:
            A new expression.

        Examples:
            >>> import narwhals as nw
            >>> from narwhals.typing import IntoFrameT
            >>> import pandas as pd
            >>> import polars as pl
            >>> import pyarrow as pa
            >>> data = {"a": [1, 2, 3, 4], "b": [5, 6, 7, 8]}
            >>> df_pd = pd.DataFrame(data)
            >>> df_pl = pl.DataFrame(data)
            >>> df_pa = pa.table(data)

            Let's define a dataframe-agnostic function in which gather every 2 rows,
            starting from a offset of 1:

            >>> def my_library_agnostic_function(df_native: IntoFrameT) -> IntoFrameT:
            ...     df = nw.from_native(df_native)
            ...     return df.select(nw.col("a").gather_every(n=2, offset=1)).to_native()

            We can then pass any supported library such as Pandas, Polars, or PyArrow to `func`:

            >>> my_library_agnostic_function(df_pd)
               a
            1  2
            3  4
            >>> my_library_agnostic_function(df_pl)
            shape: (2, 1)
            ┌─────┐
            │ a   │
            │ --- │
            │ i64 │
            ╞═════╡
            │ 2   │
            │ 4   │
            └─────┘
            >>> my_library_agnostic_function(df_pa)
            pyarrow.Table
            a: int64
            ----
            a: [[2,4]]
        """
        return self.__class__(
            lambda plx: self._call(plx).gather_every(n=n, offset=offset)
        )

    # need to allow numeric typing
    # TODO @aivanoved: make type alias for numeric type
    def clip(
        self,
        lower_bound: Any | None = None,
        upper_bound: Any | None = None,
    ) -> Self:
        r"""Clip values in the Series.

        Arguments:
            lower_bound: Lower bound value.
            upper_bound: Upper bound value.

        Returns:
            A new expression.

        Examples:
            >>> import pandas as pd
            >>> import polars as pl
            >>> import pyarrow as pa
            >>> import narwhals as nw
            >>> from narwhals.typing import IntoFrameT

            >>> s = [1, 2, 3]
            >>> df_pd = pd.DataFrame({"s": s})
            >>> df_pl = pl.DataFrame({"s": s})
            >>> df_pa = pa.table({"s": s})

            We define a library agnostic function:

            >>> def func_lower(df_native: IntoFrameT) -> IntoFrameT:
            ...     df = nw.from_native(df_native)
            ...     return df.select(nw.col("s").clip(2)).to_native()

            We can then pass any supported library such as Pandas, Polars, or PyArrow to `func_lower`:

            >>> func_lower(df_pd)
               s
            0  2
            1  2
            2  3
            >>> func_lower(df_pl)
            shape: (3, 1)
            ┌─────┐
            │ s   │
            │ --- │
            │ i64 │
            ╞═════╡
            │ 2   │
            │ 2   │
            │ 3   │
            └─────┘
            >>> func_lower(df_pa)
            pyarrow.Table
            s: int64
            ----
            s: [[2,2,3]]

            We define another library agnostic function:

            >>> def func_upper(df_native: IntoFrameT) -> IntoFrameT:
            ...     df = nw.from_native(df_native)
            ...     return df.select(nw.col("s").clip(upper_bound=2)).to_native()

            We can then pass any supported library such as Pandas, Polars, or PyArrow to `func_upper`:

            >>> func_upper(df_pd)
               s
            0  1
            1  2
            2  2
            >>> func_upper(df_pl)
            shape: (3, 1)
            ┌─────┐
            │ s   │
            │ --- │
            │ i64 │
            ╞═════╡
            │ 1   │
            │ 2   │
            │ 2   │
            └─────┘
            >>> func_upper(df_pa)
            pyarrow.Table
            s: int64
            ----
            s: [[1,2,2]]

            We can have both at the same time

            >>> s = [-1, 1, -3, 3, -5, 5]
            >>> df_pd = pd.DataFrame({"s": s})
            >>> df_pl = pl.DataFrame({"s": s})
            >>> df_pa = pa.table({"s": s})

            We define a library agnostic function:

            >>> def my_library_agnostic_function(df_native: IntoFrameT) -> IntoFrameT:
            ...     df = nw.from_native(df_native)
            ...     return df.select(nw.col("s").clip(-1, 3)).to_native()

            We can pass any supported library such as Pandas, Polars, or PyArrow to `func`:

            >>> my_library_agnostic_function(df_pd)
               s
            0 -1
            1  1
            2 -1
            3  3
            4 -1
            5  3
            >>> my_library_agnostic_function(df_pl)
            shape: (6, 1)
            ┌─────┐
            │ s   │
            │ --- │
            │ i64 │
            ╞═════╡
            │ -1  │
            │ 1   │
            │ -1  │
            │ 3   │
            │ -1  │
            │ 3   │
            └─────┘
            >>> my_library_agnostic_function(df_pa)
            pyarrow.Table
            s: int64
            ----
            s: [[-1,1,-1,3,-1,3]]
        """
        return self.__class__(lambda plx: self._call(plx).clip(lower_bound, upper_bound))

    def mode(self: Self) -> Self:
        r"""Compute the most occurring value(s).

        Can return multiple values.

        Returns:
            A new expression.

        Examples:
            >>> import pandas as pd
            >>> import polars as pl
            >>> import pyarrow as pa
            >>> import narwhals as nw
            >>> from narwhals.typing import IntoFrameT

            >>> data = {
            ...     "a": [1, 1, 2, 3],
            ...     "b": [1, 1, 2, 2],
            ... }
            >>> df_pd = pd.DataFrame(data)
            >>> df_pl = pl.DataFrame(data)
            >>> df_pa = pa.table(data)

            We define a library agnostic function:

            >>> def my_library_agnostic_function(df_native: IntoFrameT) -> IntoFrameT:
            ...     df = nw.from_native(df_native)
            ...     return df.select(nw.col("a").mode()).sort("a").to_native()

            We can then pass any supported library such as Pandas, Polars, or PyArrow to `func`:

            >>> my_library_agnostic_function(df_pd)
               a
            0  1

            >>> my_library_agnostic_function(df_pl)
            shape: (1, 1)
            ┌─────┐
            │ a   │
            │ --- │
            │ i64 │
            ╞═════╡
            │ 1   │
            └─────┘

            >>> my_library_agnostic_function(df_pa)
            pyarrow.Table
            a: int64
            ----
            a: [[1]]
        """
        return self.__class__(lambda plx: self._call(plx).mode())

    def is_finite(self: Self) -> Self:
        """Returns boolean values indicating which original values are finite.

        Warning:
            Different backend handle null values differently. `is_finite` will return
            False for NaN and Null's in the Dask and pandas non-nullable backend, while
            for Polars, PyArrow and pandas nullable backends null values are kept as such.

        Returns:
            Expression of `Boolean` data type.

        Examples:
            >>> import narwhals as nw
            >>> from narwhals.typing import IntoFrameT
            >>> import pandas as pd
            >>> import polars as pl
            >>> import pyarrow as pa
            >>> data = {"a": [float("nan"), float("inf"), 2.0, None]}

            We define a library agnostic function:

            >>> def my_library_agnostic_function(df_native: IntoFrameT) -> IntoFrameT:
            ...     df = nw.from_native(df_native)
            ...     return df.select(nw.col("a").is_finite()).to_native()

            We can then pass any supported library such as Pandas, Polars, or PyArrow to `func`:

            >>> my_library_agnostic_function(pd.DataFrame(data))
                   a
            0  False
            1  False
            2   True
            3  False
            >>> my_library_agnostic_function(pl.DataFrame(data))
            shape: (4, 1)
            ┌───────┐
            │ a     │
            │ ---   │
            │ bool  │
            ╞═══════╡
            │ false │
            │ false │
            │ true  │
            │ null  │
            └───────┘

            >>> my_library_agnostic_function(pa.table(data))
            pyarrow.Table
            a: bool
            ----
            a: [[false,false,true,null]]
        """
        return self.__class__(lambda plx: self._call(plx).is_finite())

    def cum_count(self: Self, *, reverse: bool = False) -> Self:
        r"""Return the cumulative count of the non-null values in the column.

        Arguments:
            reverse: reverse the operation

        Returns:
            A new expression.

        Examples:
            >>> import narwhals as nw
            >>> from narwhals.typing import IntoFrameT
            >>> import pandas as pd
            >>> import polars as pl
            >>> import pyarrow as pa
            >>> data = {"a": ["x", "k", None, "d"]}

            We define a library agnostic function:

            >>> def my_library_agnostic_function(df_native: IntoFrameT) -> IntoFrameT:
            ...     df = nw.from_native(df_native)
            ...     return df.with_columns(
            ...         nw.col("a").cum_count().alias("cum_count"),
            ...         nw.col("a").cum_count(reverse=True).alias("cum_count_reverse"),
            ...     ).to_native()

            We can then pass any supported library such as Pandas, Polars, or PyArrow to `func`:

            >>> my_library_agnostic_function(pd.DataFrame(data))
                  a  cum_count  cum_count_reverse
            0     x          1                  3
            1     k          2                  2
            2  None          2                  1
            3     d          3                  1

            >>> my_library_agnostic_function(pl.DataFrame(data))
            shape: (4, 3)
            ┌──────┬───────────┬───────────────────┐
            │ a    ┆ cum_count ┆ cum_count_reverse │
            │ ---  ┆ ---       ┆ ---               │
            │ str  ┆ u32       ┆ u32               │
            ╞══════╪═══════════╪═══════════════════╡
            │ x    ┆ 1         ┆ 3                 │
            │ k    ┆ 2         ┆ 2                 │
            │ null ┆ 2         ┆ 1                 │
            │ d    ┆ 3         ┆ 1                 │
            └──────┴───────────┴───────────────────┘

            >>> my_library_agnostic_function(pa.table(data))
            pyarrow.Table
            a: string
            cum_count: uint32
            cum_count_reverse: uint32
            ----
            a: [["x","k",null,"d"]]
            cum_count: [[1,2,2,3]]
            cum_count_reverse: [[3,2,1,1]]
        """
        return self.__class__(lambda plx: self._call(plx).cum_count(reverse=reverse))

    def cum_min(self: Self, *, reverse: bool = False) -> Self:
        r"""Return the cumulative min of the non-null values in the column.

        Arguments:
            reverse: reverse the operation

        Returns:
            A new expression.

        Examples:
            >>> import narwhals as nw
            >>> from narwhals.typing import IntoFrameT
            >>> import pandas as pd
            >>> import polars as pl
            >>> import pyarrow as pa
            >>> data = {"a": [3, 1, None, 2]}

            We define a library agnostic function:

            >>> def my_library_agnostic_function(df_native: IntoFrameT) -> IntoFrameT:
            ...     df = nw.from_native(df_native)
            ...     return df.with_columns(
            ...         nw.col("a").cum_min().alias("cum_min"),
            ...         nw.col("a").cum_min(reverse=True).alias("cum_min_reverse"),
            ...     ).to_native()

            We can then pass any supported library such as Pandas, Polars, or PyArrow to `func`:

            >>> my_library_agnostic_function(pd.DataFrame(data))
                 a  cum_min  cum_min_reverse
            0  3.0      3.0              1.0
            1  1.0      1.0              1.0
            2  NaN      NaN              NaN
            3  2.0      1.0              2.0

            >>> my_library_agnostic_function(pl.DataFrame(data))
            shape: (4, 3)
            ┌──────┬─────────┬─────────────────┐
            │ a    ┆ cum_min ┆ cum_min_reverse │
            │ ---  ┆ ---     ┆ ---             │
            │ i64  ┆ i64     ┆ i64             │
            ╞══════╪═════════╪═════════════════╡
            │ 3    ┆ 3       ┆ 1               │
            │ 1    ┆ 1       ┆ 1               │
            │ null ┆ null    ┆ null            │
            │ 2    ┆ 1       ┆ 2               │
            └──────┴─────────┴─────────────────┘

            >>> my_library_agnostic_function(pa.table(data))
            pyarrow.Table
            a: int64
            cum_min: int64
            cum_min_reverse: int64
            ----
            a: [[3,1,null,2]]
            cum_min: [[3,1,null,1]]
            cum_min_reverse: [[1,1,null,2]]
        """
        return self.__class__(lambda plx: self._call(plx).cum_min(reverse=reverse))

    def cum_max(self: Self, *, reverse: bool = False) -> Self:
        r"""Return the cumulative max of the non-null values in the column.

        Arguments:
            reverse: reverse the operation

        Returns:
            A new expression.

        Examples:
            >>> import narwhals as nw
            >>> from narwhals.typing import IntoFrameT
            >>> import pandas as pd
            >>> import polars as pl
            >>> import pyarrow as pa
            >>> data = {"a": [1, 3, None, 2]}

            We define a library agnostic function:

            >>> def my_library_agnostic_function(df_native: IntoFrameT) -> IntoFrameT:
            ...     df = nw.from_native(df_native)
            ...     return df.with_columns(
            ...         nw.col("a").cum_max().alias("cum_max"),
            ...         nw.col("a").cum_max(reverse=True).alias("cum_max_reverse"),
            ...     ).to_native()

            We can then pass any supported library such as Pandas, Polars, or PyArrow to `func`:

            >>> my_library_agnostic_function(pd.DataFrame(data))
                 a  cum_max  cum_max_reverse
            0  1.0      1.0              3.0
            1  3.0      3.0              3.0
            2  NaN      NaN              NaN
            3  2.0      3.0              2.0

            >>> my_library_agnostic_function(pl.DataFrame(data))
            shape: (4, 3)
            ┌──────┬─────────┬─────────────────┐
            │ a    ┆ cum_max ┆ cum_max_reverse │
            │ ---  ┆ ---     ┆ ---             │
            │ i64  ┆ i64     ┆ i64             │
            ╞══════╪═════════╪═════════════════╡
            │ 1    ┆ 1       ┆ 3               │
            │ 3    ┆ 3       ┆ 3               │
            │ null ┆ null    ┆ null            │
            │ 2    ┆ 3       ┆ 2               │
            └──────┴─────────┴─────────────────┘

            >>> my_library_agnostic_function(pa.table(data))
            pyarrow.Table
            a: int64
            cum_max: int64
            cum_max_reverse: int64
            ----
            a: [[1,3,null,2]]
            cum_max: [[1,3,null,3]]
            cum_max_reverse: [[3,3,null,2]]
        """
        return self.__class__(lambda plx: self._call(plx).cum_max(reverse=reverse))

    def cum_prod(self: Self, *, reverse: bool = False) -> Self:
        r"""Return the cumulative product of the non-null values in the column.

        Arguments:
            reverse: reverse the operation

        Returns:
            A new expression.

        Examples:
            >>> import narwhals as nw
            >>> from narwhals.typing import IntoFrameT
            >>> import pandas as pd
            >>> import polars as pl
            >>> import pyarrow as pa
            >>> data = {"a": [1, 3, None, 2]}

            We define a library agnostic function:

            >>> def my_library_agnostic_function(df_native: IntoFrameT) -> IntoFrameT:
            ...     df = nw.from_native(df_native)
            ...     return df.with_columns(
            ...         nw.col("a").cum_prod().alias("cum_prod"),
            ...         nw.col("a").cum_prod(reverse=True).alias("cum_prod_reverse"),
            ...     ).to_native()

            We can then pass any supported library such as Pandas, Polars, or PyArrow to `func`:

            >>> my_library_agnostic_function(pd.DataFrame(data))
                 a  cum_prod  cum_prod_reverse
            0  1.0       1.0               6.0
            1  3.0       3.0               6.0
            2  NaN       NaN               NaN
            3  2.0       6.0               2.0

            >>> my_library_agnostic_function(pl.DataFrame(data))
            shape: (4, 3)
            ┌──────┬──────────┬──────────────────┐
            │ a    ┆ cum_prod ┆ cum_prod_reverse │
            │ ---  ┆ ---      ┆ ---              │
            │ i64  ┆ i64      ┆ i64              │
            ╞══════╪══════════╪══════════════════╡
            │ 1    ┆ 1        ┆ 6                │
            │ 3    ┆ 3        ┆ 6                │
            │ null ┆ null     ┆ null             │
            │ 2    ┆ 6        ┆ 2                │
            └──────┴──────────┴──────────────────┘

            >>> my_library_agnostic_function(pa.table(data))
            pyarrow.Table
            a: int64
            cum_prod: int64
            cum_prod_reverse: int64
            ----
            a: [[1,3,null,2]]
            cum_prod: [[1,3,null,6]]
            cum_prod_reverse: [[6,6,null,2]]
        """
        return self.__class__(lambda plx: self._call(plx).cum_prod(reverse=reverse))

<<<<<<< HEAD
    def rolling_mean(
=======
    def rolling_sum(
>>>>>>> f77d1372
        self: Self,
        window_size: int,
        *,
        min_periods: int | None = None,
        center: bool = False,
    ) -> Self:
<<<<<<< HEAD
        """Apply a rolling mean (moving mean) over the values.

        A window of length `window_size` will traverse the values. The values that fill
        this window will (optionally) be multiplied with the weights given by the
        `weight` vector. The resulting values will be aggregated to their mean.
=======
        """Apply a rolling sum (moving sum) over the values.

        !!! warning
            This functionality is considered **unstable**. It may be changed at any point
            without it being considered a breaking change.

        A window of length `window_size` will traverse the values. The resulting values
        will be aggregated to their sum.
>>>>>>> f77d1372

        The window at a given row will include the row itself and the `window_size - 1`
        elements before it.

        Arguments:
<<<<<<< HEAD
            window_size: The length of the window in number of elements.
            min_periods: The number of values in the window that should be non-null before
                computing a result. If set to `None` (default), it will be set equal to
                `window_size`.
=======
            window_size: The length of the window in number of elements. It must be a
                strictly positive integer.
            min_periods: The number of values in the window that should be non-null before
                computing a result. If set to `None` (default), it will be set equal to
                `window_size`. If provided, it must be a strictly positive integer, and
                less than or equal to `window_size`
>>>>>>> f77d1372
            center: Set the labels at the center of the window.

        Returns:
            A new expression.

        Examples:
            >>> import narwhals as nw
<<<<<<< HEAD
            >>> import pandas as pd
            >>> import polars as pl
            >>> import pyarrow as pa

            >>> data = {"a": [100, 200, 300]}
=======
            >>> from narwhals.typing import IntoFrameT
            >>> import pandas as pd
            >>> import polars as pl
            >>> import pyarrow as pa
            >>> data = {"a": [1.0, 2.0, None, 4.0]}
>>>>>>> f77d1372
            >>> df_pd = pd.DataFrame(data)
            >>> df_pl = pl.DataFrame(data)
            >>> df_pa = pa.table(data)

            We define a library agnostic function:

<<<<<<< HEAD
            >>> @nw.narwhalify
            ... def func(df):
            ...     return df.with_columns(b=nw.col("a").rolling_mean(window_size=2))

            We can then pass any supported library such as Pandas, Polars, or PyArrow to `func`:

            >>> func(df_pd)
                 a      b
            0  100    NaN
            1  200  150.0
            2  300  250.0

            >>> func(df_pl)
            shape: (3, 2)
            ┌─────┬───────┐
            │ a   ┆ b     │
            │ --- ┆ ---   │
            │ i64 ┆ f64   │
            ╞═════╪═══════╡
            │ 100 ┆ null  │
            │ 200 ┆ 150.0 │
            │ 300 ┆ 250.0 │
            └─────┴───────┘

            >>> func(df_pa)  #  doctest:+ELLIPSIS
            pyarrow.Table
            a: int64
            b: double
            ----
            a: [[100,200,300]]
            b: [[null,150,250]]
        """
        return self.__class__(
            lambda plx: self._call(plx).rolling_mean(
=======
            >>> def my_library_agnostic_function(df_native: IntoFrameT) -> IntoFrameT:
            ...     df = nw.from_native(df_native)
            ...     return df.with_columns(
            ...         b=nw.col("a").rolling_sum(window_size=3, min_periods=1)
            ...     ).to_native()

            We can then pass any supported library such as Pandas, Polars, or PyArrow to `func`:

            >>> my_library_agnostic_function(df_pd)
                 a    b
            0  1.0  1.0
            1  2.0  3.0
            2  NaN  3.0
            3  4.0  6.0

            >>> my_library_agnostic_function(df_pl)
            shape: (4, 2)
            ┌──────┬─────┐
            │ a    ┆ b   │
            │ ---  ┆ --- │
            │ f64  ┆ f64 │
            ╞══════╪═════╡
            │ 1.0  ┆ 1.0 │
            │ 2.0  ┆ 3.0 │
            │ null ┆ 3.0 │
            │ 4.0  ┆ 6.0 │
            └──────┴─────┘

            >>> my_library_agnostic_function(df_pa)  #  doctest:+ELLIPSIS
            pyarrow.Table
            a: double
            b: double
            ----
            a: [[1,2,null,4]]
            b: [[1,3,3,6]]
        """
        if window_size < 1:
            msg = "window_size must be greater or equal than 1"
            raise ValueError(msg)

        if not isinstance(window_size, int):
            _type = window_size.__class__.__name__
            msg = (
                f"argument 'window_size': '{_type}' object cannot be "
                "interpreted as an integer"
            )
            raise TypeError(msg)

        if min_periods is not None:
            if min_periods < 1:
                msg = "min_periods must be greater or equal than 1"
                raise ValueError(msg)

            if not isinstance(min_periods, int):
                _type = min_periods.__class__.__name__
                msg = (
                    f"argument 'min_periods': '{_type}' object cannot be "
                    "interpreted as an integer"
                )
                raise TypeError(msg)
            if min_periods > window_size:
                msg = "`min_periods` must be less or equal than `window_size`"
                raise InvalidOperationError(msg)
        else:
            min_periods = window_size

        return self.__class__(
            lambda plx: self._call(plx).rolling_sum(
>>>>>>> f77d1372
                window_size=window_size,
                min_periods=min_periods,
                center=center,
            )
        )

    @property
    def str(self: Self) -> ExprStringNamespace[Self]:
        return ExprStringNamespace(self)

    @property
    def dt(self: Self) -> ExprDateTimeNamespace[Self]:
        return ExprDateTimeNamespace(self)

    @property
    def cat(self: Self) -> ExprCatNamespace[Self]:
        return ExprCatNamespace(self)

    @property
    def name(self: Self) -> ExprNameNamespace[Self]:
        return ExprNameNamespace(self)


ExprT = TypeVar("ExprT", bound=Expr)


class ExprCatNamespace(Generic[ExprT]):
    def __init__(self: Self, expr: ExprT) -> None:
        self._expr = expr

    def get_categories(self: Self) -> ExprT:
        """Get unique categories from column.

        Returns:
            A new expression.

        Examples:
            Let's create some dataframes:

            >>> import pandas as pd
            >>> import polars as pl
            >>> import narwhals as nw
            >>> from narwhals.typing import IntoFrameT
            >>> data = {"fruits": ["apple", "mango", "mango"]}
            >>> df_pd = pd.DataFrame(data, dtype="category")
            >>> df_pl = pl.DataFrame(data, schema={"fruits": pl.Categorical})

            We define a dataframe-agnostic function to get unique categories
            from column 'fruits':

            >>> def my_library_agnostic_function(df_native: IntoFrameT) -> IntoFrameT:
            ...     df = nw.from_native(df_native)
            ...     return df.select(nw.col("fruits").cat.get_categories()).to_native()

            We can then pass either pandas or Polars to `func`:

            >>> my_library_agnostic_function(df_pd)
              fruits
            0  apple
            1  mango
            >>> my_library_agnostic_function(df_pl)
            shape: (2, 1)
            ┌────────┐
            │ fruits │
            │ ---    │
            │ str    │
            ╞════════╡
            │ apple  │
            │ mango  │
            └────────┘
        """
        return self._expr.__class__(
            lambda plx: self._expr._call(plx).cat.get_categories()
        )


class ExprStringNamespace(Generic[ExprT]):
    def __init__(self: Self, expr: ExprT) -> None:
        self._expr = expr

    def len_chars(self: Self) -> ExprT:
        r"""Return the length of each string as the number of characters.

        Returns:
            A new expression.

        Examples:
            >>> import pandas as pd
            >>> import polars as pl
            >>> import narwhals as nw
            >>> from narwhals.typing import IntoFrameT
            >>> data = {"words": ["foo", "Café", "345", "東京", None]}
            >>> df_pd = pd.DataFrame(data)
            >>> df_pl = pl.DataFrame(data)

            We define a dataframe-agnostic function:

            >>> def my_library_agnostic_function(df_native: IntoFrameT) -> IntoFrameT:
            ...     df = nw.from_native(df_native)
            ...     return df.with_columns(
            ...         words_len=nw.col("words").str.len_chars()
            ...     ).to_native()

            We can then pass either pandas or Polars to `func`:

            >>> my_library_agnostic_function(df_pd)
              words  words_len
            0   foo        3.0
            1  Café        4.0
            2   345        3.0
            3    東京        2.0
            4  None        NaN

            >>> my_library_agnostic_function(df_pl)
            shape: (5, 2)
            ┌───────┬───────────┐
            │ words ┆ words_len │
            │ ---   ┆ ---       │
            │ str   ┆ u32       │
            ╞═══════╪═══════════╡
            │ foo   ┆ 3         │
            │ Café  ┆ 4         │
            │ 345   ┆ 3         │
            │ 東京  ┆ 2         │
            │ null  ┆ null      │
            └───────┴───────────┘
        """
        return self._expr.__class__(lambda plx: self._expr._call(plx).str.len_chars())

    def replace(
        self, pattern: str, value: str, *, literal: bool = False, n: int = 1
    ) -> ExprT:
        r"""Replace first matching regex/literal substring with a new string value.

        Arguments:
            pattern: A valid regular expression pattern.
            value: String that will replace the matched substring.
            literal: Treat `pattern` as a literal string.
            n: Number of matches to replace.

        Returns:
            A new expression.

        Examples:
            >>> import pandas as pd
            >>> import polars as pl
            >>> import narwhals as nw
            >>> from narwhals.typing import IntoFrameT
            >>> data = {"foo": ["123abc", "abc abc123"]}
            >>> df_pd = pd.DataFrame(data)
            >>> df_pl = pl.DataFrame(data)

            We define a dataframe-agnostic function:

            >>> def my_library_agnostic_function(df_native: IntoFrameT) -> IntoFrameT:
            ...     df = nw.from_native(df_native)
            ...     df = df.with_columns(replaced=nw.col("foo").str.replace("abc", ""))
            ...     return df.to_native()

            We can then pass either pandas or Polars to `func`:

            >>> my_library_agnostic_function(df_pd)
                      foo replaced
            0      123abc      123
            1  abc abc123   abc123

            >>> my_library_agnostic_function(df_pl)
            shape: (2, 2)
            ┌────────────┬──────────┐
            │ foo        ┆ replaced │
            │ ---        ┆ ---      │
            │ str        ┆ str      │
            ╞════════════╪══════════╡
            │ 123abc     ┆ 123      │
            │ abc abc123 ┆  abc123  │
            └────────────┴──────────┘
        """
        return self._expr.__class__(
            lambda plx: self._expr._call(plx).str.replace(
                pattern, value, literal=literal, n=n
            )
        )

    def replace_all(
        self: Self, pattern: str, value: str, *, literal: bool = False
    ) -> ExprT:
        r"""Replace all matching regex/literal substring with a new string value.

        Arguments:
            pattern: A valid regular expression pattern.
            value: String that will replace the matched substring.
            literal: Treat `pattern` as a literal string.

        Returns:
            A new expression.

        Examples:
            >>> import pandas as pd
            >>> import polars as pl
            >>> import narwhals as nw
            >>> from narwhals.typing import IntoFrameT
            >>> data = {"foo": ["123abc", "abc abc123"]}
            >>> df_pd = pd.DataFrame(data)
            >>> df_pl = pl.DataFrame(data)

            We define a dataframe-agnostic function:

            >>> def my_library_agnostic_function(df_native: IntoFrameT) -> IntoFrameT:
            ...     df = nw.from_native(df_native)
            ...     df = df.with_columns(replaced=nw.col("foo").str.replace_all("abc", ""))
            ...     return df.to_native()

            We can then pass either pandas or Polars to `func`:

            >>> my_library_agnostic_function(df_pd)
                      foo replaced
            0      123abc      123
            1  abc abc123      123

            >>> my_library_agnostic_function(df_pl)
            shape: (2, 2)
            ┌────────────┬──────────┐
            │ foo        ┆ replaced │
            │ ---        ┆ ---      │
            │ str        ┆ str      │
            ╞════════════╪══════════╡
            │ 123abc     ┆ 123      │
            │ abc abc123 ┆  123     │
            └────────────┴──────────┘
        """
        return self._expr.__class__(
            lambda plx: self._expr._call(plx).str.replace_all(
                pattern, value, literal=literal
            )
        )

    def strip_chars(self: Self, characters: str | None = None) -> ExprT:
        r"""Remove leading and trailing characters.

        Arguments:
            characters: The set of characters to be removed. All combinations of this set of characters will be stripped from the start and end of the string. If set to None (default), all leading and trailing whitespace is removed instead.

        Returns:
            A new expression.

        Examples:
            >>> import pandas as pd
            >>> import polars as pl
            >>> import narwhals as nw
            >>> from narwhals.typing import IntoFrame
            >>> from typing import Any
            >>> data = {"fruits": ["apple", "\nmango"]}
            >>> df_pd = pd.DataFrame(data)
            >>> df_pl = pl.DataFrame(data)

            We define a dataframe-agnostic function:

            >>> def my_library_agnostic_function(df_native: IntoFrame) -> dict[str, Any]:
            ...     df = nw.from_native(df_native)
            ...     df = df.with_columns(stripped=nw.col("fruits").str.strip_chars())
            ...     return df.to_dict(as_series=False)

            We can then pass either pandas or Polars to `func`:

            >>> my_library_agnostic_function(df_pd)
            {'fruits': ['apple', '\nmango'], 'stripped': ['apple', 'mango']}

            >>> my_library_agnostic_function(df_pl)
            {'fruits': ['apple', '\nmango'], 'stripped': ['apple', 'mango']}
        """
        return self._expr.__class__(
            lambda plx: self._expr._call(plx).str.strip_chars(characters)
        )

    def starts_with(self: Self, prefix: str) -> ExprT:
        r"""Check if string values start with a substring.

        Arguments:
            prefix: prefix substring

        Returns:
            A new expression.

        Examples:
            >>> import pandas as pd
            >>> import polars as pl
            >>> import narwhals as nw
            >>> from narwhals.typing import IntoFrameT
            >>> data = {"fruits": ["apple", "mango", None]}
            >>> df_pd = pd.DataFrame(data)
            >>> df_pl = pl.DataFrame(data)

            We define a dataframe-agnostic function:

            >>> def my_library_agnostic_function(df_native: IntoFrameT) -> IntoFrameT:
            ...     df = nw.from_native(df_native)
            ...     return df.with_columns(
            ...         has_prefix=nw.col("fruits").str.starts_with("app")
            ...     ).to_native()

            We can then pass either pandas or Polars to `func`:

            >>> my_library_agnostic_function(df_pd)
              fruits has_prefix
            0  apple       True
            1  mango      False
            2   None       None

            >>> my_library_agnostic_function(df_pl)
            shape: (3, 2)
            ┌────────┬────────────┐
            │ fruits ┆ has_prefix │
            │ ---    ┆ ---        │
            │ str    ┆ bool       │
            ╞════════╪════════════╡
            │ apple  ┆ true       │
            │ mango  ┆ false      │
            │ null   ┆ null       │
            └────────┴────────────┘
        """
        return self._expr.__class__(
            lambda plx: self._expr._call(plx).str.starts_with(prefix)
        )

    def ends_with(self: Self, suffix: str) -> ExprT:
        r"""Check if string values end with a substring.

        Arguments:
            suffix: suffix substring

        Returns:
            A new expression.

        Examples:
            >>> import pandas as pd
            >>> import polars as pl
            >>> import narwhals as nw
            >>> from narwhals.typing import IntoFrameT
            >>> data = {"fruits": ["apple", "mango", None]}
            >>> df_pd = pd.DataFrame(data)
            >>> df_pl = pl.DataFrame(data)

            We define a dataframe-agnostic function:

            >>> def my_library_agnostic_function(df_native: IntoFrameT) -> IntoFrameT:
            ...     df = nw.from_native(df_native)
            ...     return df.with_columns(
            ...         has_suffix=nw.col("fruits").str.ends_with("ngo")
            ...     ).to_native()

            We can then pass either pandas or Polars to `func`:

            >>> my_library_agnostic_function(df_pd)
              fruits has_suffix
            0  apple      False
            1  mango       True
            2   None       None

            >>> my_library_agnostic_function(df_pl)
            shape: (3, 2)
            ┌────────┬────────────┐
            │ fruits ┆ has_suffix │
            │ ---    ┆ ---        │
            │ str    ┆ bool       │
            ╞════════╪════════════╡
            │ apple  ┆ false      │
            │ mango  ┆ true       │
            │ null   ┆ null       │
            └────────┴────────────┘
        """
        return self._expr.__class__(
            lambda plx: self._expr._call(plx).str.ends_with(suffix)
        )

    def contains(self: Self, pattern: str, *, literal: bool = False) -> ExprT:
        r"""Check if string contains a substring that matches a pattern.

        Arguments:
            pattern: A Character sequence or valid regular expression pattern.
            literal: If True, treats the pattern as a literal string.
                     If False, assumes the pattern is a regular expression.

        Returns:
            A new expression.

        Examples:
            >>> import pandas as pd
            >>> import polars as pl
            >>> import narwhals as nw
            >>> from narwhals.typing import IntoFrameT
            >>> data = {"pets": ["cat", "dog", "rabbit and parrot", "dove", None]}
            >>> df_pd = pd.DataFrame(data)
            >>> df_pl = pl.DataFrame(data)

            We define a dataframe-agnostic function:

            >>> def my_library_agnostic_function(df_native: IntoFrameT) -> IntoFrameT:
            ...     df = nw.from_native(df_native)
            ...     return df.with_columns(
            ...         default_match=nw.col("pets").str.contains("parrot|Dove"),
            ...         case_insensitive_match=nw.col("pets").str.contains("(?i)parrot|Dove"),
            ...         literal_match=nw.col("pets").str.contains(
            ...             "parrot|Dove", literal=True
            ...         ),
            ...     ).to_native()

            We can then pass either pandas or Polars to `func`:

            >>> my_library_agnostic_function(df_pd)
                            pets default_match case_insensitive_match literal_match
            0                cat         False                  False         False
            1                dog         False                  False         False
            2  rabbit and parrot          True                   True         False
            3               dove         False                   True         False
            4               None          None                   None          None
            >>> my_library_agnostic_function(df_pl)
            shape: (5, 4)
            ┌───────────────────┬───────────────┬────────────────────────┬───────────────┐
            │ pets              ┆ default_match ┆ case_insensitive_match ┆ literal_match │
            │ ---               ┆ ---           ┆ ---                    ┆ ---           │
            │ str               ┆ bool          ┆ bool                   ┆ bool          │
            ╞═══════════════════╪═══════════════╪════════════════════════╪═══════════════╡
            │ cat               ┆ false         ┆ false                  ┆ false         │
            │ dog               ┆ false         ┆ false                  ┆ false         │
            │ rabbit and parrot ┆ true          ┆ true                   ┆ false         │
            │ dove              ┆ false         ┆ true                   ┆ false         │
            │ null              ┆ null          ┆ null                   ┆ null          │
            └───────────────────┴───────────────┴────────────────────────┴───────────────┘
        """
        return self._expr.__class__(
            lambda plx: self._expr._call(plx).str.contains(pattern, literal=literal)
        )

    def slice(self: Self, offset: int, length: int | None = None) -> ExprT:
        r"""Create subslices of the string values of an expression.

        Arguments:
            offset: Start index. Negative indexing is supported.
            length: Length of the slice. If set to `None` (default), the slice is taken to the
                end of the string.

        Returns:
            A new expression.

        Examples:
            >>> import pandas as pd
            >>> import polars as pl
            >>> import narwhals as nw
            >>> from narwhals.typing import IntoFrameT
            >>> data = {"s": ["pear", None, "papaya", "dragonfruit"]}
            >>> df_pd = pd.DataFrame(data)
            >>> df_pl = pl.DataFrame(data)

            We define a dataframe-agnostic function:

            >>> def my_library_agnostic_function(df_native: IntoFrameT) -> IntoFrameT:
            ...     df = nw.from_native(df_native)
            ...     return df.with_columns(
            ...         s_sliced=nw.col("s").str.slice(4, length=3)
            ...     ).to_native()

            We can then pass either pandas or Polars to `func`:

            >>> my_library_agnostic_function(df_pd)  # doctest: +NORMALIZE_WHITESPACE
                         s s_sliced
            0         pear
            1         None     None
            2       papaya       ya
            3  dragonfruit      onf

            >>> my_library_agnostic_function(df_pl)
            shape: (4, 2)
            ┌─────────────┬──────────┐
            │ s           ┆ s_sliced │
            │ ---         ┆ ---      │
            │ str         ┆ str      │
            ╞═════════════╪══════════╡
            │ pear        ┆          │
            │ null        ┆ null     │
            │ papaya      ┆ ya       │
            │ dragonfruit ┆ onf      │
            └─────────────┴──────────┘

            Using negative indexes:

            >>> def my_library_agnostic_function(df_native: IntoFrameT) -> IntoFrameT:
            ...     df = nw.from_native(df_native)
            ...     return df.with_columns(s_sliced=nw.col("s").str.slice(-3)).to_native()

            >>> my_library_agnostic_function(df_pd)
                         s s_sliced
            0         pear      ear
            1         None     None
            2       papaya      aya
            3  dragonfruit      uit

            >>> my_library_agnostic_function(df_pl)
            shape: (4, 2)
            ┌─────────────┬──────────┐
            │ s           ┆ s_sliced │
            │ ---         ┆ ---      │
            │ str         ┆ str      │
            ╞═════════════╪══════════╡
            │ pear        ┆ ear      │
            │ null        ┆ null     │
            │ papaya      ┆ aya      │
            │ dragonfruit ┆ uit      │
            └─────────────┴──────────┘
        """
        return self._expr.__class__(
            lambda plx: self._expr._call(plx).str.slice(offset=offset, length=length)
        )

    def head(self: Self, n: int = 5) -> ExprT:
        r"""Take the first n elements of each string.

        Arguments:
            n: Number of elements to take. Negative indexing is **not** supported.

        Returns:
            A new expression.

        Notes:
            If the length of the string has fewer than `n` characters, the full string is returned.

        Examples:
            >>> import pandas as pd
            >>> import polars as pl
            >>> import narwhals as nw
            >>> from narwhals.typing import IntoFrameT
            >>> data = {"lyrics": ["Atatata", "taata", "taatatata", "zukkyun"]}
            >>> df_pd = pd.DataFrame(data)
            >>> df_pl = pl.DataFrame(data)

            We define a dataframe-agnostic function:

            >>> def my_library_agnostic_function(df_native: IntoFrameT) -> IntoFrameT:
            ...     df = nw.from_native(df_native)
            ...     return df.with_columns(
            ...         lyrics_head=nw.col("lyrics").str.head()
            ...     ).to_native()

            We can then pass either pandas or Polars to `func`:

            >>> my_library_agnostic_function(df_pd)
                  lyrics lyrics_head
            0    Atatata       Atata
            1      taata       taata
            2  taatatata       taata
            3    zukkyun       zukky

            >>> my_library_agnostic_function(df_pl)
            shape: (4, 2)
            ┌───────────┬─────────────┐
            │ lyrics    ┆ lyrics_head │
            │ ---       ┆ ---         │
            │ str       ┆ str         │
            ╞═══════════╪═════════════╡
            │ Atatata   ┆ Atata       │
            │ taata     ┆ taata       │
            │ taatatata ┆ taata       │
            │ zukkyun   ┆ zukky       │
            └───────────┴─────────────┘
        """
        return self._expr.__class__(lambda plx: self._expr._call(plx).str.slice(0, n))

    def tail(self: Self, n: int = 5) -> ExprT:
        r"""Take the last n elements of each string.

        Arguments:
            n: Number of elements to take. Negative indexing is **not** supported.

        Returns:
            A new expression.

        Notes:
            If the length of the string has fewer than `n` characters, the full string is returned.

        Examples:
            >>> import pandas as pd
            >>> import polars as pl
            >>> import narwhals as nw
            >>> from narwhals.typing import IntoFrameT
            >>> data = {"lyrics": ["Atatata", "taata", "taatatata", "zukkyun"]}
            >>> df_pd = pd.DataFrame(data)
            >>> df_pl = pl.DataFrame(data)

            We define a dataframe-agnostic function:

            >>> def my_library_agnostic_function(df_native: IntoFrameT) -> IntoFrameT:
            ...     df = nw.from_native(df_native)
            ...     return df.with_columns(
            ...         lyrics_tail=nw.col("lyrics").str.tail()
            ...     ).to_native()

            We can then pass either pandas or Polars to `func`:

            >>> my_library_agnostic_function(df_pd)
                  lyrics lyrics_tail
            0    Atatata       atata
            1      taata       taata
            2  taatatata       atata
            3    zukkyun       kkyun

            >>> my_library_agnostic_function(df_pl)
            shape: (4, 2)
            ┌───────────┬─────────────┐
            │ lyrics    ┆ lyrics_tail │
            │ ---       ┆ ---         │
            │ str       ┆ str         │
            ╞═══════════╪═════════════╡
            │ Atatata   ┆ atata       │
            │ taata     ┆ taata       │
            │ taatatata ┆ atata       │
            │ zukkyun   ┆ kkyun       │
            └───────────┴─────────────┘
        """
        return self._expr.__class__(lambda plx: self._expr._call(plx).str.slice(-n))

    def to_datetime(self: Self, format: str | None = None) -> ExprT:  # noqa: A002
        """Convert to Datetime dtype.

        Warning:
            As different backends auto-infer format in different ways, if `format=None`
            there is no guarantee that the result will be equal.

        Arguments:
            format: Format to use for conversion. If set to None (default), the format is
                inferred from the data.

        Returns:
            A new expression.

        Notes:
            pandas defaults to nanosecond time unit, Polars to microsecond.
            Prior to pandas 2.0, nanoseconds were the only time unit supported
            in pandas, with no ability to set any other one. The ability to
            set the time unit in pandas, if the version permits, will arrive.

        Examples:
            >>> import pandas as pd
            >>> import polars as pl
            >>> import pyarrow as pa
            >>> import narwhals as nw
            >>> from narwhals.typing import IntoFrameT
            >>> data = ["2020-01-01", "2020-01-02"]
            >>> df_pd = pd.DataFrame({"a": data})
            >>> df_pl = pl.DataFrame({"a": data})
            >>> df_pa = pa.table({"a": data})

            We define a dataframe-agnostic function:

            >>> def my_library_agnostic_function(df_native: IntoFrameT) -> IntoFrameT:
            ...     df = nw.from_native(df_native)
            ...     return df.select(
            ...         nw.col("a").str.to_datetime(format="%Y-%m-%d")
            ...     ).to_native()

            We can then pass any supported library such as pandas, Polars, or PyArrow:

            >>> my_library_agnostic_function(df_pd)
                       a
            0 2020-01-01
            1 2020-01-02
            >>> my_library_agnostic_function(df_pl)
            shape: (2, 1)
            ┌─────────────────────┐
            │ a                   │
            │ ---                 │
            │ datetime[μs]        │
            ╞═════════════════════╡
            │ 2020-01-01 00:00:00 │
            │ 2020-01-02 00:00:00 │
            └─────────────────────┘
            >>> my_library_agnostic_function(df_pa)
            pyarrow.Table
            a: timestamp[us]
            ----
            a: [[2020-01-01 00:00:00.000000,2020-01-02 00:00:00.000000]]
        """
        return self._expr.__class__(
            lambda plx: self._expr._call(plx).str.to_datetime(format=format)
        )

    def to_uppercase(self: Self) -> ExprT:
        r"""Transform string to uppercase variant.

        Returns:
            A new expression.

        Notes:
            The PyArrow backend will convert 'ß' to 'ẞ' instead of 'SS'.
            For more info see [the related issue](https://github.com/apache/arrow/issues/34599).
            There may be other unicode-edge-case-related variations across implementations.

        Examples:
            >>> import pandas as pd
            >>> import polars as pl
            >>> import narwhals as nw
            >>> from narwhals.typing import IntoFrameT
            >>> data = {"fruits": ["apple", "mango", None]}
            >>> df_pd = pd.DataFrame(data)
            >>> df_pl = pl.DataFrame(data)

            We define a dataframe-agnostic function:

            >>> def my_library_agnostic_function(df_native: IntoFrameT) -> IntoFrameT:
            ...     df = nw.from_native(df_native)
            ...     return df.with_columns(
            ...         upper_col=nw.col("fruits").str.to_uppercase()
            ...     ).to_native()

            We can then pass either pandas or Polars to `func`:

            >>> my_library_agnostic_function(df_pd)
              fruits upper_col
            0  apple     APPLE
            1  mango     MANGO
            2   None      None

            >>> my_library_agnostic_function(df_pl)
            shape: (3, 2)
            ┌────────┬───────────┐
            │ fruits ┆ upper_col │
            │ ---    ┆ ---       │
            │ str    ┆ str       │
            ╞════════╪═══════════╡
            │ apple  ┆ APPLE     │
            │ mango  ┆ MANGO     │
            │ null   ┆ null      │
            └────────┴───────────┘

        """
        return self._expr.__class__(lambda plx: self._expr._call(plx).str.to_uppercase())

    def to_lowercase(self: Self) -> ExprT:
        r"""Transform string to lowercase variant.

        Returns:
            A new expression.

        Examples:
            >>> import pandas as pd
            >>> import polars as pl
            >>> import narwhals as nw
            >>> from narwhals.typing import IntoFrameT
            >>> data = {"fruits": ["APPLE", "MANGO", None]}
            >>> df_pd = pd.DataFrame(data)
            >>> df_pl = pl.DataFrame(data)

            We define a dataframe-agnostic function:

            >>> def my_library_agnostic_function(df_native: IntoFrameT) -> IntoFrameT:
            ...     df = nw.from_native(df_native)
            ...     return df.with_columns(
            ...         lower_col=nw.col("fruits").str.to_lowercase()
            ...     ).to_native()

            We can then pass either pandas or Polars to `func`:

            >>> my_library_agnostic_function(df_pd)
              fruits lower_col
            0  APPLE     apple
            1  MANGO     mango
            2   None      None

            >>> my_library_agnostic_function(df_pl)
            shape: (3, 2)
            ┌────────┬───────────┐
            │ fruits ┆ lower_col │
            │ ---    ┆ ---       │
            │ str    ┆ str       │
            ╞════════╪═══════════╡
            │ APPLE  ┆ apple     │
            │ MANGO  ┆ mango     │
            │ null   ┆ null      │
            └────────┴───────────┘
        """
        return self._expr.__class__(lambda plx: self._expr._call(plx).str.to_lowercase())


class ExprDateTimeNamespace(Generic[ExprT]):
    def __init__(self: Self, expr: ExprT) -> None:
        self._expr = expr

    def date(self: Self) -> ExprT:
        """Extract the date from underlying DateTime representation.

        Returns:
            A new expression.

        Raises:
            NotImplementedError: If pandas default backend is being used.

        Examples:
            >>> import pandas as pd
            >>> import polars as pl
            >>> from datetime import datetime
            >>> import narwhals as nw
            >>> from narwhals.typing import IntoFrameT
            >>> data = {"a": [datetime(2012, 1, 7, 10, 20), datetime(2023, 3, 10, 11, 32)]}
            >>> df_pd = pd.DataFrame(data).convert_dtypes(dtype_backend="pyarrow")
            >>> df_pl = pl.DataFrame(data)

            We define a library agnostic function:

            >>> def my_library_agnostic_function(df_native: IntoFrameT) -> IntoFrameT:
            ...     df = nw.from_native(df_native)
            ...     return df.select(nw.col("a").dt.date()).to_native()

            We can then pass either pandas or Polars to `func`:

            >>> my_library_agnostic_function(df_pd)
                        a
            0  2012-01-07
            1  2023-03-10

            >>> my_library_agnostic_function(df_pl)  # docetst
            shape: (2, 1)
            ┌────────────┐
            │ a          │
            │ ---        │
            │ date       │
            ╞════════════╡
            │ 2012-01-07 │
            │ 2023-03-10 │
            └────────────┘
        """
        return self._expr.__class__(lambda plx: self._expr._call(plx).dt.date())

    def year(self: Self) -> ExprT:
        """Extract year from underlying DateTime representation.

        Returns the year number in the calendar date.

        Returns:
            A new expression.

        Examples:
            >>> import pandas as pd
            >>> import polars as pl
            >>> from datetime import datetime
            >>> import narwhals as nw
            >>> from narwhals.typing import IntoFrameT
            >>> data = {
            ...     "datetime": [
            ...         datetime(1978, 6, 1),
            ...         datetime(2024, 12, 13),
            ...         datetime(2065, 1, 1),
            ...     ]
            ... }
            >>> df_pd = pd.DataFrame(data)
            >>> df_pl = pl.DataFrame(data)

            We define a dataframe-agnostic function:

            >>> def my_library_agnostic_function(df_native: IntoFrameT) -> IntoFrameT:
            ...     df = nw.from_native(df_native)
            ...     return df.with_columns(
            ...         nw.col("datetime").dt.year().alias("year")
            ...     ).to_native()

            We can then pass either pandas or Polars to `func`:

            >>> my_library_agnostic_function(df_pd)
                datetime  year
            0 1978-06-01  1978
            1 2024-12-13  2024
            2 2065-01-01  2065
            >>> my_library_agnostic_function(df_pl)
            shape: (3, 2)
            ┌─────────────────────┬──────┐
            │ datetime            ┆ year │
            │ ---                 ┆ ---  │
            │ datetime[μs]        ┆ i32  │
            ╞═════════════════════╪══════╡
            │ 1978-06-01 00:00:00 ┆ 1978 │
            │ 2024-12-13 00:00:00 ┆ 2024 │
            │ 2065-01-01 00:00:00 ┆ 2065 │
            └─────────────────────┴──────┘
        """
        return self._expr.__class__(lambda plx: self._expr._call(plx).dt.year())

    def month(self: Self) -> ExprT:
        """Extract month from underlying DateTime representation.

        Returns the month number starting from 1. The return value ranges from 1 to 12.

        Returns:
            A new expression.

        Examples:
            >>> import pandas as pd
            >>> import polars as pl
            >>> from datetime import datetime
            >>> import narwhals as nw
            >>> from narwhals.typing import IntoFrameT
            >>> data = {
            ...     "datetime": [
            ...         datetime(1978, 6, 1),
            ...         datetime(2024, 12, 13),
            ...         datetime(2065, 1, 1),
            ...     ]
            ... }
            >>> df_pd = pd.DataFrame(data)
            >>> df_pl = pl.DataFrame(data)

            We define a dataframe-agnostic function:

            >>> def my_library_agnostic_function(df_native: IntoFrameT) -> IntoFrameT:
            ...     df = nw.from_native(df_native)
            ...     return df.with_columns(
            ...         nw.col("datetime").dt.year().alias("year"),
            ...         nw.col("datetime").dt.month().alias("month"),
            ...     ).to_native()

            We can then pass either pandas or Polars to `func`:

            >>> my_library_agnostic_function(df_pd)
                datetime  year  month
            0 1978-06-01  1978      6
            1 2024-12-13  2024     12
            2 2065-01-01  2065      1
            >>> my_library_agnostic_function(df_pl)
            shape: (3, 3)
            ┌─────────────────────┬──────┬───────┐
            │ datetime            ┆ year ┆ month │
            │ ---                 ┆ ---  ┆ ---   │
            │ datetime[μs]        ┆ i32  ┆ i8    │
            ╞═════════════════════╪══════╪═══════╡
            │ 1978-06-01 00:00:00 ┆ 1978 ┆ 6     │
            │ 2024-12-13 00:00:00 ┆ 2024 ┆ 12    │
            │ 2065-01-01 00:00:00 ┆ 2065 ┆ 1     │
            └─────────────────────┴──────┴───────┘
        """
        return self._expr.__class__(lambda plx: self._expr._call(plx).dt.month())

    def day(self: Self) -> ExprT:
        """Extract day from underlying DateTime representation.

        Returns the day of month starting from 1. The return value ranges from 1 to 31. (The last day of month differs by months.)

        Returns:
            A new expression.

        Examples:
            >>> import pandas as pd
            >>> import polars as pl
            >>> from datetime import datetime
            >>> import narwhals as nw
            >>> from narwhals.typing import IntoFrameT
            >>> data = {
            ...     "datetime": [
            ...         datetime(1978, 6, 1),
            ...         datetime(2024, 12, 13),
            ...         datetime(2065, 1, 1),
            ...     ]
            ... }
            >>> df_pd = pd.DataFrame(data)
            >>> df_pl = pl.DataFrame(data)

            We define a dataframe-agnostic function:

            >>> def my_library_agnostic_function(df_native: IntoFrameT) -> IntoFrameT:
            ...     df = nw.from_native(df_native)
            ...     return df.with_columns(
            ...         nw.col("datetime").dt.year().alias("year"),
            ...         nw.col("datetime").dt.month().alias("month"),
            ...         nw.col("datetime").dt.day().alias("day"),
            ...     ).to_native()

            We can then pass either pandas or Polars to `func`:

            >>> my_library_agnostic_function(df_pd)
                datetime  year  month  day
            0 1978-06-01  1978      6    1
            1 2024-12-13  2024     12   13
            2 2065-01-01  2065      1    1
            >>> my_library_agnostic_function(df_pl)
            shape: (3, 4)
            ┌─────────────────────┬──────┬───────┬─────┐
            │ datetime            ┆ year ┆ month ┆ day │
            │ ---                 ┆ ---  ┆ ---   ┆ --- │
            │ datetime[μs]        ┆ i32  ┆ i8    ┆ i8  │
            ╞═════════════════════╪══════╪═══════╪═════╡
            │ 1978-06-01 00:00:00 ┆ 1978 ┆ 6     ┆ 1   │
            │ 2024-12-13 00:00:00 ┆ 2024 ┆ 12    ┆ 13  │
            │ 2065-01-01 00:00:00 ┆ 2065 ┆ 1     ┆ 1   │
            └─────────────────────┴──────┴───────┴─────┘
        """
        return self._expr.__class__(lambda plx: self._expr._call(plx).dt.day())

    def hour(self: Self) -> ExprT:
        """Extract hour from underlying DateTime representation.

        Returns the hour number from 0 to 23.

        Returns:
            A new expression.

        Examples:
            >>> import pandas as pd
            >>> import polars as pl
            >>> from datetime import datetime
            >>> import narwhals as nw
            >>> from narwhals.typing import IntoFrameT
            >>> data = {
            ...     "datetime": [
            ...         datetime(1978, 1, 1, 1),
            ...         datetime(2024, 10, 13, 5),
            ...         datetime(2065, 1, 1, 10),
            ...     ]
            ... }
            >>> df_pd = pd.DataFrame(data)
            >>> df_pl = pl.DataFrame(data)

            We define a dataframe-agnostic function:

            >>> def my_library_agnostic_function(df_native: IntoFrameT) -> IntoFrameT:
            ...     df = nw.from_native(df_native)
            ...     return df.with_columns(
            ...         nw.col("datetime").dt.hour().alias("hour")
            ...     ).to_native()

            We can then pass either pandas or Polars to `func`:

            >>> my_library_agnostic_function(df_pd)
                         datetime  hour
            0 1978-01-01 01:00:00     1
            1 2024-10-13 05:00:00     5
            2 2065-01-01 10:00:00    10
            >>> my_library_agnostic_function(df_pl)
            shape: (3, 2)
            ┌─────────────────────┬──────┐
            │ datetime            ┆ hour │
            │ ---                 ┆ ---  │
            │ datetime[μs]        ┆ i8   │
            ╞═════════════════════╪══════╡
            │ 1978-01-01 01:00:00 ┆ 1    │
            │ 2024-10-13 05:00:00 ┆ 5    │
            │ 2065-01-01 10:00:00 ┆ 10   │
            └─────────────────────┴──────┘
        """
        return self._expr.__class__(lambda plx: self._expr._call(plx).dt.hour())

    def minute(self: Self) -> ExprT:
        """Extract minutes from underlying DateTime representation.

        Returns the minute number from 0 to 59.

        Returns:
            A new expression.

        Examples:
            >>> import pandas as pd
            >>> import polars as pl
            >>> from datetime import datetime
            >>> import narwhals as nw
            >>> from narwhals.typing import IntoFrameT
            >>> data = {
            ...     "datetime": [
            ...         datetime(1978, 1, 1, 1, 1),
            ...         datetime(2024, 10, 13, 5, 30),
            ...         datetime(2065, 1, 1, 10, 20),
            ...     ]
            ... }
            >>> df_pd = pd.DataFrame(data)
            >>> df_pl = pl.DataFrame(data)

            We define a dataframe-agnostic function:

            >>> def my_library_agnostic_function(df_native: IntoFrameT) -> IntoFrameT:
            ...     df = nw.from_native(df_native)
            ...     return df.with_columns(
            ...         nw.col("datetime").dt.hour().alias("hour"),
            ...         nw.col("datetime").dt.minute().alias("minute"),
            ...     ).to_native()

            We can then pass either pandas or Polars to `func`:

            >>> my_library_agnostic_function(df_pd)
                         datetime  hour  minute
            0 1978-01-01 01:01:00     1       1
            1 2024-10-13 05:30:00     5      30
            2 2065-01-01 10:20:00    10      20
            >>> my_library_agnostic_function(df_pl)
            shape: (3, 3)
            ┌─────────────────────┬──────┬────────┐
            │ datetime            ┆ hour ┆ minute │
            │ ---                 ┆ ---  ┆ ---    │
            │ datetime[μs]        ┆ i8   ┆ i8     │
            ╞═════════════════════╪══════╪════════╡
            │ 1978-01-01 01:01:00 ┆ 1    ┆ 1      │
            │ 2024-10-13 05:30:00 ┆ 5    ┆ 30     │
            │ 2065-01-01 10:20:00 ┆ 10   ┆ 20     │
            └─────────────────────┴──────┴────────┘
        """
        return self._expr.__class__(lambda plx: self._expr._call(plx).dt.minute())

    def second(self: Self) -> ExprT:
        """Extract seconds from underlying DateTime representation.

        Returns:
            A new expression.

        Examples:
            >>> import pandas as pd
            >>> import polars as pl
            >>> from datetime import datetime
            >>> import narwhals as nw
            >>> from narwhals.typing import IntoFrameT
            >>> data = {
            ...     "datetime": [
            ...         datetime(1978, 1, 1, 1, 1, 1),
            ...         datetime(2024, 10, 13, 5, 30, 14),
            ...         datetime(2065, 1, 1, 10, 20, 30),
            ...     ]
            ... }
            >>> df_pd = pd.DataFrame(data)
            >>> df_pl = pl.DataFrame(data)

            We define a dataframe-agnostic function:

            >>> def my_library_agnostic_function(df_native: IntoFrameT) -> IntoFrameT:
            ...     df = nw.from_native(df_native)
            ...     return df.with_columns(
            ...         nw.col("datetime").dt.hour().alias("hour"),
            ...         nw.col("datetime").dt.minute().alias("minute"),
            ...         nw.col("datetime").dt.second().alias("second"),
            ...     ).to_native()

            We can then pass either pandas or Polars to `func`:

            >>> my_library_agnostic_function(df_pd)
                         datetime  hour  minute  second
            0 1978-01-01 01:01:01     1       1       1
            1 2024-10-13 05:30:14     5      30      14
            2 2065-01-01 10:20:30    10      20      30
            >>> my_library_agnostic_function(df_pl)
            shape: (3, 4)
            ┌─────────────────────┬──────┬────────┬────────┐
            │ datetime            ┆ hour ┆ minute ┆ second │
            │ ---                 ┆ ---  ┆ ---    ┆ ---    │
            │ datetime[μs]        ┆ i8   ┆ i8     ┆ i8     │
            ╞═════════════════════╪══════╪════════╪════════╡
            │ 1978-01-01 01:01:01 ┆ 1    ┆ 1      ┆ 1      │
            │ 2024-10-13 05:30:14 ┆ 5    ┆ 30     ┆ 14     │
            │ 2065-01-01 10:20:30 ┆ 10   ┆ 20     ┆ 30     │
            └─────────────────────┴──────┴────────┴────────┘
        """
        return self._expr.__class__(lambda plx: self._expr._call(plx).dt.second())

    def millisecond(self: Self) -> ExprT:
        """Extract milliseconds from underlying DateTime representation.

        Returns:
            A new expression.

        Examples:
            >>> import pandas as pd
            >>> import polars as pl
            >>> from datetime import datetime
            >>> import narwhals as nw
            >>> from narwhals.typing import IntoFrameT
            >>> data = {
            ...     "datetime": [
            ...         datetime(1978, 1, 1, 1, 1, 1, 0),
            ...         datetime(2024, 10, 13, 5, 30, 14, 505000),
            ...         datetime(2065, 1, 1, 10, 20, 30, 67000),
            ...     ]
            ... }
            >>> df_pd = pd.DataFrame(data)
            >>> df_pl = pl.DataFrame(data)

            We define a dataframe-agnostic function:

            >>> def my_library_agnostic_function(df_native: IntoFrameT) -> IntoFrameT:
            ...     df = nw.from_native(df_native)
            ...     return df.with_columns(
            ...         nw.col("datetime").dt.hour().alias("hour"),
            ...         nw.col("datetime").dt.minute().alias("minute"),
            ...         nw.col("datetime").dt.second().alias("second"),
            ...         nw.col("datetime").dt.millisecond().alias("millisecond"),
            ...     ).to_native()

            We can then pass either pandas or Polars to `func`:

            >>> my_library_agnostic_function(df_pd)
                             datetime  hour  minute  second  millisecond
            0 1978-01-01 01:01:01.000     1       1       1            0
            1 2024-10-13 05:30:14.505     5      30      14          505
            2 2065-01-01 10:20:30.067    10      20      30           67
            >>> my_library_agnostic_function(df_pl)
            shape: (3, 5)
            ┌─────────────────────────┬──────┬────────┬────────┬─────────────┐
            │ datetime                ┆ hour ┆ minute ┆ second ┆ millisecond │
            │ ---                     ┆ ---  ┆ ---    ┆ ---    ┆ ---         │
            │ datetime[μs]            ┆ i8   ┆ i8     ┆ i8     ┆ i32         │
            ╞═════════════════════════╪══════╪════════╪════════╪═════════════╡
            │ 1978-01-01 01:01:01     ┆ 1    ┆ 1      ┆ 1      ┆ 0           │
            │ 2024-10-13 05:30:14.505 ┆ 5    ┆ 30     ┆ 14     ┆ 505         │
            │ 2065-01-01 10:20:30.067 ┆ 10   ┆ 20     ┆ 30     ┆ 67          │
            └─────────────────────────┴──────┴────────┴────────┴─────────────┘
        """
        return self._expr.__class__(lambda plx: self._expr._call(plx).dt.millisecond())

    def microsecond(self: Self) -> ExprT:
        """Extract microseconds from underlying DateTime representation.

        Returns:
            A new expression.

        Examples:
            >>> import pandas as pd
            >>> import polars as pl
            >>> from datetime import datetime
            >>> import narwhals as nw
            >>> from narwhals.typing import IntoFrameT
            >>> data = {
            ...     "datetime": [
            ...         datetime(1978, 1, 1, 1, 1, 1, 0),
            ...         datetime(2024, 10, 13, 5, 30, 14, 505000),
            ...         datetime(2065, 1, 1, 10, 20, 30, 67000),
            ...     ]
            ... }
            >>> df_pd = pd.DataFrame(data)
            >>> df_pl = pl.DataFrame(data)

            We define a dataframe-agnostic function:

            >>> def my_library_agnostic_function(df_native: IntoFrameT) -> IntoFrameT:
            ...     df = nw.from_native(df_native)
            ...     return df.with_columns(
            ...         nw.col("datetime").dt.hour().alias("hour"),
            ...         nw.col("datetime").dt.minute().alias("minute"),
            ...         nw.col("datetime").dt.second().alias("second"),
            ...         nw.col("datetime").dt.microsecond().alias("microsecond"),
            ...     ).to_native()

            We can then pass either pandas or Polars to `func`:

            >>> my_library_agnostic_function(df_pd)
                             datetime  hour  minute  second  microsecond
            0 1978-01-01 01:01:01.000     1       1       1            0
            1 2024-10-13 05:30:14.505     5      30      14       505000
            2 2065-01-01 10:20:30.067    10      20      30        67000
            >>> my_library_agnostic_function(df_pl)
            shape: (3, 5)
            ┌─────────────────────────┬──────┬────────┬────────┬─────────────┐
            │ datetime                ┆ hour ┆ minute ┆ second ┆ microsecond │
            │ ---                     ┆ ---  ┆ ---    ┆ ---    ┆ ---         │
            │ datetime[μs]            ┆ i8   ┆ i8     ┆ i8     ┆ i32         │
            ╞═════════════════════════╪══════╪════════╪════════╪═════════════╡
            │ 1978-01-01 01:01:01     ┆ 1    ┆ 1      ┆ 1      ┆ 0           │
            │ 2024-10-13 05:30:14.505 ┆ 5    ┆ 30     ┆ 14     ┆ 505000      │
            │ 2065-01-01 10:20:30.067 ┆ 10   ┆ 20     ┆ 30     ┆ 67000       │
            └─────────────────────────┴──────┴────────┴────────┴─────────────┘
        """
        return self._expr.__class__(lambda plx: self._expr._call(plx).dt.microsecond())

    def nanosecond(self: Self) -> ExprT:
        """Extract Nanoseconds from underlying DateTime representation.

        Returns:
            A new expression.

        Examples:
            >>> import pandas as pd
            >>> import polars as pl
            >>> from datetime import datetime
            >>> import narwhals as nw
            >>> from narwhals.typing import IntoFrameT
            >>> data = {
            ...     "datetime": [
            ...         datetime(1978, 1, 1, 1, 1, 1, 0),
            ...         datetime(2024, 10, 13, 5, 30, 14, 500000),
            ...         datetime(2065, 1, 1, 10, 20, 30, 60000),
            ...     ]
            ... }
            >>> df_pd = pd.DataFrame(data)
            >>> df_pl = pl.DataFrame(data)

            We define a dataframe-agnostic function:

            >>> def my_library_agnostic_function(df_native: IntoFrameT) -> IntoFrameT:
            ...     df = nw.from_native(df_native)
            ...     return df.with_columns(
            ...         nw.col("datetime").dt.hour().alias("hour"),
            ...         nw.col("datetime").dt.minute().alias("minute"),
            ...         nw.col("datetime").dt.second().alias("second"),
            ...         nw.col("datetime").dt.nanosecond().alias("nanosecond"),
            ...     ).to_native()

            We can then pass either pandas or Polars to `func`:

            >>> my_library_agnostic_function(df_pd)
                             datetime  hour  minute  second  nanosecond
            0 1978-01-01 01:01:01.000     1       1       1           0
            1 2024-10-13 05:30:14.500     5      30      14   500000000
            2 2065-01-01 10:20:30.060    10      20      30    60000000
            >>> my_library_agnostic_function(df_pl)
            shape: (3, 5)
            ┌─────────────────────────┬──────┬────────┬────────┬────────────┐
            │ datetime                ┆ hour ┆ minute ┆ second ┆ nanosecond │
            │ ---                     ┆ ---  ┆ ---    ┆ ---    ┆ ---        │
            │ datetime[μs]            ┆ i8   ┆ i8     ┆ i8     ┆ i32        │
            ╞═════════════════════════╪══════╪════════╪════════╪════════════╡
            │ 1978-01-01 01:01:01     ┆ 1    ┆ 1      ┆ 1      ┆ 0          │
            │ 2024-10-13 05:30:14.500 ┆ 5    ┆ 30     ┆ 14     ┆ 500000000  │
            │ 2065-01-01 10:20:30.060 ┆ 10   ┆ 20     ┆ 30     ┆ 60000000   │
            └─────────────────────────┴──────┴────────┴────────┴────────────┘
        """
        return self._expr.__class__(lambda plx: self._expr._call(plx).dt.nanosecond())

    def ordinal_day(self: Self) -> ExprT:
        """Get ordinal day.

        Returns:
            A new expression.

        Examples:
            >>> import pandas as pd
            >>> import polars as pl
            >>> from datetime import datetime
            >>> import narwhals as nw
            >>> from narwhals.typing import IntoFrameT
            >>> data = {"a": [datetime(2020, 1, 1), datetime(2020, 8, 3)]}
            >>> df_pd = pd.DataFrame(data)
            >>> df_pl = pl.DataFrame(data)

            We define a dataframe-agnostic function:

            >>> def my_library_agnostic_function(df_native: IntoFrameT) -> IntoFrameT:
            ...     df = nw.from_native(df_native)
            ...     return df.with_columns(
            ...         a_ordinal_day=nw.col("a").dt.ordinal_day()
            ...     ).to_native()

            We can then pass either pandas or Polars to `func`:

            >>> my_library_agnostic_function(df_pd)
                       a  a_ordinal_day
            0 2020-01-01              1
            1 2020-08-03            216
            >>> my_library_agnostic_function(df_pl)
            shape: (2, 2)
            ┌─────────────────────┬───────────────┐
            │ a                   ┆ a_ordinal_day │
            │ ---                 ┆ ---           │
            │ datetime[μs]        ┆ i16           │
            ╞═════════════════════╪═══════════════╡
            │ 2020-01-01 00:00:00 ┆ 1             │
            │ 2020-08-03 00:00:00 ┆ 216           │
            └─────────────────────┴───────────────┘
        """
        return self._expr.__class__(lambda plx: self._expr._call(plx).dt.ordinal_day())

    def total_minutes(self: Self) -> ExprT:
        """Get total minutes.

        Returns:
            A new expression.

        Notes:
            The function outputs the total minutes in the int dtype by default,
            however, pandas may change the dtype to float when there are missing values,
            consider using `fill_null()` and `cast` in this case.

        Examples:
            >>> import pandas as pd
            >>> import polars as pl
            >>> from datetime import timedelta
            >>> import narwhals as nw
            >>> from narwhals.typing import IntoFrameT
            >>> data = {"a": [timedelta(minutes=10), timedelta(minutes=20, seconds=40)]}
            >>> df_pd = pd.DataFrame(data)
            >>> df_pl = pl.DataFrame(data)

            We define a dataframe-agnostic function:

            >>> def my_library_agnostic_function(df_native: IntoFrameT) -> IntoFrameT:
            ...     df = nw.from_native(df_native)
            ...     return df.with_columns(
            ...         a_total_minutes=nw.col("a").dt.total_minutes()
            ...     ).to_native()

            We can then pass either pandas or Polars to `func`:

            >>> my_library_agnostic_function(df_pd)
                            a  a_total_minutes
            0 0 days 00:10:00               10
            1 0 days 00:20:40               20
            >>> my_library_agnostic_function(df_pl)
            shape: (2, 2)
            ┌──────────────┬─────────────────┐
            │ a            ┆ a_total_minutes │
            │ ---          ┆ ---             │
            │ duration[μs] ┆ i64             │
            ╞══════════════╪═════════════════╡
            │ 10m          ┆ 10              │
            │ 20m 40s      ┆ 20              │
            └──────────────┴─────────────────┘
        """
        return self._expr.__class__(lambda plx: self._expr._call(plx).dt.total_minutes())

    def total_seconds(self: Self) -> ExprT:
        """Get total seconds.

        Returns:
            A new expression.

        Notes:
            The function outputs the total seconds in the int dtype by default,
            however, pandas may change the dtype to float when there are missing values,
            consider using `fill_null()` and `cast` in this case.

        Examples:
            >>> import pandas as pd
            >>> import polars as pl
            >>> from datetime import timedelta
            >>> import narwhals as nw
            >>> from narwhals.typing import IntoFrameT
            >>> data = {"a": [timedelta(seconds=10), timedelta(seconds=20, milliseconds=40)]}
            >>> df_pd = pd.DataFrame(data)
            >>> df_pl = pl.DataFrame(data)

            We define a dataframe-agnostic function:

            >>> def my_library_agnostic_function(df_native: IntoFrameT) -> IntoFrameT:
            ...     df = nw.from_native(df_native)
            ...     return df.with_columns(
            ...         a_total_seconds=nw.col("a").dt.total_seconds()
            ...     ).to_native()

            We can then pass either pandas or Polars to `func`:

            >>> my_library_agnostic_function(df_pd)
                                   a  a_total_seconds
            0        0 days 00:00:10               10
            1 0 days 00:00:20.040000               20
            >>> my_library_agnostic_function(df_pl)
            shape: (2, 2)
            ┌──────────────┬─────────────────┐
            │ a            ┆ a_total_seconds │
            │ ---          ┆ ---             │
            │ duration[μs] ┆ i64             │
            ╞══════════════╪═════════════════╡
            │ 10s          ┆ 10              │
            │ 20s 40ms     ┆ 20              │
            └──────────────┴─────────────────┘
        """
        return self._expr.__class__(lambda plx: self._expr._call(plx).dt.total_seconds())

    def total_milliseconds(self: Self) -> ExprT:
        """Get total milliseconds.

        Returns:
            A new expression.

        Notes:
            The function outputs the total milliseconds in the int dtype by default,
            however, pandas may change the dtype to float when there are missing values,
            consider using `fill_null()` and `cast` in this case.

        Examples:
            >>> import pandas as pd
            >>> import polars as pl
            >>> from datetime import timedelta
            >>> import narwhals as nw
            >>> from narwhals.typing import IntoFrameT
            >>> data = {
            ...     "a": [
            ...         timedelta(milliseconds=10),
            ...         timedelta(milliseconds=20, microseconds=40),
            ...     ]
            ... }
            >>> df_pd = pd.DataFrame(data)
            >>> df_pl = pl.DataFrame(data)

            We define a dataframe-agnostic function:

            >>> def my_library_agnostic_function(df_native: IntoFrameT) -> IntoFrameT:
            ...     df = nw.from_native(df_native)
            ...     return df.with_columns(
            ...         a_total_milliseconds=nw.col("a").dt.total_milliseconds()
            ...     ).to_native()

            We can then pass either pandas or Polars to `func`:

            >>> my_library_agnostic_function(df_pd)
                                   a  a_total_milliseconds
            0 0 days 00:00:00.010000                    10
            1 0 days 00:00:00.020040                    20
            >>> my_library_agnostic_function(df_pl)
            shape: (2, 2)
            ┌──────────────┬──────────────────────┐
            │ a            ┆ a_total_milliseconds │
            │ ---          ┆ ---                  │
            │ duration[μs] ┆ i64                  │
            ╞══════════════╪══════════════════════╡
            │ 10ms         ┆ 10                   │
            │ 20040µs      ┆ 20                   │
            └──────────────┴──────────────────────┘
        """
        return self._expr.__class__(
            lambda plx: self._expr._call(plx).dt.total_milliseconds()
        )

    def total_microseconds(self: Self) -> ExprT:
        """Get total microseconds.

        Returns:
            A new expression.

        Notes:
            The function outputs the total microseconds in the int dtype by default,
            however, pandas may change the dtype to float when there are missing values,
            consider using `fill_null()` and `cast` in this case.

        Examples:
            >>> import pandas as pd
            >>> import polars as pl
            >>> from datetime import timedelta
            >>> import narwhals as nw
            >>> from narwhals.typing import IntoFrameT
            >>> data = {
            ...     "a": [
            ...         timedelta(microseconds=10),
            ...         timedelta(milliseconds=1, microseconds=200),
            ...     ]
            ... }
            >>> df_pd = pd.DataFrame(data)
            >>> df_pl = pl.DataFrame(data)

            We define a dataframe-agnostic function:

            >>> def my_library_agnostic_function(df_native: IntoFrameT) -> IntoFrameT:
            ...     df = nw.from_native(df_native)
            ...     return df.with_columns(
            ...         a_total_microseconds=nw.col("a").dt.total_microseconds()
            ...     ).to_native()

            We can then pass either pandas or Polars to `func`:

            >>> my_library_agnostic_function(df_pd)
                                   a  a_total_microseconds
            0 0 days 00:00:00.000010                    10
            1 0 days 00:00:00.001200                  1200
            >>> my_library_agnostic_function(df_pl)
            shape: (2, 2)
            ┌──────────────┬──────────────────────┐
            │ a            ┆ a_total_microseconds │
            │ ---          ┆ ---                  │
            │ duration[μs] ┆ i64                  │
            ╞══════════════╪══════════════════════╡
            │ 10µs         ┆ 10                   │
            │ 1200µs       ┆ 1200                 │
            └──────────────┴──────────────────────┘
        """
        return self._expr.__class__(
            lambda plx: self._expr._call(plx).dt.total_microseconds()
        )

    def total_nanoseconds(self: Self) -> ExprT:
        """Get total nanoseconds.

        Returns:
            A new expression.

        Notes:
            The function outputs the total nanoseconds in the int dtype by default,
            however, pandas may change the dtype to float when there are missing values,
            consider using `fill_null()` and `cast` in this case.

        Examples:
            >>> import pandas as pd
            >>> import polars as pl
            >>> from datetime import timedelta
            >>> import narwhals as nw
            >>> from narwhals.typing import IntoFrameT
            >>> data = ["2024-01-01 00:00:00.000000001", "2024-01-01 00:00:00.000000002"]
            >>> df_pd = pd.DataFrame({"a": pd.to_datetime(data)})
            >>> df_pl = pl.DataFrame({"a": data}).with_columns(
            ...     pl.col("a").str.to_datetime(time_unit="ns")
            ... )

            We define a dataframe-agnostic function:

            >>> def my_library_agnostic_function(df_native: IntoFrameT) -> IntoFrameT:
            ...     df = nw.from_native(df_native)
            ...     return df.with_columns(
            ...         a_diff_total_nanoseconds=nw.col("a").diff().dt.total_nanoseconds()
            ...     ).to_native()

            We can then pass either pandas or Polars to `func`:

            >>> my_library_agnostic_function(df_pd)
                                          a  a_diff_total_nanoseconds
            0 2024-01-01 00:00:00.000000001                       NaN
            1 2024-01-01 00:00:00.000000002                       1.0
            >>> my_library_agnostic_function(df_pl)
            shape: (2, 2)
            ┌───────────────────────────────┬──────────────────────────┐
            │ a                             ┆ a_diff_total_nanoseconds │
            │ ---                           ┆ ---                      │
            │ datetime[ns]                  ┆ i64                      │
            ╞═══════════════════════════════╪══════════════════════════╡
            │ 2024-01-01 00:00:00.000000001 ┆ null                     │
            │ 2024-01-01 00:00:00.000000002 ┆ 1                        │
            └───────────────────────────────┴──────────────────────────┘
        """
        return self._expr.__class__(
            lambda plx: self._expr._call(plx).dt.total_nanoseconds()
        )

    def to_string(self: Self, format: str) -> ExprT:  # noqa: A002
        """Convert a Date/Time/Datetime column into a String column with the given format.

        Arguments:
            format: Format to format temporal column with.

        Returns:
            A new expression.

        Notes:
            Unfortunately, different libraries interpret format directives a bit
            differently.

            - Chrono, the library used by Polars, uses `"%.f"` for fractional seconds,
              whereas pandas and Python stdlib use `".%f"`.
            - PyArrow interprets `"%S"` as "seconds, including fractional seconds"
              whereas most other tools interpret it as "just seconds, as 2 digits".

            Therefore, we make the following adjustments:

            - for pandas-like libraries, we replace `"%S.%f"` with `"%S%.f"`.
            - for PyArrow, we replace `"%S.%f"` with `"%S"`.

            Workarounds like these don't make us happy, and we try to avoid them as
            much as possible, but here we feel like it's the best compromise.

            If you just want to format a date/datetime Series as a local datetime
            string, and have it work as consistently as possible across libraries,
            we suggest using:

            - `"%Y-%m-%dT%H:%M:%S%.f"` for datetimes
            - `"%Y-%m-%d"` for dates

            though note that, even then, different tools may return a different number
            of trailing zeros. Nonetheless, this is probably consistent enough for
            most applications.

            If you have an application where this is not enough, please open an issue
            and let us know.

        Examples:
            >>> from datetime import datetime
            >>> import pandas as pd
            >>> import polars as pl
            >>> import narwhals as nw
            >>> from narwhals.typing import IntoFrameT
            >>> data = [
            ...     datetime(2020, 3, 1),
            ...     datetime(2020, 4, 1),
            ...     datetime(2020, 5, 1),
            ... ]
            >>> df_pd = pd.DataFrame({"a": data})
            >>> df_pl = pl.DataFrame({"a": data})

            We define a dataframe-agnostic function:

            >>> def my_library_agnostic_function(df_native: IntoFrameT) -> IntoFrameT:
            ...     df = nw.from_native(df_native)
            ...     return df.select(
            ...         nw.col("a").dt.to_string("%Y/%m/%d %H:%M:%S")
            ...     ).to_native()

            We can then pass either pandas or Polars to `func`:

            >>> my_library_agnostic_function(df_pd)
                                 a
            0  2020/03/01 00:00:00
            1  2020/04/01 00:00:00
            2  2020/05/01 00:00:00

            >>> my_library_agnostic_function(df_pl)
            shape: (3, 1)
            ┌─────────────────────┐
            │ a                   │
            │ ---                 │
            │ str                 │
            ╞═════════════════════╡
            │ 2020/03/01 00:00:00 │
            │ 2020/04/01 00:00:00 │
            │ 2020/05/01 00:00:00 │
            └─────────────────────┘
        """
        return self._expr.__class__(
            lambda plx: self._expr._call(plx).dt.to_string(format)
        )

    def replace_time_zone(self: Self, time_zone: str | None) -> ExprT:
        """Replace time zone.

        Arguments:
            time_zone: Target time zone.

        Returns:
            A new expression.

        Examples:
            >>> from datetime import datetime, timezone
            >>> import narwhals as nw
            >>> from narwhals.typing import IntoFrameT
            >>> import pandas as pd
            >>> import polars as pl
            >>> import pyarrow as pa
            >>> data = {
            ...     "a": [
            ...         datetime(2024, 1, 1, tzinfo=timezone.utc),
            ...         datetime(2024, 1, 2, tzinfo=timezone.utc),
            ...     ]
            ... }
            >>> df_pd = pd.DataFrame(data)
            >>> df_pl = pl.DataFrame(data)
            >>> df_pa = pa.table(data)

            Let's define a dataframe-agnostic function:

            >>> def my_library_agnostic_function(df_native: IntoFrameT) -> IntoFrameT:
            ...     df = nw.from_native(df_native)
            ...     return df.select(
            ...         nw.col("a").dt.replace_time_zone("Asia/Kathmandu")
            ...     ).to_native()

            We can then pass pandas / PyArrow / Polars / any other supported library:

            >>> my_library_agnostic_function(df_pd)
                                      a
            0 2024-01-01 00:00:00+05:45
            1 2024-01-02 00:00:00+05:45
            >>> my_library_agnostic_function(df_pl)
            shape: (2, 1)
            ┌──────────────────────────────┐
            │ a                            │
            │ ---                          │
            │ datetime[μs, Asia/Kathmandu] │
            ╞══════════════════════════════╡
            │ 2024-01-01 00:00:00 +0545    │
            │ 2024-01-02 00:00:00 +0545    │
            └──────────────────────────────┘
            >>> my_library_agnostic_function(df_pa)
            pyarrow.Table
            a: timestamp[us, tz=Asia/Kathmandu]
            ----
            a: [[2023-12-31 18:15:00.000000Z,2024-01-01 18:15:00.000000Z]]
        """
        return self._expr.__class__(
            lambda plx: self._expr._call(plx).dt.replace_time_zone(time_zone)
        )

    def convert_time_zone(self: Self, time_zone: str) -> ExprT:
        """Convert to a new time zone.

        If converting from a time-zone-naive column, then conversion happens
        as if converting from UTC.

        Arguments:
            time_zone: Target time zone.

        Returns:
            A new expression.

        Examples:
            >>> from datetime import datetime, timezone
            >>> import narwhals as nw
            >>> from narwhals.typing import IntoFrameT
            >>> import pandas as pd
            >>> import polars as pl
            >>> import pyarrow as pa
            >>> data = {
            ...     "a": [
            ...         datetime(2024, 1, 1, tzinfo=timezone.utc),
            ...         datetime(2024, 1, 2, tzinfo=timezone.utc),
            ...     ]
            ... }
            >>> df_pd = pd.DataFrame(data)
            >>> df_pl = pl.DataFrame(data)
            >>> df_pa = pa.table(data)

            Let's define a dataframe-agnostic function:

            >>> def my_library_agnostic_function(df_native: IntoFrameT) -> IntoFrameT:
            ...     df = nw.from_native(df_native)
            ...     return df.select(
            ...         nw.col("a").dt.convert_time_zone("Asia/Kathmandu")
            ...     ).to_native()

            We can then pass pandas / PyArrow / Polars / any other supported library:

            >>> my_library_agnostic_function(df_pd)
                                      a
            0 2024-01-01 05:45:00+05:45
            1 2024-01-02 05:45:00+05:45
            >>> my_library_agnostic_function(df_pl)
            shape: (2, 1)
            ┌──────────────────────────────┐
            │ a                            │
            │ ---                          │
            │ datetime[μs, Asia/Kathmandu] │
            ╞══════════════════════════════╡
            │ 2024-01-01 05:45:00 +0545    │
            │ 2024-01-02 05:45:00 +0545    │
            └──────────────────────────────┘
            >>> my_library_agnostic_function(df_pa)
            pyarrow.Table
            a: timestamp[us, tz=Asia/Kathmandu]
            ----
            a: [[2024-01-01 00:00:00.000000Z,2024-01-02 00:00:00.000000Z]]
        """
        if time_zone is None:
            msg = "Target `time_zone` cannot be `None` in `convert_time_zone`. Please use `replace_time_zone(None)` if you want to remove the time zone."
            raise TypeError(msg)
        return self._expr.__class__(
            lambda plx: self._expr._call(plx).dt.convert_time_zone(time_zone)
        )

    def timestamp(self: Self, time_unit: Literal["ns", "us", "ms"] = "us") -> ExprT:
        """Return a timestamp in the given time unit.

        Arguments:
            time_unit: {'ns', 'us', 'ms'}
                Time unit.

        Returns:
            A new expression.

        Examples:
            >>> from datetime import date
            >>> import narwhals as nw
            >>> from narwhals.typing import IntoFrameT
            >>> import pandas as pd
            >>> import polars as pl
            >>> import pyarrow as pa
            >>> data = {"date": [date(2001, 1, 1), None, date(2001, 1, 3)]}
            >>> df_pd = pd.DataFrame(data, dtype="datetime64[ns]")
            >>> df_pl = pl.DataFrame(data)
            >>> df_pa = pa.table(data)

            Let's define a dataframe-agnostic function:

            >>> def my_library_agnostic_function(df_native: IntoFrameT) -> IntoFrameT:
            ...     df = nw.from_native(df_native)
            ...     return df.with_columns(
            ...         nw.col("date").dt.timestamp().alias("timestamp_us"),
            ...         nw.col("date").dt.timestamp("ms").alias("timestamp_ms"),
            ...     ).to_native()

            We can then pass pandas / PyArrow / Polars / any other supported library:

            >>> my_library_agnostic_function(df_pd)
                    date  timestamp_us  timestamp_ms
            0 2001-01-01  9.783072e+14  9.783072e+11
            1        NaT           NaN           NaN
            2 2001-01-03  9.784800e+14  9.784800e+11
            >>> my_library_agnostic_function(df_pl)
            shape: (3, 3)
            ┌────────────┬─────────────────┬──────────────┐
            │ date       ┆ timestamp_us    ┆ timestamp_ms │
            │ ---        ┆ ---             ┆ ---          │
            │ date       ┆ i64             ┆ i64          │
            ╞════════════╪═════════════════╪══════════════╡
            │ 2001-01-01 ┆ 978307200000000 ┆ 978307200000 │
            │ null       ┆ null            ┆ null         │
            │ 2001-01-03 ┆ 978480000000000 ┆ 978480000000 │
            └────────────┴─────────────────┴──────────────┘
            >>> my_library_agnostic_function(df_pa)
            pyarrow.Table
            date: date32[day]
            timestamp_us: int64
            timestamp_ms: int64
            ----
            date: [[2001-01-01,null,2001-01-03]]
            timestamp_us: [[978307200000000,null,978480000000000]]
            timestamp_ms: [[978307200000,null,978480000000]]
        """
        if time_unit not in {"ns", "us", "ms"}:
            msg = (
                "invalid `time_unit`"
                f"\n\nExpected one of {{'ns', 'us', 'ms'}}, got {time_unit!r}."
            )
            raise ValueError(msg)
        return self._expr.__class__(
            lambda plx: self._expr._call(plx).dt.timestamp(time_unit)
        )


class ExprNameNamespace(Generic[ExprT]):
    def __init__(self: Self, expr: ExprT) -> None:
        self._expr = expr

    def keep(self: Self) -> ExprT:
        r"""Keep the original root name of the expression.

        Returns:
            A new expression.

        Notes:
            This will undo any previous renaming operations on the expression.
            Due to implementation constraints, this method can only be called as the last
            expression in a chain. Only one name operation per expression will work.

        Examples:
            >>> import narwhals as nw
            >>> from narwhals.typing import IntoFrameT
            >>> import pandas as pd
            >>> import polars as pl
            >>> data = {"foo": [1, 2], "BAR": [4, 5]}
            >>> df_pd = pd.DataFrame(data)
            >>> df_pl = pl.DataFrame(data)

            We define a dataframe-agnostic function:

            >>> def my_library_agnostic_function(df_native: IntoFrameT) -> IntoFrameT:
            ...     df = nw.from_native(df_native)
            ...     return df.select(
            ...         nw.col("foo").alias("alias_for_foo").name.keep()
            ...     ).to_native()

            We can then pass either pandas or Polars to `func`:

            >>> my_library_agnostic_function(df_pd).columns
            Index(['foo'], dtype='object')
            >>> my_library_agnostic_function(df_pl).columns
            ['foo']
        """
        return self._expr.__class__(lambda plx: self._expr._call(plx).name.keep())

    def map(self: Self, function: Callable[[str], str]) -> ExprT:
        r"""Rename the output of an expression by mapping a function over the root name.

        Arguments:
            function: Function that maps a root name to a new name.

        Returns:
            A new expression.

        Notes:
            This will undo any previous renaming operations on the expression.
            Due to implementation constraints, this method can only be called as the last
            expression in a chain. Only one name operation per expression will work.

        Examples:
            >>> import narwhals as nw
            >>> from narwhals.typing import IntoFrameT
            >>> import pandas as pd
            >>> import polars as pl
            >>> data = {"foo": [1, 2], "BAR": [4, 5]}
            >>> df_pd = pd.DataFrame(data)
            >>> df_pl = pl.DataFrame(data)

            We define a dataframe-agnostic function:

            >>> renaming_func = lambda s: s[::-1]  # reverse column name
            >>> def my_library_agnostic_function(df_native: IntoFrameT) -> IntoFrameT:
            ...     df = nw.from_native(df_native)
            ...     return df.select(nw.col("foo", "BAR").name.map(renaming_func)).to_native()

            We can then pass either pandas or Polars to `func`:

            >>> my_library_agnostic_function(df_pd).columns
            Index(['oof', 'RAB'], dtype='object')
            >>> my_library_agnostic_function(df_pl).columns
            ['oof', 'RAB']
        """
        return self._expr.__class__(lambda plx: self._expr._call(plx).name.map(function))

    def prefix(self: Self, prefix: str) -> ExprT:
        r"""Add a prefix to the root column name of the expression.

        Arguments:
            prefix: Prefix to add to the root column name.

        Returns:
            A new expression.

        Notes:
            This will undo any previous renaming operations on the expression.
            Due to implementation constraints, this method can only be called as the last
            expression in a chain. Only one name operation per expression will work.

        Examples:
            >>> import narwhals as nw
            >>> from narwhals.typing import IntoFrameT
            >>> import pandas as pd
            >>> import polars as pl
            >>> data = {"foo": [1, 2], "BAR": [4, 5]}
            >>> df_pd = pd.DataFrame(data)
            >>> df_pl = pl.DataFrame(data)

            We define a dataframe-agnostic function:

            >>> def add_colname_prefix(df_native: IntoFrameT, prefix: str) -> IntoFrameT:
            ...     df = nw.from_native(df_native)
            ...     return df.select(nw.col("foo", "BAR").name.prefix(prefix)).to_native()

            We can then pass either pandas or Polars to `func`:

            >>> add_colname_prefix(df_pd, "with_prefix_").columns
            Index(['with_prefix_foo', 'with_prefix_BAR'], dtype='object')

            >>> add_colname_prefix(df_pl, "with_prefix_").columns
            ['with_prefix_foo', 'with_prefix_BAR']
        """
        return self._expr.__class__(lambda plx: self._expr._call(plx).name.prefix(prefix))

    def suffix(self: Self, suffix: str) -> ExprT:
        r"""Add a suffix to the root column name of the expression.

        Arguments:
            suffix: Suffix to add to the root column name.

        Returns:
            A new expression.

        Notes:
            This will undo any previous renaming operations on the expression.
            Due to implementation constraints, this method can only be called as the last
            expression in a chain. Only one name operation per expression will work.

        Examples:
            >>> import narwhals as nw
            >>> from narwhals.typing import IntoFrameT
            >>> import pandas as pd
            >>> import polars as pl
            >>> data = {"foo": [1, 2], "BAR": [4, 5]}
            >>> df_pd = pd.DataFrame(data)
            >>> df_pl = pl.DataFrame(data)

            We define a dataframe-agnostic function:

            >>> def add_colname_suffix(df_native: IntoFrameT, suffix: str) -> IntoFrameT:
            ...     df = nw.from_native(df_native)
            ...     return df.select(nw.col("foo", "BAR").name.suffix(suffix)).to_native()

            We can then pass either pandas or Polars to `func`:

            >>> add_colname_suffix(df_pd, "_with_suffix").columns
            Index(['foo_with_suffix', 'BAR_with_suffix'], dtype='object')
            >>> add_colname_suffix(df_pl, "_with_suffix").columns
            ['foo_with_suffix', 'BAR_with_suffix']
        """
        return self._expr.__class__(lambda plx: self._expr._call(plx).name.suffix(suffix))

    def to_lowercase(self: Self) -> ExprT:
        r"""Make the root column name lowercase.

        Returns:
            A new expression.

        Notes:
            This will undo any previous renaming operations on the expression.
            Due to implementation constraints, this method can only be called as the last
            expression in a chain. Only one name operation per expression will work.

        Examples:
            >>> import narwhals as nw
            >>> from narwhals.typing import IntoFrameT
            >>> import pandas as pd
            >>> import polars as pl
            >>> data = {"foo": [1, 2], "BAR": [4, 5]}
            >>> df_pd = pd.DataFrame(data)
            >>> df_pl = pl.DataFrame(data)

            We define a dataframe-agnostic function:

            >>> def to_lower(df_native: IntoFrameT) -> IntoFrameT:
            ...     df = nw.from_native(df_native)
            ...     return df.select(nw.col("foo", "BAR").name.to_lowercase()).to_native()

            We can then pass either pandas or Polars to `func`:

            >>> to_lower(df_pd).columns
            Index(['foo', 'bar'], dtype='object')
            >>> to_lower(df_pl).columns
            ['foo', 'bar']
        """
        return self._expr.__class__(lambda plx: self._expr._call(plx).name.to_lowercase())

    def to_uppercase(self: Self) -> ExprT:
        r"""Make the root column name uppercase.

        Returns:
            A new expression.

        Notes:
            This will undo any previous renaming operations on the expression.
            Due to implementation constraints, this method can only be called as the last
            expression in a chain. Only one name operation per expression will work.

        Examples:
            >>> import narwhals as nw
            >>> from narwhals.typing import IntoFrameT
            >>> import pandas as pd
            >>> import polars as pl
            >>> data = {"foo": [1, 2], "BAR": [4, 5]}
            >>> df_pd = pd.DataFrame(data)
            >>> df_pl = pl.DataFrame(data)

            We define a dataframe-agnostic function:

            >>> def to_upper(df_native: IntoFrameT) -> IntoFrameT:
            ...     df = nw.from_native(df_native)
            ...     return df.select(nw.col("foo", "BAR").name.to_uppercase()).to_native()

            We can then pass either pandas or Polars to `func`:
            >>> to_upper(df_pd).columns
            Index(['FOO', 'BAR'], dtype='object')
            >>> to_upper(df_pl).columns
            ['FOO', 'BAR']
        """
        return self._expr.__class__(lambda plx: self._expr._call(plx).name.to_uppercase())


def col(*names: str | Iterable[str]) -> Expr:
    """Creates an expression that references one or more columns by their name(s).

    Arguments:
        names: Name(s) of the columns to use in the aggregation function.

    Returns:
        A new expression.

    Examples:
        >>> import pandas as pd
        >>> import polars as pl
        >>> import pyarrow as pa
        >>> import narwhals as nw
        >>> df_pl = pl.DataFrame({"a": [1, 2], "b": [3, 4]})
        >>> df_pd = pd.DataFrame({"a": [1, 2], "b": [3, 4]})
        >>> df_pa = pa.table({"a": [1, 2], "b": [3, 4]})

        We define a dataframe-agnostic function:

        >>> def my_library_agnostic_function(df_native: IntoFrameT) -> IntoFrameT:
        ...     df = nw.from_native(df_native)
        ...     return df.select(nw.col("a") * nw.col("b")).to_native()

        We can pass any supported library such as Pandas, Polars, or PyArrow to `func`:

        >>> my_library_agnostic_function(df_pd)
           a
        0  3
        1  8
        >>> my_library_agnostic_function(df_pl)
        shape: (2, 1)
        ┌─────┐
        │ a   │
        │ --- │
        │ i64 │
        ╞═════╡
        │ 3   │
        │ 8   │
        └─────┘
        >>> my_library_agnostic_function(df_pa)
        pyarrow.Table
        a: int64
        ----
        a: [[3,8]]
    """

    def func(plx: Any) -> Any:
        return plx.col(*flatten(names))

    return Expr(func)


def nth(*indices: int | Sequence[int]) -> Expr:
    """Creates an expression that references one or more columns by their index(es).

    Notes:
        `nth` is not supported for Polars version<1.0.0. Please use [`col`](/api-reference/narwhals/#narwhals.col) instead.

    Arguments:
        indices: One or more indices representing the columns to retrieve.

    Returns:
        A new expression.

    Examples:
        >>> import pandas as pd
        >>> import polars as pl
        >>> import pyarrow as pa
        >>> import narwhals as nw
        >>> data = {"a": [1, 2], "b": [3, 4]}
        >>> df_pl = pl.DataFrame(data)
        >>> df_pd = pd.DataFrame(data)
        >>> df_pa = pa.table(data)

        We define a dataframe-agnostic function:

        >>> def my_library_agnostic_function(df_native: IntoFrameT) -> IntoFrameT:
        ...     df = nw.from_native(df_native)
        ...     return df.select(nw.nth(0) * 2).to_native()

        We can pass any supported library such as Pandas, Polars, or PyArrow to `func`:

        >>> my_library_agnostic_function(df_pd)
           a
        0  2
        1  4
        >>> my_library_agnostic_function(df_pl)
        shape: (2, 1)
        ┌─────┐
        │ a   │
        │ --- │
        │ i64 │
        ╞═════╡
        │ 2   │
        │ 4   │
        └─────┘
        >>> my_library_agnostic_function(df_pa)
        pyarrow.Table
        a: int64
        ----
        a: [[2,4]]
    """

    def func(plx: Any) -> Any:
        return plx.nth(*flatten(indices))

    return Expr(func)


# Add underscore so it doesn't conflict with builtin `all`
def all_() -> Expr:
    """Instantiate an expression representing all columns.

    Returns:
        A new expression.

    Examples:
        >>> import polars as pl
        >>> import pandas as pd
        >>> import pyarrow as pa
        >>> import narwhals as nw
        >>> df_pd = pd.DataFrame({"a": [1, 2, 3], "b": [4, 5, 6]})
        >>> df_pl = pl.DataFrame({"a": [1, 2, 3], "b": [4, 5, 6]})
        >>> df_pa = pa.table({"a": [1, 2, 3], "b": [4, 5, 6]})

        Let's define a dataframe-agnostic function:

        >>> def my_library_agnostic_function(df_native: IntoFrameT) -> IntoFrameT:
        ...     df = nw.from_native(df_native)
        ...     return df.select(nw.all() * 2).to_native()

        We can pass any supported library such as Pandas, Polars, or PyArrow to `func`:

        >>> my_library_agnostic_function(df_pd)
           a   b
        0  2   8
        1  4  10
        2  6  12
        >>> my_library_agnostic_function(df_pl)
        shape: (3, 2)
        ┌─────┬─────┐
        │ a   ┆ b   │
        │ --- ┆ --- │
        │ i64 ┆ i64 │
        ╞═════╪═════╡
        │ 2   ┆ 8   │
        │ 4   ┆ 10  │
        │ 6   ┆ 12  │
        └─────┴─────┘
        >>> my_library_agnostic_function(df_pa)
        pyarrow.Table
        a: int64
        b: int64
        ----
        a: [[2,4,6]]
        b: [[8,10,12]]
    """
    return Expr(lambda plx: plx.all())


# Add underscore so it doesn't conflict with builtin `len`
def len_() -> Expr:
    """Return the number of rows.

    Returns:
        A new expression.

    Examples:
        >>> import polars as pl
        >>> import pandas as pd
        >>> import pyarrow as pa
        >>> import narwhals as nw
        >>> df_pd = pd.DataFrame({"a": [1, 2], "b": [5, 10]})
        >>> df_pl = pl.DataFrame({"a": [1, 2], "b": [5, 10]})
        >>> df_pa = pa.table({"a": [1, 2], "b": [5, 10]})

        Let's define a dataframe-agnostic function:

        >>> def my_library_agnostic_function(df_native: IntoFrameT) -> IntoFrameT:
        ...     df = nw.from_native(df_native)
        ...     return df.select(nw.len()).to_native()

        We can pass any supported library such as Pandas, Polars, or PyArrow to `func`:

        >>> my_library_agnostic_function(df_pd)
           len
        0    2
        >>> my_library_agnostic_function(df_pl)
        shape: (1, 1)
        ┌─────┐
        │ len │
        │ --- │
        │ u32 │
        ╞═════╡
        │ 2   │
        └─────┘
        >>> my_library_agnostic_function(df_pa)
        pyarrow.Table
        len: int64
        ----
        len: [[2]]
    """

    def func(plx: Any) -> Any:
        return plx.len()

    return Expr(func)


def sum(*columns: str) -> Expr:
    """Sum all values.

    Note:
        Syntactic sugar for ``nw.col(columns).sum()``

    Arguments:
        columns: Name(s) of the columns to use in the aggregation function

    Returns:
        A new expression.

    Examples:
        >>> import pandas as pd
        >>> import polars as pl
        >>> import pyarrow as pa
        >>> import narwhals as nw
        >>> df_pl = pl.DataFrame({"a": [1, 2]})
        >>> df_pd = pd.DataFrame({"a": [1, 2]})
        >>> df_pa = pa.table({"a": [1, 2]})

        We define a dataframe-agnostic function:

        >>> def my_library_agnostic_function(df_native: IntoFrameT) -> IntoFrameT:
        ...     df = nw.from_native(df_native)
        ...     return df.select(nw.sum("a")).to_native()

        We can pass any supported library such as Pandas, Polars, or PyArrow to `func`:

        >>> my_library_agnostic_function(df_pd)
           a
        0  3
        >>> my_library_agnostic_function(df_pl)
        shape: (1, 1)
        ┌─────┐
        │ a   │
        │ --- │
        │ i64 │
        ╞═════╡
        │ 3   │
        └─────┘
        >>> my_library_agnostic_function(df_pa)
        pyarrow.Table
        a: int64
        ----
        a: [[3]]
    """
    return Expr(lambda plx: plx.sum(*columns))


def mean(*columns: str) -> Expr:
    """Get the mean value.

    Note:
        Syntactic sugar for ``nw.col(columns).mean()``

    Arguments:
        columns: Name(s) of the columns to use in the aggregation function

    Returns:
        A new expression.

    Examples:
        >>> import pandas as pd
        >>> import polars as pl
        >>> import pyarrow as pa
        >>> import narwhals as nw
        >>> df_pl = pl.DataFrame({"a": [1, 8, 3]})
        >>> df_pd = pd.DataFrame({"a": [1, 8, 3]})
        >>> df_pa = pa.table({"a": [1, 8, 3]})

        We define a dataframe agnostic function:

        >>> def my_library_agnostic_function(df_native: IntoFrameT) -> IntoFrameT:
        ...     df = nw.from_native(df_native)
        ...     return df.select(nw.mean("a")).to_native()

        We can pass any supported library such as Pandas, Polars, or PyArrow to `func`:

        >>> my_library_agnostic_function(df_pd)
             a
        0  4.0
        >>> my_library_agnostic_function(df_pl)
        shape: (1, 1)
        ┌─────┐
        │ a   │
        │ --- │
        │ f64 │
        ╞═════╡
        │ 4.0 │
        └─────┘
        >>> my_library_agnostic_function(df_pa)
        pyarrow.Table
        a: double
        ----
        a: [[4]]
    """
    return Expr(lambda plx: plx.mean(*columns))


def median(*columns: str) -> Expr:
    """Get the median value.

    Notes:
        - Syntactic sugar for ``nw.col(columns).median()``
        - Results might slightly differ across backends due to differences in the underlying algorithms used to compute the median.

    Arguments:
        columns: Name(s) of the columns to use in the aggregation function

    Returns:
        A new expression.

    Examples:
        >>> import pandas as pd
        >>> import polars as pl
        >>> import pyarrow as pa
        >>> import narwhals as nw
        >>> df_pd = pd.DataFrame({"a": [4, 5, 2]})
        >>> df_pl = pl.DataFrame({"a": [4, 5, 2]})
        >>> df_pa = pa.table({"a": [4, 5, 2]})

        Let's define a dataframe agnostic function:

        >>> def my_library_agnostic_function(df_native: IntoFrameT) -> IntoFrameT:
        ...     df = nw.from_native(df_native)
        ...     return df.select(nw.median("a")).to_native()

        We can then pass any supported library such as pandas, Polars, or PyArrow to `func`:

        >>> my_library_agnostic_function(df_pd)
             a
        0  4.0
        >>> my_library_agnostic_function(df_pl)
        shape: (1, 1)
        ┌─────┐
        │ a   │
        │ --- │
        │ f64 │
        ╞═════╡
        │ 4.0 │
        └─────┘
        >>> my_library_agnostic_function(df_pa)
        pyarrow.Table
        a: double
        ----
        a: [[4]]
    """
    return Expr(lambda plx: plx.median(*columns))


def min(*columns: str) -> Expr:
    """Return the minimum value.

    Note:
       Syntactic sugar for ``nw.col(columns).min()``.

    Arguments:
        columns: Name(s) of the columns to use in the aggregation function.

    Returns:
        A new expression.

    Examples:
        >>> import polars as pl
        >>> import pandas as pd
        >>> import pyarrow as pa
        >>> import narwhals as nw
        >>> df_pd = pd.DataFrame({"a": [1, 2], "b": [5, 10]})
        >>> df_pl = pl.DataFrame({"a": [1, 2], "b": [5, 10]})
        >>> df_pa = pa.table({"a": [1, 2], "b": [5, 10]})

        Let's define a dataframe-agnostic function:

        >>> def my_library_agnostic_function(df_native: IntoFrameT) -> IntoFrameT:
        ...     df = nw.from_native(df_native)
        ...     return df.select(nw.min("b")).to_native()

        We can pass any supported library such as Pandas, Polars, or PyArrow to `func`:

        >>> my_library_agnostic_function(df_pd)
           b
        0  5
        >>> my_library_agnostic_function(df_pl)
        shape: (1, 1)
        ┌─────┐
        │ b   │
        │ --- │
        │ i64 │
        ╞═════╡
        │ 5   │
        └─────┘
        >>> my_library_agnostic_function(df_pa)
        pyarrow.Table
        b: int64
        ----
        b: [[5]]
    """
    return Expr(lambda plx: plx.min(*columns))


def max(*columns: str) -> Expr:
    """Return the maximum value.

    Note:
       Syntactic sugar for ``nw.col(columns).max()``.

    Arguments:
        columns: Name(s) of the columns to use in the aggregation function.

    Returns:
        A new expression.

    Examples:
        >>> import polars as pl
        >>> import pandas as pd
        >>> import pyarrow as pa
        >>> import narwhals as nw
        >>> df_pd = pd.DataFrame({"a": [1, 2], "b": [5, 10]})
        >>> df_pl = pl.DataFrame({"a": [1, 2], "b": [5, 10]})
        >>> df_pa = pa.table({"a": [1, 2], "b": [5, 10]})

        Let's define a dataframe-agnostic function:

        >>> def my_library_agnostic_function(df_native: IntoFrameT) -> IntoFrameT:
        ...     df = nw.from_native(df_native)
        ...     return df.select(nw.max("a")).to_native()

        We can pass any supported library such as Pandas, Polars, or PyArrow to `func`:

        >>> my_library_agnostic_function(df_pd)
           a
        0  2
        >>> my_library_agnostic_function(df_pl)
        shape: (1, 1)
        ┌─────┐
        │ a   │
        │ --- │
        │ i64 │
        ╞═════╡
        │ 2   │
        └─────┘
        >>> my_library_agnostic_function(df_pa)
        pyarrow.Table
        a: int64
        ----
        a: [[2]]
    """
    return Expr(lambda plx: plx.max(*columns))


def sum_horizontal(*exprs: IntoExpr | Iterable[IntoExpr]) -> Expr:
    """Sum all values horizontally across columns.

    Warning:
        Unlike Polars, we support horizontal sum over numeric columns only.

    Arguments:
        exprs: Name(s) of the columns to use in the aggregation function. Accepts
            expression input.

    Returns:
        A new expression.

    Examples:
        >>> import pandas as pd
        >>> import polars as pl
        >>> import pyarrow as pa
        >>> import narwhals as nw
        >>> data = {"a": [1, 2, 3], "b": [5, 10, None]}
        >>> df_pl = pl.DataFrame(data)
        >>> df_pd = pd.DataFrame(data)
        >>> df_pa = pa.table(data)

        We define a dataframe-agnostic function:

        >>> def my_library_agnostic_function(df_native: IntoFrameT) -> IntoFrameT:
        ...     df = nw.from_native(df_native)
        ...     return df.select(nw.sum_horizontal("a", "b")).to_native()

        We can pass any supported library such as Pandas, Polars, or PyArrow to `func`:

        >>> my_library_agnostic_function(df_pd)
              a
        0   6.0
        1  12.0
        2   3.0
        >>> my_library_agnostic_function(df_pl)
        shape: (3, 1)
        ┌─────┐
        │ a   │
        │ --- │
        │ i64 │
        ╞═════╡
        │ 6   │
        │ 12  │
        │ 3   │
        └─────┘
        >>> my_library_agnostic_function(df_pa)
        pyarrow.Table
        a: int64
        ----
        a: [[6,12,3]]
    """
    if not exprs:
        msg = "At least one expression must be passed to `sum_horizontal`"
        raise ValueError(msg)
    return Expr(
        lambda plx: plx.sum_horizontal(
            *[extract_compliant(plx, v) for v in flatten(exprs)]
        )
    )


def min_horizontal(*exprs: IntoExpr | Iterable[IntoExpr]) -> Expr:
    """Get the minimum value horizontally across columns.

    Notes:
        We support `min_horizontal` over numeric columns only.

    Arguments:
        exprs: Name(s) of the columns to use in the aggregation function. Accepts
            expression input.

    Returns:
        A new expression.

    Examples:
        >>> import narwhals as nw
        >>> import pandas as pd
        >>> import polars as pl
        >>> import pyarrow as pa
        >>> data = {
        ...     "a": [1, 8, 3],
        ...     "b": [4, 5, None],
        ...     "c": ["x", "y", "z"],
        ... }

        We define a dataframe-agnostic function that computes the horizontal min of "a"
        and "b" columns:

        >>> def my_library_agnostic_function(df_native: IntoFrameT) -> IntoFrameT:
        ...     df = nw.from_native(df_native)
        ...     return df.select(nw.min_horizontal("a", "b")).to_native()

        We can pass any supported library such as Pandas, Polars, or PyArrow to `func`:

        >>> my_library_agnostic_function(pd.DataFrame(data))
             a
        0  1.0
        1  5.0
        2  3.0
        >>> my_library_agnostic_function(pl.DataFrame(data))
        shape: (3, 1)
        ┌─────┐
        │ a   │
        │ --- │
        │ i64 │
        ╞═════╡
        │ 1   │
        │ 5   │
        │ 3   │
        └─────┘
        >>> my_library_agnostic_function(pa.table(data))
        pyarrow.Table
        a: int64
        ----
        a: [[1,5,3]]
    """
    if not exprs:
        msg = "At least one expression must be passed to `min_horizontal`"
        raise ValueError(msg)
    return Expr(
        lambda plx: plx.min_horizontal(
            *[extract_compliant(plx, v) for v in flatten(exprs)]
        )
    )


def max_horizontal(*exprs: IntoExpr | Iterable[IntoExpr]) -> Expr:
    """Get the maximum value horizontally across columns.

    Notes:
        We support `max_horizontal` over numeric columns only.

    Arguments:
        exprs: Name(s) of the columns to use in the aggregation function. Accepts
            expression input.

    Returns:
        A new expression.

    Examples:
        >>> import narwhals as nw
        >>> import pandas as pd
        >>> import polars as pl
        >>> import pyarrow as pa
        >>> data = {
        ...     "a": [1, 8, 3],
        ...     "b": [4, 5, None],
        ...     "c": ["x", "y", "z"],
        ... }

        We define a dataframe-agnostic function that computes the horizontal max of "a"
        and "b" columns:

        >>> def my_library_agnostic_function(df_native: IntoFrameT) -> IntoFrameT:
        ...     df = nw.from_native(df_native)
        ...     return df.select(nw.max_horizontal("a", "b")).to_native()

        We can pass any supported library such as Pandas, Polars, or PyArrow to `func`:

        >>> my_library_agnostic_function(pd.DataFrame(data))
             a
        0  4.0
        1  8.0
        2  3.0
        >>> my_library_agnostic_function(pl.DataFrame(data))
        shape: (3, 1)
        ┌─────┐
        │ a   │
        │ --- │
        │ i64 │
        ╞═════╡
        │ 4   │
        │ 8   │
        │ 3   │
        └─────┘
        >>> my_library_agnostic_function(pa.table(data))
        pyarrow.Table
        a: int64
        ----
        a: [[4,8,3]]
    """
    if not exprs:
        msg = "At least one expression must be passed to `max_horizontal`"
        raise ValueError(msg)
    return Expr(
        lambda plx: plx.max_horizontal(
            *[extract_compliant(plx, v) for v in flatten(exprs)]
        )
    )


class When:
    def __init__(self, *predicates: IntoExpr | Iterable[IntoExpr]) -> None:
        self._predicates = flatten([predicates])

    def _extract_predicates(self, plx: Any) -> Any:
        return [extract_compliant(plx, v) for v in self._predicates]

    def then(self, value: Any) -> Then:
        return Then(
            lambda plx: plx.when(*self._extract_predicates(plx)).then(
                extract_compliant(plx, value)
            )
        )


class Then(Expr):
    def __init__(self, call: Callable[[Any], Any]) -> None:
        self._call = call

    def otherwise(self, value: Any) -> Expr:
        return Expr(lambda plx: self._call(plx).otherwise(extract_compliant(plx, value)))


def when(*predicates: IntoExpr | Iterable[IntoExpr]) -> When:
    """Start a `when-then-otherwise` expression.

    Expression similar to an `if-else` statement in Python. Always initiated by a
    `pl.when(<condition>).then(<value if condition>)`, and optionally followed by
    chaining one or more `.when(<condition>).then(<value>)` statements.
    Chained when-then operations should be read as Python `if, elif, ... elif`
    blocks, not as `if, if, ... if`, i.e. the first condition that evaluates to
    `True` will be picked.
    If none of the conditions are `True`, an optional
    `.otherwise(<value if all statements are false>)` can be appended at the end.
    If not appended, and none of the conditions are `True`, `None` will be returned.

    Arguments:
        predicates: Condition(s) that must be met in order to apply the subsequent statement.
            Accepts one or more boolean expressions, which are implicitly combined with `&`.
            String input is parsed as a column name.

    Returns:
        A "when" object, which `.then` can be called on.

    Examples:
        >>> import pandas as pd
        >>> import polars as pl
        >>> import pyarrow as pa
        >>> import narwhals as nw
        >>> df_pl = pl.DataFrame({"a": [1, 2, 3], "b": [5, 10, 15]})
        >>> df_pd = pd.DataFrame({"a": [1, 2, 3], "b": [5, 10, 15]})
        >>> df_pa = pa.table({"a": [1, 2, 3], "b": [5, 10, 15]})

        We define a dataframe-agnostic function:

        >>> def my_library_agnostic_function(df_native: IntoFrameT) -> IntoFrameT:
        ...     df = nw.from_native(df_native)
        ...     return df.with_columns(
        ...         nw.when(nw.col("a") < 3).then(5).otherwise(6).alias("a_when")
        ...     ).to_native()

        We can pass any supported library such as Pandas, Polars, or PyArrow to `func`:

        >>> my_library_agnostic_function(df_pd)
           a   b  a_when
        0  1   5       5
        1  2  10       5
        2  3  15       6
        >>> my_library_agnostic_function(df_pl)
        shape: (3, 3)
        ┌─────┬─────┬────────┐
        │ a   ┆ b   ┆ a_when │
        │ --- ┆ --- ┆ ---    │
        │ i64 ┆ i64 ┆ i32    │
        ╞═════╪═════╪════════╡
        │ 1   ┆ 5   ┆ 5      │
        │ 2   ┆ 10  ┆ 5      │
        │ 3   ┆ 15  ┆ 6      │
        └─────┴─────┴────────┘
        >>> my_library_agnostic_function(df_pa)
        pyarrow.Table
        a: int64
        b: int64
        a_when: int64
        ----
        a: [[1,2,3]]
        b: [[5,10,15]]
        a_when: [[5,5,6]]
    """
    return When(*predicates)


def all_horizontal(*exprs: IntoExpr | Iterable[IntoExpr]) -> Expr:
    r"""Compute the bitwise AND horizontally across columns.

    Arguments:
        exprs: Name(s) of the columns to use in the aggregation function. Accepts expression input.

    Returns:
        A new expression.

    Examples:
        >>> import pandas as pd
        >>> import polars as pl
        >>> import pyarrow as pa
        >>> import narwhals as nw
        >>> data = {
        ...     "a": [False, False, True, True, False, None],
        ...     "b": [False, True, True, None, None, None],
        ... }
        >>> df_pl = pl.DataFrame(data)
        >>> df_pd = pd.DataFrame(data).convert_dtypes(dtype_backend="pyarrow")
        >>> df_pa = pa.table(data)

        We define a dataframe-agnostic function:

        >>> def my_library_agnostic_function(df_native: IntoFrameT) -> IntoFrameT:
        ...     df = nw.from_native(df_native)
        ...     return df.select("a", "b", all=nw.all_horizontal("a", "b")).to_native()

        We can pass any supported library such as Pandas, Polars, or PyArrow to `func`:

        >>> my_library_agnostic_function(df_pd)
               a      b    all
        0  False  False  False
        1  False   True  False
        2   True   True   True
        3   True   <NA>   <NA>
        4  False   <NA>  False
        5   <NA>   <NA>   <NA>

        >>> my_library_agnostic_function(df_pl)
        shape: (6, 3)
        ┌───────┬───────┬───────┐
        │ a     ┆ b     ┆ all   │
        │ ---   ┆ ---   ┆ ---   │
        │ bool  ┆ bool  ┆ bool  │
        ╞═══════╪═══════╪═══════╡
        │ false ┆ false ┆ false │
        │ false ┆ true  ┆ false │
        │ true  ┆ true  ┆ true  │
        │ true  ┆ null  ┆ null  │
        │ false ┆ null  ┆ false │
        │ null  ┆ null  ┆ null  │
        └───────┴───────┴───────┘

        >>> my_library_agnostic_function(df_pa)
        pyarrow.Table
        a: bool
        b: bool
        all: bool
        ----
        a: [[false,false,true,true,false,null]]
        b: [[false,true,true,null,null,null]]
        all: [[false,false,true,null,false,null]]
    """
    if not exprs:
        msg = "At least one expression must be passed to `all_horizontal`"
        raise ValueError(msg)
    return Expr(
        lambda plx: plx.all_horizontal(
            *[extract_compliant(plx, v) for v in flatten(exprs)]
        )
    )


def lit(value: Any, dtype: DType | None = None) -> Expr:
    """Return an expression representing a literal value.

    Arguments:
        value: The value to use as literal.
        dtype: The data type of the literal value. If not provided, the data type will be inferred.

    Returns:
        A new expression.

    Examples:
        >>> import pandas as pd
        >>> import polars as pl
        >>> import pyarrow as pa
        >>> import narwhals as nw
        >>> df_pl = pl.DataFrame({"a": [1, 2]})
        >>> df_pd = pd.DataFrame({"a": [1, 2]})
        >>> df_pa = pa.table({"a": [1, 2]})

        We define a dataframe-agnostic function:

        >>> def my_library_agnostic_function(df_native: IntoFrameT) -> IntoFrameT:
        ...     df = nw.from_native(df_native)
        ...     return df.with_columns(nw.lit(3)).to_native()

        We can pass any supported library such as Pandas, Polars, or PyArrow to `func`:

        >>> my_library_agnostic_function(df_pd)
           a  literal
        0  1        3
        1  2        3
        >>> my_library_agnostic_function(df_pl)
        shape: (2, 2)
        ┌─────┬─────────┐
        │ a   ┆ literal │
        │ --- ┆ ---     │
        │ i64 ┆ i32     │
        ╞═════╪═════════╡
        │ 1   ┆ 3       │
        │ 2   ┆ 3       │
        └─────┴─────────┘
        >>> my_library_agnostic_function(df_pa)
        pyarrow.Table
        a: int64
        literal: int64
        ----
        a: [[1,2]]
        literal: [[3,3]]
    """
    if is_numpy_array(value):
        msg = (
            "numpy arrays are not supported as literal values. "
            "Consider using `with_columns` to create a new column from the array."
        )
        raise ValueError(msg)

    if isinstance(value, (list, tuple)):
        msg = f"Nested datatypes are not supported yet. Got {value}"
        raise NotImplementedError(msg)

    return Expr(lambda plx: plx.lit(value, dtype))


def any_horizontal(*exprs: IntoExpr | Iterable[IntoExpr]) -> Expr:
    r"""Compute the bitwise OR horizontally across columns.

    Arguments:
        exprs: Name(s) of the columns to use in the aggregation function. Accepts expression input.

    Returns:
        A new expression.

    Examples:
        >>> import pandas as pd
        >>> import polars as pl
        >>> import pyarrow as pa
        >>> import narwhals as nw
        >>> data = {
        ...     "a": [False, False, True, True, False, None],
        ...     "b": [False, True, True, None, None, None],
        ... }
        >>> df_pl = pl.DataFrame(data)
        >>> df_pd = pd.DataFrame(data).convert_dtypes(dtype_backend="pyarrow")
        >>> df_pa = pa.table(data)

        We define a dataframe-agnostic function:

        >>> def my_library_agnostic_function(df_native: IntoFrameT) -> IntoFrameT:
        ...     df = nw.from_native(df_native)
        ...     return df.select("a", "b", any=nw.any_horizontal("a", "b")).to_native()

        We can pass any supported library such as Pandas, Polars, or PyArrow to `func`:

        >>> my_library_agnostic_function(df_pd)
               a      b    any
        0  False  False  False
        1  False   True   True
        2   True   True   True
        3   True   <NA>   True
        4  False   <NA>   <NA>
        5   <NA>   <NA>   <NA>

        >>> my_library_agnostic_function(df_pl)
        shape: (6, 3)
        ┌───────┬───────┬───────┐
        │ a     ┆ b     ┆ any   │
        │ ---   ┆ ---   ┆ ---   │
        │ bool  ┆ bool  ┆ bool  │
        ╞═══════╪═══════╪═══════╡
        │ false ┆ false ┆ false │
        │ false ┆ true  ┆ true  │
        │ true  ┆ true  ┆ true  │
        │ true  ┆ null  ┆ true  │
        │ false ┆ null  ┆ null  │
        │ null  ┆ null  ┆ null  │
        └───────┴───────┴───────┘

        >>> my_library_agnostic_function(df_pa)
        pyarrow.Table
        a: bool
        b: bool
        any: bool
        ----
        a: [[false,false,true,true,false,null]]
        b: [[false,true,true,null,null,null]]
        any: [[false,true,true,true,null,null]]
    """
    if not exprs:
        msg = "At least one expression must be passed to `any_horizontal`"
        raise ValueError(msg)
    return Expr(
        lambda plx: plx.any_horizontal(
            *[extract_compliant(plx, v) for v in flatten(exprs)]
        )
    )


def mean_horizontal(*exprs: IntoExpr | Iterable[IntoExpr]) -> Expr:
    """Compute the mean of all values horizontally across columns.

    Arguments:
        exprs: Name(s) of the columns to use in the aggregation function. Accepts
            expression input.

    Returns:
        A new expression.

    Examples:
        >>> import pandas as pd
        >>> import polars as pl
        >>> import pyarrow as pa
        >>> import narwhals as nw
        >>> data = {
        ...     "a": [1, 8, 3],
        ...     "b": [4, 5, None],
        ...     "c": ["x", "y", "z"],
        ... }
        >>> df_pl = pl.DataFrame(data)
        >>> df_pd = pd.DataFrame(data)
        >>> df_pa = pa.table(data)

        We define a dataframe-agnostic function that computes the horizontal mean of "a"
        and "b" columns:

        >>> def my_library_agnostic_function(df_native: IntoFrameT) -> IntoFrameT:
        ...     df = nw.from_native(df_native)
        ...     return df.select(nw.mean_horizontal("a", "b")).to_native()

        We can pass any supported library such as Pandas, Polars, or PyArrow to `func`:

        >>> my_library_agnostic_function(df_pd)
             a
        0  2.5
        1  6.5
        2  3.0

        >>> my_library_agnostic_function(df_pl)
        shape: (3, 1)
        ┌─────┐
        │ a   │
        │ --- │
        │ f64 │
        ╞═════╡
        │ 2.5 │
        │ 6.5 │
        │ 3.0 │
        └─────┘

        >>> my_library_agnostic_function(df_pa)
        pyarrow.Table
        a: double
        ----
        a: [[2.5,6.5,3]]
    """
    if not exprs:
        msg = "At least one expression must be passed to `mean_horizontal`"
        raise ValueError(msg)
    return Expr(
        lambda plx: plx.mean_horizontal(
            *[extract_compliant(plx, v) for v in flatten(exprs)]
        )
    )


def concat_str(
    exprs: IntoExpr | Iterable[IntoExpr],
    *more_exprs: IntoExpr,
    separator: str = "",
    ignore_nulls: bool = False,
) -> Expr:
    r"""Horizontally concatenate columns into a single string column.

    Arguments:
        exprs: Columns to concatenate into a single string column. Accepts expression
            input. Strings are parsed as column names, other non-expression inputs are
            parsed as literals. Non-`String` columns are cast to `String`.
        *more_exprs: Additional columns to concatenate into a single string column,
            specified as positional arguments.
        separator: String that will be used to separate the values of each column.
        ignore_nulls: Ignore null values (default is `False`).
            If set to `False`, null values will be propagated and if the row contains any
            null values, the output is null.

    Returns:
        A new expression.

    Examples:
        >>> import narwhals as nw
        >>> import pandas as pd
        >>> import polars as pl
        >>> import pyarrow as pa
        >>> data = {
        ...     "a": [1, 2, 3],
        ...     "b": ["dogs", "cats", None],
        ...     "c": ["play", "swim", "walk"],
        ... }

        We define a dataframe-agnostic function that computes the horizontal string
        concatenation of different columns

        >>> def my_library_agnostic_function(df_native: IntoFrameT) -> IntoFrameT:
        ...     df = nw.from_native(df_native)
        ...     return df.select(
        ...         nw.concat_str(
        ...             [
        ...                 nw.col("a") * 2,
        ...                 nw.col("b"),
        ...                 nw.col("c"),
        ...             ],
        ...             separator=" ",
        ...         ).alias("full_sentence")
        ...     ).to_native()

        We can pass any supported library such as Pandas, Polars, or PyArrow to `func`:

        >>> my_library_agnostic_function(pd.DataFrame(data))
          full_sentence
        0   2 dogs play
        1   4 cats swim
        2          None

        >>> my_library_agnostic_function(pl.DataFrame(data))
        shape: (3, 1)
        ┌───────────────┐
        │ full_sentence │
        │ ---           │
        │ str           │
        ╞═══════════════╡
        │ 2 dogs play   │
        │ 4 cats swim   │
        │ null          │
        └───────────────┘

        >>> my_library_agnostic_function(pa.table(data))
        pyarrow.Table
        full_sentence: string
        ----
        full_sentence: [["2 dogs play","4 cats swim",null]]
    """
    return Expr(
        lambda plx: plx.concat_str(
            [extract_compliant(plx, v) for v in flatten([exprs])],
            *[extract_compliant(plx, v) for v in more_exprs],
            separator=separator,
            ignore_nulls=ignore_nulls,
        )
    )


__all__ = [
    "Expr",
]<|MERGE_RESOLUTION|>--- conflicted
+++ resolved
@@ -11,7 +11,7 @@
 from typing import TypeVar
 
 from narwhals.dependencies import is_numpy_array
-from narwhals.exceptions import InvalidOperationError
+from narwhals.utils import _validate_rolling_arguments
 from narwhals.utils import flatten
 
 if TYPE_CHECKING:
@@ -3146,24 +3146,13 @@
         """
         return self.__class__(lambda plx: self._call(plx).cum_prod(reverse=reverse))
 
-<<<<<<< HEAD
-    def rolling_mean(
-=======
     def rolling_sum(
->>>>>>> f77d1372
         self: Self,
         window_size: int,
         *,
         min_periods: int | None = None,
         center: bool = False,
     ) -> Self:
-<<<<<<< HEAD
-        """Apply a rolling mean (moving mean) over the values.
-
-        A window of length `window_size` will traverse the values. The values that fill
-        this window will (optionally) be multiplied with the weights given by the
-        `weight` vector. The resulting values will be aggregated to their mean.
-=======
         """Apply a rolling sum (moving sum) over the values.
 
         !!! warning
@@ -3172,25 +3161,17 @@
 
         A window of length `window_size` will traverse the values. The resulting values
         will be aggregated to their sum.
->>>>>>> f77d1372
 
         The window at a given row will include the row itself and the `window_size - 1`
         elements before it.
 
         Arguments:
-<<<<<<< HEAD
-            window_size: The length of the window in number of elements.
-            min_periods: The number of values in the window that should be non-null before
-                computing a result. If set to `None` (default), it will be set equal to
-                `window_size`.
-=======
             window_size: The length of the window in number of elements. It must be a
                 strictly positive integer.
             min_periods: The number of values in the window that should be non-null before
                 computing a result. If set to `None` (default), it will be set equal to
                 `window_size`. If provided, it must be a strictly positive integer, and
                 less than or equal to `window_size`
->>>>>>> f77d1372
             center: Set the labels at the center of the window.
 
         Returns:
@@ -3198,62 +3179,18 @@
 
         Examples:
             >>> import narwhals as nw
-<<<<<<< HEAD
-            >>> import pandas as pd
-            >>> import polars as pl
-            >>> import pyarrow as pa
-
-            >>> data = {"a": [100, 200, 300]}
-=======
             >>> from narwhals.typing import IntoFrameT
             >>> import pandas as pd
             >>> import polars as pl
             >>> import pyarrow as pa
             >>> data = {"a": [1.0, 2.0, None, 4.0]}
->>>>>>> f77d1372
             >>> df_pd = pd.DataFrame(data)
             >>> df_pl = pl.DataFrame(data)
             >>> df_pa = pa.table(data)
 
             We define a library agnostic function:
 
-<<<<<<< HEAD
-            >>> @nw.narwhalify
-            ... def func(df):
-            ...     return df.with_columns(b=nw.col("a").rolling_mean(window_size=2))
-
-            We can then pass any supported library such as Pandas, Polars, or PyArrow to `func`:
-
-            >>> func(df_pd)
-                 a      b
-            0  100    NaN
-            1  200  150.0
-            2  300  250.0
-
-            >>> func(df_pl)
-            shape: (3, 2)
-            ┌─────┬───────┐
-            │ a   ┆ b     │
-            │ --- ┆ ---   │
-            │ i64 ┆ f64   │
-            ╞═════╪═══════╡
-            │ 100 ┆ null  │
-            │ 200 ┆ 150.0 │
-            │ 300 ┆ 250.0 │
-            └─────┴───────┘
-
-            >>> func(df_pa)  #  doctest:+ELLIPSIS
-            pyarrow.Table
-            a: int64
-            b: double
-            ----
-            a: [[100,200,300]]
-            b: [[null,150,250]]
-        """
-        return self.__class__(
-            lambda plx: self._call(plx).rolling_mean(
-=======
-            >>> def my_library_agnostic_function(df_native: IntoFrameT) -> IntoFrameT:
+            >>> def agnostic_rolling_sum(df_native: IntoFrameT) -> IntoFrameT:
             ...     df = nw.from_native(df_native)
             ...     return df.with_columns(
             ...         b=nw.col("a").rolling_sum(window_size=3, min_periods=1)
@@ -3261,14 +3198,14 @@
 
             We can then pass any supported library such as Pandas, Polars, or PyArrow to `func`:
 
-            >>> my_library_agnostic_function(df_pd)
+            >>> agnostic_rolling_sum(df_pd)
                  a    b
             0  1.0  1.0
             1  2.0  3.0
             2  NaN  3.0
             3  4.0  6.0
 
-            >>> my_library_agnostic_function(df_pl)
+            >>> agnostic_rolling_sum(df_pl)
             shape: (4, 2)
             ┌──────┬─────┐
             │ a    ┆ b   │
@@ -3281,7 +3218,7 @@
             │ 4.0  ┆ 6.0 │
             └──────┴─────┘
 
-            >>> my_library_agnostic_function(df_pa)  #  doctest:+ELLIPSIS
+            >>> agnostic_rolling_sum(df_pa)  #  doctest:+ELLIPSIS
             pyarrow.Table
             a: double
             b: double
@@ -3289,39 +3226,104 @@
             a: [[1,2,null,4]]
             b: [[1,3,3,6]]
         """
-        if window_size < 1:
-            msg = "window_size must be greater or equal than 1"
-            raise ValueError(msg)
-
-        if not isinstance(window_size, int):
-            _type = window_size.__class__.__name__
-            msg = (
-                f"argument 'window_size': '{_type}' object cannot be "
-                "interpreted as an integer"
-            )
-            raise TypeError(msg)
-
-        if min_periods is not None:
-            if min_periods < 1:
-                msg = "min_periods must be greater or equal than 1"
-                raise ValueError(msg)
-
-            if not isinstance(min_periods, int):
-                _type = min_periods.__class__.__name__
-                msg = (
-                    f"argument 'min_periods': '{_type}' object cannot be "
-                    "interpreted as an integer"
-                )
-                raise TypeError(msg)
-            if min_periods > window_size:
-                msg = "`min_periods` must be less or equal than `window_size`"
-                raise InvalidOperationError(msg)
-        else:
-            min_periods = window_size
+        window_size, min_periods = _validate_rolling_arguments(
+            window_size=window_size, min_periods=min_periods
+        )
 
         return self.__class__(
             lambda plx: self._call(plx).rolling_sum(
->>>>>>> f77d1372
+                window_size=window_size,
+                min_periods=min_periods,
+                center=center,
+            )
+        )
+
+    def rolling_mean(
+        self: Self,
+        window_size: int,
+        *,
+        min_periods: int | None = None,
+        center: bool = False,
+    ) -> Self:
+        """Apply a rolling mean (moving mean) over the values.
+
+        !!! warning
+            This functionality is considered **unstable**. It may be changed at any point
+            without it being considered a breaking change.
+
+        A window of length `window_size` will traverse the values. The resulting values
+        will be aggregated to their mean.
+
+        The window at a given row will include the row itself and the `window_size - 1`
+        elements before it.
+
+        Arguments:
+            window_size: The length of the window in number of elements. It must be a
+                strictly positive integer.
+            min_periods: The number of values in the window that should be non-null before
+                computing a result. If set to `None` (default), it will be set equal to
+                `window_size`. If provided, it must be a strictly positive integer, and
+                less than or equal to `window_size`
+            center: Set the labels at the center of the window.
+
+        Returns:
+            A new expression.
+
+        Examples:
+            >>> import narwhals as nw
+            >>> from narwhals.typing import IntoFrameT
+            >>> import pandas as pd
+            >>> import polars as pl
+            >>> import pyarrow as pa
+            >>> data = {"a": [1.0, 2.0, None, 4.0]}
+            >>> df_pd = pd.DataFrame(data)
+            >>> df_pl = pl.DataFrame(data)
+            >>> df_pa = pa.table(data)
+
+            We define a library agnostic function:
+
+            >>> def agnostic_rolling_mean(df_native: IntoFrameT) -> IntoFrameT:
+            ...     df = nw.from_native(df_native)
+            ...     return df.with_columns(
+            ...         b=nw.col("a").rolling_mean(window_size=3, min_periods=1)
+            ...     ).to_native()
+
+            We can then pass any supported library such as Pandas, Polars, or PyArrow to `func`:
+
+            >>> agnostic_rolling_mean(df_pd)
+                 a    b
+            0  1.0  1.0
+            1  2.0  1.5
+            2  NaN  1.5
+            3  4.0  3.0
+
+            >>> agnostic_rolling_mean(df_pl)
+            shape: (4, 2)
+            ┌──────┬─────┐
+            │ a    ┆ b   │
+            │ ---  ┆ --- │
+            │ f64  ┆ f64 │
+            ╞══════╪═════╡
+            │ 1.0  ┆ 1.0 │
+            │ 2.0  ┆ 1.5 │
+            │ null ┆ 1.5 │
+            │ 4.0  ┆ 3.0 │
+            └──────┴─────┘
+
+            >>> agnostic_rolling_mean(df_pa)  #  doctest:+ELLIPSIS
+            pyarrow.Table
+            a: double
+            b: double
+            ----
+            a: [[1,2,null,4]]
+            b: [[1,1.5,1.5,3]]
+        """
+        window_size, min_periods = _validate_rolling_arguments(
+            window_size=window_size, min_periods=min_periods
+        )
+
+        return self.__class__(
+            lambda plx: self._call(plx).rolling_mean(
                 window_size=window_size,
                 min_periods=min_periods,
                 center=center,
