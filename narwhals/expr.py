from __future__ import annotations

from typing import TYPE_CHECKING
from typing import Any
from typing import Callable
from typing import Iterable
from typing import Literal

from narwhals.dependencies import get_numpy
from narwhals.dtypes import DType
from narwhals.dtypes import translate_dtype
from narwhals.utils import flatten

if TYPE_CHECKING:
    from typing_extensions import Self

    from narwhals.typing import IntoExpr


def extract_compliant(expr: Expr, other: Any) -> Any:
    from narwhals.series import Series

    if isinstance(other, Expr):
        return other._call(expr)
    if isinstance(other, Series):
        return other._compliant_series
    return other


class Expr:
    def __init__(self, call: Callable[[Any], Any]) -> None:
        # callable from namespace to expr
        self._call = call

    def _taxicab_norm(self) -> Self:
        # This is just used to test out the stable api feature in a realistic-ish way.
        # It's not intended to be used.
        return self.__class__(lambda plx: self._call(plx).abs().sum())

    # --- convert ---
    def alias(self, name: str) -> Self:
        """
        Rename the expression.

        Arguments:
            name: The new name.

        Examples:
            >>> import pandas as pd
            >>> import polars as pl
            >>> import narwhals as nw
            >>> df_pd = pd.DataFrame({"a": [1, 2], "b": [4, 5]})
            >>> df_pl = pl.DataFrame({"a": [1, 2], "b": [4, 5]})

            Let's define a dataframe-agnostic function:

            >>> @nw.narwhalify
            ... def func(df):
            ...     return df.select((nw.col("b") + 10).alias("c"))

            We can then pass either pandas or Polars to `func`:

            >>> func(df_pd)
                c
            0  14
            1  15
            >>> func(df_pl)
            shape: (2, 1)
            ┌─────┐
            │ c   │
            │ --- │
            │ i64 │
            ╞═════╡
            │ 14  │
            │ 15  │
            └─────┘
        """
        return self.__class__(lambda plx: self._call(plx).alias(name))

    def cast(
        self,
        dtype: Any,
    ) -> Self:
        """
        Redefine an object's data type.

        Arguments:
            dtype: Data type that the object will be cast into.

        Examples:
            >>> import pandas as pd
            >>> import polars as pl
            >>> import narwhals as nw
            >>> from datetime import date
            >>> df_pd = pd.DataFrame({"foo": [1, 2, 3], "bar": [6.0, 7.0, 8.0]})
            >>> df_pl = pl.DataFrame({"foo": [1, 2, 3], "bar": [6.0, 7.0, 8.0]})

            Let's define a dataframe-agnostic function:

            >>> @nw.narwhalify
            ... def func(df):
            ...     return df.select(
            ...         nw.col("foo").cast(nw.Float32), nw.col("bar").cast(nw.UInt8)
            ...     )

            We can then pass either pandas or Polars to `func`:

            >>> func(df_pd)
               foo  bar
            0  1.0    6
            1  2.0    7
            2  3.0    8
            >>> func(df_pl)
            shape: (3, 2)
            ┌─────┬─────┐
            │ foo ┆ bar │
            │ --- ┆ --- │
            │ f32 ┆ u8  │
            ╞═════╪═════╡
            │ 1.0 ┆ 6   │
            │ 2.0 ┆ 7   │
            │ 3.0 ┆ 8   │
            └─────┴─────┘
        """

        return self.__class__(
            lambda plx: self._call(plx).cast(translate_dtype(plx, dtype)),
        )

    # --- binary ---
    def __eq__(self, other: object) -> Self:  # type: ignore[override]
        return self.__class__(
            lambda plx: self._call(plx).__eq__(extract_compliant(plx, other))
        )

    def __ne__(self, other: object) -> Self:  # type: ignore[override]
        return self.__class__(
            lambda plx: self._call(plx).__ne__(extract_compliant(plx, other))
        )

    def __and__(self, other: Any) -> Self:
        return self.__class__(
            lambda plx: self._call(plx).__and__(extract_compliant(plx, other))
        )

    def __rand__(self, other: Any) -> Self:
        return self.__class__(
            lambda plx: self._call(plx).__rand__(extract_compliant(plx, other))
        )

    def __or__(self, other: Any) -> Self:
        return self.__class__(
            lambda plx: self._call(plx).__or__(extract_compliant(plx, other))
        )

    def __ror__(self, other: Any) -> Self:
        return self.__class__(
            lambda plx: self._call(plx).__ror__(extract_compliant(plx, other))
        )

    def __add__(self, other: Any) -> Self:
        return self.__class__(
            lambda plx: self._call(plx).__add__(extract_compliant(plx, other))
        )

    def __radd__(self, other: Any) -> Self:
        return self.__class__(
            lambda plx: self._call(plx).__radd__(extract_compliant(plx, other))
        )

    def __sub__(self, other: Any) -> Self:
        return self.__class__(
            lambda plx: self._call(plx).__sub__(extract_compliant(plx, other))
        )

    def __rsub__(self, other: Any) -> Self:
        return self.__class__(
            lambda plx: self._call(plx).__rsub__(extract_compliant(plx, other))
        )

    def __truediv__(self, other: Any) -> Self:
        return self.__class__(
            lambda plx: self._call(plx).__truediv__(extract_compliant(plx, other))
        )

    def __rtruediv__(self, other: Any) -> Self:
        return self.__class__(
            lambda plx: self._call(plx).__rtruediv__(extract_compliant(plx, other))
        )

    def __mul__(self, other: Any) -> Self:
        return self.__class__(
            lambda plx: self._call(plx).__mul__(extract_compliant(plx, other))
        )

    def __rmul__(self, other: Any) -> Self:
        return self.__class__(
            lambda plx: self._call(plx).__rmul__(extract_compliant(plx, other))
        )

    def __le__(self, other: Any) -> Self:
        return self.__class__(
            lambda plx: self._call(plx).__le__(extract_compliant(plx, other))
        )

    def __lt__(self, other: Any) -> Self:
        return self.__class__(
            lambda plx: self._call(plx).__lt__(extract_compliant(plx, other))
        )

    def __gt__(self, other: Any) -> Self:
        return self.__class__(
            lambda plx: self._call(plx).__gt__(extract_compliant(plx, other))
        )

    def __ge__(self, other: Any) -> Self:
        return self.__class__(
            lambda plx: self._call(plx).__ge__(extract_compliant(plx, other))
        )

    def __pow__(self, other: Any) -> Self:
        return self.__class__(
            lambda plx: self._call(plx).__pow__(extract_compliant(plx, other))
        )

    def __rpow__(self, other: Any) -> Self:
        return self.__class__(
            lambda plx: self._call(plx).__rpow__(extract_compliant(plx, other))
        )

    def __floordiv__(self, other: Any) -> Self:
        return self.__class__(
            lambda plx: self._call(plx).__floordiv__(extract_compliant(plx, other))
        )

    def __rfloordiv__(self, other: Any) -> Self:
        return self.__class__(
            lambda plx: self._call(plx).__rfloordiv__(extract_compliant(plx, other))
        )

    def __mod__(self, other: Any) -> Self:
        return self.__class__(
            lambda plx: self._call(plx).__mod__(extract_compliant(plx, other))
        )

    def __rmod__(self, other: Any) -> Self:
        return self.__class__(
            lambda plx: self._call(plx).__rmod__(extract_compliant(plx, other))
        )

    # --- unary ---
    def __invert__(self) -> Self:
        return self.__class__(lambda plx: self._call(plx).__invert__())

    def any(self) -> Self:
        """
        Return whether any of the values in the column are `True`

        Examples:
            >>> import pandas as pd
            >>> import polars as pl
            >>> import narwhals as nw
            >>> df_pd = pd.DataFrame({"a": [True, False], "b": [True, True]})
            >>> df_pl = pl.DataFrame({"a": [True, False], "b": [True, True]})

            We define a dataframe-agnostic function:

            >>> @nw.narwhalify
            ... def func(df):
            ...     return df.select(nw.col("a", "b").any())

            We can then pass either pandas or Polars to `func`:

            >>> func(df_pd)
                  a     b
            0  True  True
            >>> func(df_pl)
            shape: (1, 2)
            ┌──────┬──────┐
            │ a    ┆ b    │
            │ ---  ┆ ---  │
            │ bool ┆ bool │
            ╞══════╪══════╡
            │ true ┆ true │
            └──────┴──────┘
        """
        return self.__class__(lambda plx: self._call(plx).any())

    def all(self) -> Self:
        """
        Return whether all values in the column are `True`.

        Examples:
            >>> import pandas as pd
            >>> import polars as pl
            >>> import narwhals as nw
            >>> df_pd = pd.DataFrame({"a": [True, False], "b": [True, True]})
            >>> df_pl = pl.DataFrame({"a": [True, False], "b": [True, True]})

            Let's define a dataframe-agnostic function:

            >>> @nw.narwhalify
            ... def func(df):
            ...     return df.select(nw.col("a", "b").all())

            We can then pass either pandas or Polars to `func`:

            >>> func(df_pd)
                   a     b
            0  False  True
            >>> func(df_pl)
            shape: (1, 2)
            ┌───────┬──────┐
            │ a     ┆ b    │
            │ ---   ┆ ---  │
            │ bool  ┆ bool │
            ╞═══════╪══════╡
            │ false ┆ true │
            └───────┴──────┘
        """
        return self.__class__(lambda plx: self._call(plx).all())

    def mean(self) -> Self:
        """
        Get mean value.

        Examples:
            >>> import polars as pl
            >>> import pandas as pd
            >>> import narwhals as nw
            >>> df_pd = pd.DataFrame({"a": [-1, 0, 1], "b": [2, 4, 6]})
            >>> df_pl = pl.DataFrame({"a": [-1, 0, 1], "b": [2, 4, 6]})

            Let's define a dataframe-agnostic function:

            >>> @nw.narwhalify
            ... def func(df):
            ...     return df.select(nw.col("a", "b").mean())

            We can then pass either pandas or Polars to `func`:

            >>> func(df_pd)
                 a    b
            0  0.0  4.0
            >>> func(df_pl)
            shape: (1, 2)
            ┌─────┬─────┐
            │ a   ┆ b   │
            │ --- ┆ --- │
            │ f64 ┆ f64 │
            ╞═════╪═════╡
            │ 0.0 ┆ 4.0 │
            └─────┴─────┘
        """
        return self.__class__(lambda plx: self._call(plx).mean())

    def std(self, *, ddof: int = 1) -> Self:
        """
        Get standard deviation.

        Arguments:
            ddof: “Delta Degrees of Freedom”: the divisor used in the calculation is N - ddof,
                     where N represents the number of elements. By default ddof is 1.

        Examples:
            >>> import polars as pl
            >>> import pandas as pd
            >>> import narwhals as nw
            >>> df_pd = pd.DataFrame({"a": [20, 25, 60], "b": [1.5, 1, -1.4]})
            >>> df_pl = pl.DataFrame({"a": [20, 25, 60], "b": [1.5, 1, -1.4]})

            Let's define a dataframe-agnostic function:

            >>> @nw.narwhalify
            ... def func(df):
            ...     return df.select(nw.col("a", "b").std(ddof=0))

            We can then pass either pandas or Polars to `func`:

            >>> func(df_pd)
                      a         b
            0  17.79513  1.265789
            >>> func(df_pl)
            shape: (1, 2)
            ┌──────────┬──────────┐
            │ a        ┆ b        │
            │ ---      ┆ ---      │
            │ f64      ┆ f64      │
            ╞══════════╪══════════╡
            │ 17.79513 ┆ 1.265789 │
            └──────────┴──────────┘

        """
        return self.__class__(lambda plx: self._call(plx).std(ddof=ddof))

    def sum(self) -> Expr:
        """
        Return the sum value.

        Examples:
            >>> import pandas as pd
            >>> import polars as pl
            >>> import narwhals as nw
            >>> df_pd = pd.DataFrame({"a": [5, 10], "b": [50, 100]})
            >>> df_pl = pl.DataFrame({"a": [5, 10], "b": [50, 100]})

            Let's define a dataframe-agnostic function:

            >>> @nw.narwhalify
            ... def func(df):
            ...     return df.select(nw.col("a", "b").sum())

            We can then pass either pandas or Polars to `func`:

            >>> func(df_pd)
                a    b
            0  15  150
            >>> func(df_pl)
            shape: (1, 2)
            ┌─────┬─────┐
            │ a   ┆ b   │
            │ --- ┆ --- │
            │ i64 ┆ i64 │
            ╞═════╪═════╡
            │ 15  ┆ 150 │
            └─────┴─────┘
        """
        return self.__class__(lambda plx: self._call(plx).sum())

    def min(self) -> Self:
        """
        Returns the minimum value(s) from a column(s).

        Examples:
            >>> import pandas as pd
            >>> import polars as pl
            >>> import narwhals as nw
            >>> df_pd = pd.DataFrame({"a": [1, 2], "b": [4, 3]})
            >>> df_pl = pl.DataFrame({"a": [1, 2], "b": [4, 3]})

            Let's define a dataframe-agnostic function:

            >>> @nw.narwhalify
            ... def func(df):
            ...     return df.select(nw.min("a", "b"))

            We can then pass either pandas or Polars to `func`:

            >>> func(df_pd)
               a  b
            0  1  3
            >>> func(df_pl)
            shape: (1, 2)
            ┌─────┬─────┐
            │ a   ┆ b   │
            │ --- ┆ --- │
            │ i64 ┆ i64 │
            ╞═════╪═════╡
            │ 1   ┆ 3   │
            └─────┴─────┘
        """

        return self.__class__(lambda plx: self._call(plx).min())

    def max(self) -> Self:
        """
        Returns the maximum value(s) from a column(s).

        Examples:
            >>> import polars as pl
            >>> import pandas as pd
            >>> import narwhals as nw
            >>> df_pd = pd.DataFrame({"a": [10, 20], "b": [50, 100]})
            >>> df_pl = pl.DataFrame({"a": [10, 20], "b": [50, 100]})

            Let's define a dataframe-agnostic function:

            >>> @nw.narwhalify
            ... def func(df):
            ...     return df.select(nw.max("a", "b"))

            We can then pass either pandas or Polars to `func`:

            >>> func(df_pd)
                a    b
            0  20  100
            >>> func(df_pl)
            shape: (1, 2)
            ┌─────┬─────┐
            │ a   ┆ b   │
            │ --- ┆ --- │
            │ i64 ┆ i64 │
            ╞═════╪═════╡
            │ 20  ┆ 100 │
            └─────┴─────┘
        """
        return self.__class__(lambda plx: self._call(plx).max())

    def count(self) -> Self:
        """
        Returns the number of non-null elements in the column.

        Examples:
            >>> import polars as pl
            >>> import pandas as pd
            >>> import narwhals as nw
            >>> df_pd = pd.DataFrame({"a": [1, 2, 3], "b": [None, 4, 4]})
            >>> df_pl = pl.DataFrame({"a": [1, 2, 3], "b": [None, 4, 4]})

            Let's define a dataframe-agnostic function:

            >>> @nw.narwhalify
            ... def func(df):
            ...     return df.select(nw.all().count())

            We can then pass either pandas or Polars to `func`:

            >>> func(df_pd)
               a  b
            0  3  2
            >>> func(df_pl)
            shape: (1, 2)
            ┌─────┬─────┐
            │ a   ┆ b   │
            │ --- ┆ --- │
            │ u32 ┆ u32 │
            ╞═════╪═════╡
            │ 3   ┆ 2   │
            └─────┴─────┘
        """
        return self.__class__(lambda plx: self._call(plx).count())

    def n_unique(self) -> Self:
        """
         Returns count of unique values

        Examples:
            >>> import polars as pl
            >>> import pandas as pd
            >>> import narwhals as nw
            >>> df_pd = pd.DataFrame({"a": [1, 2, 3, 4, 5], "b": [1, 1, 3, 3, 5]})
            >>> df_pl = pl.DataFrame({"a": [1, 2, 3, 4, 5], "b": [1, 1, 3, 3, 5]})

            Let's define a dataframe-agnostic function:

            >>> @nw.narwhalify
            ... def func(df):
            ...     return df.select(nw.col("a", "b").n_unique())

            We can then pass either pandas or Polars to `func`:

            >>> func(df_pd)
               a  b
            0  5  3
            >>> func(df_pl)
            shape: (1, 2)
            ┌─────┬─────┐
            │ a   ┆ b   │
            │ --- ┆ --- │
            │ u32 ┆ u32 │
            ╞═════╪═════╡
            │ 5   ┆ 3   │
            └─────┴─────┘
        """
        return self.__class__(lambda plx: self._call(plx).n_unique())

    def unique(self) -> Self:
        """
        Return unique values

        Examples:
            >>> import polars as pl
            >>> import pandas as pd
            >>> import narwhals as nw
            >>> df_pd = pd.DataFrame({"a": [1, 1, 3, 5, 5], "b": [2, 4, 4, 6, 6]})
            >>> df_pl = pl.DataFrame({"a": [1, 1, 3, 5, 5], "b": [2, 4, 4, 6, 6]})

            Let's define a dataframe-agnostic function:

            >>> @nw.narwhalify
            ... def func(df):
            ...     return df.select(nw.col("a", "b").unique())

            We can then pass either pandas or Polars to `func`:

            >>> func(df_pd)
               a  b
            0  1  2
            1  3  4
            2  5  6
            >>> func(df_pl)
            shape: (3, 2)
            ┌─────┬─────┐
            │ a   ┆ b   │
            │ --- ┆ --- │
            │ i64 ┆ i64 │
            ╞═════╪═════╡
            │ 1   ┆ 2   │
            │ 3   ┆ 4   │
            │ 5   ┆ 6   │
            └─────┴─────┘
        """
        return self.__class__(lambda plx: self._call(plx).unique())

    def abs(self) -> Self:
        """
        Return absolute value of each element.

        Examples:
            >>> import polars as pl
            >>> import pandas as pd
            >>> import narwhals as nw
            >>> data = {"a": [1, -2], "b": [-3, 4]}
            >>> df_pd = pd.DataFrame(data)
            >>> df_pl = pl.DataFrame(data)

            Let's define a dataframe-agnostic function:

            >>> @nw.narwhalify
            ... def func(df):
            ...     return df.select(nw.col("a", "b").abs())

            We can then pass either pandas or Polars to `func`:

            >>> func(df_pd)
               a  b
            0  1  3
            1  2  4
            >>> func(df_pl)
            shape: (2, 2)
            ┌─────┬─────┐
            │ a   ┆ b   │
            │ --- ┆ --- │
            │ i64 ┆ i64 │
            ╞═════╪═════╡
            │ 1   ┆ 3   │
            │ 2   ┆ 4   │
            └─────┴─────┘
        """
        return self.__class__(lambda plx: self._call(plx).abs())

    def cum_sum(self) -> Self:
        """
        Return cumulative sum.

        Examples:
            >>> import polars as pl
            >>> import pandas as pd
            >>> import narwhals as nw
            >>> df_pd = pd.DataFrame({"a": [1, 1, 3, 5, 5], "b": [2, 4, 4, 6, 6]})
            >>> df_pl = pl.DataFrame({"a": [1, 1, 3, 5, 5], "b": [2, 4, 4, 6, 6]})

            Let's define a dataframe-agnostic function:

            >>> @nw.narwhalify
            ... def func(df):
            ...     return df.select(nw.col("a", "b").cum_sum())

            We can then pass either pandas or Polars to `func`:

            >>> func(df_pd)
                a   b
            0   1   2
            1   2   6
            2   5  10
            3  10  16
            4  15  22
            >>> func(df_pl)
            shape: (5, 2)
            ┌─────┬─────┐
            │ a   ┆ b   │
            │ --- ┆ --- │
            │ i64 ┆ i64 │
            ╞═════╪═════╡
            │ 1   ┆ 2   │
            │ 2   ┆ 6   │
            │ 5   ┆ 10  │
            │ 10  ┆ 16  │
            │ 15  ┆ 22  │
            └─────┴─────┘
        """
        return self.__class__(lambda plx: self._call(plx).cum_sum())

    def diff(self) -> Self:
        """
        Returns the difference between each element and the previous one.

        Notes:
            pandas may change the dtype here, for example when introducing missing
            values in an integer column. To ensure, that the dtype doesn't change,
            you may want to use `fill_null` and `cast`. For example, to calculate
            the diff and fill missing values with `0` in a Int64 column, you could
            do:

                nw.col("a").diff().fill_null(0).cast(nw.Int64)

        Examples:
            >>> import polars as pl
            >>> import pandas as pd
            >>> import narwhals as nw
            >>> df_pd = pd.DataFrame({"a": [1, 1, 3, 5, 5]})
            >>> df_pl = pl.DataFrame({"a": [1, 1, 3, 5, 5]})

            Let's define a dataframe-agnostic function:

            >>> @nw.narwhalify
            ... def func(df):
            ...     return df.select(a_diff=nw.col("a").diff())

            We can then pass either pandas or Polars to `func`:

            >>> func(df_pd)
               a_diff
            0     NaN
            1     0.0
            2     2.0
            3     2.0
            4     0.0
            >>> func(df_pl)
            shape: (5, 1)
            ┌────────┐
            │ a_diff │
            │ ---    │
            │ i64    │
            ╞════════╡
            │ null   │
            │ 0      │
            │ 2      │
            │ 2      │
            │ 0      │
            └────────┘
        """
        return self.__class__(lambda plx: self._call(plx).diff())

    def shift(self, n: int) -> Self:
        """
        Shift values by `n` positions.

        Notes:
            pandas may change the dtype here, for example when introducing missing
            values in an integer column. To ensure, that the dtype doesn't change,
            you may want to use `fill_null` and `cast`. For example, to shift
            and fill missing values with `0` in a Int64 column, you could
            do:

                nw.col("a").shift(1).fill_null(0).cast(nw.Int64)

        Examples:
            >>> import polars as pl
            >>> import pandas as pd
            >>> import narwhals as nw
            >>> df_pd = pd.DataFrame({"a": [1, 1, 3, 5, 5]})
            >>> df_pl = pl.DataFrame({"a": [1, 1, 3, 5, 5]})

            Let's define a dataframe-agnostic function:

            >>> @nw.narwhalify
            ... def func(df):
            ...     return df.select(a_shift=nw.col("a").shift(n=1))

            We can then pass either pandas or Polars to `func`:

            >>> func(df_pd)
               a_shift
            0      NaN
            1      1.0
            2      1.0
            3      3.0
            4      5.0
            >>> func(df_pl)
            shape: (5, 1)
            ┌─────────┐
            │ a_shift │
            │ ---     │
            │ i64     │
            ╞═════════╡
            │ null    │
            │ 1       │
            │ 1       │
            │ 3       │
            │ 5       │
            └─────────┘
        """
        return self.__class__(lambda plx: self._call(plx).shift(n))

    def sort(self, *, descending: bool = False, nulls_last: bool = False) -> Self:
        """
        Sort this column. Place null values first.

        Arguments:
            descending: Sort in descending order.
            nulls_last: Place null values last instead of first.

        Examples:
            >>> import narwhals as nw
            >>> import pandas as pd
            >>> import polars as pl

            >>> df_pd = pd.DataFrame({"a": [5, None, 1, 2]})
            >>> df_pl = pl.DataFrame({"a": [5, None, 1, 2]})

            Let's define dataframe-agnostic functions:

            >>> @nw.narwhalify
            ... def func(df):
            ...     return df.select(nw.col("a").sort())

            >>> def func_descend(df):
            ...     df = nw.from_native(df)
            ...     df = df.select(nw.col("a").sort(descending=True))
            ...     return nw.to_native(df)

            We can then pass either pandas or Polars to `func`:

            >>> func(df_pd)
                 a
            1  NaN
            2  1.0
            3  2.0
            0  5.0
            >>> func(df_pl)
            shape: (4, 1)
            ┌──────┐
            │ a    │
            │ ---  │
            │ i64  │
            ╞══════╡
            │ null │
            │ 1    │
            │ 2    │
            │ 5    │
            └──────┘

            >>> func_descend(df_pd)
                 a
            1  NaN
            0  5.0
            3  2.0
            2  1.0
            >>> func_descend(df_pl)
            shape: (4, 1)
            ┌──────┐
            │ a    │
            │ ---  │
            │ i64  │
            ╞══════╡
            │ null │
            │ 5    │
            │ 2    │
            │ 1    │
            └──────┘
        """
        return self.__class__(
            lambda plx: self._call(plx).sort(descending=descending, nulls_last=nulls_last)
        )

    # --- transform ---
    def is_between(
        self, lower_bound: Any, upper_bound: Any, closed: str = "both"
    ) -> Self:
        """
        Check if this expression is between the given lower and upper bounds.

        Arguments:
            lower_bound: Lower bound value.

            upper_bound: Upper bound value.

            closed: Define which sides of the interval are closed (inclusive).

        Examples:
            >>> import pandas as pd
            >>> import polars as pl
            >>> import narwhals as nw
            >>> df_pd = pd.DataFrame({"a": [1, 2, 3, 4, 5]})
            >>> df_pl = pl.DataFrame({"a": [1, 2, 3, 4, 5]})

            Let's define a dataframe-agnostic function:

            >>> @nw.narwhalify
            ... def func(df):
            ...     return df.select(nw.col("a").is_between(2, 4, "right"))

            We can then pass either pandas or Polars to `func`:

            >>> func(df_pd)
                   a
            0  False
            1  False
            2   True
            3   True
            4  False
            >>> func(df_pl)
            shape: (5, 1)
            ┌───────┐
            │ a     │
            │ ---   │
            │ bool  │
            ╞═══════╡
            │ false │
            │ false │
            │ true  │
            │ true  │
            │ false │
            └───────┘
        """
        return self.__class__(
            lambda plx: self._call(plx).is_between(lower_bound, upper_bound, closed)
        )

    def is_in(self, other: Any) -> Self:
        """
        Check if elements of this expression are present in the other iterable.

        Arguments:
            other: iterable

        Examples:
            >>> import pandas as pd
            >>> import polars as pl
            >>> import narwhals as nw
            >>> df_pd = pd.DataFrame({"a": [1, 2, 9, 10]})
            >>> df_pl = pl.DataFrame({"a": [1, 2, 9, 10]})

            Let's define a dataframe-agnostic function:

            >>> @nw.narwhalify
            ... def func(df):
            ...     return df.with_columns(b=nw.col("a").is_in([1, 2]))

            We can then pass either pandas or Polars to `func`:

            >>> func(df_pd)
                a      b
            0   1   True
            1   2   True
            2   9  False
            3  10  False

            >>> func(df_pl)
            shape: (4, 2)
            ┌─────┬───────┐
            │ a   ┆ b     │
            │ --- ┆ ---   │
            │ i64 ┆ bool  │
            ╞═════╪═══════╡
            │ 1   ┆ true  │
            │ 2   ┆ true  │
            │ 9   ┆ false │
            │ 10  ┆ false │
            └─────┴───────┘
        """
        if isinstance(other, Iterable) and not isinstance(other, (str, bytes)):
            return self.__class__(lambda plx: self._call(plx).is_in(other))
        else:
            msg = "Narwhals `is_in` doesn't accept expressions as an argument, as opposed to Polars. You should provide an iterable instead."
            raise NotImplementedError(msg)

    def filter(self, *predicates: Any) -> Self:
        """
        Filters elements based on a condition, returning a new expression.

        Examples:
            >>> import polars as pl
            >>> import pandas as pd
            >>> import narwhals as nw
            >>> df_pd = pd.DataFrame({"a": [2, 3, 4, 5, 6, 7], "b": [10, 11, 12, 13, 14, 15]})
            >>> df_pl = pl.DataFrame({"a": [2, 3, 4, 5, 6, 7], "b": [10, 11, 12, 13, 14, 15]})

            Let's define a dataframe-agnostic function:

            >>> @nw.narwhalify
            ... def func(df):
            ...     return df.select(
            ...         nw.col("a").filter(nw.col("a") > 4),
            ...         nw.col("b").filter(nw.col("b") < 13),
            ...     )

            We can then pass either pandas or Polars to `func`:

            >>> func(df_pd)
               a   b
            3  5  10
            4  6  11
            5  7  12
            >>> func(df_pl)
            shape: (3, 2)
            ┌─────┬─────┐
            │ a   ┆ b   │
            │ --- ┆ --- │
            │ i64 ┆ i64 │
            ╞═════╪═════╡
            │ 5   ┆ 10  │
            │ 6   ┆ 11  │
            │ 7   ┆ 12  │
            └─────┴─────┘
        """
        return self.__class__(
            lambda plx: self._call(plx).filter(
                *[extract_compliant(plx, pred) for pred in flatten(predicates)]
            )
        )

    def is_null(self) -> Self:
        """
        Returns a boolean Series indicating which values are null.

        Notes:
            pandas and Polars handle null values differently. Polars distinguishes
            between NaN and Null, whereas pandas doesn't.

        Examples:
            >>> import pandas as pd
            >>> import polars as pl
            >>> import narwhals as nw
            >>> df_pd = pd.DataFrame(
            ...     {"a": [2, 4, None, 3, 5], "b": [2.0, 4.0, float("nan"), 3.0, 5.0]}
            ... )
            >>> df_pl = pl.DataFrame(
            ...     {"a": [2, 4, None, 3, 5], "b": [2.0, 4.0, float("nan"), 3.0, 5.0]}
            ... )

            Let's define a dataframe-agnostic function:

            >>> @nw.narwhalify
            ... def func(df):
            ...     return df.with_columns(
            ...         a_is_null=nw.col("a").is_null(), b_is_null=nw.col("b").is_null()
            ...     )

            We can then pass either pandas or Polars to `func`:

            >>> func(df_pd)
                 a    b  a_is_null  b_is_null
            0  2.0  2.0      False      False
            1  4.0  4.0      False      False
            2  NaN  NaN       True       True
            3  3.0  3.0      False      False
            4  5.0  5.0      False      False

            >>> func(df_pl)  # nan != null for polars
            shape: (5, 4)
            ┌──────┬─────┬───────────┬───────────┐
            │ a    ┆ b   ┆ a_is_null ┆ b_is_null │
            │ ---  ┆ --- ┆ ---       ┆ ---       │
            │ i64  ┆ f64 ┆ bool      ┆ bool      │
            ╞══════╪═════╪═══════════╪═══════════╡
            │ 2    ┆ 2.0 ┆ false     ┆ false     │
            │ 4    ┆ 4.0 ┆ false     ┆ false     │
            │ null ┆ NaN ┆ true      ┆ false     │
            │ 3    ┆ 3.0 ┆ false     ┆ false     │
            │ 5    ┆ 5.0 ┆ false     ┆ false     │
            └──────┴─────┴───────────┴───────────┘
        """
        return self.__class__(lambda plx: self._call(plx).is_null())

    def arg_true(self) -> Self:
        """
        Find elements where boolean expression is True.

        Examples:
            >>> import pandas as pd
            >>> import polars as pl
            >>> import narwhals as nw
            >>> data = {"a": [1, None, None, 2]}
            >>> df_pd = pd.DataFrame(data)
            >>> df_pl = pl.DataFrame(data)

            We define a library agnostic function:

            >>> @nw.narwhalify
            ... def func(df):
            ...     return df.select(nw.col("a").is_null().arg_true())

            We can then pass either pandas or Polars to `func`:

            >>> func(df_pd)
               a
            0  1
            1  2
            >>> func(df_pl)
            shape: (2, 1)
            ┌─────┐
            │ a   │
            │ --- │
            │ u32 │
            ╞═════╡
            │ 1   │
            │ 2   │
            └─────┘
        """
        return self.__class__(lambda plx: self._call(plx).arg_true())

    def fill_null(self, value: Any) -> Self:
        """
        Fill null values with given value.

        Notes:
            pandas and Polars handle null values differently. Polars distinguishes
            between NaN and Null, whereas pandas doesn't.

        Examples:
            >>> import pandas as pd
            >>> import polars as pl
            >>> import narwhals as nw
            >>> df_pd = pd.DataFrame(
            ...     {"a": [2, 4, None, 3, 5], "b": [2.0, 4.0, float("nan"), 3.0, 5.0]}
            ... )
            >>> df_pl = pl.DataFrame(
            ...     {"a": [2, 4, None, 3, 5], "b": [2.0, 4.0, float("nan"), 3.0, 5.0]}
            ... )

            Let's define a dataframe-agnostic function:

            >>> @nw.narwhalify
            ... def func(df):
            ...     return df.with_columns(nw.col("a", "b").fill_null(0))

            We can then pass either pandas or Polars to `func`:

            >>> func(df_pd)
                 a    b
            0  2.0  2.0
            1  4.0  4.0
            2  0.0  0.0
            3  3.0  3.0
            4  5.0  5.0

            >>> func(df_pl)  # nan != null for polars
            shape: (5, 2)
            ┌─────┬─────┐
            │ a   ┆ b   │
            │ --- ┆ --- │
            │ i64 ┆ f64 │
            ╞═════╪═════╡
            │ 2   ┆ 2.0 │
            │ 4   ┆ 4.0 │
            │ 0   ┆ NaN │
            │ 3   ┆ 3.0 │
            │ 5   ┆ 5.0 │
            └─────┴─────┘
        """
        return self.__class__(lambda plx: self._call(plx).fill_null(value))

    # --- partial reduction ---
    def drop_nulls(self) -> Self:
        """
        Remove missing values.

        Notes:
            pandas and Polars handle null values differently. Polars distinguishes
            between NaN and Null, whereas pandas doesn't.

        Examples:
            >>> import narwhals as nw
            >>> import pandas as pd
            >>> import polars as pl

            >>> df_pd = pd.DataFrame({"a": [2.0, 4.0, float("nan"), 3.0, None, 5.0]})
            >>> df_pl = pl.DataFrame({"a": [2.0, 4.0, float("nan"), 3.0, None, 5.0]})

            Let's define a dataframe-agnostic function:

            >>> @nw.narwhalify
            ... def func(df):
            ...     return df.select(nw.col("a").drop_nulls())

            We can then pass either pandas or Polars to `func`:

            >>> func(df_pd)
                 a
            0  2.0
            1  4.0
            3  3.0
            5  5.0
            >>> func(df_pl)  # nan != null for polars
            shape: (5, 1)
            ┌─────┐
            │ a   │
            │ --- │
            │ f64 │
            ╞═════╡
            │ 2.0 │
            │ 4.0 │
            │ NaN │
            │ 3.0 │
            │ 5.0 │
            └─────┘
        """
        return self.__class__(lambda plx: self._call(plx).drop_nulls())

    def sample(
        self,
        n: int | None = None,
        fraction: float | None = None,
        *,
        with_replacement: bool = False,
    ) -> Self:
        """
        Sample randomly from this expression.

        Arguments:
            n: Number of items to return. Cannot be used with fraction.

            fraction: Fraction of items to return. Cannot be used with n.

            with_replacement: Allow values to be sampled more than once.

        Examples:
            >>> import narwhals as nw
            >>> import pandas as pd
            >>> import polars as pl

            >>> df_pd = pd.DataFrame({"a": [1, 2, 3]})
            >>> df_pl = pl.DataFrame({"a": [1, 2, 3]})

            Let's define a dataframe-agnostic function:

            >>> @nw.narwhalify
            ... def func(df):
            ...     return df.select(nw.col("a").sample(fraction=1.0, with_replacement=True))

            We can then pass either pandas or Polars to `func`:

            >>> func(df_pd)  # doctest:+SKIP
               a
            2  3
            0  1
            2  3
            >>> func(df_pl)  # doctest:+SKIP
            shape: (3, 1)
            ┌─────┐
            │ a   │
            │ --- │
            │ f64 │
            ╞═════╡
            │ 2   │
            │ 3   │
            │ 3   │
            └─────┘
        """
        return self.__class__(
            lambda plx: self._call(plx).sample(
                n, fraction=fraction, with_replacement=with_replacement
            )
        )

    def over(self, *keys: str | Iterable[str]) -> Self:
        """
        Compute expressions over the given groups.

        Arguments:
            keys: Names of columns to compute window expression over.
                  Must be names of columns, as opposed to expressions -
                  so, this is a bit less flexible than Polars' `Expr.over`.

        Examples:
            >>> import narwhals as nw
            >>> import pandas as pd
            >>> import polars as pl
            >>> data = {"a": [1, 2, 3], "b": [1, 1, 2]}
            >>> df_pd = pd.DataFrame(data)
            >>> df_pl = pl.DataFrame(data)

            Let's define a dataframe-agnostic function:

            >>> @nw.narwhalify
            ... def func(df):
            ...     return df.with_columns(a_min_per_group=nw.col("a").min().over("b"))

            We can then pass either pandas or Polars:

            >>> func(df_pd)
               a  b  a_min_per_group
            0  1  1                1
            1  2  1                1
            2  3  2                3
            >>> func(df_pl)
            shape: (3, 3)
            ┌─────┬─────┬─────────────────┐
            │ a   ┆ b   ┆ a_min_per_group │
            │ --- ┆ --- ┆ ---             │
            │ i64 ┆ i64 ┆ i64             │
            ╞═════╪═════╪═════════════════╡
            │ 1   ┆ 1   ┆ 1               │
            │ 2   ┆ 1   ┆ 1               │
            │ 3   ┆ 2   ┆ 3               │
            └─────┴─────┴─────────────────┘
        """
        return self.__class__(lambda plx: self._call(plx).over(flatten(keys)))

    def is_duplicated(self) -> Self:
        r"""
        Return a boolean mask indicating duplicated values.

        Examples:
            >>> import narwhals as nw
            >>> import pandas as pd
            >>> import polars as pl
            >>> data = {"a": [1, 2, 3, 1], "b": ["a", "a", "b", "c"]}
            >>> df_pd = pd.DataFrame(data)
            >>> df_pl = pl.DataFrame(data)

            Let's define a dataframe-agnostic function:

            >>> @nw.narwhalify
            ... def func(df):
            ...     return df.select(nw.all().is_duplicated())

            We can then pass either pandas or Polars to `func`:

            >>> func(df_pd)  # doctest: +NORMALIZE_WHITESPACE
                   a      b
            0   True   True
            1  False   True
            2  False  False
            3   True  False
            >>> func(df_pl)  # doctest: +NORMALIZE_WHITESPACE
            shape: (4, 2)
            ┌───────┬───────┐
            │ a     ┆ b     │
            │ ---   ┆ ---   │
            │ bool  ┆ bool  │
            ╞═══════╪═══════╡
            │ true  ┆ true  │
            │ false ┆ true  │
            │ false ┆ false │
            │ true  ┆ false │
            └───────┴───────┘
        """
        return self.__class__(lambda plx: self._call(plx).is_duplicated())

    def is_unique(self) -> Self:
        r"""
        Return a boolean mask indicating unique values.

        Examples:
            >>> import narwhals as nw
            >>> import pandas as pd
            >>> import polars as pl
            >>> data = {"a": [1, 2, 3, 1], "b": ["a", "a", "b", "c"]}
            >>> df_pd = pd.DataFrame(data)
            >>> df_pl = pl.DataFrame(data)

            Let's define a dataframe-agnostic function:

            >>> @nw.narwhalify
            ... def func(df):
            ...     return df.select(nw.all().is_unique())

            We can then pass either pandas or Polars to `func`:

            >>> func(df_pd)  # doctest: +NORMALIZE_WHITESPACE
                   a      b
            0  False  False
            1   True  False
            2   True   True
            3  False   True
            >>> func(df_pl)  # doctest: +NORMALIZE_WHITESPACE
            shape: (4, 2)
            ┌───────┬───────┐
            │ a     ┆ b     │
            │ ---   ┆ ---   │
            │ bool  ┆ bool  │
            ╞═══════╪═══════╡
            │ false ┆ false │
            │ true  ┆ false │
            │ true  ┆ true  │
            │ false ┆ true  │
            └───────┴───────┘
        """

        return self.__class__(lambda plx: self._call(plx).is_unique())

    def null_count(self) -> Self:
        r"""
        Count null values.

        Notes:
            pandas and Polars handle null values differently. Polars distinguishes
            between NaN and Null, whereas pandas doesn't.

        Examples:
            >>> import narwhals as nw
            >>> import pandas as pd
            >>> import polars as pl
            >>> data = {"a": [1, 2, None, 1], "b": ["a", None, "b", None]}
            >>> df_pd = pd.DataFrame(data)
            >>> df_pl = pl.DataFrame(data)

            Let's define a dataframe-agnostic function:

            >>> @nw.narwhalify
            ... def func(df):
            ...     return df.select(nw.all().null_count())

            We can then pass either pandas or Polars to `func`:

            >>> func(df_pd)
               a  b
            0  1  2
            >>> func(df_pl)
            shape: (1, 2)
            ┌─────┬─────┐
            │ a   ┆ b   │
            │ --- ┆ --- │
            │ u32 ┆ u32 │
            ╞═════╪═════╡
            │ 1   ┆ 2   │
            └─────┴─────┘
        """
        return self.__class__(lambda plx: self._call(plx).null_count())

    def is_first_distinct(self) -> Self:
        r"""
        Return a boolean mask indicating the first occurrence of each distinct value.

        Examples:
            >>> import narwhals as nw
            >>> import pandas as pd
            >>> import polars as pl
            >>> data = {"a": [1, 2, 3, 1], "b": ["a", "a", "b", "c"]}
            >>> df_pd = pd.DataFrame(data)
            >>> df_pl = pl.DataFrame(data)

            Let's define a dataframe-agnostic function:

            >>> @nw.narwhalify
            ... def func(df):
            ...     return df.select(nw.all().is_first_distinct())

            We can then pass either pandas or Polars to `func`:

            >>> func(df_pd)  # doctest: +NORMALIZE_WHITESPACE
                   a      b
            0   True   True
            1   True  False
            2   True   True
            3  False   True
            >>> func(df_pl)  # doctest: +NORMALIZE_WHITESPACE
            shape: (4, 2)
            ┌───────┬───────┐
            │ a     ┆ b     │
            │ ---   ┆ ---   │
            │ bool  ┆ bool  │
            ╞═══════╪═══════╡
            │ true  ┆ true  │
            │ true  ┆ false │
            │ true  ┆ true  │
            │ false ┆ true  │
            └───────┴───────┘
        """
        return self.__class__(lambda plx: self._call(plx).is_first_distinct())

    def is_last_distinct(self) -> Self:
        r"""Return a boolean mask indicating the last occurrence of each distinct value.

        Examples:
            >>> import narwhals as nw
            >>> import pandas as pd
            >>> import polars as pl
            >>> data = {"a": [1, 2, 3, 1], "b": ["a", "a", "b", "c"]}
            >>> df_pd = pd.DataFrame(data)
            >>> df_pl = pl.DataFrame(data)

            Let's define a dataframe-agnostic function:

            >>> @nw.narwhalify
            ... def func(df):
            ...     return df.select(nw.all().is_last_distinct())

            We can then pass either pandas or Polars to `func`:

            >>> func(df_pd)  # doctest: +NORMALIZE_WHITESPACE
                   a      b
            0  False  False
            1   True   True
            2   True   True
            3   True   True
            >>> func(df_pl)  # doctest: +NORMALIZE_WHITESPACE
            shape: (4, 2)
            ┌───────┬───────┐
            │ a     ┆ b     │
            │ ---   ┆ ---   │
            │ bool  ┆ bool  │
            ╞═══════╪═══════╡
            │ false ┆ false │
            │ true  ┆ true  │
            │ true  ┆ true  │
            │ true  ┆ true  │
            └───────┴───────┘
        """
        return self.__class__(lambda plx: self._call(plx).is_last_distinct())

    def quantile(
        self,
        quantile: float,
        interpolation: Literal["nearest", "higher", "lower", "midpoint", "linear"],
    ) -> Self:
        r"""Get quantile value.

        Note:
            pandas and Polars may have implementation differences for a given interpolation method.

        Arguments:
            quantile : float
                Quantile between 0.0 and 1.0.
            interpolation : {'nearest', 'higher', 'lower', 'midpoint', 'linear'}
                Interpolation method.

        Examples:
            >>> import narwhals as nw
            >>> import pandas as pd
            >>> import polars as pl
            >>> data = {"a": list(range(50)), "b": list(range(50, 100))}
            >>> df_pd = pd.DataFrame(data)
            >>> df_pl = pl.DataFrame(data)

            Let's define a dataframe-agnostic function:

            >>> @nw.narwhalify
            ... def func(df):
            ...     return df.select(nw.col("a", "b").quantile(0.5, interpolation="linear"))

            We can then pass either pandas or Polars to `func`:

            >>> func(df_pd)  # doctest: +NORMALIZE_WHITESPACE
                a   b
            0  24.5  74.5

            >>> func(df_pl)  # doctest: +NORMALIZE_WHITESPACE
            shape: (1, 2)
            ┌──────┬──────┐
            │ a    ┆ b    │
            │ ---  ┆ ---  │
            │ f64  ┆ f64  │
            ╞══════╪══════╡
            │ 24.5 ┆ 74.5 │
            └──────┴──────┘
        """
        return self.__class__(
            lambda plx: self._call(plx).quantile(quantile, interpolation)
        )

    def head(self, n: int = 10) -> Self:
        r"""
        Get the first `n` rows.

        Arguments
            n : int
                Number of rows to return.

        Examples:
            >>> import narwhals as nw
            >>> import pandas as pd
            >>> import polars as pl
            >>> data = {"a": list(range(10))}
            >>> df_pd = pd.DataFrame(data)
            >>> df_pl = pl.DataFrame(data)

            Let's define a dataframe-agnostic function that returns the first 3 rows:

            >>> @nw.narwhalify
            ... def func(df):
            ...     return df.select(nw.col("a").head(3))

            We can then pass either pandas or Polars to `func`:

            >>> func(df_pd)  # doctest: +NORMALIZE_WHITESPACE
               a
            0  0
            1  1
            2  2
            >>> func(df_pl)  # doctest: +NORMALIZE_WHITESPACE
            shape: (3, 1)
            ┌─────┐
            │ a   │
            │ --- │
            │ i64 │
            ╞═════╡
            │ 0   │
            │ 1   │
            │ 2   │
            └─────┘
        """

        return self.__class__(lambda plx: self._call(plx).head(n))

    def tail(self, n: int = 10) -> Self:
        r"""
        Get the last `n` rows.

        Arguments
            n : int
                Number of rows to return.

        Examples:
            >>> import narwhals as nw
            >>> import pandas as pd
            >>> import polars as pl
            >>> data = {"a": list(range(10))}
            >>> df_pd = pd.DataFrame(data)
            >>> df_pl = pl.DataFrame(data)

            Let's define a dataframe-agnostic function that returns the last 3 rows:

            >>> @nw.narwhalify
            ... def func(df):
            ...     return df.select(nw.col("a").tail(3))

            We can then pass either pandas or Polars to `func`:

            >>> func(df_pd)  # doctest: +NORMALIZE_WHITESPACE
                 a
            7  7
            8  8
            9  9
            >>> func(df_pl)  # doctest: +NORMALIZE_WHITESPACE
            shape: (3, 1)
            ┌─────┐
            │ a   │
            │ --- │
            │ i64 │
            ╞═════╡
            │ 7   │
            │ 8   │
            │ 9   │
            └─────┘
        """

        return self.__class__(lambda plx: self._call(plx).tail(n))

    def round(self, decimals: int = 0) -> Self:
        r"""
        Round underlying floating point data by `decimals` digits.

        Arguments:
            decimals: Number of decimals to round by.

        Notes:
            For values exactly halfway between rounded decimal values pandas and Polars behave differently.

            pandas rounds to the nearest even value (e.g. -0.5 and 0.5 round to 0.0, 1.5 and 2.5 round to 2.0, 3.5 and
            4.5 to 4.0, etc..).

            Polars rounds away from 0 (e.g. -0.5 to -1.0, 0.5 to 1.0, 1.5 to 2.0, 2.5 to 3.0, etc..).


        Examples:
            >>> import narwhals as nw
            >>> import pandas as pd
            >>> import polars as pl
            >>> data = {"a": [1.12345, 2.56789, 3.901234]}
            >>> df_pd = pd.DataFrame(data)
            >>> df_pl = pl.DataFrame(data)

            Let's define a dataframe-agnostic function that rounds to the first decimal:

            >>> @nw.narwhalify
            ... def func(df):
            ...     return df.select(nw.col("a").round(1))

            We can then pass either pandas or Polars to `func`:

            >>> func(df_pd)  # doctest: +NORMALIZE_WHITESPACE
                 a
            0  1.1
            1  2.6
            2  3.9
            >>> func(df_pl)  # doctest: +NORMALIZE_WHITESPACE
            shape: (3, 1)
            ┌─────┐
            │ a   │
            │ --- │
            │ f64 │
            ╞═════╡
            │ 1.1 │
            │ 2.6 │
            │ 3.9 │
            └─────┘
        """

        return self.__class__(lambda plx: self._call(plx).round(decimals))

    def len(self) -> Self:
        r"""
        Return the number of elements in the column.

        Null values count towards the total.

        Examples:
            >>> import narwhals as nw
            >>> import pandas as pd
            >>> import polars as pl
            >>> data = {"a": ["x", "y", "z"], "b": [1, 2, 1]}
            >>> df_pd = pd.DataFrame(data)
            >>> df_pl = pl.DataFrame(data)

            Let's define a dataframe-agnostic function that computes the len over different values of "b" column:

            >>> @nw.narwhalify
            ... def func(df):
            ...     return df.select(
            ...         nw.col("a").filter(nw.col("b") == 1).len().alias("a1"),
            ...         nw.col("a").filter(nw.col("b") == 2).len().alias("a2"),
            ...     )

            We can then pass either pandas or Polars to `func`:

            >>> func(df_pd)  # doctest: +NORMALIZE_WHITESPACE
                a1  a2
            0    2   1
            >>> func(df_pl)  # doctest: +NORMALIZE_WHITESPACE
            shape: (1, 2)
            ┌─────┬─────┐
            │ a1  ┆ a2  │
            │ --- ┆ --- │
            │ u32 ┆ u32 │
            ╞═════╪═════╡
            │ 2   ┆ 1   │
            └─────┴─────┘
        """
        return self.__class__(lambda plx: self._call(plx).len())

    def gather_every(self: Self, n: int, offset: int = 0) -> Self:
        r"""
        Take every nth value in the Series and return as new Series.

        Arguments:
            n: Gather every *n*-th row.
            offset: Starting index.

        Examples:
            >>> import narwhals as nw
            >>> import pandas as pd
            >>> import polars as pl
            >>> data = {"a": [1, 2, 3, 4], "b": [5, 6, 7, 8]}
            >>> df_pd = pd.DataFrame(data)
            >>> df_pl = pl.DataFrame(data)

            Let's define a dataframe-agnostic function in which gather every 2 rows,
            starting from a offset of 1:

            >>> @nw.narwhalify
            ... def func(df):
            ...     return df.select(nw.col("a").gather_every(n=2, offset=1))

            >>> func(df_pd)
               a
            1  2
            3  4

            >>> func(df_pl)
            shape: (2, 1)
            ┌─────┐
            │ a   │
            │ --- │
            │ i64 │
            ╞═════╡
            │ 2   │
            │ 4   │
            └─────┘
        """
        return self.__class__(
            lambda plx: self._call(plx).gather_every(n=n, offset=offset)
        )

    @property
    def str(self: Self) -> ExprStringNamespace:
        return ExprStringNamespace(self)

    @property
    def dt(self: Self) -> ExprDateTimeNamespace:
        return ExprDateTimeNamespace(self)

    @property
    def cat(self: Self) -> ExprCatNamespace:
        return ExprCatNamespace(self)

    @property
    def name(self: Self) -> ExprNameNamespace:
        return ExprNameNamespace(self)


class ExprCatNamespace:
    def __init__(self, expr: Expr) -> None:
        self._expr = expr

    def get_categories(self) -> Expr:
        """
        Get unique categories from column.

        Examples:
            Let's create some dataframes:

            >>> import pandas as pd
            >>> import polars as pl
            >>> import narwhals as nw
            >>> data = {"fruits": ["apple", "mango", "mango"]}
            >>> df_pd = pd.DataFrame(data, dtype="category")
            >>> df_pl = pl.DataFrame(data, schema={"fruits": pl.Categorical})

            We define a dataframe-agnostic function to get unique categories
            from column 'fruits':

            >>> @nw.narwhalify
            ... def func(df):
            ...     return df.select(nw.col("fruits").cat.get_categories())

            We can then pass either pandas or Polars to `func`:

            >>> func(df_pd)
              fruits
            0  apple
            1  mango
            >>> func(df_pl)
            shape: (2, 1)
            ┌────────┐
            │ fruits │
            │ ---    │
            │ str    │
            ╞════════╡
            │ apple  │
            │ mango  │
            └────────┘
        """
        return self._expr.__class__(
            lambda plx: self._expr._call(plx).cat.get_categories()
        )


class ExprStringNamespace:
    def __init__(self, expr: Expr) -> None:
        self._expr = expr

    def starts_with(self, prefix: str) -> Expr:
        r"""
        Check if string values start with a substring.

        Arguments:
            prefix: prefix substring

        Examples:
            >>> import pandas as pd
            >>> import polars as pl
            >>> import narwhals as nw
            >>> data = {"fruits": ["apple", "mango", None]}
            >>> df_pd = pd.DataFrame(data)
            >>> df_pl = pl.DataFrame(data)

            We define a dataframe-agnostic function:

            >>> @nw.narwhalify
            ... def func(df):
            ...     return df.with_columns(has_prefix=nw.col("fruits").str.starts_with("app"))

            We can then pass either pandas or Polars to `func`:

            >>> func(df_pd)
              fruits has_prefix
            0  apple       True
            1  mango      False
            2   None       None

            >>> func(df_pl)
            shape: (3, 2)
            ┌────────┬────────────┐
            │ fruits ┆ has_prefix │
            │ ---    ┆ ---        │
            │ str    ┆ bool       │
            ╞════════╪════════════╡
            │ apple  ┆ true       │
            │ mango  ┆ false      │
            │ null   ┆ null       │
            └────────┴────────────┘
        """
        return self._expr.__class__(
            lambda plx: self._expr._call(plx).str.starts_with(prefix)
        )

    def ends_with(self, suffix: str) -> Expr:
        r"""
        Check if string values end with a substring.

        Arguments:
            suffix: suffix substring

        Examples:
            >>> import pandas as pd
            >>> import polars as pl
            >>> import narwhals as nw
            >>> data = {"fruits": ["apple", "mango", None]}
            >>> df_pd = pd.DataFrame(data)
            >>> df_pl = pl.DataFrame(data)

            We define a dataframe-agnostic function:

            >>> @nw.narwhalify
            ... def func(df):
            ...     return df.with_columns(has_suffix=nw.col("fruits").str.ends_with("ngo"))

            We can then pass either pandas or Polars to `func`:

            >>> func(df_pd)
              fruits has_suffix
            0  apple      False
            1  mango       True
            2   None       None

            >>> func(df_pl)
            shape: (3, 2)
            ┌────────┬────────────┐
            │ fruits ┆ has_suffix │
            │ ---    ┆ ---        │
            │ str    ┆ bool       │
            ╞════════╪════════════╡
            │ apple  ┆ false      │
            │ mango  ┆ true       │
            │ null   ┆ null       │
            └────────┴────────────┘
        """
        return self._expr.__class__(
            lambda plx: self._expr._call(plx).str.ends_with(suffix)
        )

    def contains(self, pattern: str, *, literal: bool = False) -> Expr:
        r"""
        Check if string contains a substring that matches a pattern.

        Arguments:
            pattern: A Character sequence or valid regular expression pattern.
            literal: If True, treats the pattern as a literal string.
                     If False, assumes the pattern is a regular expression.

        Examples:
            >>> import pandas as pd
            >>> import polars as pl
            >>> import narwhals as nw
            >>> data = {"pets": ["cat", "dog", "rabbit and parrot", "dove", None]}
            >>> df_pd = pd.DataFrame(data)
            >>> df_pl = pl.DataFrame(data)

            We define a dataframe-agnostic function:

            >>> @nw.narwhalify
            ... def func(df):
            ...     return df.with_columns(
            ...         default_match=nw.col("pets").str.contains("parrot|Dove"),
            ...         case_insensitive_match=nw.col("pets").str.contains("(?i)parrot|Dove"),
            ...         literal_match=nw.col("pets").str.contains(
            ...             "parrot|Dove", literal=True
            ...         ),
            ...     )

            We can then pass either pandas or Polars to `func`:

            >>> func(df_pd)
                            pets default_match case_insensitive_match literal_match
            0                cat         False                  False         False
            1                dog         False                  False         False
            2  rabbit and parrot          True                   True         False
            3               dove         False                   True         False
            4               None          None                   None          None
            >>> func(df_pl)
            shape: (5, 4)
            ┌───────────────────┬───────────────┬────────────────────────┬───────────────┐
            │ pets              ┆ default_match ┆ case_insensitive_match ┆ literal_match │
            │ ---               ┆ ---           ┆ ---                    ┆ ---           │
            │ str               ┆ bool          ┆ bool                   ┆ bool          │
            ╞═══════════════════╪═══════════════╪════════════════════════╪═══════════════╡
            │ cat               ┆ false         ┆ false                  ┆ false         │
            │ dog               ┆ false         ┆ false                  ┆ false         │
            │ rabbit and parrot ┆ true          ┆ true                   ┆ false         │
            │ dove              ┆ false         ┆ true                   ┆ false         │
            │ null              ┆ null          ┆ null                   ┆ null          │
            └───────────────────┴───────────────┴────────────────────────┴───────────────┘
        """

        return self._expr.__class__(
            lambda plx: self._expr._call(plx).str.contains(pattern, literal=literal)
        )

    def slice(self, offset: int, length: int | None = None) -> Expr:
        r"""
        Create subslices of the string values of an expression.

        Arguments:
            offset: Start index. Negative indexing is supported.
            length: Length of the slice. If set to `None` (default), the slice is taken to the
                end of the string.

        Examples:
            >>> import pandas as pd
            >>> import polars as pl
            >>> import narwhals as nw
            >>> data = {"s": ["pear", None, "papaya", "dragonfruit"]}
            >>> df_pd = pd.DataFrame(data)
            >>> df_pl = pl.DataFrame(data)

            We define a dataframe-agnostic function:

            >>> @nw.narwhalify
            ... def func(df):
            ...     return df.with_columns(s_sliced=nw.col("s").str.slice(4, length=3))

            We can then pass either pandas or Polars to `func`:

            >>> func(df_pd)  # doctest: +NORMALIZE_WHITESPACE
                         s s_sliced
            0         pear
            1         None     None
            2       papaya       ya
            3  dragonfruit      onf

            >>> func(df_pl)  # doctest: +NORMALIZE_WHITESPACE
            shape: (4, 2)
            ┌─────────────┬──────────┐
            │ s           ┆ s_sliced │
            │ ---         ┆ ---      │
            │ str         ┆ str      │
            ╞═════════════╪══════════╡
            │ pear        ┆          │
            │ null        ┆ null     │
            │ papaya      ┆ ya       │
            │ dragonfruit ┆ onf      │
            └─────────────┴──────────┘

            Using negative indexes:

            >>> @nw.narwhalify
            ... def func(df):
            ...     return df.with_columns(s_sliced=nw.col("s").str.slice(-3))

            >>> func(df_pd)  # doctest: +NORMALIZE_WHITESPACE
                         s s_sliced
            0         pear      ear
            1         None     None
            2       papaya      aya
            3  dragonfruit      uit

            >>> func(df_pl)  # doctest: +NORMALIZE_WHITESPACE
            shape: (4, 2)
            ┌─────────────┬──────────┐
            │ s           ┆ s_sliced │
            │ ---         ┆ ---      │
            │ str         ┆ str      │
            ╞═════════════╪══════════╡
            │ pear        ┆ ear      │
            │ null        ┆ null     │
            │ papaya      ┆ aya      │
            │ dragonfruit ┆ uit      │
            └─────────────┴──────────┘
        """
        return self._expr.__class__(
            lambda plx: self._expr._call(plx).str.slice(offset=offset, length=length)
        )

    def head(self, n: int = 5) -> Expr:
        r"""
        Take the first n elements of each string.

        Arguments:
            n: Number of elements to take. Negative indexing is **not** supported.

        Notes:
            If the length of the string has fewer than `n` characters, the full string is returned.

        Examples:
            >>> import pandas as pd
            >>> import polars as pl
            >>> import narwhals as nw
            >>> data = {"lyrics": ["Atatata", "taata", "taatatata", "zukkyun"]}
            >>> df_pd = pd.DataFrame(data)
            >>> df_pl = pl.DataFrame(data)

            We define a dataframe-agnostic function:

            >>> @nw.narwhalify
            ... def func(df):
            ...     return df.with_columns(lyrics_head=nw.col("lyrics").str.head())

            We can then pass either pandas or Polars to `func`:

            >>> func(df_pd)
                  lyrics lyrics_head
            0    Atatata       Atata
            1      taata       taata
            2  taatatata       taata
            3    zukkyun       zukky

            >>> func(df_pl)
            shape: (4, 2)
            ┌───────────┬─────────────┐
            │ lyrics    ┆ lyrics_head │
            │ ---       ┆ ---         │
            │ str       ┆ str         │
            ╞═══════════╪═════════════╡
            │ Atatata   ┆ Atata       │
            │ taata     ┆ taata       │
            │ taatatata ┆ taata       │
            │ zukkyun   ┆ zukky       │
            └───────────┴─────────────┘
        """
        return self._expr.__class__(lambda plx: self._expr._call(plx).str.slice(0, n))

    def tail(self, n: int = 5) -> Expr:
        r"""
        Take the last n elements of each string.

        Arguments:
            n: Number of elements to take. Negative indexing is **not** supported.

        Notes:
            If the length of the string has fewer than `n` characters, the full string is returned.

        Examples:
            >>> import pandas as pd
            >>> import polars as pl
            >>> import narwhals as nw
            >>> data = {"lyrics": ["Atatata", "taata", "taatatata", "zukkyun"]}
            >>> df_pd = pd.DataFrame(data)
            >>> df_pl = pl.DataFrame(data)

            We define a dataframe-agnostic function:

            >>> @nw.narwhalify
            ... def func(df):
            ...     return df.with_columns(lyrics_tail=nw.col("lyrics").str.tail())

            We can then pass either pandas or Polars to `func`:

            >>> func(df_pd)
                  lyrics lyrics_tail
            0    Atatata       atata
            1      taata       taata
            2  taatatata       atata
            3    zukkyun       kkyun

            >>> func(df_pl)
            shape: (4, 2)
            ┌───────────┬─────────────┐
            │ lyrics    ┆ lyrics_tail │
            │ ---       ┆ ---         │
            │ str       ┆ str         │
            ╞═══════════╪═════════════╡
            │ Atatata   ┆ atata       │
            │ taata     ┆ taata       │
            │ taatatata ┆ atata       │
            │ zukkyun   ┆ kkyun       │
            └───────────┴─────────────┘
        """
        return self._expr.__class__(lambda plx: self._expr._call(plx).str.slice(-n))

    def to_datetime(self, format: str) -> Expr:  # noqa: A002
        """
        Convert to Datetime dtype.

        Notes:
            pandas defaults to nanosecond time unit, Polars to microsecond.
            Prior to pandas 2.0, nanoseconds were the only time unit supported
            in pandas, with no ability to set any other one. The ability to
            set the time unit in pandas, if the version permits, will arrive.

        Arguments:
            format: Format to parse strings with. Must be passed, as different
                    dataframe libraries have different ways of auto-inferring
                    formats.

        Examples:
            >>> import pandas as pd
            >>> import polars as pl
            >>> import narwhals as nw
            >>> df_pd = pd.DataFrame({"a": ["2020-01-01", "2020-01-02"]})
            >>> df_pl = pl.DataFrame({"a": ["2020-01-01", "2020-01-02"]})

            We define a dataframe-agnostic function:

            >>> @nw.narwhalify
            ... def func(df):
            ...     return df.select(nw.col("a").str.to_datetime(format="%Y-%m-%d"))

            We can then pass either pandas or Polars to `func`:

            >>> func(df_pd)
                       a
            0 2020-01-01
            1 2020-01-02
            >>> func(df_pl)
            shape: (2, 1)
            ┌─────────────────────┐
            │ a                   │
            │ ---                 │
            │ datetime[μs]        │
            ╞═════════════════════╡
            │ 2020-01-01 00:00:00 │
            │ 2020-01-02 00:00:00 │
            └─────────────────────┘
        """
        return self._expr.__class__(
            lambda plx: self._expr._call(plx).str.to_datetime(format=format)
        )

    def to_uppercase(self) -> Expr:
        r"""
        Transform string to uppercase variant.

        Notes:
            The PyArrow backend will convert 'ß' to 'ẞ' instead of 'SS'.
            For more info see [the related issue](https://github.com/apache/arrow/issues/34599).
            There may be other unicode-edge-case-related variations across implementations.

        Examples:
            >>> import pandas as pd
            >>> import polars as pl
            >>> import narwhals as nw
            >>> data = {"fruits": ["apple", "mango", None]}
            >>> df_pd = pd.DataFrame(data)
            >>> df_pl = pl.DataFrame(data)

            We define a dataframe-agnostic function:

            >>> @nw.narwhalify
            ... def func(df):
            ...     return df.with_columns(upper_col=nw.col("fruits").str.to_uppercase())

            We can then pass either pandas or Polars to `func`:

            >>> func(df_pd)  # doctest: +NORMALIZE_WHITESPACE
               fruits upper_col
            0  apple     APPLE
            1  mango     MANGO
            2   None      None

            >>> func(df_pl)
            shape: (3, 2)
            ┌────────┬───────────┐
            │ fruits ┆ upper_col │
            │ ---    ┆ ---       │
            │ str    ┆ str       │
            ╞════════╪═══════════╡
            │ apple  ┆ APPLE     │
            │ mango  ┆ MANGO     │
            │ null   ┆ null      │
            └────────┴───────────┘

        """
        return self._expr.__class__(lambda plx: self._expr._call(plx).str.to_uppercase())

    def to_lowercase(self) -> Expr:
        r"""
        Transform string to lowercase variant.

        Examples:
            >>> import pandas as pd
            >>> import polars as pl
            >>> import narwhals as nw
            >>> data = {"fruits": ["APPLE", "MANGO", None]}
            >>> df_pd = pd.DataFrame(data)
            >>> df_pl = pl.DataFrame(data)

            We define a dataframe-agnostic function:

            >>> @nw.narwhalify
            ... def func(df):
            ...     return df.with_columns(lower_col=nw.col("fruits").str.to_lowercase())

            We can then pass either pandas or Polars to `func`:

            >>> func(df_pd)  # doctest: +NORMALIZE_WHITESPACE
              fruits  lower_col
            0  APPLE      apple
            1  MANGO      mango
            2   None       None

            >>> func(df_pl)  # doctest: +NORMALIZE_WHITESPACE
            shape: (3, 2)
            ┌────────┬───────────┐
            │ fruits ┆ lower_col │
            │ ---    ┆ ---       │
            │ str    ┆ str       │
            ╞════════╪═══════════╡
            │ APPLE  ┆ apple     │
            │ MANGO  ┆ mango     │
            │ null   ┆ null      │
            └────────┴───────────┘
        """
        return self._expr.__class__(lambda plx: self._expr._call(plx).str.to_lowercase())


class ExprDateTimeNamespace:
    def __init__(self, expr: Expr) -> None:
        self._expr = expr

    def year(self) -> Expr:
        """
        Extract year from underlying DateTime representation.

        Returns the year number in the calendar date.

        Examples:
            >>> import pandas as pd
            >>> import polars as pl
            >>> from datetime import datetime
            >>> import narwhals as nw
            >>> data = {
            ...     "datetime": [
            ...         datetime(1978, 6, 1),
            ...         datetime(2024, 12, 13),
            ...         datetime(2065, 1, 1),
            ...     ]
            ... }
            >>> df_pd = pd.DataFrame(data)
            >>> df_pl = pl.DataFrame(data)

            We define a dataframe-agnostic function:

            >>> @nw.narwhalify
            ... def func(df):
            ...     return df.with_columns(nw.col("datetime").dt.year().alias("year"))

            We can then pass either pandas or Polars to `func`:

            >>> func(df_pd)
                datetime  year
            0 1978-06-01  1978
            1 2024-12-13  2024
            2 2065-01-01  2065
            >>> func(df_pl)
            shape: (3, 2)
            ┌─────────────────────┬──────┐
            │ datetime            ┆ year │
            │ ---                 ┆ ---  │
            │ datetime[μs]        ┆ i32  │
            ╞═════════════════════╪══════╡
            │ 1978-06-01 00:00:00 ┆ 1978 │
            │ 2024-12-13 00:00:00 ┆ 2024 │
            │ 2065-01-01 00:00:00 ┆ 2065 │
            └─────────────────────┴──────┘
        """
        return self._expr.__class__(lambda plx: self._expr._call(plx).dt.year())

    def month(self) -> Expr:
        """
        Extract month from underlying DateTime representation.

        Returns the month number starting from 1. The return value ranges from 1 to 12.

        Examples:
            >>> import pandas as pd
            >>> import polars as pl
            >>> from datetime import datetime
            >>> import narwhals as nw
            >>> data = {
            ...     "datetime": [
            ...         datetime(1978, 6, 1),
            ...         datetime(2024, 12, 13),
            ...         datetime(2065, 1, 1),
            ...     ]
            ... }
            >>> df_pd = pd.DataFrame(data)
            >>> df_pl = pl.DataFrame(data)

            We define a dataframe-agnostic function:

            >>> @nw.narwhalify
            ... def func(df):
            ...     return df.with_columns(
            ...         nw.col("datetime").dt.year().alias("year"),
            ...         nw.col("datetime").dt.month().alias("month"),
            ...     )

            We can then pass either pandas or Polars to `func`:

            >>> func(df_pd)
                datetime  year  month
            0 1978-06-01  1978      6
            1 2024-12-13  2024     12
            2 2065-01-01  2065      1
            >>> func(df_pl)
            shape: (3, 3)
            ┌─────────────────────┬──────┬───────┐
            │ datetime            ┆ year ┆ month │
            │ ---                 ┆ ---  ┆ ---   │
            │ datetime[μs]        ┆ i32  ┆ i8    │
            ╞═════════════════════╪══════╪═══════╡
            │ 1978-06-01 00:00:00 ┆ 1978 ┆ 6     │
            │ 2024-12-13 00:00:00 ┆ 2024 ┆ 12    │
            │ 2065-01-01 00:00:00 ┆ 2065 ┆ 1     │
            └─────────────────────┴──────┴───────┘
        """
        return self._expr.__class__(lambda plx: self._expr._call(plx).dt.month())

    def day(self) -> Expr:
        """
        Extract day from underlying DateTime representation.

        Returns the day of month starting from 1. The return value ranges from 1 to 31. (The last day of month differs by months.)

        Examples:
            >>> import pandas as pd
            >>> import polars as pl
            >>> from datetime import datetime
            >>> import narwhals as nw
            >>> data = {
            ...     "datetime": [
            ...         datetime(1978, 6, 1),
            ...         datetime(2024, 12, 13),
            ...         datetime(2065, 1, 1),
            ...     ]
            ... }
            >>> df_pd = pd.DataFrame(data)
            >>> df_pl = pl.DataFrame(data)

            We define a dataframe-agnostic function:

            >>> @nw.narwhalify
            ... def func(df):
            ...     return df.with_columns(
            ...         nw.col("datetime").dt.year().alias("year"),
            ...         nw.col("datetime").dt.month().alias("month"),
            ...         nw.col("datetime").dt.day().alias("day"),
            ...     )

            We can then pass either pandas or Polars to `func`:

            >>> func(df_pd)
                datetime  year  month  day
            0 1978-06-01  1978      6    1
            1 2024-12-13  2024     12   13
            2 2065-01-01  2065      1    1
            >>> func(df_pl)
            shape: (3, 4)
            ┌─────────────────────┬──────┬───────┬─────┐
            │ datetime            ┆ year ┆ month ┆ day │
            │ ---                 ┆ ---  ┆ ---   ┆ --- │
            │ datetime[μs]        ┆ i32  ┆ i8    ┆ i8  │
            ╞═════════════════════╪══════╪═══════╪═════╡
            │ 1978-06-01 00:00:00 ┆ 1978 ┆ 6     ┆ 1   │
            │ 2024-12-13 00:00:00 ┆ 2024 ┆ 12    ┆ 13  │
            │ 2065-01-01 00:00:00 ┆ 2065 ┆ 1     ┆ 1   │
            └─────────────────────┴──────┴───────┴─────┘
        """
        return self._expr.__class__(lambda plx: self._expr._call(plx).dt.day())

    def hour(self) -> Expr:
        """
        Extract hour from underlying DateTime representation.

        Returns the hour number from 0 to 23.

        Examples:
            >>> import pandas as pd
            >>> import polars as pl
            >>> from datetime import datetime
            >>> import narwhals as nw
            >>> data = {
            ...     "datetime": [
            ...         datetime(1978, 1, 1, 1),
            ...         datetime(2024, 10, 13, 5),
            ...         datetime(2065, 1, 1, 10),
            ...     ]
            ... }
            >>> df_pd = pd.DataFrame(data)
            >>> df_pl = pl.DataFrame(data)

            We define a dataframe-agnostic function:

            >>> @nw.narwhalify
            ... def func(df):
            ...     return df.with_columns(nw.col("datetime").dt.hour().alias("hour"))

            We can then pass either pandas or Polars to `func`:

            >>> func(df_pd)
                         datetime  hour
            0 1978-01-01 01:00:00     1
            1 2024-10-13 05:00:00     5
            2 2065-01-01 10:00:00    10
            >>> func(df_pl)
            shape: (3, 2)
            ┌─────────────────────┬──────┐
            │ datetime            ┆ hour │
            │ ---                 ┆ ---  │
            │ datetime[μs]        ┆ i8   │
            ╞═════════════════════╪══════╡
            │ 1978-01-01 01:00:00 ┆ 1    │
            │ 2024-10-13 05:00:00 ┆ 5    │
            │ 2065-01-01 10:00:00 ┆ 10   │
            └─────────────────────┴──────┘
        """
        return self._expr.__class__(lambda plx: self._expr._call(plx).dt.hour())

    def minute(self) -> Expr:
        """
        Extract minutes from underlying DateTime representation.

        Returns the minute number from 0 to 59.

        Examples:
            >>> import pandas as pd
            >>> import polars as pl
            >>> from datetime import datetime
            >>> import narwhals as nw
            >>> data = {
            ...     "datetime": [
            ...         datetime(1978, 1, 1, 1, 1),
            ...         datetime(2024, 10, 13, 5, 30),
            ...         datetime(2065, 1, 1, 10, 20),
            ...     ]
            ... }
            >>> df_pd = pd.DataFrame(data)
            >>> df_pl = pl.DataFrame(data)

            We define a dataframe-agnostic function:

            >>> @nw.narwhalify
            ... def func(df):
            ...     return df.with_columns(
            ...         nw.col("datetime").dt.hour().alias("hour"),
            ...         nw.col("datetime").dt.minute().alias("minute"),
            ...     )

            We can then pass either pandas or Polars to `func`:

            >>> func(df_pd)
                         datetime  hour  minute
            0 1978-01-01 01:01:00     1       1
            1 2024-10-13 05:30:00     5      30
            2 2065-01-01 10:20:00    10      20
            >>> func(df_pl)
            shape: (3, 3)
            ┌─────────────────────┬──────┬────────┐
            │ datetime            ┆ hour ┆ minute │
            │ ---                 ┆ ---  ┆ ---    │
            │ datetime[μs]        ┆ i8   ┆ i8     │
            ╞═════════════════════╪══════╪════════╡
            │ 1978-01-01 01:01:00 ┆ 1    ┆ 1      │
            │ 2024-10-13 05:30:00 ┆ 5    ┆ 30     │
            │ 2065-01-01 10:20:00 ┆ 10   ┆ 20     │
            └─────────────────────┴──────┴────────┘
        """
        return self._expr.__class__(lambda plx: self._expr._call(plx).dt.minute())

    def second(self) -> Expr:
        """
        Extract seconds from underlying DateTime representation.

        Examples:
            >>> import pandas as pd
            >>> import polars as pl
            >>> from datetime import datetime
            >>> import narwhals as nw
            >>> data = {
            ...     "datetime": [
            ...         datetime(1978, 1, 1, 1, 1, 1),
            ...         datetime(2024, 10, 13, 5, 30, 14),
            ...         datetime(2065, 1, 1, 10, 20, 30),
            ...     ]
            ... }
            >>> df_pd = pd.DataFrame(data)
            >>> df_pl = pl.DataFrame(data)

            We define a dataframe-agnostic function:

            >>> @nw.narwhalify
            ... def func(df):
            ...     return df.with_columns(
            ...         nw.col("datetime").dt.hour().alias("hour"),
            ...         nw.col("datetime").dt.minute().alias("minute"),
            ...         nw.col("datetime").dt.second().alias("second"),
            ...     )

            We can then pass either pandas or Polars to `func`:

            >>> func(df_pd)
                         datetime  hour  minute  second
            0 1978-01-01 01:01:01     1       1       1
            1 2024-10-13 05:30:14     5      30      14
            2 2065-01-01 10:20:30    10      20      30
            >>> func(df_pl)
            shape: (3, 4)
            ┌─────────────────────┬──────┬────────┬────────┐
            │ datetime            ┆ hour ┆ minute ┆ second │
            │ ---                 ┆ ---  ┆ ---    ┆ ---    │
            │ datetime[μs]        ┆ i8   ┆ i8     ┆ i8     │
            ╞═════════════════════╪══════╪════════╪════════╡
            │ 1978-01-01 01:01:01 ┆ 1    ┆ 1      ┆ 1      │
            │ 2024-10-13 05:30:14 ┆ 5    ┆ 30     ┆ 14     │
            │ 2065-01-01 10:20:30 ┆ 10   ┆ 20     ┆ 30     │
            └─────────────────────┴──────┴────────┴────────┘
        """
        return self._expr.__class__(lambda plx: self._expr._call(plx).dt.second())

    def millisecond(self) -> Expr:
        """
        Extract milliseconds from underlying DateTime representation.

        Examples:
            >>> import pandas as pd
            >>> import polars as pl
            >>> from datetime import datetime
            >>> import narwhals as nw
            >>> data = {
            ...     "datetime": [
            ...         datetime(1978, 1, 1, 1, 1, 1, 0),
            ...         datetime(2024, 10, 13, 5, 30, 14, 505000),
            ...         datetime(2065, 1, 1, 10, 20, 30, 67000),
            ...     ]
            ... }
            >>> df_pd = pd.DataFrame(data)
            >>> df_pl = pl.DataFrame(data)

            We define a dataframe-agnostic function:

            >>> @nw.narwhalify
            ... def func(df):
            ...     return df.with_columns(
            ...         nw.col("datetime").dt.hour().alias("hour"),
            ...         nw.col("datetime").dt.minute().alias("minute"),
            ...         nw.col("datetime").dt.second().alias("second"),
            ...         nw.col("datetime").dt.millisecond().alias("millisecond"),
            ...     )

            We can then pass either pandas or Polars to `func`:

            >>> func(df_pd)
                             datetime  hour  minute  second  millisecond
            0 1978-01-01 01:01:01.000     1       1       1            0
            1 2024-10-13 05:30:14.505     5      30      14          505
            2 2065-01-01 10:20:30.067    10      20      30           67
            >>> func(df_pl)
            shape: (3, 5)
            ┌─────────────────────────┬──────┬────────┬────────┬─────────────┐
            │ datetime                ┆ hour ┆ minute ┆ second ┆ millisecond │
            │ ---                     ┆ ---  ┆ ---    ┆ ---    ┆ ---         │
            │ datetime[μs]            ┆ i8   ┆ i8     ┆ i8     ┆ i32         │
            ╞═════════════════════════╪══════╪════════╪════════╪═════════════╡
            │ 1978-01-01 01:01:01     ┆ 1    ┆ 1      ┆ 1      ┆ 0           │
            │ 2024-10-13 05:30:14.505 ┆ 5    ┆ 30     ┆ 14     ┆ 505         │
            │ 2065-01-01 10:20:30.067 ┆ 10   ┆ 20     ┆ 30     ┆ 67          │
            └─────────────────────────┴──────┴────────┴────────┴─────────────┘
        """
        return self._expr.__class__(lambda plx: self._expr._call(plx).dt.millisecond())

    def microsecond(self) -> Expr:
        """
        Extract microseconds from underlying DateTime representation.

        Examples:
            >>> import pandas as pd
            >>> import polars as pl
            >>> from datetime import datetime
            >>> import narwhals as nw
            >>> data = {
            ...     "datetime": [
            ...         datetime(1978, 1, 1, 1, 1, 1, 0),
            ...         datetime(2024, 10, 13, 5, 30, 14, 505000),
            ...         datetime(2065, 1, 1, 10, 20, 30, 67000),
            ...     ]
            ... }
            >>> df_pd = pd.DataFrame(data)
            >>> df_pl = pl.DataFrame(data)

            We define a dataframe-agnostic function:

            >>> @nw.narwhalify
            ... def func(df):
            ...     return df.with_columns(
            ...         nw.col("datetime").dt.hour().alias("hour"),
            ...         nw.col("datetime").dt.minute().alias("minute"),
            ...         nw.col("datetime").dt.second().alias("second"),
            ...         nw.col("datetime").dt.microsecond().alias("microsecond"),
            ...     )

            We can then pass either pandas or Polars to `func`:

            >>> func(df_pd)
                             datetime  hour  minute  second  microsecond
            0 1978-01-01 01:01:01.000     1       1       1            0
            1 2024-10-13 05:30:14.505     5      30      14       505000
            2 2065-01-01 10:20:30.067    10      20      30        67000
            >>> func(df_pl)
            shape: (3, 5)
            ┌─────────────────────────┬──────┬────────┬────────┬─────────────┐
            │ datetime                ┆ hour ┆ minute ┆ second ┆ microsecond │
            │ ---                     ┆ ---  ┆ ---    ┆ ---    ┆ ---         │
            │ datetime[μs]            ┆ i8   ┆ i8     ┆ i8     ┆ i32         │
            ╞═════════════════════════╪══════╪════════╪════════╪═════════════╡
            │ 1978-01-01 01:01:01     ┆ 1    ┆ 1      ┆ 1      ┆ 0           │
            │ 2024-10-13 05:30:14.505 ┆ 5    ┆ 30     ┆ 14     ┆ 505000      │
            │ 2065-01-01 10:20:30.067 ┆ 10   ┆ 20     ┆ 30     ┆ 67000       │
            └─────────────────────────┴──────┴────────┴────────┴─────────────┘
        """
        return self._expr.__class__(lambda plx: self._expr._call(plx).dt.microsecond())

    def nanosecond(self) -> Expr:
        """
        Extract Nanoseconds from underlying DateTime representation

        Examples:
            >>> import pandas as pd
            >>> import polars as pl
            >>> from datetime import datetime
            >>> import narwhals as nw
            >>> data = {
            ...     "datetime": [
            ...         datetime(1978, 1, 1, 1, 1, 1, 0),
            ...         datetime(2024, 10, 13, 5, 30, 14, 500000),
            ...         datetime(2065, 1, 1, 10, 20, 30, 60000),
            ...     ]
            ... }
            >>> df_pd = pd.DataFrame(data)
            >>> df_pl = pl.DataFrame(data)

            We define a dataframe-agnostic function:

            >>> @nw.narwhalify
            ... def func(df):
            ...     return df.with_columns(
            ...         nw.col("datetime").dt.hour().alias("hour"),
            ...         nw.col("datetime").dt.minute().alias("minute"),
            ...         nw.col("datetime").dt.second().alias("second"),
            ...         nw.col("datetime").dt.nanosecond().alias("nanosecond"),
            ...     )

            We can then pass either pandas or Polars to `func`:

            >>> func(df_pd)
                             datetime  hour  minute  second  nanosecond
            0 1978-01-01 01:01:01.000     1       1       1           0
            1 2024-10-13 05:30:14.500     5      30      14   500000000
            2 2065-01-01 10:20:30.060    10      20      30    60000000
            >>> func(df_pl)
            shape: (3, 5)
            ┌─────────────────────────┬──────┬────────┬────────┬────────────┐
            │ datetime                ┆ hour ┆ minute ┆ second ┆ nanosecond │
            │ ---                     ┆ ---  ┆ ---    ┆ ---    ┆ ---        │
            │ datetime[μs]            ┆ i8   ┆ i8     ┆ i8     ┆ i32        │
            ╞═════════════════════════╪══════╪════════╪════════╪════════════╡
            │ 1978-01-01 01:01:01     ┆ 1    ┆ 1      ┆ 1      ┆ 0          │
            │ 2024-10-13 05:30:14.500 ┆ 5    ┆ 30     ┆ 14     ┆ 500000000  │
            │ 2065-01-01 10:20:30.060 ┆ 10   ┆ 20     ┆ 30     ┆ 60000000   │
            └─────────────────────────┴──────┴────────┴────────┴────────────┘
        """
        return self._expr.__class__(lambda plx: self._expr._call(plx).dt.nanosecond())

    def ordinal_day(self) -> Expr:
        """
        Get ordinal day.

        Examples:
            >>> import pandas as pd
            >>> import polars as pl
            >>> from datetime import datetime
            >>> import narwhals as nw
            >>> data = {"a": [datetime(2020, 1, 1), datetime(2020, 8, 3)]}
            >>> df_pd = pd.DataFrame(data)
            >>> df_pl = pl.DataFrame(data)

            We define a dataframe-agnostic function:

            >>> @nw.narwhalify
            ... def func(df):
            ...     return df.with_columns(a_ordinal_day=nw.col("a").dt.ordinal_day())

            We can then pass either pandas or Polars to `func`:

            >>> func(df_pd)
                       a  a_ordinal_day
            0 2020-01-01              1
            1 2020-08-03            216
            >>> func(df_pl)
            shape: (2, 2)
            ┌─────────────────────┬───────────────┐
            │ a                   ┆ a_ordinal_day │
            │ ---                 ┆ ---           │
            │ datetime[μs]        ┆ i16           │
            ╞═════════════════════╪═══════════════╡
            │ 2020-01-01 00:00:00 ┆ 1             │
            │ 2020-08-03 00:00:00 ┆ 216           │
            └─────────────────────┴───────────────┘
        """
        return self._expr.__class__(lambda plx: self._expr._call(plx).dt.ordinal_day())

    def total_minutes(self) -> Expr:
        """
        Get total minutes.

        Notes:
            The function outputs the total minutes in the int dtype by default,
            however, pandas may change the dtype to float when there are missing values,
            consider using `fill_null()` and `cast` in this case.

        Examples:
            >>> import pandas as pd
            >>> import polars as pl
            >>> from datetime import timedelta
            >>> import narwhals as nw
            >>> data = {"a": [timedelta(minutes=10), timedelta(minutes=20, seconds=40)]}
            >>> df_pd = pd.DataFrame(data)
            >>> df_pl = pl.DataFrame(data)

            We define a dataframe-agnostic function:

            >>> @nw.narwhalify
            ... def func(df):
            ...     return df.with_columns(a_total_minutes=nw.col("a").dt.total_minutes())

            We can then pass either pandas or Polars to `func`:

            >>> func(df_pd)
                            a  a_total_minutes
            0 0 days 00:10:00               10
            1 0 days 00:20:40               20
            >>> func(df_pl)
            shape: (2, 2)
            ┌──────────────┬─────────────────┐
            │ a            ┆ a_total_minutes │
            │ ---          ┆ ---             │
            │ duration[μs] ┆ i64             │
            ╞══════════════╪═════════════════╡
            │ 10m          ┆ 10              │
            │ 20m 40s      ┆ 20              │
            └──────────────┴─────────────────┘
        """
        return self._expr.__class__(lambda plx: self._expr._call(plx).dt.total_minutes())

    def total_seconds(self) -> Expr:
        """
        Get total seconds.

        Notes:
            The function outputs the total seconds in the int dtype by default,
            however, pandas may change the dtype to float when there are missing values,
            consider using `fill_null()` and `cast` in this case.

        Examples:
            >>> import pandas as pd
            >>> import polars as pl
            >>> from datetime import timedelta
            >>> import narwhals as nw
            >>> data = {"a": [timedelta(seconds=10), timedelta(seconds=20, milliseconds=40)]}
            >>> df_pd = pd.DataFrame(data)
            >>> df_pl = pl.DataFrame(data)

            We define a dataframe-agnostic function:

            >>> @nw.narwhalify
            ... def func(df):
            ...     return df.with_columns(a_total_seconds=nw.col("a").dt.total_seconds())

            We can then pass either pandas or Polars to `func`:

            >>> func(df_pd)
                                   a  a_total_seconds
            0        0 days 00:00:10               10
            1 0 days 00:00:20.040000               20
            >>> func(df_pl)
            shape: (2, 2)
            ┌──────────────┬─────────────────┐
            │ a            ┆ a_total_seconds │
            │ ---          ┆ ---             │
            │ duration[μs] ┆ i64             │
            ╞══════════════╪═════════════════╡
            │ 10s          ┆ 10              │
            │ 20s 40ms     ┆ 20              │
            └──────────────┴─────────────────┘
        """
        return self._expr.__class__(lambda plx: self._expr._call(plx).dt.total_seconds())

    def total_milliseconds(self) -> Expr:
        """
        Get total milliseconds.

        Notes:
            The function outputs the total milliseconds in the int dtype by default,
            however, pandas may change the dtype to float when there are missing values,
            consider using `fill_null()` and `cast` in this case.

        Examples:
            >>> import pandas as pd
            >>> import polars as pl
            >>> from datetime import timedelta
            >>> import narwhals as nw
            >>> data = {
            ...     "a": [
            ...         timedelta(milliseconds=10),
            ...         timedelta(milliseconds=20, microseconds=40),
            ...     ]
            ... }
            >>> df_pd = pd.DataFrame(data)
            >>> df_pl = pl.DataFrame(data)

            We define a dataframe-agnostic function:

            >>> @nw.narwhalify
            ... def func(df):
            ...     return df.with_columns(
            ...         a_total_milliseconds=nw.col("a").dt.total_milliseconds()
            ...     )

            We can then pass either pandas or Polars to `func`:

            >>> func(df_pd)
                                   a  a_total_milliseconds
            0 0 days 00:00:00.010000                    10
            1 0 days 00:00:00.020040                    20
            >>> func(df_pl)
            shape: (2, 2)
            ┌──────────────┬──────────────────────┐
            │ a            ┆ a_total_milliseconds │
            │ ---          ┆ ---                  │
            │ duration[μs] ┆ i64                  │
            ╞══════════════╪══════════════════════╡
            │ 10ms         ┆ 10                   │
            │ 20040µs      ┆ 20                   │
            └──────────────┴──────────────────────┘
        """
        return self._expr.__class__(
            lambda plx: self._expr._call(plx).dt.total_milliseconds()
        )

    def total_microseconds(self) -> Expr:
        """
        Get total microseconds.

        Notes:
            The function outputs the total microseconds in the int dtype by default,
            however, pandas may change the dtype to float when there are missing values,
            consider using `fill_null()` and `cast` in this case.

        Examples:
            >>> import pandas as pd
            >>> import polars as pl
            >>> from datetime import timedelta
            >>> import narwhals as nw
            >>> data = {
            ...     "a": [
            ...         timedelta(microseconds=10),
            ...         timedelta(milliseconds=1, microseconds=200),
            ...     ]
            ... }
            >>> df_pd = pd.DataFrame(data)
            >>> df_pl = pl.DataFrame(data)

            We define a dataframe-agnostic function:

            >>> @nw.narwhalify
            ... def func(df):
            ...     return df.with_columns(
            ...         a_total_microseconds=nw.col("a").dt.total_microseconds()
            ...     )

            We can then pass either pandas or Polars to `func`:

            >>> func(df_pd)
                                   a  a_total_microseconds
            0 0 days 00:00:00.000010                    10
            1 0 days 00:00:00.001200                  1200
            >>> func(df_pl)
            shape: (2, 2)
            ┌──────────────┬──────────────────────┐
            │ a            ┆ a_total_microseconds │
            │ ---          ┆ ---                  │
            │ duration[μs] ┆ i64                  │
            ╞══════════════╪══════════════════════╡
            │ 10µs         ┆ 10                   │
            │ 1200µs       ┆ 1200                 │
            └──────────────┴──────────────────────┘
        """
        return self._expr.__class__(
            lambda plx: self._expr._call(plx).dt.total_microseconds()
        )

    def total_nanoseconds(self) -> Expr:
        """
        Get total nanoseconds.

        Notes:
            The function outputs the total nanoseconds in the int dtype by default,
            however, pandas may change the dtype to float when there are missing values,
            consider using `fill_null()` and `cast` in this case.

        Examples:
            >>> import pandas as pd
            >>> import polars as pl
            >>> from datetime import timedelta
            >>> import narwhals as nw
            >>> data = ["2024-01-01 00:00:00.000000001", "2024-01-01 00:00:00.000000002"]
            >>> df_pd = pd.DataFrame({"a": pd.to_datetime(data)})
            >>> df_pl = pl.DataFrame({"a": data}).with_columns(
            ...     pl.col("a").str.to_datetime(time_unit="ns")
            ... )

            We define a dataframe-agnostic function:

            >>> @nw.narwhalify
            ... def func(df):
            ...     return df.with_columns(
            ...         a_diff_total_nanoseconds=nw.col("a").diff().dt.total_nanoseconds()
            ...     )

            We can then pass either pandas or Polars to `func`:

            >>> func(df_pd)
                                          a  a_diff_total_nanoseconds
            0 2024-01-01 00:00:00.000000001                       NaN
            1 2024-01-01 00:00:00.000000002                       1.0
            >>> func(df_pl)
            shape: (2, 2)
            ┌───────────────────────────────┬──────────────────────────┐
            │ a                             ┆ a_diff_total_nanoseconds │
            │ ---                           ┆ ---                      │
            │ datetime[ns]                  ┆ i64                      │
            ╞═══════════════════════════════╪══════════════════════════╡
            │ 2024-01-01 00:00:00.000000001 ┆ null                     │
            │ 2024-01-01 00:00:00.000000002 ┆ 1                        │
            └───────────────────────────────┴──────────────────────────┘
        """
        return self._expr.__class__(
            lambda plx: self._expr._call(plx).dt.total_nanoseconds()
        )

    def to_string(self, format: str) -> Expr:  # noqa: A002
        """
        Convert a Date/Time/Datetime column into a String column with the given format.

        Notes:
            Unfortunately, different libraries interpret format directives a bit
            differently.

            - Chrono, the library used by Polars, uses `"%.f"` for fractional seconds,
              whereas pandas and Python stdlib use `".%f"`.
            - PyArrow interprets `"%S"` as "seconds, including fractional seconds"
              whereas most other tools interpret it as "just seconds, as 2 digits".

            Therefore, we make the following adjustments:

            - for pandas-like libraries, we replace `"%S.%f"` with `"%S%.f"`.
            - for PyArrow, we replace `"%S.%f"` with `"%S"`.

            Workarounds like these don't make us happy, and we try to avoid them as
            much as possible, but here we feel like it's the best compromise.

            If you just want to format a date/datetime Series as a local datetime
            string, and have it work as consistently as possible across libraries,
            we suggest using:

            - `"%Y-%m-%dT%H:%M:%S%.f"` for datetimes
            - `"%Y-%m-%d"` for dates

            though note that, even then, different tools may return a different number
            of trailing zeros. Nonetheless, this is probably consistent enough for
            most applications.

            If you have an application where this is not enough, please open an issue
            and let us know.

        Examples:
            >>> from datetime import datetime
            >>> import pandas as pd
            >>> import polars as pl
            >>> import narwhals as nw
            >>> data = [
            ...     datetime(2020, 3, 1),
            ...     datetime(2020, 4, 1),
            ...     datetime(2020, 5, 1),
            ... ]
            >>> df_pd = pd.DataFrame({"a": data})
            >>> df_pl = pl.DataFrame({"a": data})

            We define a dataframe-agnostic function:

            >>> @nw.narwhalify
            ... def func(df):
            ...     return df.select(nw.col("a").dt.to_string("%Y/%m/%d %H:%M:%S"))

            We can then pass either pandas or Polars to `func`:

            >>> func(df_pd)
                                 a
            0  2020/03/01 00:00:00
            1  2020/04/01 00:00:00
            2  2020/05/01 00:00:00

            >>> func(df_pl)
            shape: (3, 1)
            ┌─────────────────────┐
            │ a                   │
            │ ---                 │
            │ str                 │
            ╞═════════════════════╡
            │ 2020/03/01 00:00:00 │
            │ 2020/04/01 00:00:00 │
            │ 2020/05/01 00:00:00 │
            └─────────────────────┘
        """
        return self._expr.__class__(
            lambda plx: self._expr._call(plx).dt.to_string(format)
        )


class ExprNameNamespace:
    def __init__(self: Self, expr: Expr) -> None:
        self._expr = expr

    def keep(self: Self) -> Expr:
        r"""
        Keep the original root name of the expression.

        Notes:
            This will undo any previous renaming operations on the expression.
            Due to implementation constraints, this method can only be called as the last
            expression in a chain. Only one name operation per expression will work.

        Examples:
            >>> import narwhals as nw
            >>> import pandas as pd
            >>> import polars as pl
            >>> data = {"foo": [1, 2], "BAR": [4, 5]}
            >>> df_pd = pd.DataFrame(data)
            >>> df_pl = pl.DataFrame(data)

            We define a dataframe-agnostic function:

            >>> @nw.narwhalify
            ... def func(df):
            ...     return df.select(nw.col("foo").alias("alias_for_foo").name.keep())

            We can then pass either pandas or Polars to `func`:

            >>> func(df_pd).columns
            Index(['foo'], dtype='object')
            >>> func(df_pl).columns
            ['foo']
        """

        return self._expr.__class__(lambda plx: self._expr._call(plx).name.keep())

    def map(self: Self, function: Callable[[str], str]) -> Expr:
        r"""
        Rename the output of an expression by mapping a function over the root name.

        Arguments:
            function: Function that maps a root name to a new name.

        Notes:
            This will undo any previous renaming operations on the expression.
            Due to implementation constraints, this method can only be called as the last
            expression in a chain. Only one name operation per expression will work.

        Examples:
            >>> import narwhals as nw
            >>> import pandas as pd
            >>> import polars as pl
            >>> data = {"foo": [1, 2], "BAR": [4, 5]}
            >>> df_pd = pd.DataFrame(data)
            >>> df_pl = pl.DataFrame(data)

            We define a dataframe-agnostic function:

            >>> renaming_func = lambda s: s[::-1]  # reverse column name
            >>> @nw.narwhalify
            ... def func(df):
            ...     return df.select(nw.col("foo", "BAR").name.map(renaming_func))

            We can then pass either pandas or Polars to `func`:

            >>> func(df_pd).columns
            Index(['oof', 'RAB'], dtype='object')
            >>> func(df_pl).columns
            ['oof', 'RAB']
        """

        return self._expr.__class__(lambda plx: self._expr._call(plx).name.map(function))

    def prefix(self: Self, prefix: str) -> Expr:
        r"""
        Add a prefix to the root column name of the expression.

        Arguments:
            prefix: Prefix to add to the root column name.

        Notes:
            This will undo any previous renaming operations on the expression.
            Due to implementation constraints, this method can only be called as the last
            expression in a chain. Only one name operation per expression will work.

        Examples:
            >>> import narwhals as nw
            >>> import pandas as pd
            >>> import polars as pl
            >>> data = {"foo": [1, 2], "BAR": [4, 5]}
            >>> df_pd = pd.DataFrame(data)
            >>> df_pl = pl.DataFrame(data)

            We define a dataframe-agnostic function:

            >>> @nw.narwhalify
            ... def add_colname_prefix(df, prefix):
            ...     return df.select(nw.col("foo", "BAR").name.prefix(prefix))

            We can then pass either pandas or Polars to `func`:

            >>> add_colname_prefix(df_pd, "with_prefix_").columns
            Index(['with_prefix_foo', 'with_prefix_BAR'], dtype='object')

            >>> add_colname_prefix(df_pl, "with_prefix_").columns
            ['with_prefix_foo', 'with_prefix_BAR']
        """
        return self._expr.__class__(lambda plx: self._expr._call(plx).name.prefix(prefix))

    def suffix(self: Self, suffix: str) -> Expr:
        r"""
        Add a suffix to the root column name of the expression.

        Arguments:
            suffix: Suffix to add to the root column name.

        Notes:
            This will undo any previous renaming operations on the expression.
            Due to implementation constraints, this method can only be called as the last
            expression in a chain. Only one name operation per expression will work.

        Examples:
            >>> import narwhals as nw
            >>> import pandas as pd
            >>> import polars as pl
            >>> data = {"foo": [1, 2], "BAR": [4, 5]}
            >>> df_pd = pd.DataFrame(data)
            >>> df_pl = pl.DataFrame(data)

            We define a dataframe-agnostic function:

            >>> @nw.narwhalify
            ... def add_colname_suffix(df, suffix):
            ...     return df.select(nw.col("foo", "BAR").name.suffix(suffix))

            We can then pass either pandas or Polars to `func`:

            >>> add_colname_suffix(df_pd, "_with_suffix").columns
            Index(['foo_with_suffix', 'BAR_with_suffix'], dtype='object')
            >>> add_colname_suffix(df_pl, "_with_suffix").columns
            ['foo_with_suffix', 'BAR_with_suffix']
        """
        return self._expr.__class__(lambda plx: self._expr._call(plx).name.suffix(suffix))

    def to_lowercase(self: Self) -> Expr:
        r"""
        Make the root column name lowercase.

        Notes:
            This will undo any previous renaming operations on the expression.
            Due to implementation constraints, this method can only be called as the last
            expression in a chain. Only one name operation per expression will work.

        Examples:
            >>> import narwhals as nw
            >>> import pandas as pd
            >>> import polars as pl
            >>> data = {"foo": [1, 2], "BAR": [4, 5]}
            >>> df_pd = pd.DataFrame(data)
            >>> df_pl = pl.DataFrame(data)

            We define a dataframe-agnostic function:

            >>> @nw.narwhalify
            ... def to_lower(df):
            ...     return df.select(nw.col("foo", "BAR").name.to_lowercase())

            We can then pass either pandas or Polars to `func`:

            >>> to_lower(df_pd).columns
            Index(['foo', 'bar'], dtype='object')
            >>> to_lower(df_pl).columns
            ['foo', 'bar']
        """
        return self._expr.__class__(lambda plx: self._expr._call(plx).name.to_lowercase())

    def to_uppercase(self: Self) -> Expr:
        r"""
        Make the root column name uppercase.

        Notes:
            This will undo any previous renaming operations on the expression.
            Due to implementation constraints, this method can only be called as the last
            expression in a chain. Only one name operation per expression will work.

        Examples:
            >>> import narwhals as nw
            >>> import pandas as pd
            >>> import polars as pl
            >>> data = {"foo": [1, 2], "BAR": [4, 5]}
            >>> df_pd = pd.DataFrame(data)
            >>> df_pl = pl.DataFrame(data)

            We define a dataframe-agnostic function:

            >>> @nw.narwhalify
            ... def to_upper(df):
            ...     return df.select(nw.col("foo", "BAR").name.to_uppercase())

            We can then pass either pandas or Polars to `func`:
            >>> to_upper(df_pd).columns
            Index(['FOO', 'BAR'], dtype='object')
            >>> to_upper(df_pl).columns
            ['FOO', 'BAR']
        """
        return self._expr.__class__(lambda plx: self._expr._call(plx).name.to_uppercase())


def col(*names: str | Iterable[str]) -> Expr:
    """
    Creates an expression that references one or more columns by their name(s).

    Arguments:
        names: Name(s) of the columns to use in the aggregation function.

    Examples:
        >>> import pandas as pd
        >>> import polars as pl
        >>> import narwhals as nw
        >>> df_pl = pl.DataFrame({"a": [1, 2], "b": [3, 4]})
        >>> df_pd = pd.DataFrame({"a": [1, 2], "b": [3, 4]})

        We define a dataframe-agnostic function:

        >>> @nw.narwhalify
        ... def func(df):
        ...     return df.select(nw.col("a") * nw.col("b"))

        We can then pass either pandas or polars to `func`:

        >>> func(df_pd)
           a
        0  3
        1  8
        >>> func(df_pl)
        shape: (2, 1)
        ┌─────┐
        │ a   │
        │ --- │
        │ i64 │
        ╞═════╡
        │ 3   │
        │ 8   │
        └─────┘
    """

    def func(plx: Any) -> Any:
        return plx.col(*flatten(names))

    return Expr(func)


def all() -> Expr:
    """
    Instantiate an expression representing all columns.

    Examples:
        >>> import polars as pl
        >>> import pandas as pd
        >>> import narwhals as nw
        >>> df_pd = pd.DataFrame({"a": [1, 2, 3], "b": [4, 5, 6]})
        >>> df_pl = pl.DataFrame({"a": [1, 2, 3], "b": [4, 5, 6]})

        Let's define a dataframe-agnostic function:

        >>> @nw.narwhalify
        ... def func(df):
        ...     return df.select(nw.all() * 2)

        We can then pass either pandas or Polars to `func`:

        >>> func(df_pd)
           a   b
        0  2   8
        1  4  10
        2  6  12
        >>> func(df_pl)
        shape: (3, 2)
        ┌─────┬─────┐
        │ a   ┆ b   │
        │ --- ┆ --- │
        │ i64 ┆ i64 │
        ╞═════╪═════╡
        │ 2   ┆ 8   │
        │ 4   ┆ 10  │
        │ 6   ┆ 12  │
        └─────┴─────┘
    """
    return Expr(lambda plx: plx.all())


def len() -> Expr:
    """
    Return the number of rows.

    Examples:
        >>> import polars as pl
        >>> import pandas as pd
        >>> import narwhals as nw
        >>> df_pd = pd.DataFrame({"a": [1, 2], "b": [5, 10]})
        >>> df_pl = pl.DataFrame({"a": [1, 2], "b": [5, 10]})

        Let's define a dataframe-agnostic function:

        >>> @nw.narwhalify
        ... def func(df):
        ...     return df.select(nw.len())

        We can then pass either pandas or Polars to `func`:

        >>> func(df_pd)
           len
        0    2
        >>> func(df_pl)
        shape: (1, 1)
        ┌─────┐
        │ len │
        │ --- │
        │ u32 │
        ╞═════╡
        │ 2   │
        └─────┘
    """

    def func(plx: Any) -> Any:
        return plx.len()

    return Expr(func)


def sum(*columns: str) -> Expr:
    """
    Sum all values.

    Note:
        Syntactic sugar for ``nw.col(columns).sum()``

    Arguments:
        columns: Name(s) of the columns to use in the aggregation function

    Examples:
        >>> import pandas as pd
        >>> import polars as pl
        >>> import narwhals as nw
        >>> df_pl = pl.DataFrame({"a": [1, 2]})
        >>> df_pd = pd.DataFrame({"a": [1, 2]})

        We define a dataframe-agnostic function:

        >>> @nw.narwhalify
        ... def func(df):
        ...     return df.select(nw.sum("a"))

        We can then pass either pandas or polars to `func`:

        >>> func(df_pd)
           a
        0  3
        >>> func(df_pl)
        shape: (1, 1)
        ┌─────┐
        │ a   │
        │ --- │
        │ i64 │
        ╞═════╡
        │ 3   │
        └─────┘
    """

    return Expr(lambda plx: plx.sum(*columns))


def mean(*columns: str) -> Expr:
    """
    Get the mean value.

    Note:
        Syntactic sugar for ``nw.col(columns).mean()``

    Arguments:
        columns: Name(s) of the columns to use in the aggregation function

    Examples:
        >>> import pandas as pd
        >>> import polars as pl
        >>> import narwhals as nw
        >>> df_pl = pl.DataFrame({"a": [1, 8, 3]})
        >>> df_pd = pd.DataFrame({"a": [1, 8, 3]})

        We define a dataframe agnostic function:

        >>> @nw.narwhalify
        ... def func(df):
        ...     return df.select(nw.mean("a"))

        We can then pass either pandas or Polars to `func`:

        >>> func(df_pd)
             a
        0  4.0
        >>> func(df_pl)
        shape: (1, 1)
        ┌─────┐
        │ a   │
        │ --- │
        │ f64 │
        ╞═════╡
        │ 4.0 │
        └─────┘
    """

    return Expr(lambda plx: plx.mean(*columns))


def min(*columns: str) -> Expr:
    """
    Return the minimum value.

    Note:
       Syntactic sugar for ``nw.col(columns).min()``.

    Arguments:
        columns: Name(s) of the columns to use in the aggregation function.

    Examples:
        >>> import polars as pl
        >>> import pandas as pd
        >>> import narwhals as nw
        >>> df_pd = pd.DataFrame({"a": [1, 2], "b": [5, 10]})
        >>> df_pl = pl.DataFrame({"a": [1, 2], "b": [5, 10]})

        Let's define a dataframe-agnostic function:

        >>> @nw.narwhalify
        ... def func(df):
        ...     return df.select(nw.min("b"))

        We can then pass either pandas or Polars to `func`:

        >>> func(df_pd)
           b
        0  5
        >>> func(df_pl)
        shape: (1, 1)
        ┌─────┐
        │ b   │
        │ --- │
        │ i64 │
        ╞═════╡
        │ 5   │
        └─────┘
    """
    return Expr(lambda plx: plx.min(*columns))


def max(*columns: str) -> Expr:
    """
    Return the maximum value.

    Note:
       Syntactic sugar for ``nw.col(columns).max()``.

    Arguments:
        columns: Name(s) of the columns to use in the aggregation function.

    Examples:
        >>> import polars as pl
        >>> import pandas as pd
        >>> import narwhals as nw
        >>> df_pd = pd.DataFrame({"a": [1, 2], "b": [5, 10]})
        >>> df_pl = pl.DataFrame({"a": [1, 2], "b": [5, 10]})

        Let's define a dataframe-agnostic function:

        >>> @nw.narwhalify
        ... def func(df):
        ...     return df.select(nw.max("a"))

        We can then pass either pandas or Polars to `func`:

        >>> func(df_pd)
           a
        0  2
        >>> func(df_pl)
        shape: (1, 1)
        ┌─────┐
        │ a   │
        │ --- │
        │ i64 │
        ╞═════╡
        │ 2   │
        └─────┘
    """
    return Expr(lambda plx: plx.max(*columns))


def sum_horizontal(*exprs: IntoExpr | Iterable[IntoExpr]) -> Expr:
    """
    Sum all values horizontally across columns

    Arguments:
        exprs: Name(s) of the columns to use in the aggregation function. Accepts expression input.

    Examples:
        >>> import pandas as pd
        >>> import polars as pl
        >>> import narwhals as nw
        >>> df_pl = pl.DataFrame({"a": [1, 2, 3], "b": [5, 10, 15]})
        >>> df_pd = pd.DataFrame({"a": [1, 2, 3], "b": [5, 10, 15]})

        We define a dataframe-agnostic function:

        >>> @nw.narwhalify
        ... def func(df):
        ...     return df.select(nw.sum_horizontal("a", "b"))

        We can then pass either pandas or polars to `func`:

        >>> func(df_pd)
            a
        0   6
        1  12
        2  18
        >>> func(df_pl)
        shape: (3, 1)
        ┌─────┐
        │ a   │
        │ --- │
        │ i64 │
        ╞═════╡
        │ 6   │
        │ 12  │
        │ 18  │
        └─────┘
    """
    return Expr(
        lambda plx: plx.sum_horizontal(
            *[extract_compliant(plx, v) for v in flatten(exprs)]
        )
    )


def _extract_predicates(plx: Any, predicates: Iterable[IntoExpr]) -> Any:
    return [extract_compliant(plx, v) for v in predicates]


class When:
<<<<<<< HEAD
    def __init__(
        self, *predicates: IntoExpr | Iterable[IntoExpr], **constraints: Any
    ) -> None:
        self._predicates = predicates
        self._constraints = constraints
=======
    def __init__(self, *predicates: IntoExpr | Iterable[IntoExpr]) -> None:
        self._predicates = flatten([predicates])
>>>>>>> 1196fab5

    def then(self, value: Any) -> Then:
<<<<<<< HEAD
        return Then(
            lambda plx: plx.when(
                *_extract_predicates(plx, flatten([self._predicates])),
                **self._constraints,
            ).then(value)
        )
=======
        return Then(lambda plx: plx.when(*self._extract_predicates(plx)).then(value))
>>>>>>> 1196fab5


class Then(Expr):
    def __init__(self, call: Callable[[Any], Any]) -> None:
        self._call = call

    def otherwise(self, value: Any) -> Expr:
        return Expr(lambda plx: self._call(plx).otherwise(value))

    def when(
        self,
        *predicates: IntoExpr | Iterable[IntoExpr],
        **constraints: Any,
    ) -> ChainedWhen:
        return ChainedWhen(self, *predicates, **constraints)


class ChainedWhen:
    def __init__(
        self,
        above_then: Then | ChainedThen,
        *predicates: IntoExpr | Iterable[IntoExpr],
        **conditions: Any,
    ) -> None:
        self._above_then = above_then
        self._predicates = predicates
        self._conditions = conditions

    def then(self, value: Any) -> ChainedThen:
        return ChainedThen(
            lambda plx: self._above_then._call(plx)
            .when(
                *_extract_predicates(plx, flatten([self._predicates])), **self._conditions
            )
            .then(value)
        )


class ChainedThen(Expr):
    def __init__(self, call: Callable[[Any], Any]) -> None:
        self._call = call

    def when(
        self,
        *predicates: IntoExpr | Iterable[IntoExpr],
        **constraints: Any,
    ) -> ChainedWhen:
        return ChainedWhen(self, *predicates, **constraints)

    def otherwise(self, value: Any) -> Expr:
        return Expr(lambda plx: self._call(plx).otherwise(value))


def when(*predicates: IntoExpr | Iterable[IntoExpr]) -> When:
    """
    Start a `when-then-otherwise` expression.
    Expression similar to an `if-else` statement in Python. Always initiated by a `pl.when(<condition>).then(<value if condition>)`., and optionally followed by chaining one or more `.when(<condition>).then(<value>)` statements.
    Chained when-then operations should be read as Python `if, elif, ... elif` blocks, not as `if, if, ... if`, i.e. the first condition that evaluates to `True` will be picked.
    If none of the conditions are `True`, an optional `.otherwise(<value if all statements are false>)` can be appended at the end. If not appended, and none of the conditions are `True`, `None` will be returned.

    Parameters:
        predicates
            Condition(s) that must be met in order to apply the subsequent statement. Accepts one or more boolean expressions, which are implicitly combined with `&`. String input is parsed as a column name.

    Examples:
        >>> import pandas as pd
        >>> import polars as pl
        >>> import narwhals as nw
        >>> df_pl = pl.DataFrame({"a": [1, 2, 3], "b": [5, 10, 15]})
        >>> df_pd = pd.DataFrame({"a": [1, 2, 3], "b": [5, 10, 15]})

        We define a dataframe-agnostic function:

        >>> @nw.narwhalify
        ... def func(df_any):
        ...     return df_any.with_columns(
        ...         nw.when(nw.col("a") < 3).then(5).otherwise(6).alias("a_when")
        ...     )

        We can then pass either pandas or polars to `func`:

        >>> func(df_pd)
           a   b  a_when
        0  1   5       5
        1  2  10       5
        2  3  15       6
        >>> func(df_pl)
        shape: (3, 3)
        ┌─────┬─────┬────────┐
        │ a   ┆ b   ┆ a_when │
        │ --- ┆ --- ┆ ---    │
        │ i64 ┆ i64 ┆ i32    │
        ╞═════╪═════╪════════╡
        │ 1   ┆ 5   ┆ 5      │
        │ 2   ┆ 10  ┆ 5      │
        │ 3   ┆ 15  ┆ 6      │
        └─────┴─────┴────────┘
    """
    return When(*predicates)


def all_horizontal(*exprs: IntoExpr | Iterable[IntoExpr]) -> Expr:
    r"""
    Compute the bitwise AND horizontally across columns.

    Arguments:
        exprs: Name(s) of the columns to use in the aggregation function. Accepts expression input.

    Notes:
        pandas and Polars handle null values differently.

    Examples:
        >>> import pandas as pd
        >>> import polars as pl
        >>> import narwhals as nw
        >>> data = {
        ...     "a": [False, False, True, True, False, None],
        ...     "b": [False, True, True, None, None, None],
        ... }
        >>> df_pl = pl.DataFrame(data)
        >>> df_pd = pd.DataFrame(data)

        We define a dataframe-agnostic function:

        >>> @nw.narwhalify
        ... def func(df):
        ...     return df.select("a", "b", all=nw.all_horizontal("a", "b"))

        We can then pass either pandas or polars to `func`:

        >>> func(df_pd)
               a      b    all
        0  False  False  False
        1  False   True  False
        2   True   True   True
        3   True   None  False
        4  False   None  False
        5   None   None  False

        >>> func(df_pl)
        shape: (6, 3)
        ┌───────┬───────┬───────┐
        │ a     ┆ b     ┆ all   │
        │ ---   ┆ ---   ┆ ---   │
        │ bool  ┆ bool  ┆ bool  │
        ╞═══════╪═══════╪═══════╡
        │ false ┆ false ┆ false │
        │ false ┆ true  ┆ false │
        │ true  ┆ true  ┆ true  │
        │ true  ┆ null  ┆ null  │
        │ false ┆ null  ┆ false │
        │ null  ┆ null  ┆ null  │
        └───────┴───────┴───────┘
    """
    return Expr(
        lambda plx: plx.all_horizontal(
            *[extract_compliant(plx, v) for v in flatten(exprs)]
        )
    )


def lit(value: Any, dtype: DType | None = None) -> Expr:
    """
    Return an expression representing a literal value.

    Arguments:
        value: The value to use as literal.
        dtype: The data type of the literal value. If not provided, the data type will be inferred.

    Examples:
        >>> import pandas as pd
        >>> import polars as pl
        >>> import narwhals as nw
        >>> df_pl = pl.DataFrame({"a": [1, 2]})
        >>> df_pd = pd.DataFrame({"a": [1, 2]})

        We define a dataframe-agnostic function:

        >>> @nw.narwhalify
        ... def func(df):
        ...     return df.with_columns(nw.lit(3).alias("b"))

        We can then pass either pandas or polars to `func`:

        >>> func(df_pd)
           a  b
        0  1  3
        1  2  3
        >>> func(df_pl)
        shape: (2, 2)
        ┌─────┬─────┐
        │ a   ┆ b   │
        │ --- ┆ --- │
        │ i64 ┆ i32 │
        ╞═════╪═════╡
        │ 1   ┆ 3   │
        │ 2   ┆ 3   │
        └─────┴─────┘

    """
    if (np := get_numpy()) is not None and isinstance(value, np.ndarray):
        msg = (
            "numpy arrays are not supported as literal values. "
            "Consider using `with_columns` to create a new column from the array."
        )
        raise ValueError(msg)

    if isinstance(value, (list, tuple)):
        msg = f"Nested datatypes are not supported yet. Got {value}"
        raise NotImplementedError(msg)

    if dtype is None:
        return Expr(lambda plx: plx.lit(value, dtype))
    return Expr(lambda plx: plx.lit(value, translate_dtype(plx, dtype)))


def any_horizontal(*exprs: IntoExpr | Iterable[IntoExpr]) -> Expr:
    r"""
    Compute the bitwise OR horizontally across columns.

    Arguments:
        exprs: Name(s) of the columns to use in the aggregation function. Accepts expression input.

    Notes:
        pandas and Polars handle null values differently.

    Examples:
        >>> import pandas as pd
        >>> import polars as pl
        >>> import narwhals as nw
        >>> data = {
        ...     "a": [False, False, True, True, False, None],
        ...     "b": [False, True, True, None, None, None],
        ... }
        >>> df_pl = pl.DataFrame(data)
        >>> df_pd = pd.DataFrame(data)

        We define a dataframe-agnostic function:

        >>> @nw.narwhalify
        ... def func(df):
        ...     return df.select("a", "b", any=nw.any_horizontal("a", "b"))

        We can then pass either pandas or polars to `func`:

        >>> func(df_pd)
               a      b    any
        0  False  False  False
        1  False   True   True
        2   True   True   True
        3   True   None   True
        4  False   None  False
        5   None   None  False

        >>> func(df_pl)
        shape: (6, 3)
        ┌───────┬───────┬───────┐
        │ a     ┆ b     ┆ any   │
        │ ---   ┆ ---   ┆ ---   │
        │ bool  ┆ bool  ┆ bool  │
        ╞═══════╪═══════╪═══════╡
        │ false ┆ false ┆ false │
        │ false ┆ true  ┆ true  │
        │ true  ┆ true  ┆ true  │
        │ true  ┆ null  ┆ true  │
        │ false ┆ null  ┆ null  │
        │ null  ┆ null  ┆ null  │
        └───────┴───────┴───────┘
    """
    return Expr(
        lambda plx: plx.any_horizontal(
            *[extract_compliant(plx, v) for v in flatten(exprs)]
        )
    )


__all__ = [
    "Expr",
]<|MERGE_RESOLUTION|>--- conflicted
+++ resolved
@@ -3648,28 +3648,13 @@
 
 
 class When:
-<<<<<<< HEAD
-    def __init__(
-        self, *predicates: IntoExpr | Iterable[IntoExpr], **constraints: Any
-    ) -> None:
-        self._predicates = predicates
-        self._constraints = constraints
-=======
     def __init__(self, *predicates: IntoExpr | Iterable[IntoExpr]) -> None:
         self._predicates = flatten([predicates])
->>>>>>> 1196fab5
 
     def then(self, value: Any) -> Then:
-<<<<<<< HEAD
         return Then(
-            lambda plx: plx.when(
-                *_extract_predicates(plx, flatten([self._predicates])),
-                **self._constraints,
-            ).then(value)
-        )
-=======
-        return Then(lambda plx: plx.when(*self._extract_predicates(plx)).then(value))
->>>>>>> 1196fab5
+            lambda plx: plx.when(*_extract_predicates(plx, self._predicates)).then(value)
+        )
 
 
 class Then(Expr):
@@ -3682,9 +3667,8 @@
     def when(
         self,
         *predicates: IntoExpr | Iterable[IntoExpr],
-        **constraints: Any,
     ) -> ChainedWhen:
-        return ChainedWhen(self, *predicates, **constraints)
+        return ChainedWhen(self, *predicates)
 
 
 class ChainedWhen:
@@ -3692,18 +3676,14 @@
         self,
         above_then: Then | ChainedThen,
         *predicates: IntoExpr | Iterable[IntoExpr],
-        **conditions: Any,
     ) -> None:
         self._above_then = above_then
         self._predicates = predicates
-        self._conditions = conditions
 
     def then(self, value: Any) -> ChainedThen:
         return ChainedThen(
             lambda plx: self._above_then._call(plx)
-            .when(
-                *_extract_predicates(plx, flatten([self._predicates])), **self._conditions
-            )
+            .when(*_extract_predicates(plx, flatten([self._predicates])))
             .then(value)
         )
 
@@ -3715,9 +3695,8 @@
     def when(
         self,
         *predicates: IntoExpr | Iterable[IntoExpr],
-        **constraints: Any,
     ) -> ChainedWhen:
-        return ChainedWhen(self, *predicates, **constraints)
+        return ChainedWhen(self, *predicates)
 
     def otherwise(self, value: Any) -> Expr:
         return Expr(lambda plx: self._call(plx).otherwise(value))
