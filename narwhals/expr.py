--- conflicted
+++ resolved
@@ -2701,175 +2701,33 @@
         """
         return self.__class__(lambda plx: self._call(plx).mode())
 
-<<<<<<< HEAD
     def is_finite(self: Self) -> Self:
-        """
-        Returns boolean values indicating which original values are finite.
+        """Returns boolean values indicating which original values are finite.
 
         Warning:
             Different backend handle null values differently. `is_finite` will return
-            False for NaN and Null's in the pandas and Dask backend, while for Polars and
-            PyArrow null values are kept as such.
+            False for NaN and Null's in the Dask and pandas non-nullable backend, while
+            for Polars, PyArrow and pandas nullable backends null values are kept as such.
 
         Returns:
             Expression of `Boolean` data type.
-=======
-    def cum_count(self: Self, *, reverse: bool = False) -> Self:
-        r"""Return the cumulative count of the non-null values in the column.
-
-        Arguments:
-            reverse: reverse the operation
-
-        Returns:
-            A new expression.
 
         Examples:
             >>> import narwhals as nw
             >>> import pandas as pd
             >>> import polars as pl
             >>> import pyarrow as pa
-            >>> data = {"a": ["x", "k", None, "d"]}
+            >>> data = {"a": [float("nan"), float("inf"), 2.0, None]}
 
             We define a library agnostic function:
 
             >>> @nw.narwhalify
             ... def func(df):
-            ...     return df.with_columns(
-            ...         nw.col("a").cum_count().alias("cum_count"),
-            ...         nw.col("a").cum_count(reverse=True).alias("cum_count_reverse"),
-            ...     )
+            ...     return df.select(nw.col("a").is_finite())
 
             We can then pass any supported library such as Pandas, Polars, or PyArrow to `func`:
 
             >>> func(pd.DataFrame(data))
-                  a  cum_count  cum_count_reverse
-            0     x          1                  3
-            1     k          2                  2
-            2  None          2                  1
-            3     d          3                  1
-
-            >>> func(pl.DataFrame(data))
-            shape: (4, 3)
-            ┌──────┬───────────┬───────────────────┐
-            │ a    ┆ cum_count ┆ cum_count_reverse │
-            │ ---  ┆ ---       ┆ ---               │
-            │ str  ┆ u32       ┆ u32               │
-            ╞══════╪═══════════╪═══════════════════╡
-            │ x    ┆ 1         ┆ 3                 │
-            │ k    ┆ 2         ┆ 2                 │
-            │ null ┆ 2         ┆ 1                 │
-            │ d    ┆ 3         ┆ 1                 │
-            └──────┴───────────┴───────────────────┘
-
-            >>> func(pa.table(data))
-            pyarrow.Table
-            a: string
-            cum_count: uint32
-            cum_count_reverse: uint32
-            ----
-            a: [["x","k",null,"d"]]
-            cum_count: [[1,2,2,3]]
-            cum_count_reverse: [[3,2,1,1]]
-        """
-        return self.__class__(lambda plx: self._call(plx).cum_count(reverse=reverse))
-
-    def cum_min(self: Self, *, reverse: bool = False) -> Self:
-        r"""Return the cumulative min of the non-null values in the column.
-
-        Arguments:
-            reverse: reverse the operation
-
-        Returns:
-            A new expression.
-
-        Examples:
-            >>> import narwhals as nw
-            >>> import pandas as pd
-            >>> import polars as pl
-            >>> import pyarrow as pa
-            >>> data = {"a": [3, 1, None, 2]}
-
-            We define a library agnostic function:
-
-            >>> @nw.narwhalify
-            ... def func(df):
-            ...     return df.with_columns(
-            ...         nw.col("a").cum_min().alias("cum_min"),
-            ...         nw.col("a").cum_min(reverse=True).alias("cum_min_reverse"),
-            ...     )
-
-            We can then pass any supported library such as Pandas, Polars, or PyArrow to `func`:
-
-            >>> func(pd.DataFrame(data))
-                 a  cum_min  cum_min_reverse
-            0  3.0      3.0              1.0
-            1  1.0      1.0              1.0
-            2  NaN      NaN              NaN
-            3  2.0      1.0              2.0
-
-            >>> func(pl.DataFrame(data))
-            shape: (4, 3)
-            ┌──────┬─────────┬─────────────────┐
-            │ a    ┆ cum_min ┆ cum_min_reverse │
-            │ ---  ┆ ---     ┆ ---             │
-            │ i64  ┆ i64     ┆ i64             │
-            ╞══════╪═════════╪═════════════════╡
-            │ 3    ┆ 3       ┆ 1               │
-            │ 1    ┆ 1       ┆ 1               │
-            │ null ┆ null    ┆ null            │
-            │ 2    ┆ 1       ┆ 2               │
-            └──────┴─────────┴─────────────────┘
-
-            >>> func(pa.table(data))
-            pyarrow.Table
-            a: int64
-            cum_min: int64
-            cum_min_reverse: int64
-            ----
-            a: [[3,1,null,2]]
-            cum_min: [[3,1,null,1]]
-            cum_min_reverse: [[1,1,null,2]]
-        """
-        return self.__class__(lambda plx: self._call(plx).cum_min(reverse=reverse))
-
-    def cum_max(self: Self, *, reverse: bool = False) -> Self:
-        r"""Return the cumulative max of the non-null values in the column.
-
-        Arguments:
-            reverse: reverse the operation
-
-        Returns:
-            A new expression.
->>>>>>> 68e9bbe5
-
-        Examples:
-            >>> import narwhals as nw
-            >>> import pandas as pd
-            >>> import polars as pl
-            >>> import pyarrow as pa
-<<<<<<< HEAD
-            >>> data = {"a": [float("nan"), float("inf"), 2.0, None]}
-=======
-            >>> data = {"a": [1, 3, None, 2]}
->>>>>>> 68e9bbe5
-
-            We define a library agnostic function:
-
-            >>> @nw.narwhalify
-            ... def func(df):
-<<<<<<< HEAD
-            ...     return df.select(nw.col("a").is_finite())
-=======
-            ...     return df.with_columns(
-            ...         nw.col("a").cum_max().alias("cum_max"),
-            ...         nw.col("a").cum_max(reverse=True).alias("cum_max_reverse"),
-            ...     )
->>>>>>> 68e9bbe5
-
-            We can then pass any supported library such as Pandas, Polars, or PyArrow to `func`:
-
-            >>> func(pd.DataFrame(data))
-<<<<<<< HEAD
                    a
             0  False
             1  False
@@ -2895,7 +2753,153 @@
             a: [[false,false,true,null]]
         """
         return self.__class__(lambda plx: self._call(plx).is_finite())
-=======
+
+    def cum_count(self: Self, *, reverse: bool = False) -> Self:
+        r"""Return the cumulative count of the non-null values in the column.
+
+        Arguments:
+            reverse: reverse the operation
+
+        Returns:
+            A new expression.
+
+        Examples:
+            >>> import narwhals as nw
+            >>> import pandas as pd
+            >>> import polars as pl
+            >>> import pyarrow as pa
+            >>> data = {"a": ["x", "k", None, "d"]}
+
+            We define a library agnostic function:
+
+            >>> @nw.narwhalify
+            ... def func(df):
+            ...     return df.with_columns(
+            ...         nw.col("a").cum_count().alias("cum_count"),
+            ...         nw.col("a").cum_count(reverse=True).alias("cum_count_reverse"),
+            ...     )
+
+            We can then pass any supported library such as Pandas, Polars, or PyArrow to `func`:
+
+            >>> func(pd.DataFrame(data))
+                  a  cum_count  cum_count_reverse
+            0     x          1                  3
+            1     k          2                  2
+            2  None          2                  1
+            3     d          3                  1
+
+            >>> func(pl.DataFrame(data))
+            shape: (4, 3)
+            ┌──────┬───────────┬───────────────────┐
+            │ a    ┆ cum_count ┆ cum_count_reverse │
+            │ ---  ┆ ---       ┆ ---               │
+            │ str  ┆ u32       ┆ u32               │
+            ╞══════╪═══════════╪═══════════════════╡
+            │ x    ┆ 1         ┆ 3                 │
+            │ k    ┆ 2         ┆ 2                 │
+            │ null ┆ 2         ┆ 1                 │
+            │ d    ┆ 3         ┆ 1                 │
+            └──────┴───────────┴───────────────────┘
+
+            >>> func(pa.table(data))
+            pyarrow.Table
+            a: string
+            cum_count: uint32
+            cum_count_reverse: uint32
+            ----
+            a: [["x","k",null,"d"]]
+            cum_count: [[1,2,2,3]]
+            cum_count_reverse: [[3,2,1,1]]
+        """
+        return self.__class__(lambda plx: self._call(plx).cum_count(reverse=reverse))
+
+    def cum_min(self: Self, *, reverse: bool = False) -> Self:
+        r"""Return the cumulative min of the non-null values in the column.
+
+        Arguments:
+            reverse: reverse the operation
+
+        Returns:
+            A new expression.
+
+        Examples:
+            >>> import narwhals as nw
+            >>> import pandas as pd
+            >>> import polars as pl
+            >>> import pyarrow as pa
+            >>> data = {"a": [3, 1, None, 2]}
+
+            We define a library agnostic function:
+
+            >>> @nw.narwhalify
+            ... def func(df):
+            ...     return df.with_columns(
+            ...         nw.col("a").cum_min().alias("cum_min"),
+            ...         nw.col("a").cum_min(reverse=True).alias("cum_min_reverse"),
+            ...     )
+
+            We can then pass any supported library such as Pandas, Polars, or PyArrow to `func`:
+
+            >>> func(pd.DataFrame(data))
+                 a  cum_min  cum_min_reverse
+            0  3.0      3.0              1.0
+            1  1.0      1.0              1.0
+            2  NaN      NaN              NaN
+            3  2.0      1.0              2.0
+
+            >>> func(pl.DataFrame(data))
+            shape: (4, 3)
+            ┌──────┬─────────┬─────────────────┐
+            │ a    ┆ cum_min ┆ cum_min_reverse │
+            │ ---  ┆ ---     ┆ ---             │
+            │ i64  ┆ i64     ┆ i64             │
+            ╞══════╪═════════╪═════════════════╡
+            │ 3    ┆ 3       ┆ 1               │
+            │ 1    ┆ 1       ┆ 1               │
+            │ null ┆ null    ┆ null            │
+            │ 2    ┆ 1       ┆ 2               │
+            └──────┴─────────┴─────────────────┘
+
+            >>> func(pa.table(data))
+            pyarrow.Table
+            a: int64
+            cum_min: int64
+            cum_min_reverse: int64
+            ----
+            a: [[3,1,null,2]]
+            cum_min: [[3,1,null,1]]
+            cum_min_reverse: [[1,1,null,2]]
+        """
+        return self.__class__(lambda plx: self._call(plx).cum_min(reverse=reverse))
+
+    def cum_max(self: Self, *, reverse: bool = False) -> Self:
+        r"""Return the cumulative max of the non-null values in the column.
+
+        Arguments:
+            reverse: reverse the operation
+
+        Returns:
+            A new expression.
+
+        Examples:
+            >>> import narwhals as nw
+            >>> import pandas as pd
+            >>> import polars as pl
+            >>> import pyarrow as pa
+            >>> data = {"a": [1, 3, None, 2]}
+
+            We define a library agnostic function:
+
+            >>> @nw.narwhalify
+            ... def func(df):
+            ...     return df.with_columns(
+            ...         nw.col("a").cum_max().alias("cum_max"),
+            ...         nw.col("a").cum_max(reverse=True).alias("cum_max_reverse"),
+            ...     )
+
+            We can then pass any supported library such as Pandas, Polars, or PyArrow to `func`:
+
+            >>> func(pd.DataFrame(data))
                  a  cum_max  cum_max_reverse
             0  1.0      1.0              3.0
             1  3.0      3.0              3.0
@@ -2985,7 +2989,6 @@
             cum_prod_reverse: [[6,6,null,2]]
         """
         return self.__class__(lambda plx: self._call(plx).cum_prod(reverse=reverse))
->>>>>>> 68e9bbe5
 
     @property
     def str(self: Self) -> ExprStringNamespace[Self]:
