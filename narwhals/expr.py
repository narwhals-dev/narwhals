from __future__ import annotations

from typing import TYPE_CHECKING
from typing import Any
from typing import Callable
from typing import Generic
from typing import Iterable
from typing import Literal
from typing import Mapping
from typing import Sequence
from typing import TypeVar

from narwhals.dependencies import is_numpy_array
from narwhals.utils import flatten

if TYPE_CHECKING:
    from typing_extensions import Self

    from narwhals.dtypes import DType
    from narwhals.typing import IntoExpr


def extract_compliant(expr: Expr, other: Any) -> Any:
    from narwhals.series import Series

    if isinstance(other, Expr):
        return other._call(expr)
    if isinstance(other, Series):
        return other._compliant_series
    return other


class Expr:
    def __init__(self, call: Callable[[Any], Any]) -> None:
        # callable from namespace to expr
        self._call = call

    def _taxicab_norm(self) -> Self:
        # This is just used to test out the stable api feature in a realistic-ish way.
        # It's not intended to be used.
        return self.__class__(lambda plx: self._call(plx).abs().sum())

    # --- convert ---
    def alias(self, name: str) -> Self:
        """
        Rename the expression.

        Arguments:
            name: The new name.

        Examples:
            >>> import pandas as pd
            >>> import polars as pl
            >>> import pyarrow as pa
            >>> import narwhals as nw
            >>> df_pd = pd.DataFrame({"a": [1, 2], "b": [4, 5]})
            >>> df_pl = pl.DataFrame({"a": [1, 2], "b": [4, 5]})
            >>> df_pa = pa.table({"a": [1, 2], "b": [4, 5]})

            Let's define a dataframe-agnostic function:

            >>> @nw.narwhalify
            ... def func(df):
            ...     return df.select((nw.col("b") + 10).alias("c"))

            We can pass any supported library such as Pandas, Polars, or PyArrow to `func`:

            >>> func(df_pd)
                c
            0  14
            1  15
            >>> func(df_pl)
            shape: (2, 1)
            ┌─────┐
            │ c   │
            │ --- │
            │ i64 │
            ╞═════╡
            │ 14  │
            │ 15  │
            └─────┘
            >>> func(df_pa)
            pyarrow.Table
            c: int64
            ----
            c: [[14,15]]

        """
        return self.__class__(lambda plx: self._call(plx).alias(name))

    def pipe(self, function: Callable[[Any], Self], *args: Any, **kwargs: Any) -> Self:
        """
        Pipe function call.

        Examples:
            >>> import polars as pl
            >>> import pandas as pd
            >>> import pyarrow as pa
            >>> import narwhals as nw
            >>> data = {"a": [1, 2, 3, 4]}
            >>> df_pd = pd.DataFrame(data)
            >>> df_pl = pl.DataFrame(data)
            >>> df_pa = pa.table(data)

            Lets define a library-agnostic function:

            >>> @nw.narwhalify
            ... def func(df):
            ...     return df.select(nw.col("a").pipe(lambda x: x + 1))

            We can pass any supported library such as Pandas, Polars, or PyArrow to `func`:

            >>> func(df_pd)
               a
            0  2
            1  3
            2  4
            3  5
            >>> func(df_pl)
            shape: (4, 1)
            ┌─────┐
            │ a   │
            │ --- │
            │ i64 │
            ╞═════╡
            │ 2   │
            │ 3   │
            │ 4   │
            │ 5   │
            └─────┘
            >>> func(df_pa)
            pyarrow.Table
            a: int64
            ----
            a: [[2,3,4,5]]
        """
        return function(self, *args, **kwargs)

    def cast(self: Self, dtype: DType | type[DType]) -> Self:
        """
        Redefine an object's data type.

        Arguments:
            dtype: Data type that the object will be cast into.

        Examples:
            >>> import pandas as pd
            >>> import polars as pl
            >>> import pyarrow as pa
            >>> import narwhals as nw
            >>> from datetime import date
            >>> df_pd = pd.DataFrame({"foo": [1, 2, 3], "bar": [6.0, 7.0, 8.0]})
            >>> df_pl = pl.DataFrame({"foo": [1, 2, 3], "bar": [6.0, 7.0, 8.0]})
            >>> df_pa = pa.table({"foo": [1, 2, 3], "bar": [6.0, 7.0, 8.0]})

            Let's define a dataframe-agnostic function:

            >>> @nw.narwhalify
            ... def func(df):
            ...     return df.select(
            ...         nw.col("foo").cast(nw.Float32), nw.col("bar").cast(nw.UInt8)
            ...     )

            We can then pass any supported library such as Pandas, Polars, or PyArrow to `func`:

            >>> func(df_pd)
               foo  bar
            0  1.0    6
            1  2.0    7
            2  3.0    8
            >>> func(df_pl)
            shape: (3, 2)
            ┌─────┬─────┐
            │ foo ┆ bar │
            │ --- ┆ --- │
            │ f32 ┆ u8  │
            ╞═════╪═════╡
            │ 1.0 ┆ 6   │
            │ 2.0 ┆ 7   │
            │ 3.0 ┆ 8   │
            └─────┴─────┘
            >>> func(df_pa)
            pyarrow.Table
            foo: float
            bar: uint8
            ----
            foo: [[1,2,3]]
            bar: [[6,7,8]]
        """
        return self.__class__(
            lambda plx: self._call(plx).cast(dtype),
        )

    # --- binary ---
    def __eq__(self, other: object) -> Self:  # type: ignore[override]
        return self.__class__(
            lambda plx: self._call(plx).__eq__(extract_compliant(plx, other))
        )

    def __ne__(self, other: object) -> Self:  # type: ignore[override]
        return self.__class__(
            lambda plx: self._call(plx).__ne__(extract_compliant(plx, other))
        )

    def __and__(self, other: Any) -> Self:
        return self.__class__(
            lambda plx: self._call(plx).__and__(extract_compliant(plx, other))
        )

    def __rand__(self, other: Any) -> Self:
        return self.__class__(
            lambda plx: self._call(plx).__rand__(extract_compliant(plx, other))
        )

    def __or__(self, other: Any) -> Self:
        return self.__class__(
            lambda plx: self._call(plx).__or__(extract_compliant(plx, other))
        )

    def __ror__(self, other: Any) -> Self:
        return self.__class__(
            lambda plx: self._call(plx).__ror__(extract_compliant(plx, other))
        )

    def __add__(self, other: Any) -> Self:
        return self.__class__(
            lambda plx: self._call(plx).__add__(extract_compliant(plx, other))
        )

    def __radd__(self, other: Any) -> Self:
        return self.__class__(
            lambda plx: self._call(plx).__radd__(extract_compliant(plx, other))
        )

    def __sub__(self, other: Any) -> Self:
        return self.__class__(
            lambda plx: self._call(plx).__sub__(extract_compliant(plx, other))
        )

    def __rsub__(self, other: Any) -> Self:
        return self.__class__(
            lambda plx: self._call(plx).__rsub__(extract_compliant(plx, other))
        )

    def __truediv__(self, other: Any) -> Self:
        return self.__class__(
            lambda plx: self._call(plx).__truediv__(extract_compliant(plx, other))
        )

    def __rtruediv__(self, other: Any) -> Self:
        return self.__class__(
            lambda plx: self._call(plx).__rtruediv__(extract_compliant(plx, other))
        )

    def __mul__(self, other: Any) -> Self:
        return self.__class__(
            lambda plx: self._call(plx).__mul__(extract_compliant(plx, other))
        )

    def __rmul__(self, other: Any) -> Self:
        return self.__class__(
            lambda plx: self._call(plx).__rmul__(extract_compliant(plx, other))
        )

    def __le__(self, other: Any) -> Self:
        return self.__class__(
            lambda plx: self._call(plx).__le__(extract_compliant(plx, other))
        )

    def __lt__(self, other: Any) -> Self:
        return self.__class__(
            lambda plx: self._call(plx).__lt__(extract_compliant(plx, other))
        )

    def __gt__(self, other: Any) -> Self:
        return self.__class__(
            lambda plx: self._call(plx).__gt__(extract_compliant(plx, other))
        )

    def __ge__(self, other: Any) -> Self:
        return self.__class__(
            lambda plx: self._call(plx).__ge__(extract_compliant(plx, other))
        )

    def __pow__(self, other: Any) -> Self:
        return self.__class__(
            lambda plx: self._call(plx).__pow__(extract_compliant(plx, other))
        )

    def __rpow__(self, other: Any) -> Self:
        return self.__class__(
            lambda plx: self._call(plx).__rpow__(extract_compliant(plx, other))
        )

    def __floordiv__(self, other: Any) -> Self:
        return self.__class__(
            lambda plx: self._call(plx).__floordiv__(extract_compliant(plx, other))
        )

    def __rfloordiv__(self, other: Any) -> Self:
        return self.__class__(
            lambda plx: self._call(plx).__rfloordiv__(extract_compliant(plx, other))
        )

    def __mod__(self, other: Any) -> Self:
        return self.__class__(
            lambda plx: self._call(plx).__mod__(extract_compliant(plx, other))
        )

    def __rmod__(self, other: Any) -> Self:
        return self.__class__(
            lambda plx: self._call(plx).__rmod__(extract_compliant(plx, other))
        )

    # --- unary ---
    def __invert__(self) -> Self:
        return self.__class__(lambda plx: self._call(plx).__invert__())

    def any(self) -> Self:
        """
        Return whether any of the values in the column are `True`

        Examples:
            >>> import pandas as pd
            >>> import polars as pl
            >>> import pyarrow as pa
            >>> import narwhals as nw
            >>> df_pd = pd.DataFrame({"a": [True, False], "b": [True, True]})
            >>> df_pl = pl.DataFrame({"a": [True, False], "b": [True, True]})
            >>> df_pa = pa.table({"a": [True, False], "b": [True, True]})

            We define a dataframe-agnostic function:

            >>> @nw.narwhalify
            ... def func(df):
            ...     return df.select(nw.col("a", "b").any())

            We can then pass any supported library such as Pandas, Polars, or PyArrow to `func`:

            >>> func(df_pd)
                  a     b
            0  True  True
            >>> func(df_pl)
            shape: (1, 2)
            ┌──────┬──────┐
            │ a    ┆ b    │
            │ ---  ┆ ---  │
            │ bool ┆ bool │
            ╞══════╪══════╡
            │ true ┆ true │
            └──────┴──────┘
            >>> func(df_pa)
            pyarrow.Table
            a: bool
            b: bool
            ----
            a: [[true]]
            b: [[true]]
        """
        return self.__class__(lambda plx: self._call(plx).any())

    def all(self) -> Self:
        """
        Return whether all values in the column are `True`.

        Examples:
            >>> import pandas as pd
            >>> import polars as pl
            >>> import pyarrow as pa
            >>> import narwhals as nw
            >>> df_pd = pd.DataFrame({"a": [True, False], "b": [True, True]})
            >>> df_pl = pl.DataFrame({"a": [True, False], "b": [True, True]})
            >>> df_pa = pa.table({"a": [True, False], "b": [True, True]})

            Let's define a dataframe-agnostic function:

            >>> @nw.narwhalify
            ... def func(df):
            ...     return df.select(nw.col("a", "b").all())

            We can then pass any supported library such as Pandas, Polars, or PyArrow to `func`:

            >>> func(df_pd)
                   a     b
            0  False  True
            >>> func(df_pl)
            shape: (1, 2)
            ┌───────┬──────┐
            │ a     ┆ b    │
            │ ---   ┆ ---  │
            │ bool  ┆ bool │
            ╞═══════╪══════╡
            │ false ┆ true │
            └───────┴──────┘
            >>> func(df_pa)
            pyarrow.Table
            a: bool
            b: bool
            ----
            a: [[false]]
            b: [[true]]
        """
        return self.__class__(lambda plx: self._call(plx).all())

    def mean(self) -> Self:
        """
        Get mean value.

        Examples:
            >>> import polars as pl
            >>> import pandas as pd
            >>> import pyarrow as pa
            >>> import narwhals as nw
            >>> df_pd = pd.DataFrame({"a": [-1, 0, 1], "b": [2, 4, 6]})
            >>> df_pl = pl.DataFrame({"a": [-1, 0, 1], "b": [2, 4, 6]})
            >>> df_pa = pa.table({"a": [-1, 0, 1], "b": [2, 4, 6]})

            Let's define a dataframe-agnostic function:

            >>> @nw.narwhalify
            ... def func(df):
            ...     return df.select(nw.col("a", "b").mean())

            We can then pass any supported library such as Pandas, Polars, or PyArrow to `func`:

            >>> func(df_pd)
                 a    b
            0  0.0  4.0
            >>> func(df_pl)
            shape: (1, 2)
            ┌─────┬─────┐
            │ a   ┆ b   │
            │ --- ┆ --- │
            │ f64 ┆ f64 │
            ╞═════╪═════╡
            │ 0.0 ┆ 4.0 │
            └─────┴─────┘
            >>> func(df_pa)
            pyarrow.Table
            a: double
            b: double
            ----
            a: [[0]]
            b: [[4]]
        """
        return self.__class__(lambda plx: self._call(plx).mean())

    def median(self) -> Self:
        """
        Get median value.

        Notes:
            Results might slightly differ across backends due to differences in the underlying algorithms used to compute the median.

        Examples:
            >>> import pandas as pd
            >>> import polars as pl
            >>> import pyarrow as pa
            >>> import narwhals as nw
            >>> df_pd = pd.DataFrame({"a": [1, 8, 3], "b": [4, 5, 2]})
            >>> df_pl = pl.DataFrame({"a": [1, 8, 3], "b": [4, 5, 2]})
            >>> df_pa = pa.table({"a": [1, 8, 3], "b": [4, 5, 2]})

            Let's define a dataframe-agnostic function:

            >>> @nw.narwhalify
            ... def func(df):
            ...     return df.select(nw.col("a", "b").median())

            We can then pass any supported library such as pandas, Polars, or PyArrow to `func`:

            >>> func(df_pd)
                 a    b
            0  3.0  4.0
            >>> func(df_pl)
            shape: (1, 2)
            ┌─────┬─────┐
            │ a   ┆ b   │
            │ --- ┆ --- │
            │ f64 ┆ f64 │
            ╞═════╪═════╡
            │ 3.0 ┆ 4.0 │
            └─────┴─────┘
            >>> func(df_pa)
            pyarrow.Table
            a: double
            b: double
            ----
            a: [[3]]
            b: [[4]]
        """
        return self.__class__(lambda plx: self._call(plx).median())

    def std(self, *, ddof: int = 1) -> Self:
        """
        Get standard deviation.

        Arguments:
            ddof: "Delta Degrees of Freedom": the divisor used in the calculation is N - ddof,
                     where N represents the number of elements. By default ddof is 1.

        Examples:
            >>> import polars as pl
            >>> import pandas as pd
            >>> import pyarrow as pa
            >>> import narwhals as nw
            >>> df_pd = pd.DataFrame({"a": [20, 25, 60], "b": [1.5, 1, -1.4]})
            >>> df_pl = pl.DataFrame({"a": [20, 25, 60], "b": [1.5, 1, -1.4]})
            >>> df_pa = pa.table({"a": [20, 25, 60], "b": [1.5, 1, -1.4]})

            Let's define a dataframe-agnostic function:

            >>> @nw.narwhalify
            ... def func(df):
            ...     return df.select(nw.col("a", "b").std(ddof=0))

            We can then pass any supported library such as Pandas, Polars, or PyArrow to `func`:

            >>> func(df_pd)
                      a         b
            0  17.79513  1.265789
            >>> func(df_pl)
            shape: (1, 2)
            ┌──────────┬──────────┐
            │ a        ┆ b        │
            │ ---      ┆ ---      │
            │ f64      ┆ f64      │
            ╞══════════╪══════════╡
            │ 17.79513 ┆ 1.265789 │
            └──────────┴──────────┘
            >>> func(df_pa)
            pyarrow.Table
            a: double
            b: double
            ----
            a: [[17.795130420052185]]
            b: [[1.2657891697365016]]

        """
        return self.__class__(lambda plx: self._call(plx).std(ddof=ddof))

<<<<<<< HEAD
    def skew(self) -> Self:
        """
        Calculate the sample skewness of a column.

        Returns:
            An expression representing the sample skewness of the column.

        Examples:
            >>> import pandas as pd
            >>> import polars as pl
            >>> import pyarrow as pa
            >>> import narwhals as nw
            >>> df_pd = pd.DataFrame({"a": [1, 2, 3, 4, 5], "b": [1, 1, 2, 10, 100]})
            >>> df_pl = pl.DataFrame({"a": [1, 2, 3, 4, 5], "b": [1, 1, 2, 10, 100]})
            >>> df_pa = pa.Table.from_pandas(df_pd)
=======
    def map_batches(
        self,
        function: Callable[[Any], Self],
        return_dtype: DType | None = None,
    ) -> Self:
        """
        Apply a custom python function to a whole Series or sequence of Series.

        The output of this custom function is presumed to be either a Series,
        or a NumPy array (in which case it will be automatically converted into
        a Series).

        Arguments:
            return_dtype: Dtype of the output Series.
                          If not set, the dtype will be inferred based on the first non-null value
                          that is returned by the function.

        Examples:
            >>> import polars as pl
            >>> import pandas as pd
            >>> import pyarrow as pa
            >>> import narwhals as nw
            >>> data = {"a": [1, 2, 3], "b": [4, 5, 6]}
            >>> df_pd = pd.DataFrame(data)
            >>> df_pl = pl.DataFrame(data)
            >>> df_pa = pa.table(data)
>>>>>>> 626e5bf9

            Let's define a dataframe-agnostic function:

            >>> @nw.narwhalify
            ... def func(df):
<<<<<<< HEAD
            ...     return df.select(nw.col("a", "b").skew())

            We can then pass pandas, Polars, or PyArrow to `func`:

            >>> func(df_pd)
                 a         b
            0  0.0  1.472427
            >>> func(df_pl)
            shape: (1, 2)
            ┌─────┬──────────┐
            │ a   ┆ b        │
            │ --- ┆ ---      │
            │ f64 ┆ f64      │
            ╞═════╪══════════╡
            │ 0.0 ┆ 1.472427 │
            └─────┴──────────┘
=======
            ...     return df.select(
            ...         nw.col("a", "b").map_batches(
            ...             lambda s: s.to_numpy() + 1, return_dtype=nw.Float64
            ...         )
            ...     )

            We can then pass any supported library such as Pandas, Polars, or PyArrow to `func`:

            >>> func(df_pd)
                 a    b
            0  2.0  5.0
            1  3.0  6.0
            2  4.0  7.0
            >>> func(df_pl)
            shape: (3, 2)
            ┌─────┬─────┐
            │ a   ┆ b   │
            │ --- ┆ --- │
            │ f64 ┆ f64 │
            ╞═════╪═════╡
            │ 2.0 ┆ 5.0 │
            │ 3.0 ┆ 6.0 │
            │ 4.0 ┆ 7.0 │
            └─────┴─────┘
>>>>>>> 626e5bf9
            >>> func(df_pa)
            pyarrow.Table
            a: double
            b: double
            ----
<<<<<<< HEAD
            a: [[0]]
            b: [[1.4724267269058975]]
        """
        return self.__class__(lambda plx: self._call(plx).skew())
=======
            a: [[2,3,4]]
            b: [[5,6,7]]
        """
        return self.__class__(
            lambda plx: self._call(plx).map_batches(
                function=function, return_dtype=return_dtype
            )
        )
>>>>>>> 626e5bf9

    def sum(self) -> Expr:
        """
        Return the sum value.

        Examples:
            >>> import pandas as pd
            >>> import polars as pl
            >>> import pyarrow as pa
            >>> import narwhals as nw
            >>> df_pd = pd.DataFrame({"a": [5, 10], "b": [50, 100]})
            >>> df_pl = pl.DataFrame({"a": [5, 10], "b": [50, 100]})
            >>> df_pa = pa.table({"a": [5, 10], "b": [50, 100]})

            Let's define a dataframe-agnostic function:

            >>> @nw.narwhalify
            ... def func(df):
            ...     return df.select(nw.col("a", "b").sum())

            We can then pass any supported library such as Pandas, Polars, or PyArrow to `func`:

            >>> func(df_pd)
                a    b
            0  15  150
            >>> func(df_pl)
            shape: (1, 2)
            ┌─────┬─────┐
            │ a   ┆ b   │
            │ --- ┆ --- │
            │ i64 ┆ i64 │
            ╞═════╪═════╡
            │ 15  ┆ 150 │
            └─────┴─────┘
            >>> func(df_pa)
            pyarrow.Table
            a: int64
            b: int64
            ----
            a: [[15]]
            b: [[150]]
        """
        return self.__class__(lambda plx: self._call(plx).sum())

    def min(self) -> Self:
        """
        Returns the minimum value(s) from a column(s).

        Examples:
            >>> import pandas as pd
            >>> import polars as pl
            >>> import pyarrow as pa
            >>> import narwhals as nw
            >>> df_pd = pd.DataFrame({"a": [1, 2], "b": [4, 3]})
            >>> df_pl = pl.DataFrame({"a": [1, 2], "b": [4, 3]})
            >>> df_pa = pa.table({"a": [1, 2], "b": [4, 3]})

            Let's define a dataframe-agnostic function:

            >>> @nw.narwhalify
            ... def func(df):
            ...     return df.select(nw.min("a", "b"))

            We can then pass any supported library such as Pandas, Polars, or PyArrow to `func`:

            >>> func(df_pd)
               a  b
            0  1  3
            >>> func(df_pl)
            shape: (1, 2)
            ┌─────┬─────┐
            │ a   ┆ b   │
            │ --- ┆ --- │
            │ i64 ┆ i64 │
            ╞═════╪═════╡
            │ 1   ┆ 3   │
            └─────┴─────┘
            >>> func(df_pa)
            pyarrow.Table
            a: int64
            b: int64
            ----
            a: [[1]]
            b: [[3]]
        """
        return self.__class__(lambda plx: self._call(plx).min())

    def max(self) -> Self:
        """
        Returns the maximum value(s) from a column(s).

        Examples:
            >>> import polars as pl
            >>> import pandas as pd
            >>> import pyarrow as pa
            >>> import narwhals as nw
            >>> df_pd = pd.DataFrame({"a": [10, 20], "b": [50, 100]})
            >>> df_pl = pl.DataFrame({"a": [10, 20], "b": [50, 100]})
            >>> df_pa = pa.table({"a": [10, 20], "b": [50, 100]})

            Let's define a dataframe-agnostic function:

            >>> @nw.narwhalify
            ... def func(df):
            ...     return df.select(nw.max("a", "b"))

            We can then pass any supported library such as Pandas, Polars, or PyArrow to `func`:

            >>> func(df_pd)
                a    b
            0  20  100
            >>> func(df_pl)
            shape: (1, 2)
            ┌─────┬─────┐
            │ a   ┆ b   │
            │ --- ┆ --- │
            │ i64 ┆ i64 │
            ╞═════╪═════╡
            │ 20  ┆ 100 │
            └─────┴─────┘
            >>> func(df_pa)
            pyarrow.Table
            a: int64
            b: int64
            ----
            a: [[20]]
            b: [[100]]
        """
        return self.__class__(lambda plx: self._call(plx).max())

    def count(self) -> Self:
        """
        Returns the number of non-null elements in the column.

        Examples:
            >>> import polars as pl
            >>> import pandas as pd
            >>> import pyarrow as pa
            >>> import narwhals as nw
            >>> df_pd = pd.DataFrame({"a": [1, 2, 3], "b": [None, 4, 4]})
            >>> df_pl = pl.DataFrame({"a": [1, 2, 3], "b": [None, 4, 4]})
            >>> df_pa = pa.table({"a": [1, 2, 3], "b": [None, 4, 4]})

            Let's define a dataframe-agnostic function:

            >>> @nw.narwhalify
            ... def func(df):
            ...     return df.select(nw.all().count())

            We can then pass any supported library such as Pandas, Polars, or PyArrow to `func`:

            >>> func(df_pd)
               a  b
            0  3  2
            >>> func(df_pl)
            shape: (1, 2)
            ┌─────┬─────┐
            │ a   ┆ b   │
            │ --- ┆ --- │
            │ u32 ┆ u32 │
            ╞═════╪═════╡
            │ 3   ┆ 2   │
            └─────┴─────┘
            >>> func(df_pa)
            pyarrow.Table
            a: int64
            b: int64
            ----
            a: [[3]]
            b: [[2]]
        """
        return self.__class__(lambda plx: self._call(plx).count())

    def n_unique(self) -> Self:
        """
         Returns count of unique values

        Examples:
            >>> import polars as pl
            >>> import pandas as pd
            >>> import pyarrow as pa
            >>> import narwhals as nw
            >>> df_pd = pd.DataFrame({"a": [1, 2, 3, 4, 5], "b": [1, 1, 3, 3, 5]})
            >>> df_pl = pl.DataFrame({"a": [1, 2, 3, 4, 5], "b": [1, 1, 3, 3, 5]})
            >>> df_pa = pa.table({"a": [1, 2, 3, 4, 5], "b": [1, 1, 3, 3, 5]})

            Let's define a dataframe-agnostic function:

            >>> @nw.narwhalify
            ... def func(df):
            ...     return df.select(nw.col("a", "b").n_unique())

            We can then pass any supported library such as Pandas, Polars, or PyArrow to `func`:

            >>> func(df_pd)
               a  b
            0  5  3
            >>> func(df_pl)
            shape: (1, 2)
            ┌─────┬─────┐
            │ a   ┆ b   │
            │ --- ┆ --- │
            │ u32 ┆ u32 │
            ╞═════╪═════╡
            │ 5   ┆ 3   │
            └─────┴─────┘
            >>> func(df_pa)
            pyarrow.Table
            a: int64
            b: int64
            ----
            a: [[5]]
            b: [[3]]
        """
        return self.__class__(lambda plx: self._call(plx).n_unique())

    def unique(self, *, maintain_order: bool = False) -> Self:
        """
        Return unique values of this expression.

        Arguments:
            maintain_order: Keep the same order as the original expression. This may be more
                expensive to compute. Settings this to `True` blocks the possibility
                to run on the streaming engine for Polars.

        Examples:
            >>> import polars as pl
            >>> import pandas as pd
            >>> import pyarrow as pa
            >>> import narwhals as nw
            >>> df_pd = pd.DataFrame({"a": [1, 1, 3, 5, 5], "b": [2, 4, 4, 6, 6]})
            >>> df_pl = pl.DataFrame({"a": [1, 1, 3, 5, 5], "b": [2, 4, 4, 6, 6]})
            >>> df_pa = pa.table({"a": [1, 1, 3, 5, 5], "b": [2, 4, 4, 6, 6]})

            Let's define a dataframe-agnostic function:

            >>> @nw.narwhalify
            ... def func(df):
            ...     return df.select(nw.col("a", "b").unique(maintain_order=True))

            We can then pass any supported library such as Pandas, Polars, or PyArrow to `func`:

            >>> func(df_pd)
               a  b
            0  1  2
            1  3  4
            2  5  6
            >>> func(df_pl)
            shape: (3, 2)
            ┌─────┬─────┐
            │ a   ┆ b   │
            │ --- ┆ --- │
            │ i64 ┆ i64 │
            ╞═════╪═════╡
            │ 1   ┆ 2   │
            │ 3   ┆ 4   │
            │ 5   ┆ 6   │
            └─────┴─────┘
            >>> func(df_pa)
            pyarrow.Table
            a: int64
            b: int64
            ----
            a: [[1,3,5]]
            b: [[2,4,6]]
        """
        return self.__class__(
            lambda plx: self._call(plx).unique(maintain_order=maintain_order)
        )

    def abs(self) -> Self:
        """
        Return absolute value of each element.

        Examples:
            >>> import polars as pl
            >>> import pandas as pd
            >>> import pyarrow as pa
            >>> import narwhals as nw
            >>> data = {"a": [1, -2], "b": [-3, 4]}
            >>> df_pd = pd.DataFrame(data)
            >>> df_pl = pl.DataFrame(data)
            >>> df_pa = pa.table(data)

            Let's define a dataframe-agnostic function:

            >>> @nw.narwhalify
            ... def func(df):
            ...     return df.select(nw.col("a", "b").abs())

            We can then pass any supported library such as Pandas, Polars, or PyArrow to `func`:

            >>> func(df_pd)
               a  b
            0  1  3
            1  2  4
            >>> func(df_pl)
            shape: (2, 2)
            ┌─────┬─────┐
            │ a   ┆ b   │
            │ --- ┆ --- │
            │ i64 ┆ i64 │
            ╞═════╪═════╡
            │ 1   ┆ 3   │
            │ 2   ┆ 4   │
            └─────┴─────┘
            >>> func(df_pa)
            pyarrow.Table
            a: int64
            b: int64
            ----
            a: [[1,2]]
            b: [[3,4]]
        """
        return self.__class__(lambda plx: self._call(plx).abs())

    def cum_sum(self) -> Self:
        """
        Return cumulative sum.

        Examples:
            >>> import polars as pl
            >>> import pandas as pd
            >>> import pyarrow as pa
            >>> import narwhals as nw
            >>> df_pd = pd.DataFrame({"a": [1, 1, 3, 5, 5], "b": [2, 4, 4, 6, 6]})
            >>> df_pl = pl.DataFrame({"a": [1, 1, 3, 5, 5], "b": [2, 4, 4, 6, 6]})
            >>> df_pa = pa.table({"a": [1, 1, 3, 5, 5], "b": [2, 4, 4, 6, 6]})

            Let's define a dataframe-agnostic function:

            >>> @nw.narwhalify
            ... def func(df):
            ...     return df.select(nw.col("a", "b").cum_sum())

            We can then pass any supported library such as Pandas, Polars, or PyArrow to `func`:

            >>> func(df_pd)
                a   b
            0   1   2
            1   2   6
            2   5  10
            3  10  16
            4  15  22
            >>> func(df_pl)
            shape: (5, 2)
            ┌─────┬─────┐
            │ a   ┆ b   │
            │ --- ┆ --- │
            │ i64 ┆ i64 │
            ╞═════╪═════╡
            │ 1   ┆ 2   │
            │ 2   ┆ 6   │
            │ 5   ┆ 10  │
            │ 10  ┆ 16  │
            │ 15  ┆ 22  │
            └─────┴─────┘
            >>> func(df_pa)
            pyarrow.Table
            a: int64
            b: int64
            ----
            a: [[1,2,5,10,15]]
            b: [[2,6,10,16,22]]
        """
        return self.__class__(lambda plx: self._call(plx).cum_sum())

    def diff(self) -> Self:
        """
        Returns the difference between each element and the previous one.

        Notes:
            pandas may change the dtype here, for example when introducing missing
            values in an integer column. To ensure, that the dtype doesn't change,
            you may want to use `fill_null` and `cast`. For example, to calculate
            the diff and fill missing values with `0` in a Int64 column, you could
            do:

                nw.col("a").diff().fill_null(0).cast(nw.Int64)

        Examples:
            >>> import polars as pl
            >>> import pandas as pd
            >>> import pyarrow as pa
            >>> import narwhals as nw
            >>> df_pd = pd.DataFrame({"a": [1, 1, 3, 5, 5]})
            >>> df_pl = pl.DataFrame({"a": [1, 1, 3, 5, 5]})
            >>> df_pa = pa.table({"a": [1, 1, 3, 5, 5]})

            Let's define a dataframe-agnostic function:

            >>> @nw.narwhalify
            ... def func(df):
            ...     return df.select(a_diff=nw.col("a").diff())

            We can then pass any supported library such as Pandas, Polars, or PyArrow to `func`:

            >>> func(df_pd)
               a_diff
            0     NaN
            1     0.0
            2     2.0
            3     2.0
            4     0.0
            >>> func(df_pl)
            shape: (5, 1)
            ┌────────┐
            │ a_diff │
            │ ---    │
            │ i64    │
            ╞════════╡
            │ null   │
            │ 0      │
            │ 2      │
            │ 2      │
            │ 0      │
            └────────┘
            >>> func(df_pa)
            pyarrow.Table
            a_diff: int64
            ----
            a_diff: [[null,0,2,2,0]]
        """
        return self.__class__(lambda plx: self._call(plx).diff())

    def shift(self, n: int) -> Self:
        """
        Shift values by `n` positions.

        Notes:
            pandas may change the dtype here, for example when introducing missing
            values in an integer column. To ensure, that the dtype doesn't change,
            you may want to use `fill_null` and `cast`. For example, to shift
            and fill missing values with `0` in a Int64 column, you could
            do:

                nw.col("a").shift(1).fill_null(0).cast(nw.Int64)

        Examples:
            >>> import polars as pl
            >>> import pandas as pd
            >>> import pyarrow as pa
            >>> import narwhals as nw
            >>> df_pd = pd.DataFrame({"a": [1, 1, 3, 5, 5]})
            >>> df_pl = pl.DataFrame({"a": [1, 1, 3, 5, 5]})
            >>> df_pa = pa.table({"a": [1, 1, 3, 5, 5]})

            Let's define a dataframe-agnostic function:

            >>> @nw.narwhalify
            ... def func(df):
            ...     return df.select(a_shift=nw.col("a").shift(n=1))

            We can then pass any supported library such as Pandas, Polars, or PyArrow to `func`:

            >>> func(df_pd)
               a_shift
            0      NaN
            1      1.0
            2      1.0
            3      3.0
            4      5.0
            >>> func(df_pl)
            shape: (5, 1)
            ┌─────────┐
            │ a_shift │
            │ ---     │
            │ i64     │
            ╞═════════╡
            │ null    │
            │ 1       │
            │ 1       │
            │ 3       │
            │ 5       │
            └─────────┘
            >>> func(df_pa)
            pyarrow.Table
            a_shift: int64
            ----
            a_shift: [[null,1,1,3,5]]
        """
        return self.__class__(lambda plx: self._call(plx).shift(n))

    def replace_strict(
        self,
        old: Sequence[Any] | Mapping[Any, Any],
        new: Sequence[Any] | None = None,
        *,
        return_dtype: DType | type[DType] | None = None,
    ) -> Self:
        """
        Replace all values by different values.

        This function must replace all non-null input values (else it raises an error).

        Arguments:
            old: Sequence of values to replace. It also accepts a mapping of values to
                their replacement as syntactic sugar for
                `replace_all(old=list(mapping.keys()), new=list(mapping.values()))`.
            new: Sequence of values to replace by. Length must match the length of `old`.
            return_dtype: The data type of the resulting expression. If set to `None`
                (default), the data type is determined automatically based on the other
                inputs.

        Examples:
            >>> import narwhals as nw
            >>> import pandas as pd
            >>> import polars as pl
            >>> import pyarrow as pa
            >>> df_pd = pd.DataFrame({"a": [3, 0, 1, 2]})
            >>> df_pl = pl.DataFrame({"a": [3, 0, 1, 2]})
            >>> df_pa = pa.table({"a": [3, 0, 1, 2]})

            Let's define dataframe-agnostic functions:

            >>> @nw.narwhalify
            ... def func(df):
            ...     return df.with_columns(
            ...         b=nw.col("a").replace_strict(
            ...             [0, 1, 2, 3],
            ...             ["zero", "one", "two", "three"],
            ...             return_dtype=nw.String,
            ...         )
            ...     )

            We can then pass any supported library such as Pandas, Polars, or PyArrow to `func`:

            >>> func(df_pd)
               a      b
            0  3  three
            1  0   zero
            2  1    one
            3  2    two
            >>> func(df_pl)
            shape: (4, 2)
            ┌─────┬───────┐
            │ a   ┆ b     │
            │ --- ┆ ---   │
            │ i64 ┆ str   │
            ╞═════╪═══════╡
            │ 3   ┆ three │
            │ 0   ┆ zero  │
            │ 1   ┆ one   │
            │ 2   ┆ two   │
            └─────┴───────┘
            >>> func(df_pa)
            pyarrow.Table
            a: int64
            b: string
            ----
            a: [[3,0,1,2]]
            b: [["three","zero","one","two"]]
        """
        if new is None:
            if not isinstance(old, Mapping):
                msg = "`new` argument is required if `old` argument is not a Mapping type"
                raise TypeError(msg)

            new = list(old.values())
            old = list(old.keys())

        return self.__class__(
            lambda plx: self._call(plx).replace_strict(
                old, new, return_dtype=return_dtype
            )
        )

    def sort(self, *, descending: bool = False, nulls_last: bool = False) -> Self:
        """
        Sort this column. Place null values first.

        Arguments:
            descending: Sort in descending order.
            nulls_last: Place null values last instead of first.

        Examples:
            >>> import narwhals as nw
            >>> import pandas as pd
            >>> import polars as pl
            >>> import pyarrow as pa
            >>> df_pd = pd.DataFrame({"a": [5, None, 1, 2]})
            >>> df_pl = pl.DataFrame({"a": [5, None, 1, 2]})
            >>> df_pa = pa.table({"a": [5, None, 1, 2]})

            Let's define dataframe-agnostic functions:

            >>> @nw.narwhalify
            ... def func(df):
            ...     return df.select(nw.col("a").sort())

            >>> def func_descend(df):
            ...     df = nw.from_native(df)
            ...     df = df.select(nw.col("a").sort(descending=True))
            ...     return nw.to_native(df)

            We can then pass any supported library such as Pandas, Polars, or PyArrow to `func`:

            >>> func(df_pd)
                 a
            1  NaN
            2  1.0
            3  2.0
            0  5.0
            >>> func(df_pl)
            shape: (4, 1)
            ┌──────┐
            │ a    │
            │ ---  │
            │ i64  │
            ╞══════╡
            │ null │
            │ 1    │
            │ 2    │
            │ 5    │
            └──────┘
            >>> func(df_pa)
            pyarrow.Table
            a: int64
            ----
            a: [[null,1,2,5]]

            >>> func_descend(df_pd)
                 a
            1  NaN
            0  5.0
            3  2.0
            2  1.0
            >>> func_descend(df_pl)
            shape: (4, 1)
            ┌──────┐
            │ a    │
            │ ---  │
            │ i64  │
            ╞══════╡
            │ null │
            │ 5    │
            │ 2    │
            │ 1    │
            └──────┘
            >>> func_descend(df_pa)
            pyarrow.Table
            a: int64
            ----
            a: [[null,5,2,1]]
        """
        return self.__class__(
            lambda plx: self._call(plx).sort(descending=descending, nulls_last=nulls_last)
        )

    # --- transform ---
    def is_between(
        self, lower_bound: Any, upper_bound: Any, closed: str = "both"
    ) -> Self:
        """
        Check if this expression is between the given lower and upper bounds.

        Arguments:
            lower_bound: Lower bound value.

            upper_bound: Upper bound value.

            closed: Define which sides of the interval are closed (inclusive).

        Examples:
            >>> import pandas as pd
            >>> import polars as pl
            >>> import pyarrow as pa
            >>> import narwhals as nw
            >>> df_pd = pd.DataFrame({"a": [1, 2, 3, 4, 5]})
            >>> df_pl = pl.DataFrame({"a": [1, 2, 3, 4, 5]})
            >>> df_pa = pa.table({"a": [1, 2, 3, 4, 5]})

            Let's define a dataframe-agnostic function:

            >>> @nw.narwhalify
            ... def func(df):
            ...     return df.select(nw.col("a").is_between(2, 4, "right"))

            We can then pass any supported library such as Pandas, Polars, or PyArrow to `func`:

            >>> func(df_pd)
                   a
            0  False
            1  False
            2   True
            3   True
            4  False
            >>> func(df_pl)
            shape: (5, 1)
            ┌───────┐
            │ a     │
            │ ---   │
            │ bool  │
            ╞═══════╡
            │ false │
            │ false │
            │ true  │
            │ true  │
            │ false │
            └───────┘
            >>> func(df_pa)
            pyarrow.Table
            a: bool
            ----
            a: [[false,false,true,true,false]]
        """
        return self.__class__(
            lambda plx: self._call(plx).is_between(lower_bound, upper_bound, closed)
        )

    def is_in(self, other: Any) -> Self:
        """
        Check if elements of this expression are present in the other iterable.

        Arguments:
            other: iterable

        Examples:
            >>> import pandas as pd
            >>> import polars as pl
            >>> import pyarrow as pa
            >>> import narwhals as nw
            >>> df_pd = pd.DataFrame({"a": [1, 2, 9, 10]})
            >>> df_pl = pl.DataFrame({"a": [1, 2, 9, 10]})
            >>> df_pa = pa.table({"a": [1, 2, 9, 10]})

            Let's define a dataframe-agnostic function:

            >>> @nw.narwhalify
            ... def func(df):
            ...     return df.with_columns(b=nw.col("a").is_in([1, 2]))

            We can then pass any supported library such as Pandas, Polars, or PyArrow to `func`:

            >>> func(df_pd)
                a      b
            0   1   True
            1   2   True
            2   9  False
            3  10  False

            >>> func(df_pl)
            shape: (4, 2)
            ┌─────┬───────┐
            │ a   ┆ b     │
            │ --- ┆ ---   │
            │ i64 ┆ bool  │
            ╞═════╪═══════╡
            │ 1   ┆ true  │
            │ 2   ┆ true  │
            │ 9   ┆ false │
            │ 10  ┆ false │
            └─────┴───────┘
            >>> func(df_pa)
            pyarrow.Table
            a: int64
            b: bool
            ----
            a: [[1,2,9,10]]
            b: [[true,true,false,false]]
        """
        if isinstance(other, Iterable) and not isinstance(other, (str, bytes)):
            return self.__class__(lambda plx: self._call(plx).is_in(other))
        else:
            msg = "Narwhals `is_in` doesn't accept expressions as an argument, as opposed to Polars. You should provide an iterable instead."
            raise NotImplementedError(msg)

    def filter(self, *predicates: Any) -> Self:
        """
        Filters elements based on a condition, returning a new expression.

        Examples:
            >>> import polars as pl
            >>> import pandas as pd
            >>> import pyarrow as pa
            >>> import narwhals as nw
            >>> df_pd = pd.DataFrame({"a": [2, 3, 4, 5, 6, 7], "b": [10, 11, 12, 13, 14, 15]})
            >>> df_pl = pl.DataFrame({"a": [2, 3, 4, 5, 6, 7], "b": [10, 11, 12, 13, 14, 15]})
            >>> df_pa = pa.table({"a": [2, 3, 4, 5, 6, 7], "b": [10, 11, 12, 13, 14, 15]})

            Let's define a dataframe-agnostic function:

            >>> @nw.narwhalify
            ... def func(df):
            ...     return df.select(
            ...         nw.col("a").filter(nw.col("a") > 4),
            ...         nw.col("b").filter(nw.col("b") < 13),
            ...     )

            We can then pass any supported library such as Pandas, Polars, or PyArrow to `func`:

            >>> func(df_pd)
               a   b
            3  5  10
            4  6  11
            5  7  12
            >>> func(df_pl)
            shape: (3, 2)
            ┌─────┬─────┐
            │ a   ┆ b   │
            │ --- ┆ --- │
            │ i64 ┆ i64 │
            ╞═════╪═════╡
            │ 5   ┆ 10  │
            │ 6   ┆ 11  │
            │ 7   ┆ 12  │
            └─────┴─────┘
            >>> func(df_pa)
            pyarrow.Table
            a: int64
            b: int64
            ----
            a: [[5,6,7]]
            b: [[10,11,12]]
        """
        return self.__class__(
            lambda plx: self._call(plx).filter(
                *[extract_compliant(plx, pred) for pred in flatten(predicates)]
            )
        )

    def is_null(self) -> Self:
        """
        Returns a boolean Series indicating which values are null.

        Notes:
            pandas and Polars handle null values differently. Polars distinguishes
            between NaN and Null, whereas pandas doesn't.

        Examples:
            >>> import pandas as pd
            >>> import polars as pl
            >>> import pyarrow as pa
            >>> import narwhals as nw
            >>> df_pd = pd.DataFrame(
            ...     {"a": [2, 4, None, 3, 5], "b": [2.0, 4.0, float("nan"), 3.0, 5.0]}
            ... )
            >>> df_pl = pl.DataFrame(
            ...     {"a": [2, 4, None, 3, 5], "b": [2.0, 4.0, float("nan"), 3.0, 5.0]}
            ... )
            >>> df_pa = pa.table(
            ...     {"a": [2, 4, None, 3, 5], "b": [2.0, 4.0, float("nan"), 3.0, 5.0]}
            ... )

            Let's define a dataframe-agnostic function:

            >>> @nw.narwhalify
            ... def func(df):
            ...     return df.with_columns(
            ...         a_is_null=nw.col("a").is_null(), b_is_null=nw.col("b").is_null()
            ...     )

            We can then pass any supported library such as Pandas, Polars, or PyArrow to `func`:

            >>> func(df_pd)
                 a    b  a_is_null  b_is_null
            0  2.0  2.0      False      False
            1  4.0  4.0      False      False
            2  NaN  NaN       True       True
            3  3.0  3.0      False      False
            4  5.0  5.0      False      False

            >>> func(df_pl)  # nan != null for polars
            shape: (5, 4)
            ┌──────┬─────┬───────────┬───────────┐
            │ a    ┆ b   ┆ a_is_null ┆ b_is_null │
            │ ---  ┆ --- ┆ ---       ┆ ---       │
            │ i64  ┆ f64 ┆ bool      ┆ bool      │
            ╞══════╪═════╪═══════════╪═══════════╡
            │ 2    ┆ 2.0 ┆ false     ┆ false     │
            │ 4    ┆ 4.0 ┆ false     ┆ false     │
            │ null ┆ NaN ┆ true      ┆ false     │
            │ 3    ┆ 3.0 ┆ false     ┆ false     │
            │ 5    ┆ 5.0 ┆ false     ┆ false     │
            └──────┴─────┴───────────┴───────────┘

            >>> func(df_pa)  # nan != null for pyarrow
            pyarrow.Table
            a: int64
            b: double
            a_is_null: bool
            b_is_null: bool
            ----
            a: [[2,4,null,3,5]]
            b: [[2,4,nan,3,5]]
            a_is_null: [[false,false,true,false,false]]
            b_is_null: [[false,false,false,false,false]]
        """
        return self.__class__(lambda plx: self._call(plx).is_null())

    def arg_true(self) -> Self:
        """
        Find elements where boolean expression is True.

        Examples:
            >>> import pandas as pd
            >>> import polars as pl
            >>> import pyarrow as pa
            >>> import narwhals as nw
            >>> data = {"a": [1, None, None, 2]}
            >>> df_pd = pd.DataFrame(data)
            >>> df_pl = pl.DataFrame(data)
            >>> df_pa = pa.table(data)

            We define a library agnostic function:

            >>> @nw.narwhalify
            ... def func(df):
            ...     return df.select(nw.col("a").is_null().arg_true())

            We can then pass any supported library such as Pandas, Polars, or PyArrow to `func`:

            >>> func(df_pd)
               a
            1  1
            2  2
            >>> func(df_pl)
            shape: (2, 1)
            ┌─────┐
            │ a   │
            │ --- │
            │ u32 │
            ╞═════╡
            │ 1   │
            │ 2   │
            └─────┘
            >>> func(df_pa)
            pyarrow.Table
            a: int64
            ----
            a: [[1,2]]
        """
        return self.__class__(lambda plx: self._call(plx).arg_true())

    def fill_null(
        self,
        value: Any | None = None,
        strategy: Literal["forward", "backward"] | None = None,
        limit: int | None = None,
    ) -> Self:
        """
        Fill null values with given value.

        Arguments:
            value: Value used to fill null values.

            strategy: Strategy used to fill null values.

            limit: Number of consecutive null values to fill when using the 'forward' or 'backward' strategy.

        Notes:
            pandas and Polars handle null values differently. Polars distinguishes
            between NaN and Null, whereas pandas doesn't.

        Examples:
            >>> import pandas as pd
            >>> import polars as pl
            >>> import pyarrow as pa
            >>> import narwhals as nw
            >>> df_pd = pd.DataFrame(
            ...     {
            ...         "a": [2, 4, None, None, 3, 5],
            ...         "b": [2.0, 4.0, float("nan"), float("nan"), 3.0, 5.0],
            ...     }
            ... )
            >>> df_pl = pl.DataFrame(
            ...     {
            ...         "a": [2, 4, None, None, 3, 5],
            ...         "b": [2.0, 4.0, float("nan"), float("nan"), 3.0, 5.0],
            ...     }
            ... )
            >>> df_pa = pa.table(
            ...     {
            ...         "a": [2, 4, None, None, 3, 5],
            ...         "b": [2.0, 4.0, float("nan"), float("nan"), 3.0, 5.0],
            ...     }
            ... )

            Let's define a dataframe-agnostic function:

            >>> @nw.narwhalify
            ... def func(df):
            ...     return df.with_columns(nw.col("a", "b").fill_null(0))

            We can then pass any supported library such as Pandas, Polars, or PyArrow to `func`:

            >>> func(df_pd)
                 a    b
            0  2.0  2.0
            1  4.0  4.0
            2  0.0  0.0
            3  0.0  0.0
            4  3.0  3.0
            5  5.0  5.0

            >>> func(df_pl)  # nan != null for polars
            shape: (6, 2)
            ┌─────┬─────┐
            │ a   ┆ b   │
            │ --- ┆ --- │
            │ i64 ┆ f64 │
            ╞═════╪═════╡
            │ 2   ┆ 2.0 │
            │ 4   ┆ 4.0 │
            │ 0   ┆ NaN │
            │ 0   ┆ NaN │
            │ 3   ┆ 3.0 │
            │ 5   ┆ 5.0 │
            └─────┴─────┘

            >>> func(df_pa)  # nan != null for pyarrow
            pyarrow.Table
            a: int64
            b: double
            ----
            a: [[2,4,0,0,3,5]]
            b: [[2,4,nan,nan,3,5]]

            Using a strategy:

            >>> @nw.narwhalify
            ... def func_strategies(df):
            ...     return df.with_columns(
            ...         nw.col("a", "b")
            ...         .fill_null(strategy="forward", limit=1)
            ...         .name.suffix("_filled")
            ...     )

            >>> func_strategies(df_pd)
                 a    b  a_filled  b_filled
            0  2.0  2.0       2.0       2.0
            1  4.0  4.0       4.0       4.0
            2  NaN  NaN       4.0       4.0
            3  NaN  NaN       NaN       NaN
            4  3.0  3.0       3.0       3.0
            5  5.0  5.0       5.0       5.0

            >>> func_strategies(df_pl)  # nan != null for polars
            shape: (6, 4)
            ┌──────┬─────┬──────────┬──────────┐
            │ a    ┆ b   ┆ a_filled ┆ b_filled │
            │ ---  ┆ --- ┆ ---      ┆ ---      │
            │ i64  ┆ f64 ┆ i64      ┆ f64      │
            ╞══════╪═════╪══════════╪══════════╡
            │ 2    ┆ 2.0 ┆ 2        ┆ 2.0      │
            │ 4    ┆ 4.0 ┆ 4        ┆ 4.0      │
            │ null ┆ NaN ┆ 4        ┆ NaN      │
            │ null ┆ NaN ┆ null     ┆ NaN      │
            │ 3    ┆ 3.0 ┆ 3        ┆ 3.0      │
            │ 5    ┆ 5.0 ┆ 5        ┆ 5.0      │
            └──────┴─────┴──────────┴──────────┘

            >>> func_strategies(df_pa)  # nan != null for pyarrow
            pyarrow.Table
            a: int64
            b: double
            a_filled: int64
            b_filled: double
            ----
            a: [[2,4,null,null,3,5]]
            b: [[2,4,nan,nan,3,5]]
            a_filled: [[2,4,4,null,3,5]]
            b_filled: [[2,4,nan,nan,3,5]]
        """
        if value is not None and strategy is not None:
            msg = "cannot specify both `value` and `strategy`"
            raise ValueError(msg)
        if value is None and strategy is None:
            msg = "must specify either a fill `value` or `strategy`"
            raise ValueError(msg)
        if strategy is not None and strategy not in {"forward", "backward"}:
            msg = f"strategy not supported: {strategy}"
            raise ValueError(msg)
        return self.__class__(
            lambda plx: self._call(plx).fill_null(
                value=value, strategy=strategy, limit=limit
            )
        )

    # --- partial reduction ---
    def drop_nulls(self) -> Self:
        """
        Remove missing values.

        Notes:
            pandas and Polars handle null values differently. Polars distinguishes
            between NaN and Null, whereas pandas doesn't.

        Examples:
            >>> import narwhals as nw
            >>> import pandas as pd
            >>> import polars as pl
            >>> import pyarrow as pa

            >>> df_pd = pd.DataFrame({"a": [2.0, 4.0, float("nan"), 3.0, None, 5.0]})
            >>> df_pl = pl.DataFrame({"a": [2.0, 4.0, float("nan"), 3.0, None, 5.0]})
            >>> df_pa = pa.table({"a": [2.0, 4.0, float("nan"), 3.0, None, 5.0]})

            Let's define a dataframe-agnostic function:

            >>> @nw.narwhalify
            ... def func(df):
            ...     return df.select(nw.col("a").drop_nulls())

            We can then pass any supported library such as Pandas, Polars, or PyArrow to `func`:

            >>> func(df_pd)
                 a
            0  2.0
            1  4.0
            3  3.0
            5  5.0
            >>> func(df_pl)  # nan != null for polars
            shape: (5, 1)
            ┌─────┐
            │ a   │
            │ --- │
            │ f64 │
            ╞═════╡
            │ 2.0 │
            │ 4.0 │
            │ NaN │
            │ 3.0 │
            │ 5.0 │
            └─────┘
            >>> func(df_pa)  # nan != null for pyarrow
            pyarrow.Table
            a: double
            ----
            a: [[2,4,nan,3,5]]
        """
        return self.__class__(lambda plx: self._call(plx).drop_nulls())

    def sample(
        self: Self,
        n: int | None = None,
        *,
        fraction: float | None = None,
        with_replacement: bool = False,
        seed: int | None = None,
    ) -> Self:
        """
        Sample randomly from this expression.

        Arguments:
            n: Number of items to return. Cannot be used with fraction.
            fraction: Fraction of items to return. Cannot be used with n.
            with_replacement: Allow values to be sampled more than once.
            seed: Seed for the random number generator. If set to None (default), a random
                seed is generated for each sample operation.

        Examples:
            >>> import narwhals as nw
            >>> import pandas as pd
            >>> import polars as pl
            >>> import pyarrow as pa
            >>> df_pd = pd.DataFrame({"a": [1, 2, 3]})
            >>> df_pl = pl.DataFrame({"a": [1, 2, 3]})
            >>> df_pa = pa.table({"a": [1, 2, 3]})

            Let's define a dataframe-agnostic function:

            >>> @nw.narwhalify
            ... def func(df):
            ...     return df.select(nw.col("a").sample(fraction=1.0, with_replacement=True))

            We can then pass any supported library such as Pandas, Polars, or PyArrow to `func`:

            >>> func(df_pd)  # doctest: +SKIP
               a
            2  3
            0  1
            2  3
            >>> func(df_pl)  # doctest: +SKIP
            shape: (3, 1)
            ┌─────┐
            │ a   │
            │ --- │
            │ f64 │
            ╞═════╡
            │ 2   │
            │ 3   │
            │ 3   │
            └─────┘
            >>> func(df_pa)  # doctest: +SKIP
            pyarrow.Table
            a: int64
            ----
            a: [[1,3,3]]
        """
        return self.__class__(
            lambda plx: self._call(plx).sample(
                n, fraction=fraction, with_replacement=with_replacement, seed=seed
            )
        )

    def over(self, *keys: str | Iterable[str]) -> Self:
        """
        Compute expressions over the given groups.

        Arguments:
            keys: Names of columns to compute window expression over.
                  Must be names of columns, as opposed to expressions -
                  so, this is a bit less flexible than Polars' `Expr.over`.

        Examples:
            >>> import narwhals as nw
            >>> import pandas as pd
            >>> import polars as pl
            >>> import pyarrow as pa
            >>> data = {"a": [1, 2, 3], "b": [1, 1, 2]}
            >>> df_pd = pd.DataFrame(data)
            >>> df_pl = pl.DataFrame(data)
            >>> df_pa = pa.table(data)

            Let's define a dataframe-agnostic function:

            >>> @nw.narwhalify
            ... def func(df):
            ...     return df.with_columns(a_min_per_group=nw.col("a").min().over("b"))

            We can then pass any supported library such as Pandas, Polars, or PyArrow to `func`:

            >>> func(df_pd)
               a  b  a_min_per_group
            0  1  1                1
            1  2  1                1
            2  3  2                3
            >>> func(df_pl)
            shape: (3, 3)
            ┌─────┬─────┬─────────────────┐
            │ a   ┆ b   ┆ a_min_per_group │
            │ --- ┆ --- ┆ ---             │
            │ i64 ┆ i64 ┆ i64             │
            ╞═════╪═════╪═════════════════╡
            │ 1   ┆ 1   ┆ 1               │
            │ 2   ┆ 1   ┆ 1               │
            │ 3   ┆ 2   ┆ 3               │
            └─────┴─────┴─────────────────┘
            >>> func(df_pa)
            pyarrow.Table
            a: int64
            b: int64
            a_min_per_group: int64
            ----
            a: [[1,2,3]]
            b: [[1,1,2]]
            a_min_per_group: [[1,1,3]]
        """
        return self.__class__(lambda plx: self._call(plx).over(flatten(keys)))

    def is_duplicated(self) -> Self:
        r"""
        Return a boolean mask indicating duplicated values.

        Examples:
            >>> import narwhals as nw
            >>> import pandas as pd
            >>> import polars as pl
            >>> import pyarrow as pa
            >>> data = {"a": [1, 2, 3, 1], "b": ["a", "a", "b", "c"]}
            >>> df_pd = pd.DataFrame(data)
            >>> df_pl = pl.DataFrame(data)
            >>> df_pa = pa.table(data)

            Let's define a dataframe-agnostic function:

            >>> @nw.narwhalify
            ... def func(df):
            ...     return df.select(nw.all().is_duplicated())

            We can then pass any supported library such as Pandas, Polars, or PyArrow to `func`:

            >>> func(df_pd)
                   a      b
            0   True   True
            1  False   True
            2  False  False
            3   True  False
            >>> func(df_pl)
            shape: (4, 2)
            ┌───────┬───────┐
            │ a     ┆ b     │
            │ ---   ┆ ---   │
            │ bool  ┆ bool  │
            ╞═══════╪═══════╡
            │ true  ┆ true  │
            │ false ┆ true  │
            │ false ┆ false │
            │ true  ┆ false │
            └───────┴───────┘
            >>> func(df_pa)
            pyarrow.Table
            a: bool
            b: bool
            ----
            a: [[true,false,false,true]]
            b: [[true,true,false,false]]
        """
        return self.__class__(lambda plx: self._call(plx).is_duplicated())

    def is_unique(self) -> Self:
        r"""
        Return a boolean mask indicating unique values.

        Examples:
            >>> import narwhals as nw
            >>> import pandas as pd
            >>> import polars as pl
            >>> import pyarrow as pa
            >>> data = {"a": [1, 2, 3, 1], "b": ["a", "a", "b", "c"]}
            >>> df_pd = pd.DataFrame(data)
            >>> df_pl = pl.DataFrame(data)
            >>> df_pa = pa.table(data)

            Let's define a dataframe-agnostic function:

            >>> @nw.narwhalify
            ... def func(df):
            ...     return df.select(nw.all().is_unique())

            We can then pass any supported library such as Pandas, Polars, or PyArrow to `func`:

            >>> func(df_pd)
                   a      b
            0  False  False
            1   True  False
            2   True   True
            3  False   True
            >>> func(df_pl)
            shape: (4, 2)
            ┌───────┬───────┐
            │ a     ┆ b     │
            │ ---   ┆ ---   │
            │ bool  ┆ bool  │
            ╞═══════╪═══════╡
            │ false ┆ false │
            │ true  ┆ false │
            │ true  ┆ true  │
            │ false ┆ true  │
            └───────┴───────┘
            >>> func(df_pa)
            pyarrow.Table
            a: bool
            b: bool
            ----
            a: [[false,true,true,false]]
            b: [[false,false,true,true]]
        """
        return self.__class__(lambda plx: self._call(plx).is_unique())

    def null_count(self) -> Self:
        r"""
        Count null values.

        Notes:
            pandas and Polars handle null values differently. Polars distinguishes
            between NaN and Null, whereas pandas doesn't.

        Examples:
            >>> import narwhals as nw
            >>> import pandas as pd
            >>> import polars as pl
            >>> import pyarrow as pa
            >>> data = {"a": [1, 2, None, 1], "b": ["a", None, "b", None]}
            >>> df_pd = pd.DataFrame(data)
            >>> df_pl = pl.DataFrame(data)
            >>> df_pa = pa.table(data)

            Let's define a dataframe-agnostic function:

            >>> @nw.narwhalify
            ... def func(df):
            ...     return df.select(nw.all().null_count())

            We can then pass any supported library such as Pandas, Polars, or PyArrow to `func`:

            >>> func(df_pd)
               a  b
            0  1  2
            >>> func(df_pl)
            shape: (1, 2)
            ┌─────┬─────┐
            │ a   ┆ b   │
            │ --- ┆ --- │
            │ u32 ┆ u32 │
            ╞═════╪═════╡
            │ 1   ┆ 2   │
            └─────┴─────┘
            >>> func(df_pa)
            pyarrow.Table
            a: int64
            b: int64
            ----
            a: [[1]]
            b: [[2]]
        """
        return self.__class__(lambda plx: self._call(plx).null_count())

    def is_first_distinct(self) -> Self:
        r"""
        Return a boolean mask indicating the first occurrence of each distinct value.

        Examples:
            >>> import narwhals as nw
            >>> import pandas as pd
            >>> import polars as pl
            >>> import pyarrow as pa
            >>> data = {"a": [1, 2, 3, 1], "b": ["a", "a", "b", "c"]}
            >>> df_pd = pd.DataFrame(data)
            >>> df_pl = pl.DataFrame(data)
            >>> df_pa = pa.table(data)

            Let's define a dataframe-agnostic function:

            >>> @nw.narwhalify
            ... def func(df):
            ...     return df.select(nw.all().is_first_distinct())

            We can then pass any supported library such as Pandas, Polars, or PyArrow to `func`:

            >>> func(df_pd)
                   a      b
            0   True   True
            1   True  False
            2   True   True
            3  False   True
            >>> func(df_pl)
            shape: (4, 2)
            ┌───────┬───────┐
            │ a     ┆ b     │
            │ ---   ┆ ---   │
            │ bool  ┆ bool  │
            ╞═══════╪═══════╡
            │ true  ┆ true  │
            │ true  ┆ false │
            │ true  ┆ true  │
            │ false ┆ true  │
            └───────┴───────┘
            >>> func(df_pa)
            pyarrow.Table
            a: bool
            b: bool
            ----
            a: [[true,true,true,false]]
            b: [[true,false,true,true]]
        """
        return self.__class__(lambda plx: self._call(plx).is_first_distinct())

    def is_last_distinct(self) -> Self:
        r"""Return a boolean mask indicating the last occurrence of each distinct value.

        Examples:
            >>> import narwhals as nw
            >>> import pandas as pd
            >>> import polars as pl
            >>> import pyarrow as pa
            >>> data = {"a": [1, 2, 3, 1], "b": ["a", "a", "b", "c"]}
            >>> df_pd = pd.DataFrame(data)
            >>> df_pl = pl.DataFrame(data)
            >>> df_pa = pa.table(data)

            Let's define a dataframe-agnostic function:

            >>> @nw.narwhalify
            ... def func(df):
            ...     return df.select(nw.all().is_last_distinct())

            We can then pass any supported library such as Pandas, Polars, or PyArrow to `func`:

            >>> func(df_pd)
                   a      b
            0  False  False
            1   True   True
            2   True   True
            3   True   True
            >>> func(df_pl)
            shape: (4, 2)
            ┌───────┬───────┐
            │ a     ┆ b     │
            │ ---   ┆ ---   │
            │ bool  ┆ bool  │
            ╞═══════╪═══════╡
            │ false ┆ false │
            │ true  ┆ true  │
            │ true  ┆ true  │
            │ true  ┆ true  │
            └───────┴───────┘
            >>> func(df_pa)
            pyarrow.Table
            a: bool
            b: bool
            ----
            a: [[false,true,true,true]]
            b: [[false,true,true,true]]
        """
        return self.__class__(lambda plx: self._call(plx).is_last_distinct())

    def quantile(
        self,
        quantile: float,
        interpolation: Literal["nearest", "higher", "lower", "midpoint", "linear"],
    ) -> Self:
        r"""Get quantile value.

        Note:
            - pandas and Polars may have implementation differences for a given interpolation method.
            - [dask](https://docs.dask.org/en/stable/generated/dask.dataframe.Series.quantile.html) has its own method to approximate quantile and it doesn't implement 'nearest', 'higher', 'lower', 'midpoint'
            as interpolation method - use 'linear' which is closest to the native 'dask' - method.

        Arguments:
            quantile: Quantile between 0.0 and 1.0.
            interpolation: Interpolation method.

        Examples:
            >>> import narwhals as nw
            >>> import pandas as pd
            >>> import polars as pl
            >>> import pyarrow as pa
            >>> data = {"a": list(range(50)), "b": list(range(50, 100))}
            >>> df_pd = pd.DataFrame(data)
            >>> df_pl = pl.DataFrame(data)
            >>> df_pa = pa.table(data)

            Let's define a dataframe-agnostic function:

            >>> @nw.narwhalify
            ... def func(df):
            ...     return df.select(nw.col("a", "b").quantile(0.5, interpolation="linear"))

            We can then pass any supported library such as Pandas, Polars, or PyArrow to `func`:

            >>> func(df_pd)
                  a     b
            0  24.5  74.5

            >>> func(df_pl)
            shape: (1, 2)
            ┌──────┬──────┐
            │ a    ┆ b    │
            │ ---  ┆ ---  │
            │ f64  ┆ f64  │
            ╞══════╪══════╡
            │ 24.5 ┆ 74.5 │
            └──────┴──────┘
            >>> func(df_pa)
            pyarrow.Table
            a: double
            b: double
            ----
            a: [[24.5]]
            b: [[74.5]]
        """
        return self.__class__(
            lambda plx: self._call(plx).quantile(quantile, interpolation)
        )

    def head(self, n: int = 10) -> Self:
        r"""
        Get the first `n` rows.

        Arguments:
            n: Number of rows to return.

        Examples:
            >>> import narwhals as nw
            >>> import pandas as pd
            >>> import polars as pl
            >>> import pyarrow as pa
            >>> data = {"a": list(range(10))}
            >>> df_pd = pd.DataFrame(data)
            >>> df_pl = pl.DataFrame(data)
            >>> df_pa = pa.table(data)

            Let's define a dataframe-agnostic function that returns the first 3 rows:

            >>> @nw.narwhalify
            ... def func(df):
            ...     return df.select(nw.col("a").head(3))

            We can then pass any supported library such as Pandas, Polars, or PyArrow to `func`:

            >>> func(df_pd)
               a
            0  0
            1  1
            2  2
            >>> func(df_pl)
            shape: (3, 1)
            ┌─────┐
            │ a   │
            │ --- │
            │ i64 │
            ╞═════╡
            │ 0   │
            │ 1   │
            │ 2   │
            └─────┘
            >>> func(df_pa)
            pyarrow.Table
            a: int64
            ----
            a: [[0,1,2]]
        """
        return self.__class__(lambda plx: self._call(plx).head(n))

    def tail(self, n: int = 10) -> Self:
        r"""
        Get the last `n` rows.

        Arguments:
            n: Number of rows to return.

        Examples:
            >>> import narwhals as nw
            >>> import pandas as pd
            >>> import polars as pl
            >>> import pyarrow as pa
            >>> data = {"a": list(range(10))}
            >>> df_pd = pd.DataFrame(data)
            >>> df_pl = pl.DataFrame(data)
            >>> df_pa = pa.table(data)

            Let's define a dataframe-agnostic function that returns the last 3 rows:

            >>> @nw.narwhalify
            ... def func(df):
            ...     return df.select(nw.col("a").tail(3))

            We can then pass any supported library such as Pandas, Polars, or PyArrow to `func`:

            >>> func(df_pd)
               a
            7  7
            8  8
            9  9
            >>> func(df_pl)
            shape: (3, 1)
            ┌─────┐
            │ a   │
            │ --- │
            │ i64 │
            ╞═════╡
            │ 7   │
            │ 8   │
            │ 9   │
            └─────┘
            >>> func(df_pa)
            pyarrow.Table
            a: int64
            ----
            a: [[7,8,9]]
        """
        return self.__class__(lambda plx: self._call(plx).tail(n))

    def round(self, decimals: int = 0) -> Self:
        r"""
        Round underlying floating point data by `decimals` digits.

        Arguments:
            decimals: Number of decimals to round by.

        Notes:
            For values exactly halfway between rounded decimal values pandas behaves differently than Polars and Arrow.

            pandas rounds to the nearest even value (e.g. -0.5 and 0.5 round to 0.0, 1.5 and 2.5 round to 2.0, 3.5 and
            4.5 to 4.0, etc..).

            Polars and Arrow round away from 0 (e.g. -0.5 to -1.0, 0.5 to 1.0, 1.5 to 2.0, 2.5 to 3.0, etc..).


        Examples:
            >>> import narwhals as nw
            >>> import pandas as pd
            >>> import polars as pl
            >>> import pyarrow as pa
            >>> data = {"a": [1.12345, 2.56789, 3.901234]}
            >>> df_pd = pd.DataFrame(data)
            >>> df_pl = pl.DataFrame(data)
            >>> df_pa = pa.table(data)

            Let's define a dataframe-agnostic function that rounds to the first decimal:

            >>> @nw.narwhalify
            ... def func(df):
            ...     return df.select(nw.col("a").round(1))

            We can then pass any supported library such as Pandas, Polars, or PyArrow to `func`:

            >>> func(df_pd)
                 a
            0  1.1
            1  2.6
            2  3.9
            >>> func(df_pl)
            shape: (3, 1)
            ┌─────┐
            │ a   │
            │ --- │
            │ f64 │
            ╞═════╡
            │ 1.1 │
            │ 2.6 │
            │ 3.9 │
            └─────┘
            >>> func(df_pa)
            pyarrow.Table
            a: double
            ----
            a: [[1.1,2.6,3.9]]
        """
        return self.__class__(lambda plx: self._call(plx).round(decimals))

    def len(self) -> Self:
        r"""
        Return the number of elements in the column.

        Null values count towards the total.

        Examples:
            >>> import narwhals as nw
            >>> import pandas as pd
            >>> import polars as pl
            >>> import pyarrow as pa
            >>> data = {"a": ["x", "y", "z"], "b": [1, 2, 1]}
            >>> df_pd = pd.DataFrame(data)
            >>> df_pl = pl.DataFrame(data)
            >>> df_pa = pa.table(data)

            Let's define a dataframe-agnostic function that computes the len over different values of "b" column:

            >>> @nw.narwhalify
            ... def func(df):
            ...     return df.select(
            ...         nw.col("a").filter(nw.col("b") == 1).len().alias("a1"),
            ...         nw.col("a").filter(nw.col("b") == 2).len().alias("a2"),
            ...     )

            We can then pass any supported library such as Pandas, Polars, or PyArrow to `func`:

            >>> func(df_pd)
               a1  a2
            0   2   1
            >>> func(df_pl)
            shape: (1, 2)
            ┌─────┬─────┐
            │ a1  ┆ a2  │
            │ --- ┆ --- │
            │ u32 ┆ u32 │
            ╞═════╪═════╡
            │ 2   ┆ 1   │
            └─────┴─────┘
            >>> func(df_pa)
            pyarrow.Table
            a1: int64
            a2: int64
            ----
            a1: [[2]]
            a2: [[1]]
        """
        return self.__class__(lambda plx: self._call(plx).len())

    def gather_every(self: Self, n: int, offset: int = 0) -> Self:
        r"""
        Take every nth value in the Series and return as new Series.

        Arguments:
            n: Gather every *n*-th row.
            offset: Starting index.

        Examples:
            >>> import narwhals as nw
            >>> import pandas as pd
            >>> import polars as pl
            >>> import pyarrow as pa
            >>> data = {"a": [1, 2, 3, 4], "b": [5, 6, 7, 8]}
            >>> df_pd = pd.DataFrame(data)
            >>> df_pl = pl.DataFrame(data)
            >>> df_pa = pa.table(data)

            Let's define a dataframe-agnostic function in which gather every 2 rows,
            starting from a offset of 1:

            >>> @nw.narwhalify
            ... def func(df):
            ...     return df.select(nw.col("a").gather_every(n=2, offset=1))

            We can then pass any supported library such as Pandas, Polars, or PyArrow to `func`:

            >>> func(df_pd)
               a
            1  2
            3  4
            >>> func(df_pl)
            shape: (2, 1)
            ┌─────┐
            │ a   │
            │ --- │
            │ i64 │
            ╞═════╡
            │ 2   │
            │ 4   │
            └─────┘
            >>> func(df_pa)
            pyarrow.Table
            a: int64
            ----
            a: [[2,4]]
        """
        return self.__class__(
            lambda plx: self._call(plx).gather_every(n=n, offset=offset)
        )

    # need to allow numeric typing
    # TODO @aivanoved: make type alias for numeric type
    def clip(
        self,
        lower_bound: Any | None = None,
        upper_bound: Any | None = None,
    ) -> Self:
        r"""
        Clip values in the Series.

        Arguments:
            lower_bound: Lower bound value.
            upper_bound: Upper bound value.

        Examples:
            >>> import pandas as pd
            >>> import polars as pl
            >>> import pyarrow as pa
            >>> import narwhals as nw

            >>> s = [1, 2, 3]
            >>> df_pd = pd.DataFrame({"s": s})
            >>> df_pl = pl.DataFrame({"s": s})
            >>> df_pa = pa.table({"s": s})

            We define a library agnostic function:

            >>> @nw.narwhalify
            ... def func_lower(df):
            ...     return df.select(nw.col("s").clip(2))

            We can then pass any supported library such as Pandas, Polars, or PyArrow to `func_lower`:

            >>> func_lower(df_pd)
               s
            0  2
            1  2
            2  3
            >>> func_lower(df_pl)
            shape: (3, 1)
            ┌─────┐
            │ s   │
            │ --- │
            │ i64 │
            ╞═════╡
            │ 2   │
            │ 2   │
            │ 3   │
            └─────┘
            >>> func_lower(df_pa)
            pyarrow.Table
            s: int64
            ----
            s: [[2,2,3]]

            We define another library agnostic function:

            >>> @nw.narwhalify
            ... def func_upper(df):
            ...     return df.select(nw.col("s").clip(upper_bound=2))

            We can then pass any supported library such as Pandas, Polars, or PyArrow to `func_upper`:

            >>> func_upper(df_pd)
               s
            0  1
            1  2
            2  2
            >>> func_upper(df_pl)
            shape: (3, 1)
            ┌─────┐
            │ s   │
            │ --- │
            │ i64 │
            ╞═════╡
            │ 1   │
            │ 2   │
            │ 2   │
            └─────┘
            >>> func_upper(df_pa)
            pyarrow.Table
            s: int64
            ----
            s: [[1,2,2]]

            We can have both at the same time

            >>> s = [-1, 1, -3, 3, -5, 5]
            >>> df_pd = pd.DataFrame({"s": s})
            >>> df_pl = pl.DataFrame({"s": s})
            >>> df_pa = pa.table({"s": s})

            We define a library agnostic function:

            >>> @nw.narwhalify
            ... def func(df):
            ...     return df.select(nw.col("s").clip(-1, 3))

            We can pass any supported library such as Pandas, Polars, or PyArrow to `func`:

            >>> func(df_pd)
               s
            0 -1
            1  1
            2 -1
            3  3
            4 -1
            5  3
            >>> func(df_pl)
            shape: (6, 1)
            ┌─────┐
            │ s   │
            │ --- │
            │ i64 │
            ╞═════╡
            │ -1  │
            │ 1   │
            │ -1  │
            │ 3   │
            │ -1  │
            │ 3   │
            └─────┘
            >>> func(df_pa)
            pyarrow.Table
            s: int64
            ----
            s: [[-1,1,-1,3,-1,3]]
        """
        return self.__class__(lambda plx: self._call(plx).clip(lower_bound, upper_bound))

    def mode(self: Self) -> Self:
        r"""Compute the most occurring value(s).

        Can return multiple values.

        Examples:
            >>> import pandas as pd
            >>> import polars as pl
            >>> import pyarrow as pa
            >>> import narwhals as nw

            >>> data = {
            ...     "a": [1, 1, 2, 3],
            ...     "b": [1, 1, 2, 2],
            ... }
            >>> df_pd = pd.DataFrame(data)
            >>> df_pl = pl.DataFrame(data)
            >>> df_pa = pa.table(data)

            We define a library agnostic function:

            >>> @nw.narwhalify
            ... def func(df):
            ...     return df.select(nw.col("a").mode()).sort("a")

            We can then pass any supported library such as Pandas, Polars, or PyArrow to `func`:

            >>> func(df_pd)
               a
            0  1

            >>> func(df_pl)
            shape: (1, 1)
            ┌─────┐
            │ a   │
            │ --- │
            │ i64 │
            ╞═════╡
            │ 1   │
            └─────┘

            >>> func(df_pa)
            pyarrow.Table
            a: int64
            ----
            a: [[1]]
        """
        return self.__class__(lambda plx: self._call(plx).mode())

    @property
    def str(self: Self) -> ExprStringNamespace[Self]:
        return ExprStringNamespace(self)

    @property
    def dt(self: Self) -> ExprDateTimeNamespace[Self]:
        return ExprDateTimeNamespace(self)

    @property
    def cat(self: Self) -> ExprCatNamespace[Self]:
        return ExprCatNamespace(self)

    @property
    def name(self: Self) -> ExprNameNamespace[Self]:
        return ExprNameNamespace(self)


T = TypeVar("T", bound=Expr)


class ExprCatNamespace(Generic[T]):
    def __init__(self: Self, expr: T) -> None:
        self._expr = expr

    def get_categories(self: Self) -> T:
        """
        Get unique categories from column.

        Examples:
            Let's create some dataframes:

            >>> import pandas as pd
            >>> import polars as pl
            >>> import narwhals as nw
            >>> data = {"fruits": ["apple", "mango", "mango"]}
            >>> df_pd = pd.DataFrame(data, dtype="category")
            >>> df_pl = pl.DataFrame(data, schema={"fruits": pl.Categorical})

            We define a dataframe-agnostic function to get unique categories
            from column 'fruits':

            >>> @nw.narwhalify
            ... def func(df):
            ...     return df.select(nw.col("fruits").cat.get_categories())

            We can then pass either pandas or Polars to `func`:

            >>> func(df_pd)
              fruits
            0  apple
            1  mango
            >>> func(df_pl)
            shape: (2, 1)
            ┌────────┐
            │ fruits │
            │ ---    │
            │ str    │
            ╞════════╡
            │ apple  │
            │ mango  │
            └────────┘
        """
        return self._expr.__class__(
            lambda plx: self._expr._call(plx).cat.get_categories()
        )


class ExprStringNamespace(Generic[T]):
    def __init__(self: Self, expr: T) -> None:
        self._expr = expr

    def len_chars(self: Self) -> T:
        r"""
        Return the length of each string as the number of characters.

        Examples:
            >>> import pandas as pd
            >>> import polars as pl
            >>> import narwhals as nw
            >>> data = {"words": ["foo", "Café", "345", "東京", None]}
            >>> df_pd = pd.DataFrame(data)
            >>> df_pl = pl.DataFrame(data)

            We define a dataframe-agnostic function:

            >>> @nw.narwhalify
            ... def func(df):
            ...     return df.with_columns(words_len=nw.col("words").str.len_chars())

            We can then pass either pandas or Polars to `func`:

            >>> func(df_pd)
              words  words_len
            0   foo        3.0
            1  Café        4.0
            2   345        3.0
            3    東京        2.0
            4  None        NaN

            >>> func(df_pl)
            shape: (5, 2)
            ┌───────┬───────────┐
            │ words ┆ words_len │
            │ ---   ┆ ---       │
            │ str   ┆ u32       │
            ╞═══════╪═══════════╡
            │ foo   ┆ 3         │
            │ Café  ┆ 4         │
            │ 345   ┆ 3         │
            │ 東京  ┆ 2         │
            │ null  ┆ null      │
            └───────┴───────────┘
        """
        return self._expr.__class__(lambda plx: self._expr._call(plx).str.len_chars())

    def replace(
        self, pattern: str, value: str, *, literal: bool = False, n: int = 1
    ) -> T:
        r"""
        Replace first matching regex/literal substring with a new string value.

        Arguments:
            pattern: A valid regular expression pattern.
            value: String that will replace the matched substring.
            literal: Treat `pattern` as a literal string.
            n: Number of matches to replace.

        Examples:
            >>> import pandas as pd
            >>> import polars as pl
            >>> import narwhals as nw
            >>> data = {"foo": ["123abc", "abc abc123"]}
            >>> df_pd = pd.DataFrame(data)
            >>> df_pl = pl.DataFrame(data)

            We define a dataframe-agnostic function:

            >>> @nw.narwhalify
            ... def func(df):
            ...     df = df.with_columns(replaced=nw.col("foo").str.replace("abc", ""))
            ...     return df.to_dict(as_series=False)

            We can then pass either pandas or Polars to `func`:

            >>> func(df_pd)
            {'foo': ['123abc', 'abc abc123'], 'replaced': ['123', ' abc123']}

            >>> func(df_pl)
            {'foo': ['123abc', 'abc abc123'], 'replaced': ['123', ' abc123']}

        """
        return self._expr.__class__(
            lambda plx: self._expr._call(plx).str.replace(
                pattern, value, literal=literal, n=n
            )
        )

    def replace_all(self: Self, pattern: str, value: str, *, literal: bool = False) -> T:
        r"""
        Replace all matching regex/literal substring with a new string value.

        Arguments:
            pattern: A valid regular expression pattern.
            value: String that will replace the matched substring.
            literal: Treat `pattern` as a literal string.

        Examples:
            >>> import pandas as pd
            >>> import polars as pl
            >>> import narwhals as nw
            >>> data = {"foo": ["123abc", "abc abc123"]}
            >>> df_pd = pd.DataFrame(data)
            >>> df_pl = pl.DataFrame(data)

            We define a dataframe-agnostic function:

            >>> @nw.narwhalify
            ... def func(df):
            ...     df = df.with_columns(replaced=nw.col("foo").str.replace_all("abc", ""))
            ...     return df.to_dict(as_series=False)

            We can then pass either pandas or Polars to `func`:

            >>> func(df_pd)
            {'foo': ['123abc', 'abc abc123'], 'replaced': ['123', ' 123']}

            >>> func(df_pl)
            {'foo': ['123abc', 'abc abc123'], 'replaced': ['123', ' 123']}

        """
        return self._expr.__class__(
            lambda plx: self._expr._call(plx).str.replace_all(
                pattern, value, literal=literal
            )
        )

    def strip_chars(self: Self, characters: str | None = None) -> T:
        r"""
        Remove leading and trailing characters.

        Arguments:
            characters: The set of characters to be removed. All combinations of this set of characters will be stripped from the start and end of the string. If set to None (default), all leading and trailing whitespace is removed instead.

        Examples:
            >>> import pandas as pd
            >>> import polars as pl
            >>> import narwhals as nw
            >>> data = {"fruits": ["apple", "\nmango"]}
            >>> df_pd = pd.DataFrame(data)
            >>> df_pl = pl.DataFrame(data)

            We define a dataframe-agnostic function:

            >>> @nw.narwhalify
            ... def func(df):
            ...     df = df.with_columns(stripped=nw.col("fruits").str.strip_chars())
            ...     return df.to_dict(as_series=False)

            We can then pass either pandas or Polars to `func`:

            >>> func(df_pd)
            {'fruits': ['apple', '\nmango'], 'stripped': ['apple', 'mango']}

            >>> func(df_pl)
            {'fruits': ['apple', '\nmango'], 'stripped': ['apple', 'mango']}
        """
        return self._expr.__class__(
            lambda plx: self._expr._call(plx).str.strip_chars(characters)
        )

    def starts_with(self: Self, prefix: str) -> T:
        r"""
        Check if string values start with a substring.

        Arguments:
            prefix: prefix substring

        Examples:
            >>> import pandas as pd
            >>> import polars as pl
            >>> import narwhals as nw
            >>> data = {"fruits": ["apple", "mango", None]}
            >>> df_pd = pd.DataFrame(data)
            >>> df_pl = pl.DataFrame(data)

            We define a dataframe-agnostic function:

            >>> @nw.narwhalify
            ... def func(df):
            ...     return df.with_columns(has_prefix=nw.col("fruits").str.starts_with("app"))

            We can then pass either pandas or Polars to `func`:

            >>> func(df_pd)
              fruits has_prefix
            0  apple       True
            1  mango      False
            2   None       None

            >>> func(df_pl)
            shape: (3, 2)
            ┌────────┬────────────┐
            │ fruits ┆ has_prefix │
            │ ---    ┆ ---        │
            │ str    ┆ bool       │
            ╞════════╪════════════╡
            │ apple  ┆ true       │
            │ mango  ┆ false      │
            │ null   ┆ null       │
            └────────┴────────────┘
        """
        return self._expr.__class__(
            lambda plx: self._expr._call(plx).str.starts_with(prefix)
        )

    def ends_with(self: Self, suffix: str) -> T:
        r"""
        Check if string values end with a substring.

        Arguments:
            suffix: suffix substring

        Examples:
            >>> import pandas as pd
            >>> import polars as pl
            >>> import narwhals as nw
            >>> data = {"fruits": ["apple", "mango", None]}
            >>> df_pd = pd.DataFrame(data)
            >>> df_pl = pl.DataFrame(data)

            We define a dataframe-agnostic function:

            >>> @nw.narwhalify
            ... def func(df):
            ...     return df.with_columns(has_suffix=nw.col("fruits").str.ends_with("ngo"))

            We can then pass either pandas or Polars to `func`:

            >>> func(df_pd)
              fruits has_suffix
            0  apple      False
            1  mango       True
            2   None       None

            >>> func(df_pl)
            shape: (3, 2)
            ┌────────┬────────────┐
            │ fruits ┆ has_suffix │
            │ ---    ┆ ---        │
            │ str    ┆ bool       │
            ╞════════╪════════════╡
            │ apple  ┆ false      │
            │ mango  ┆ true       │
            │ null   ┆ null       │
            └────────┴────────────┘
        """
        return self._expr.__class__(
            lambda plx: self._expr._call(plx).str.ends_with(suffix)
        )

    def contains(self: Self, pattern: str, *, literal: bool = False) -> T:
        r"""
        Check if string contains a substring that matches a pattern.

        Arguments:
            pattern: A Character sequence or valid regular expression pattern.
            literal: If True, treats the pattern as a literal string.
                     If False, assumes the pattern is a regular expression.

        Examples:
            >>> import pandas as pd
            >>> import polars as pl
            >>> import narwhals as nw
            >>> data = {"pets": ["cat", "dog", "rabbit and parrot", "dove", None]}
            >>> df_pd = pd.DataFrame(data)
            >>> df_pl = pl.DataFrame(data)

            We define a dataframe-agnostic function:

            >>> @nw.narwhalify
            ... def func(df):
            ...     return df.with_columns(
            ...         default_match=nw.col("pets").str.contains("parrot|Dove"),
            ...         case_insensitive_match=nw.col("pets").str.contains("(?i)parrot|Dove"),
            ...         literal_match=nw.col("pets").str.contains(
            ...             "parrot|Dove", literal=True
            ...         ),
            ...     )

            We can then pass either pandas or Polars to `func`:

            >>> func(df_pd)
                            pets default_match case_insensitive_match literal_match
            0                cat         False                  False         False
            1                dog         False                  False         False
            2  rabbit and parrot          True                   True         False
            3               dove         False                   True         False
            4               None          None                   None          None
            >>> func(df_pl)
            shape: (5, 4)
            ┌───────────────────┬───────────────┬────────────────────────┬───────────────┐
            │ pets              ┆ default_match ┆ case_insensitive_match ┆ literal_match │
            │ ---               ┆ ---           ┆ ---                    ┆ ---           │
            │ str               ┆ bool          ┆ bool                   ┆ bool          │
            ╞═══════════════════╪═══════════════╪════════════════════════╪═══════════════╡
            │ cat               ┆ false         ┆ false                  ┆ false         │
            │ dog               ┆ false         ┆ false                  ┆ false         │
            │ rabbit and parrot ┆ true          ┆ true                   ┆ false         │
            │ dove              ┆ false         ┆ true                   ┆ false         │
            │ null              ┆ null          ┆ null                   ┆ null          │
            └───────────────────┴───────────────┴────────────────────────┴───────────────┘
        """
        return self._expr.__class__(
            lambda plx: self._expr._call(plx).str.contains(pattern, literal=literal)
        )

    def slice(self: Self, offset: int, length: int | None = None) -> T:
        r"""
        Create subslices of the string values of an expression.

        Arguments:
            offset: Start index. Negative indexing is supported.
            length: Length of the slice. If set to `None` (default), the slice is taken to the
                end of the string.

        Examples:
            >>> import pandas as pd
            >>> import polars as pl
            >>> import narwhals as nw
            >>> data = {"s": ["pear", None, "papaya", "dragonfruit"]}
            >>> df_pd = pd.DataFrame(data)
            >>> df_pl = pl.DataFrame(data)

            We define a dataframe-agnostic function:

            >>> @nw.narwhalify
            ... def func(df):
            ...     return df.with_columns(s_sliced=nw.col("s").str.slice(4, length=3))

            We can then pass either pandas or Polars to `func`:

            >>> func(df_pd)  # doctest: +NORMALIZE_WHITESPACE
                         s s_sliced
            0         pear
            1         None     None
            2       papaya       ya
            3  dragonfruit      onf

            >>> func(df_pl)
            shape: (4, 2)
            ┌─────────────┬──────────┐
            │ s           ┆ s_sliced │
            │ ---         ┆ ---      │
            │ str         ┆ str      │
            ╞═════════════╪══════════╡
            │ pear        ┆          │
            │ null        ┆ null     │
            │ papaya      ┆ ya       │
            │ dragonfruit ┆ onf      │
            └─────────────┴──────────┘

            Using negative indexes:

            >>> @nw.narwhalify
            ... def func(df):
            ...     return df.with_columns(s_sliced=nw.col("s").str.slice(-3))

            >>> func(df_pd)
                         s s_sliced
            0         pear      ear
            1         None     None
            2       papaya      aya
            3  dragonfruit      uit

            >>> func(df_pl)
            shape: (4, 2)
            ┌─────────────┬──────────┐
            │ s           ┆ s_sliced │
            │ ---         ┆ ---      │
            │ str         ┆ str      │
            ╞═════════════╪══════════╡
            │ pear        ┆ ear      │
            │ null        ┆ null     │
            │ papaya      ┆ aya      │
            │ dragonfruit ┆ uit      │
            └─────────────┴──────────┘
        """
        return self._expr.__class__(
            lambda plx: self._expr._call(plx).str.slice(offset=offset, length=length)
        )

    def head(self: Self, n: int = 5) -> T:
        r"""
        Take the first n elements of each string.

        Arguments:
            n: Number of elements to take. Negative indexing is **not** supported.

        Notes:
            If the length of the string has fewer than `n` characters, the full string is returned.

        Examples:
            >>> import pandas as pd
            >>> import polars as pl
            >>> import narwhals as nw
            >>> data = {"lyrics": ["Atatata", "taata", "taatatata", "zukkyun"]}
            >>> df_pd = pd.DataFrame(data)
            >>> df_pl = pl.DataFrame(data)

            We define a dataframe-agnostic function:

            >>> @nw.narwhalify
            ... def func(df):
            ...     return df.with_columns(lyrics_head=nw.col("lyrics").str.head())

            We can then pass either pandas or Polars to `func`:

            >>> func(df_pd)
                  lyrics lyrics_head
            0    Atatata       Atata
            1      taata       taata
            2  taatatata       taata
            3    zukkyun       zukky

            >>> func(df_pl)
            shape: (4, 2)
            ┌───────────┬─────────────┐
            │ lyrics    ┆ lyrics_head │
            │ ---       ┆ ---         │
            │ str       ┆ str         │
            ╞═══════════╪═════════════╡
            │ Atatata   ┆ Atata       │
            │ taata     ┆ taata       │
            │ taatatata ┆ taata       │
            │ zukkyun   ┆ zukky       │
            └───────────┴─────────────┘
        """
        return self._expr.__class__(lambda plx: self._expr._call(plx).str.slice(0, n))

    def tail(self: Self, n: int = 5) -> T:
        r"""
        Take the last n elements of each string.

        Arguments:
            n: Number of elements to take. Negative indexing is **not** supported.

        Notes:
            If the length of the string has fewer than `n` characters, the full string is returned.

        Examples:
            >>> import pandas as pd
            >>> import polars as pl
            >>> import narwhals as nw
            >>> data = {"lyrics": ["Atatata", "taata", "taatatata", "zukkyun"]}
            >>> df_pd = pd.DataFrame(data)
            >>> df_pl = pl.DataFrame(data)

            We define a dataframe-agnostic function:

            >>> @nw.narwhalify
            ... def func(df):
            ...     return df.with_columns(lyrics_tail=nw.col("lyrics").str.tail())

            We can then pass either pandas or Polars to `func`:

            >>> func(df_pd)
                  lyrics lyrics_tail
            0    Atatata       atata
            1      taata       taata
            2  taatatata       atata
            3    zukkyun       kkyun

            >>> func(df_pl)
            shape: (4, 2)
            ┌───────────┬─────────────┐
            │ lyrics    ┆ lyrics_tail │
            │ ---       ┆ ---         │
            │ str       ┆ str         │
            ╞═══════════╪═════════════╡
            │ Atatata   ┆ atata       │
            │ taata     ┆ taata       │
            │ taatatata ┆ atata       │
            │ zukkyun   ┆ kkyun       │
            └───────────┴─────────────┘
        """
        return self._expr.__class__(lambda plx: self._expr._call(plx).str.slice(-n))

    def to_datetime(self: Self, format: str | None = None) -> T:  # noqa: A002
        """
        Convert to Datetime dtype.

        Notes:
            pandas defaults to nanosecond time unit, Polars to microsecond.
            Prior to pandas 2.0, nanoseconds were the only time unit supported
            in pandas, with no ability to set any other one. The ability to
            set the time unit in pandas, if the version permits, will arrive.

        Warning:
            As different backends auto-infer format in different ways, if `format=None`
            there is no guarantee that the result will be equal.

        Arguments:
            format: Format to use for conversion. If set to None (default), the format is
                inferred from the data.

        Examples:
            >>> import pandas as pd
            >>> import polars as pl
            >>> import pyarrow as pa
            >>> import narwhals as nw
            >>> data = ["2020-01-01", "2020-01-02"]
            >>> df_pd = pd.DataFrame({"a": data})
            >>> df_pl = pl.DataFrame({"a": data})
            >>> df_pa = pa.table({"a": data})

            We define a dataframe-agnostic function:

            >>> @nw.narwhalify
            ... def func(df):
            ...     return df.select(nw.col("a").str.to_datetime(format="%Y-%m-%d"))

            We can then pass any supported library such as pandas, Polars, or PyArrow:

            >>> func(df_pd)
                       a
            0 2020-01-01
            1 2020-01-02
            >>> func(df_pl)
            shape: (2, 1)
            ┌─────────────────────┐
            │ a                   │
            │ ---                 │
            │ datetime[μs]        │
            ╞═════════════════════╡
            │ 2020-01-01 00:00:00 │
            │ 2020-01-02 00:00:00 │
            └─────────────────────┘
            >>> func(df_pa)
            pyarrow.Table
            a: timestamp[us]
            ----
            a: [[2020-01-01 00:00:00.000000,2020-01-02 00:00:00.000000]]
        """
        return self._expr.__class__(
            lambda plx: self._expr._call(plx).str.to_datetime(format=format)
        )

    def to_uppercase(self: Self) -> T:
        r"""
        Transform string to uppercase variant.

        Notes:
            The PyArrow backend will convert 'ß' to 'ẞ' instead of 'SS'.
            For more info see [the related issue](https://github.com/apache/arrow/issues/34599).
            There may be other unicode-edge-case-related variations across implementations.

        Examples:
            >>> import pandas as pd
            >>> import polars as pl
            >>> import narwhals as nw
            >>> data = {"fruits": ["apple", "mango", None]}
            >>> df_pd = pd.DataFrame(data)
            >>> df_pl = pl.DataFrame(data)

            We define a dataframe-agnostic function:

            >>> @nw.narwhalify
            ... def func(df):
            ...     return df.with_columns(upper_col=nw.col("fruits").str.to_uppercase())

            We can then pass either pandas or Polars to `func`:

            >>> func(df_pd)
              fruits upper_col
            0  apple     APPLE
            1  mango     MANGO
            2   None      None

            >>> func(df_pl)
            shape: (3, 2)
            ┌────────┬───────────┐
            │ fruits ┆ upper_col │
            │ ---    ┆ ---       │
            │ str    ┆ str       │
            ╞════════╪═══════════╡
            │ apple  ┆ APPLE     │
            │ mango  ┆ MANGO     │
            │ null   ┆ null      │
            └────────┴───────────┘

        """
        return self._expr.__class__(lambda plx: self._expr._call(plx).str.to_uppercase())

    def to_lowercase(self: Self) -> T:
        r"""
        Transform string to lowercase variant.

        Examples:
            >>> import pandas as pd
            >>> import polars as pl
            >>> import narwhals as nw
            >>> data = {"fruits": ["APPLE", "MANGO", None]}
            >>> df_pd = pd.DataFrame(data)
            >>> df_pl = pl.DataFrame(data)

            We define a dataframe-agnostic function:

            >>> @nw.narwhalify
            ... def func(df):
            ...     return df.with_columns(lower_col=nw.col("fruits").str.to_lowercase())

            We can then pass either pandas or Polars to `func`:

            >>> func(df_pd)
              fruits lower_col
            0  APPLE     apple
            1  MANGO     mango
            2   None      None

            >>> func(df_pl)
            shape: (3, 2)
            ┌────────┬───────────┐
            │ fruits ┆ lower_col │
            │ ---    ┆ ---       │
            │ str    ┆ str       │
            ╞════════╪═══════════╡
            │ APPLE  ┆ apple     │
            │ MANGO  ┆ mango     │
            │ null   ┆ null      │
            └────────┴───────────┘
        """
        return self._expr.__class__(lambda plx: self._expr._call(plx).str.to_lowercase())


class ExprDateTimeNamespace(Generic[T]):
    def __init__(self: Self, expr: T) -> None:
        self._expr = expr

    def date(self: Self) -> T:
        """
        Extract the date from underlying DateTime representation.

        Raises:
            NotImplementedError: If pandas default backend is being used.

        Examples:
            >>> import pandas as pd
            >>> import polars as pl
            >>> from datetime import datetime
            >>> import narwhals as nw
            >>> data = {"a": [datetime(2012, 1, 7, 10, 20), datetime(2023, 3, 10, 11, 32)]}
            >>> df_pd = pd.DataFrame(data).convert_dtypes(dtype_backend="pyarrow")
            >>> df_pl = pl.DataFrame(data)

            We define a library agnostic function:

            >>> @nw.narwhalify
            ... def func(df):
            ...     return df.select(nw.col("a").dt.date())

            We can then pass either pandas or Polars to `func`:

            >>> func(df_pd)
                        a
            0  2012-01-07
            1  2023-03-10

            >>> func(df_pl)  # docetst
            shape: (2, 1)
            ┌────────────┐
            │ a          │
            │ ---        │
            │ date       │
            ╞════════════╡
            │ 2012-01-07 │
            │ 2023-03-10 │
            └────────────┘
        """
        return self._expr.__class__(lambda plx: self._expr._call(plx).dt.date())

    def year(self: Self) -> T:
        """
        Extract year from underlying DateTime representation.

        Returns the year number in the calendar date.

        Examples:
            >>> import pandas as pd
            >>> import polars as pl
            >>> from datetime import datetime
            >>> import narwhals as nw
            >>> data = {
            ...     "datetime": [
            ...         datetime(1978, 6, 1),
            ...         datetime(2024, 12, 13),
            ...         datetime(2065, 1, 1),
            ...     ]
            ... }
            >>> df_pd = pd.DataFrame(data)
            >>> df_pl = pl.DataFrame(data)

            We define a dataframe-agnostic function:

            >>> @nw.narwhalify
            ... def func(df):
            ...     return df.with_columns(nw.col("datetime").dt.year().alias("year"))

            We can then pass either pandas or Polars to `func`:

            >>> func(df_pd)
                datetime  year
            0 1978-06-01  1978
            1 2024-12-13  2024
            2 2065-01-01  2065
            >>> func(df_pl)
            shape: (3, 2)
            ┌─────────────────────┬──────┐
            │ datetime            ┆ year │
            │ ---                 ┆ ---  │
            │ datetime[μs]        ┆ i32  │
            ╞═════════════════════╪══════╡
            │ 1978-06-01 00:00:00 ┆ 1978 │
            │ 2024-12-13 00:00:00 ┆ 2024 │
            │ 2065-01-01 00:00:00 ┆ 2065 │
            └─────────────────────┴──────┘
        """
        return self._expr.__class__(lambda plx: self._expr._call(plx).dt.year())

    def month(self: Self) -> T:
        """
        Extract month from underlying DateTime representation.

        Returns the month number starting from 1. The return value ranges from 1 to 12.

        Examples:
            >>> import pandas as pd
            >>> import polars as pl
            >>> from datetime import datetime
            >>> import narwhals as nw
            >>> data = {
            ...     "datetime": [
            ...         datetime(1978, 6, 1),
            ...         datetime(2024, 12, 13),
            ...         datetime(2065, 1, 1),
            ...     ]
            ... }
            >>> df_pd = pd.DataFrame(data)
            >>> df_pl = pl.DataFrame(data)

            We define a dataframe-agnostic function:

            >>> @nw.narwhalify
            ... def func(df):
            ...     return df.with_columns(
            ...         nw.col("datetime").dt.year().alias("year"),
            ...         nw.col("datetime").dt.month().alias("month"),
            ...     )

            We can then pass either pandas or Polars to `func`:

            >>> func(df_pd)
                datetime  year  month
            0 1978-06-01  1978      6
            1 2024-12-13  2024     12
            2 2065-01-01  2065      1
            >>> func(df_pl)
            shape: (3, 3)
            ┌─────────────────────┬──────┬───────┐
            │ datetime            ┆ year ┆ month │
            │ ---                 ┆ ---  ┆ ---   │
            │ datetime[μs]        ┆ i32  ┆ i8    │
            ╞═════════════════════╪══════╪═══════╡
            │ 1978-06-01 00:00:00 ┆ 1978 ┆ 6     │
            │ 2024-12-13 00:00:00 ┆ 2024 ┆ 12    │
            │ 2065-01-01 00:00:00 ┆ 2065 ┆ 1     │
            └─────────────────────┴──────┴───────┘
        """
        return self._expr.__class__(lambda plx: self._expr._call(plx).dt.month())

    def day(self: Self) -> T:
        """
        Extract day from underlying DateTime representation.

        Returns the day of month starting from 1. The return value ranges from 1 to 31. (The last day of month differs by months.)

        Examples:
            >>> import pandas as pd
            >>> import polars as pl
            >>> from datetime import datetime
            >>> import narwhals as nw
            >>> data = {
            ...     "datetime": [
            ...         datetime(1978, 6, 1),
            ...         datetime(2024, 12, 13),
            ...         datetime(2065, 1, 1),
            ...     ]
            ... }
            >>> df_pd = pd.DataFrame(data)
            >>> df_pl = pl.DataFrame(data)

            We define a dataframe-agnostic function:

            >>> @nw.narwhalify
            ... def func(df):
            ...     return df.with_columns(
            ...         nw.col("datetime").dt.year().alias("year"),
            ...         nw.col("datetime").dt.month().alias("month"),
            ...         nw.col("datetime").dt.day().alias("day"),
            ...     )

            We can then pass either pandas or Polars to `func`:

            >>> func(df_pd)
                datetime  year  month  day
            0 1978-06-01  1978      6    1
            1 2024-12-13  2024     12   13
            2 2065-01-01  2065      1    1
            >>> func(df_pl)
            shape: (3, 4)
            ┌─────────────────────┬──────┬───────┬─────┐
            │ datetime            ┆ year ┆ month ┆ day │
            │ ---                 ┆ ---  ┆ ---   ┆ --- │
            │ datetime[μs]        ┆ i32  ┆ i8    ┆ i8  │
            ╞═════════════════════╪══════╪═══════╪═════╡
            │ 1978-06-01 00:00:00 ┆ 1978 ┆ 6     ┆ 1   │
            │ 2024-12-13 00:00:00 ┆ 2024 ┆ 12    ┆ 13  │
            │ 2065-01-01 00:00:00 ┆ 2065 ┆ 1     ┆ 1   │
            └─────────────────────┴──────┴───────┴─────┘
        """
        return self._expr.__class__(lambda plx: self._expr._call(plx).dt.day())

    def hour(self: Self) -> T:
        """
        Extract hour from underlying DateTime representation.

        Returns the hour number from 0 to 23.

        Examples:
            >>> import pandas as pd
            >>> import polars as pl
            >>> from datetime import datetime
            >>> import narwhals as nw
            >>> data = {
            ...     "datetime": [
            ...         datetime(1978, 1, 1, 1),
            ...         datetime(2024, 10, 13, 5),
            ...         datetime(2065, 1, 1, 10),
            ...     ]
            ... }
            >>> df_pd = pd.DataFrame(data)
            >>> df_pl = pl.DataFrame(data)

            We define a dataframe-agnostic function:

            >>> @nw.narwhalify
            ... def func(df):
            ...     return df.with_columns(nw.col("datetime").dt.hour().alias("hour"))

            We can then pass either pandas or Polars to `func`:

            >>> func(df_pd)
                         datetime  hour
            0 1978-01-01 01:00:00     1
            1 2024-10-13 05:00:00     5
            2 2065-01-01 10:00:00    10
            >>> func(df_pl)
            shape: (3, 2)
            ┌─────────────────────┬──────┐
            │ datetime            ┆ hour │
            │ ---                 ┆ ---  │
            │ datetime[μs]        ┆ i8   │
            ╞═════════════════════╪══════╡
            │ 1978-01-01 01:00:00 ┆ 1    │
            │ 2024-10-13 05:00:00 ┆ 5    │
            │ 2065-01-01 10:00:00 ┆ 10   │
            └─────────────────────┴──────┘
        """
        return self._expr.__class__(lambda plx: self._expr._call(plx).dt.hour())

    def minute(self: Self) -> T:
        """
        Extract minutes from underlying DateTime representation.

        Returns the minute number from 0 to 59.

        Examples:
            >>> import pandas as pd
            >>> import polars as pl
            >>> from datetime import datetime
            >>> import narwhals as nw
            >>> data = {
            ...     "datetime": [
            ...         datetime(1978, 1, 1, 1, 1),
            ...         datetime(2024, 10, 13, 5, 30),
            ...         datetime(2065, 1, 1, 10, 20),
            ...     ]
            ... }
            >>> df_pd = pd.DataFrame(data)
            >>> df_pl = pl.DataFrame(data)

            We define a dataframe-agnostic function:

            >>> @nw.narwhalify
            ... def func(df):
            ...     return df.with_columns(
            ...         nw.col("datetime").dt.hour().alias("hour"),
            ...         nw.col("datetime").dt.minute().alias("minute"),
            ...     )

            We can then pass either pandas or Polars to `func`:

            >>> func(df_pd)
                         datetime  hour  minute
            0 1978-01-01 01:01:00     1       1
            1 2024-10-13 05:30:00     5      30
            2 2065-01-01 10:20:00    10      20
            >>> func(df_pl)
            shape: (3, 3)
            ┌─────────────────────┬──────┬────────┐
            │ datetime            ┆ hour ┆ minute │
            │ ---                 ┆ ---  ┆ ---    │
            │ datetime[μs]        ┆ i8   ┆ i8     │
            ╞═════════════════════╪══════╪════════╡
            │ 1978-01-01 01:01:00 ┆ 1    ┆ 1      │
            │ 2024-10-13 05:30:00 ┆ 5    ┆ 30     │
            │ 2065-01-01 10:20:00 ┆ 10   ┆ 20     │
            └─────────────────────┴──────┴────────┘
        """
        return self._expr.__class__(lambda plx: self._expr._call(plx).dt.minute())

    def second(self: Self) -> T:
        """
        Extract seconds from underlying DateTime representation.

        Examples:
            >>> import pandas as pd
            >>> import polars as pl
            >>> from datetime import datetime
            >>> import narwhals as nw
            >>> data = {
            ...     "datetime": [
            ...         datetime(1978, 1, 1, 1, 1, 1),
            ...         datetime(2024, 10, 13, 5, 30, 14),
            ...         datetime(2065, 1, 1, 10, 20, 30),
            ...     ]
            ... }
            >>> df_pd = pd.DataFrame(data)
            >>> df_pl = pl.DataFrame(data)

            We define a dataframe-agnostic function:

            >>> @nw.narwhalify
            ... def func(df):
            ...     return df.with_columns(
            ...         nw.col("datetime").dt.hour().alias("hour"),
            ...         nw.col("datetime").dt.minute().alias("minute"),
            ...         nw.col("datetime").dt.second().alias("second"),
            ...     )

            We can then pass either pandas or Polars to `func`:

            >>> func(df_pd)
                         datetime  hour  minute  second
            0 1978-01-01 01:01:01     1       1       1
            1 2024-10-13 05:30:14     5      30      14
            2 2065-01-01 10:20:30    10      20      30
            >>> func(df_pl)
            shape: (3, 4)
            ┌─────────────────────┬──────┬────────┬────────┐
            │ datetime            ┆ hour ┆ minute ┆ second │
            │ ---                 ┆ ---  ┆ ---    ┆ ---    │
            │ datetime[μs]        ┆ i8   ┆ i8     ┆ i8     │
            ╞═════════════════════╪══════╪════════╪════════╡
            │ 1978-01-01 01:01:01 ┆ 1    ┆ 1      ┆ 1      │
            │ 2024-10-13 05:30:14 ┆ 5    ┆ 30     ┆ 14     │
            │ 2065-01-01 10:20:30 ┆ 10   ┆ 20     ┆ 30     │
            └─────────────────────┴──────┴────────┴────────┘
        """
        return self._expr.__class__(lambda plx: self._expr._call(plx).dt.second())

    def millisecond(self: Self) -> T:
        """
        Extract milliseconds from underlying DateTime representation.

        Examples:
            >>> import pandas as pd
            >>> import polars as pl
            >>> from datetime import datetime
            >>> import narwhals as nw
            >>> data = {
            ...     "datetime": [
            ...         datetime(1978, 1, 1, 1, 1, 1, 0),
            ...         datetime(2024, 10, 13, 5, 30, 14, 505000),
            ...         datetime(2065, 1, 1, 10, 20, 30, 67000),
            ...     ]
            ... }
            >>> df_pd = pd.DataFrame(data)
            >>> df_pl = pl.DataFrame(data)

            We define a dataframe-agnostic function:

            >>> @nw.narwhalify
            ... def func(df):
            ...     return df.with_columns(
            ...         nw.col("datetime").dt.hour().alias("hour"),
            ...         nw.col("datetime").dt.minute().alias("minute"),
            ...         nw.col("datetime").dt.second().alias("second"),
            ...         nw.col("datetime").dt.millisecond().alias("millisecond"),
            ...     )

            We can then pass either pandas or Polars to `func`:

            >>> func(df_pd)
                             datetime  hour  minute  second  millisecond
            0 1978-01-01 01:01:01.000     1       1       1            0
            1 2024-10-13 05:30:14.505     5      30      14          505
            2 2065-01-01 10:20:30.067    10      20      30           67
            >>> func(df_pl)
            shape: (3, 5)
            ┌─────────────────────────┬──────┬────────┬────────┬─────────────┐
            │ datetime                ┆ hour ┆ minute ┆ second ┆ millisecond │
            │ ---                     ┆ ---  ┆ ---    ┆ ---    ┆ ---         │
            │ datetime[μs]            ┆ i8   ┆ i8     ┆ i8     ┆ i32         │
            ╞═════════════════════════╪══════╪════════╪════════╪═════════════╡
            │ 1978-01-01 01:01:01     ┆ 1    ┆ 1      ┆ 1      ┆ 0           │
            │ 2024-10-13 05:30:14.505 ┆ 5    ┆ 30     ┆ 14     ┆ 505         │
            │ 2065-01-01 10:20:30.067 ┆ 10   ┆ 20     ┆ 30     ┆ 67          │
            └─────────────────────────┴──────┴────────┴────────┴─────────────┘
        """
        return self._expr.__class__(lambda plx: self._expr._call(plx).dt.millisecond())

    def microsecond(self: Self) -> T:
        """
        Extract microseconds from underlying DateTime representation.

        Examples:
            >>> import pandas as pd
            >>> import polars as pl
            >>> from datetime import datetime
            >>> import narwhals as nw
            >>> data = {
            ...     "datetime": [
            ...         datetime(1978, 1, 1, 1, 1, 1, 0),
            ...         datetime(2024, 10, 13, 5, 30, 14, 505000),
            ...         datetime(2065, 1, 1, 10, 20, 30, 67000),
            ...     ]
            ... }
            >>> df_pd = pd.DataFrame(data)
            >>> df_pl = pl.DataFrame(data)

            We define a dataframe-agnostic function:

            >>> @nw.narwhalify
            ... def func(df):
            ...     return df.with_columns(
            ...         nw.col("datetime").dt.hour().alias("hour"),
            ...         nw.col("datetime").dt.minute().alias("minute"),
            ...         nw.col("datetime").dt.second().alias("second"),
            ...         nw.col("datetime").dt.microsecond().alias("microsecond"),
            ...     )

            We can then pass either pandas or Polars to `func`:

            >>> func(df_pd)
                             datetime  hour  minute  second  microsecond
            0 1978-01-01 01:01:01.000     1       1       1            0
            1 2024-10-13 05:30:14.505     5      30      14       505000
            2 2065-01-01 10:20:30.067    10      20      30        67000
            >>> func(df_pl)
            shape: (3, 5)
            ┌─────────────────────────┬──────┬────────┬────────┬─────────────┐
            │ datetime                ┆ hour ┆ minute ┆ second ┆ microsecond │
            │ ---                     ┆ ---  ┆ ---    ┆ ---    ┆ ---         │
            │ datetime[μs]            ┆ i8   ┆ i8     ┆ i8     ┆ i32         │
            ╞═════════════════════════╪══════╪════════╪════════╪═════════════╡
            │ 1978-01-01 01:01:01     ┆ 1    ┆ 1      ┆ 1      ┆ 0           │
            │ 2024-10-13 05:30:14.505 ┆ 5    ┆ 30     ┆ 14     ┆ 505000      │
            │ 2065-01-01 10:20:30.067 ┆ 10   ┆ 20     ┆ 30     ┆ 67000       │
            └─────────────────────────┴──────┴────────┴────────┴─────────────┘
        """
        return self._expr.__class__(lambda plx: self._expr._call(plx).dt.microsecond())

    def nanosecond(self: Self) -> T:
        """
        Extract Nanoseconds from underlying DateTime representation

        Examples:
            >>> import pandas as pd
            >>> import polars as pl
            >>> from datetime import datetime
            >>> import narwhals as nw
            >>> data = {
            ...     "datetime": [
            ...         datetime(1978, 1, 1, 1, 1, 1, 0),
            ...         datetime(2024, 10, 13, 5, 30, 14, 500000),
            ...         datetime(2065, 1, 1, 10, 20, 30, 60000),
            ...     ]
            ... }
            >>> df_pd = pd.DataFrame(data)
            >>> df_pl = pl.DataFrame(data)

            We define a dataframe-agnostic function:

            >>> @nw.narwhalify
            ... def func(df):
            ...     return df.with_columns(
            ...         nw.col("datetime").dt.hour().alias("hour"),
            ...         nw.col("datetime").dt.minute().alias("minute"),
            ...         nw.col("datetime").dt.second().alias("second"),
            ...         nw.col("datetime").dt.nanosecond().alias("nanosecond"),
            ...     )

            We can then pass either pandas or Polars to `func`:

            >>> func(df_pd)
                             datetime  hour  minute  second  nanosecond
            0 1978-01-01 01:01:01.000     1       1       1           0
            1 2024-10-13 05:30:14.500     5      30      14   500000000
            2 2065-01-01 10:20:30.060    10      20      30    60000000
            >>> func(df_pl)
            shape: (3, 5)
            ┌─────────────────────────┬──────┬────────┬────────┬────────────┐
            │ datetime                ┆ hour ┆ minute ┆ second ┆ nanosecond │
            │ ---                     ┆ ---  ┆ ---    ┆ ---    ┆ ---        │
            │ datetime[μs]            ┆ i8   ┆ i8     ┆ i8     ┆ i32        │
            ╞═════════════════════════╪══════╪════════╪════════╪════════════╡
            │ 1978-01-01 01:01:01     ┆ 1    ┆ 1      ┆ 1      ┆ 0          │
            │ 2024-10-13 05:30:14.500 ┆ 5    ┆ 30     ┆ 14     ┆ 500000000  │
            │ 2065-01-01 10:20:30.060 ┆ 10   ┆ 20     ┆ 30     ┆ 60000000   │
            └─────────────────────────┴──────┴────────┴────────┴────────────┘
        """
        return self._expr.__class__(lambda plx: self._expr._call(plx).dt.nanosecond())

    def ordinal_day(self: Self) -> T:
        """
        Get ordinal day.

        Examples:
            >>> import pandas as pd
            >>> import polars as pl
            >>> from datetime import datetime
            >>> import narwhals as nw
            >>> data = {"a": [datetime(2020, 1, 1), datetime(2020, 8, 3)]}
            >>> df_pd = pd.DataFrame(data)
            >>> df_pl = pl.DataFrame(data)

            We define a dataframe-agnostic function:

            >>> @nw.narwhalify
            ... def func(df):
            ...     return df.with_columns(a_ordinal_day=nw.col("a").dt.ordinal_day())

            We can then pass either pandas or Polars to `func`:

            >>> func(df_pd)
                       a  a_ordinal_day
            0 2020-01-01              1
            1 2020-08-03            216
            >>> func(df_pl)
            shape: (2, 2)
            ┌─────────────────────┬───────────────┐
            │ a                   ┆ a_ordinal_day │
            │ ---                 ┆ ---           │
            │ datetime[μs]        ┆ i16           │
            ╞═════════════════════╪═══════════════╡
            │ 2020-01-01 00:00:00 ┆ 1             │
            │ 2020-08-03 00:00:00 ┆ 216           │
            └─────────────────────┴───────────────┘
        """
        return self._expr.__class__(lambda plx: self._expr._call(plx).dt.ordinal_day())

    def total_minutes(self: Self) -> T:
        """
        Get total minutes.

        Notes:
            The function outputs the total minutes in the int dtype by default,
            however, pandas may change the dtype to float when there are missing values,
            consider using `fill_null()` and `cast` in this case.

        Examples:
            >>> import pandas as pd
            >>> import polars as pl
            >>> from datetime import timedelta
            >>> import narwhals as nw
            >>> data = {"a": [timedelta(minutes=10), timedelta(minutes=20, seconds=40)]}
            >>> df_pd = pd.DataFrame(data)
            >>> df_pl = pl.DataFrame(data)

            We define a dataframe-agnostic function:

            >>> @nw.narwhalify
            ... def func(df):
            ...     return df.with_columns(a_total_minutes=nw.col("a").dt.total_minutes())

            We can then pass either pandas or Polars to `func`:

            >>> func(df_pd)
                            a  a_total_minutes
            0 0 days 00:10:00               10
            1 0 days 00:20:40               20
            >>> func(df_pl)
            shape: (2, 2)
            ┌──────────────┬─────────────────┐
            │ a            ┆ a_total_minutes │
            │ ---          ┆ ---             │
            │ duration[μs] ┆ i64             │
            ╞══════════════╪═════════════════╡
            │ 10m          ┆ 10              │
            │ 20m 40s      ┆ 20              │
            └──────────────┴─────────────────┘
        """
        return self._expr.__class__(lambda plx: self._expr._call(plx).dt.total_minutes())

    def total_seconds(self: Self) -> T:
        """
        Get total seconds.

        Notes:
            The function outputs the total seconds in the int dtype by default,
            however, pandas may change the dtype to float when there are missing values,
            consider using `fill_null()` and `cast` in this case.

        Examples:
            >>> import pandas as pd
            >>> import polars as pl
            >>> from datetime import timedelta
            >>> import narwhals as nw
            >>> data = {"a": [timedelta(seconds=10), timedelta(seconds=20, milliseconds=40)]}
            >>> df_pd = pd.DataFrame(data)
            >>> df_pl = pl.DataFrame(data)

            We define a dataframe-agnostic function:

            >>> @nw.narwhalify
            ... def func(df):
            ...     return df.with_columns(a_total_seconds=nw.col("a").dt.total_seconds())

            We can then pass either pandas or Polars to `func`:

            >>> func(df_pd)
                                   a  a_total_seconds
            0        0 days 00:00:10               10
            1 0 days 00:00:20.040000               20
            >>> func(df_pl)
            shape: (2, 2)
            ┌──────────────┬─────────────────┐
            │ a            ┆ a_total_seconds │
            │ ---          ┆ ---             │
            │ duration[μs] ┆ i64             │
            ╞══════════════╪═════════════════╡
            │ 10s          ┆ 10              │
            │ 20s 40ms     ┆ 20              │
            └──────────────┴─────────────────┘
        """
        return self._expr.__class__(lambda plx: self._expr._call(plx).dt.total_seconds())

    def total_milliseconds(self: Self) -> T:
        """
        Get total milliseconds.

        Notes:
            The function outputs the total milliseconds in the int dtype by default,
            however, pandas may change the dtype to float when there are missing values,
            consider using `fill_null()` and `cast` in this case.

        Examples:
            >>> import pandas as pd
            >>> import polars as pl
            >>> from datetime import timedelta
            >>> import narwhals as nw
            >>> data = {
            ...     "a": [
            ...         timedelta(milliseconds=10),
            ...         timedelta(milliseconds=20, microseconds=40),
            ...     ]
            ... }
            >>> df_pd = pd.DataFrame(data)
            >>> df_pl = pl.DataFrame(data)

            We define a dataframe-agnostic function:

            >>> @nw.narwhalify
            ... def func(df):
            ...     return df.with_columns(
            ...         a_total_milliseconds=nw.col("a").dt.total_milliseconds()
            ...     )

            We can then pass either pandas or Polars to `func`:

            >>> func(df_pd)
                                   a  a_total_milliseconds
            0 0 days 00:00:00.010000                    10
            1 0 days 00:00:00.020040                    20
            >>> func(df_pl)
            shape: (2, 2)
            ┌──────────────┬──────────────────────┐
            │ a            ┆ a_total_milliseconds │
            │ ---          ┆ ---                  │
            │ duration[μs] ┆ i64                  │
            ╞══════════════╪══════════════════════╡
            │ 10ms         ┆ 10                   │
            │ 20040µs      ┆ 20                   │
            └──────────────┴──────────────────────┘
        """
        return self._expr.__class__(
            lambda plx: self._expr._call(plx).dt.total_milliseconds()
        )

    def total_microseconds(self: Self) -> T:
        """
        Get total microseconds.

        Notes:
            The function outputs the total microseconds in the int dtype by default,
            however, pandas may change the dtype to float when there are missing values,
            consider using `fill_null()` and `cast` in this case.

        Examples:
            >>> import pandas as pd
            >>> import polars as pl
            >>> from datetime import timedelta
            >>> import narwhals as nw
            >>> data = {
            ...     "a": [
            ...         timedelta(microseconds=10),
            ...         timedelta(milliseconds=1, microseconds=200),
            ...     ]
            ... }
            >>> df_pd = pd.DataFrame(data)
            >>> df_pl = pl.DataFrame(data)

            We define a dataframe-agnostic function:

            >>> @nw.narwhalify
            ... def func(df):
            ...     return df.with_columns(
            ...         a_total_microseconds=nw.col("a").dt.total_microseconds()
            ...     )

            We can then pass either pandas or Polars to `func`:

            >>> func(df_pd)
                                   a  a_total_microseconds
            0 0 days 00:00:00.000010                    10
            1 0 days 00:00:00.001200                  1200
            >>> func(df_pl)
            shape: (2, 2)
            ┌──────────────┬──────────────────────┐
            │ a            ┆ a_total_microseconds │
            │ ---          ┆ ---                  │
            │ duration[μs] ┆ i64                  │
            ╞══════════════╪══════════════════════╡
            │ 10µs         ┆ 10                   │
            │ 1200µs       ┆ 1200                 │
            └──────────────┴──────────────────────┘
        """
        return self._expr.__class__(
            lambda plx: self._expr._call(plx).dt.total_microseconds()
        )

    def total_nanoseconds(self: Self) -> T:
        """
        Get total nanoseconds.

        Notes:
            The function outputs the total nanoseconds in the int dtype by default,
            however, pandas may change the dtype to float when there are missing values,
            consider using `fill_null()` and `cast` in this case.

        Examples:
            >>> import pandas as pd
            >>> import polars as pl
            >>> from datetime import timedelta
            >>> import narwhals as nw
            >>> data = ["2024-01-01 00:00:00.000000001", "2024-01-01 00:00:00.000000002"]
            >>> df_pd = pd.DataFrame({"a": pd.to_datetime(data)})
            >>> df_pl = pl.DataFrame({"a": data}).with_columns(
            ...     pl.col("a").str.to_datetime(time_unit="ns")
            ... )

            We define a dataframe-agnostic function:

            >>> @nw.narwhalify
            ... def func(df):
            ...     return df.with_columns(
            ...         a_diff_total_nanoseconds=nw.col("a").diff().dt.total_nanoseconds()
            ...     )

            We can then pass either pandas or Polars to `func`:

            >>> func(df_pd)
                                          a  a_diff_total_nanoseconds
            0 2024-01-01 00:00:00.000000001                       NaN
            1 2024-01-01 00:00:00.000000002                       1.0
            >>> func(df_pl)
            shape: (2, 2)
            ┌───────────────────────────────┬──────────────────────────┐
            │ a                             ┆ a_diff_total_nanoseconds │
            │ ---                           ┆ ---                      │
            │ datetime[ns]                  ┆ i64                      │
            ╞═══════════════════════════════╪══════════════════════════╡
            │ 2024-01-01 00:00:00.000000001 ┆ null                     │
            │ 2024-01-01 00:00:00.000000002 ┆ 1                        │
            └───────────────────────────────┴──────────────────────────┘
        """
        return self._expr.__class__(
            lambda plx: self._expr._call(plx).dt.total_nanoseconds()
        )

    def to_string(self: Self, format: str) -> T:  # noqa: A002
        """
        Convert a Date/Time/Datetime column into a String column with the given format.

        Notes:
            Unfortunately, different libraries interpret format directives a bit
            differently.

            - Chrono, the library used by Polars, uses `"%.f"` for fractional seconds,
              whereas pandas and Python stdlib use `".%f"`.
            - PyArrow interprets `"%S"` as "seconds, including fractional seconds"
              whereas most other tools interpret it as "just seconds, as 2 digits".

            Therefore, we make the following adjustments:

            - for pandas-like libraries, we replace `"%S.%f"` with `"%S%.f"`.
            - for PyArrow, we replace `"%S.%f"` with `"%S"`.

            Workarounds like these don't make us happy, and we try to avoid them as
            much as possible, but here we feel like it's the best compromise.

            If you just want to format a date/datetime Series as a local datetime
            string, and have it work as consistently as possible across libraries,
            we suggest using:

            - `"%Y-%m-%dT%H:%M:%S%.f"` for datetimes
            - `"%Y-%m-%d"` for dates

            though note that, even then, different tools may return a different number
            of trailing zeros. Nonetheless, this is probably consistent enough for
            most applications.

            If you have an application where this is not enough, please open an issue
            and let us know.

        Examples:
            >>> from datetime import datetime
            >>> import pandas as pd
            >>> import polars as pl
            >>> import narwhals as nw
            >>> data = [
            ...     datetime(2020, 3, 1),
            ...     datetime(2020, 4, 1),
            ...     datetime(2020, 5, 1),
            ... ]
            >>> df_pd = pd.DataFrame({"a": data})
            >>> df_pl = pl.DataFrame({"a": data})

            We define a dataframe-agnostic function:

            >>> @nw.narwhalify
            ... def func(df):
            ...     return df.select(nw.col("a").dt.to_string("%Y/%m/%d %H:%M:%S"))

            We can then pass either pandas or Polars to `func`:

            >>> func(df_pd)
                                 a
            0  2020/03/01 00:00:00
            1  2020/04/01 00:00:00
            2  2020/05/01 00:00:00

            >>> func(df_pl)
            shape: (3, 1)
            ┌─────────────────────┐
            │ a                   │
            │ ---                 │
            │ str                 │
            ╞═════════════════════╡
            │ 2020/03/01 00:00:00 │
            │ 2020/04/01 00:00:00 │
            │ 2020/05/01 00:00:00 │
            └─────────────────────┘
        """
        return self._expr.__class__(
            lambda plx: self._expr._call(plx).dt.to_string(format)
        )

    def replace_time_zone(self: Self, time_zone: str | None) -> T:
        """
        Replace time zone.

        Arguments:
            time_zone: Target time zone.

        Examples:
            >>> from datetime import datetime, timezone
            >>> import narwhals as nw
            >>> import pandas as pd
            >>> import polars as pl
            >>> import pyarrow as pa
            >>> data = {
            ...     "a": [
            ...         datetime(2024, 1, 1, tzinfo=timezone.utc),
            ...         datetime(2024, 1, 2, tzinfo=timezone.utc),
            ...     ]
            ... }
            >>> df_pd = pd.DataFrame(data)
            >>> df_pl = pl.DataFrame(data)
            >>> df_pa = pa.table(data)

            Let's define a dataframe-agnostic function:

            >>> @nw.narwhalify
            ... def func(df):
            ...     return df.select(nw.col("a").dt.replace_time_zone("Asia/Kathmandu"))

            We can then pass pandas / PyArrow / Polars / any other supported library:

            >>> func(df_pd)
                                      a
            0 2024-01-01 00:00:00+05:45
            1 2024-01-02 00:00:00+05:45
            >>> func(df_pl)
            shape: (2, 1)
            ┌──────────────────────────────┐
            │ a                            │
            │ ---                          │
            │ datetime[μs, Asia/Kathmandu] │
            ╞══════════════════════════════╡
            │ 2024-01-01 00:00:00 +0545    │
            │ 2024-01-02 00:00:00 +0545    │
            └──────────────────────────────┘
            >>> func(df_pa)
            pyarrow.Table
            a: timestamp[us, tz=Asia/Kathmandu]
            ----
            a: [[2023-12-31 18:15:00.000000Z,2024-01-01 18:15:00.000000Z]]
        """
        return self._expr.__class__(
            lambda plx: self._expr._call(plx).dt.replace_time_zone(time_zone)
        )

    def convert_time_zone(self: Self, time_zone: str) -> T:
        """
        Convert to a new time zone.

        If converting from a time-zone-naive column, then conversion happens
        as if converting from UTC.

        Arguments:
            time_zone: Target time zone.

        Examples:
            >>> from datetime import datetime, timezone
            >>> import narwhals as nw
            >>> import pandas as pd
            >>> import polars as pl
            >>> import pyarrow as pa
            >>> data = {
            ...     "a": [
            ...         datetime(2024, 1, 1, tzinfo=timezone.utc),
            ...         datetime(2024, 1, 2, tzinfo=timezone.utc),
            ...     ]
            ... }
            >>> df_pd = pd.DataFrame(data)
            >>> df_pl = pl.DataFrame(data)
            >>> df_pa = pa.table(data)

            Let's define a dataframe-agnostic function:

            >>> @nw.narwhalify
            ... def func(df):
            ...     return df.select(nw.col("a").dt.convert_time_zone("Asia/Kathmandu"))

            We can then pass pandas / PyArrow / Polars / any other supported library:

            >>> func(df_pd)
                                      a
            0 2024-01-01 05:45:00+05:45
            1 2024-01-02 05:45:00+05:45
            >>> func(df_pl)
            shape: (2, 1)
            ┌──────────────────────────────┐
            │ a                            │
            │ ---                          │
            │ datetime[μs, Asia/Kathmandu] │
            ╞══════════════════════════════╡
            │ 2024-01-01 05:45:00 +0545    │
            │ 2024-01-02 05:45:00 +0545    │
            └──────────────────────────────┘
            >>> func(df_pa)
            pyarrow.Table
            a: timestamp[us, tz=Asia/Kathmandu]
            ----
            a: [[2024-01-01 00:00:00.000000Z,2024-01-02 00:00:00.000000Z]]
        """
        if time_zone is None:
            msg = "Target `time_zone` cannot be `None` in `convert_time_zone`. Please use `replace_time_zone(None)` if you want to remove the time zone."
            raise TypeError(msg)
        return self._expr.__class__(
            lambda plx: self._expr._call(plx).dt.convert_time_zone(time_zone)
        )

    def timestamp(self: Self, time_unit: Literal["ns", "us", "ms"] = "us") -> T:
        """
        Return a timestamp in the given time unit.

        Arguments:
            time_unit: {'ns', 'us', 'ms'}
                Time unit.

        Examples:
            >>> from datetime import date
            >>> import narwhals as nw
            >>> import pandas as pd
            >>> import polars as pl
            >>> import pyarrow as pa
            >>> data = {"date": [date(2001, 1, 1), None, date(2001, 1, 3)]}
            >>> df_pd = pd.DataFrame(data, dtype="datetime64[ns]")
            >>> df_pl = pl.DataFrame(data)
            >>> df_pa = pa.table(data)

            Let's define a dataframe-agnostic function:

            >>> @nw.narwhalify
            ... def func(df):
            ...     return df.with_columns(
            ...         nw.col("date").dt.timestamp().alias("timestamp_us"),
            ...         nw.col("date").dt.timestamp("ms").alias("timestamp_ms"),
            ...     )

            We can then pass pandas / PyArrow / Polars / any other supported library:

            >>> func(df_pd)
                    date  timestamp_us  timestamp_ms
            0 2001-01-01  9.783072e+14  9.783072e+11
            1        NaT           NaN           NaN
            2 2001-01-03  9.784800e+14  9.784800e+11
            >>> func(df_pl)
            shape: (3, 3)
            ┌────────────┬─────────────────┬──────────────┐
            │ date       ┆ timestamp_us    ┆ timestamp_ms │
            │ ---        ┆ ---             ┆ ---          │
            │ date       ┆ i64             ┆ i64          │
            ╞════════════╪═════════════════╪══════════════╡
            │ 2001-01-01 ┆ 978307200000000 ┆ 978307200000 │
            │ null       ┆ null            ┆ null         │
            │ 2001-01-03 ┆ 978480000000000 ┆ 978480000000 │
            └────────────┴─────────────────┴──────────────┘
            >>> func(df_pa)
            pyarrow.Table
            date: date32[day]
            timestamp_us: int64
            timestamp_ms: int64
            ----
            date: [[2001-01-01,null,2001-01-03]]
            timestamp_us: [[978307200000000,null,978480000000000]]
            timestamp_ms: [[978307200000,null,978480000000]]
        """
        if time_unit not in {"ns", "us", "ms"}:
            msg = (
                "invalid `time_unit`"
                f"\n\nExpected one of {{'ns', 'us', 'ms'}}, got {time_unit!r}."
            )
            raise ValueError(msg)
        return self._expr.__class__(
            lambda plx: self._expr._call(plx).dt.timestamp(time_unit)
        )


class ExprNameNamespace(Generic[T]):
    def __init__(self: Self, expr: T) -> None:
        self._expr = expr

    def keep(self: Self) -> T:
        r"""
        Keep the original root name of the expression.

        Notes:
            This will undo any previous renaming operations on the expression.
            Due to implementation constraints, this method can only be called as the last
            expression in a chain. Only one name operation per expression will work.

        Examples:
            >>> import narwhals as nw
            >>> import pandas as pd
            >>> import polars as pl
            >>> data = {"foo": [1, 2], "BAR": [4, 5]}
            >>> df_pd = pd.DataFrame(data)
            >>> df_pl = pl.DataFrame(data)

            We define a dataframe-agnostic function:

            >>> @nw.narwhalify
            ... def func(df):
            ...     return df.select(nw.col("foo").alias("alias_for_foo").name.keep())

            We can then pass either pandas or Polars to `func`:

            >>> func(df_pd).columns
            Index(['foo'], dtype='object')
            >>> func(df_pl).columns
            ['foo']
        """
        return self._expr.__class__(lambda plx: self._expr._call(plx).name.keep())

    def map(self: Self, function: Callable[[str], str]) -> T:
        r"""
        Rename the output of an expression by mapping a function over the root name.

        Arguments:
            function: Function that maps a root name to a new name.

        Notes:
            This will undo any previous renaming operations on the expression.
            Due to implementation constraints, this method can only be called as the last
            expression in a chain. Only one name operation per expression will work.

        Examples:
            >>> import narwhals as nw
            >>> import pandas as pd
            >>> import polars as pl
            >>> data = {"foo": [1, 2], "BAR": [4, 5]}
            >>> df_pd = pd.DataFrame(data)
            >>> df_pl = pl.DataFrame(data)

            We define a dataframe-agnostic function:

            >>> renaming_func = lambda s: s[::-1]  # reverse column name
            >>> @nw.narwhalify
            ... def func(df):
            ...     return df.select(nw.col("foo", "BAR").name.map(renaming_func))

            We can then pass either pandas or Polars to `func`:

            >>> func(df_pd).columns
            Index(['oof', 'RAB'], dtype='object')
            >>> func(df_pl).columns
            ['oof', 'RAB']
        """
        return self._expr.__class__(lambda plx: self._expr._call(plx).name.map(function))

    def prefix(self: Self, prefix: str) -> T:
        r"""
        Add a prefix to the root column name of the expression.

        Arguments:
            prefix: Prefix to add to the root column name.

        Notes:
            This will undo any previous renaming operations on the expression.
            Due to implementation constraints, this method can only be called as the last
            expression in a chain. Only one name operation per expression will work.

        Examples:
            >>> import narwhals as nw
            >>> import pandas as pd
            >>> import polars as pl
            >>> data = {"foo": [1, 2], "BAR": [4, 5]}
            >>> df_pd = pd.DataFrame(data)
            >>> df_pl = pl.DataFrame(data)

            We define a dataframe-agnostic function:

            >>> @nw.narwhalify
            ... def add_colname_prefix(df, prefix):
            ...     return df.select(nw.col("foo", "BAR").name.prefix(prefix))

            We can then pass either pandas or Polars to `func`:

            >>> add_colname_prefix(df_pd, "with_prefix_").columns
            Index(['with_prefix_foo', 'with_prefix_BAR'], dtype='object')

            >>> add_colname_prefix(df_pl, "with_prefix_").columns
            ['with_prefix_foo', 'with_prefix_BAR']
        """
        return self._expr.__class__(lambda plx: self._expr._call(plx).name.prefix(prefix))

    def suffix(self: Self, suffix: str) -> T:
        r"""
        Add a suffix to the root column name of the expression.

        Arguments:
            suffix: Suffix to add to the root column name.

        Notes:
            This will undo any previous renaming operations on the expression.
            Due to implementation constraints, this method can only be called as the last
            expression in a chain. Only one name operation per expression will work.

        Examples:
            >>> import narwhals as nw
            >>> import pandas as pd
            >>> import polars as pl
            >>> data = {"foo": [1, 2], "BAR": [4, 5]}
            >>> df_pd = pd.DataFrame(data)
            >>> df_pl = pl.DataFrame(data)

            We define a dataframe-agnostic function:

            >>> @nw.narwhalify
            ... def add_colname_suffix(df, suffix):
            ...     return df.select(nw.col("foo", "BAR").name.suffix(suffix))

            We can then pass either pandas or Polars to `func`:

            >>> add_colname_suffix(df_pd, "_with_suffix").columns
            Index(['foo_with_suffix', 'BAR_with_suffix'], dtype='object')
            >>> add_colname_suffix(df_pl, "_with_suffix").columns
            ['foo_with_suffix', 'BAR_with_suffix']
        """
        return self._expr.__class__(lambda plx: self._expr._call(plx).name.suffix(suffix))

    def to_lowercase(self: Self) -> T:
        r"""
        Make the root column name lowercase.

        Notes:
            This will undo any previous renaming operations on the expression.
            Due to implementation constraints, this method can only be called as the last
            expression in a chain. Only one name operation per expression will work.

        Examples:
            >>> import narwhals as nw
            >>> import pandas as pd
            >>> import polars as pl
            >>> data = {"foo": [1, 2], "BAR": [4, 5]}
            >>> df_pd = pd.DataFrame(data)
            >>> df_pl = pl.DataFrame(data)

            We define a dataframe-agnostic function:

            >>> @nw.narwhalify
            ... def to_lower(df):
            ...     return df.select(nw.col("foo", "BAR").name.to_lowercase())

            We can then pass either pandas or Polars to `func`:

            >>> to_lower(df_pd).columns
            Index(['foo', 'bar'], dtype='object')
            >>> to_lower(df_pl).columns
            ['foo', 'bar']
        """
        return self._expr.__class__(lambda plx: self._expr._call(plx).name.to_lowercase())

    def to_uppercase(self: Self) -> T:
        r"""
        Make the root column name uppercase.

        Notes:
            This will undo any previous renaming operations on the expression.
            Due to implementation constraints, this method can only be called as the last
            expression in a chain. Only one name operation per expression will work.

        Examples:
            >>> import narwhals as nw
            >>> import pandas as pd
            >>> import polars as pl
            >>> data = {"foo": [1, 2], "BAR": [4, 5]}
            >>> df_pd = pd.DataFrame(data)
            >>> df_pl = pl.DataFrame(data)

            We define a dataframe-agnostic function:

            >>> @nw.narwhalify
            ... def to_upper(df):
            ...     return df.select(nw.col("foo", "BAR").name.to_uppercase())

            We can then pass either pandas or Polars to `func`:
            >>> to_upper(df_pd).columns
            Index(['FOO', 'BAR'], dtype='object')
            >>> to_upper(df_pl).columns
            ['FOO', 'BAR']
        """
        return self._expr.__class__(lambda plx: self._expr._call(plx).name.to_uppercase())


def col(*names: str | Iterable[str]) -> Expr:
    """
    Creates an expression that references one or more columns by their name(s).

    Arguments:
        names: Name(s) of the columns to use in the aggregation function.

    Examples:
        >>> import pandas as pd
        >>> import polars as pl
        >>> import pyarrow as pa
        >>> import narwhals as nw
        >>> df_pl = pl.DataFrame({"a": [1, 2], "b": [3, 4]})
        >>> df_pd = pd.DataFrame({"a": [1, 2], "b": [3, 4]})
        >>> df_pa = pa.table({"a": [1, 2], "b": [3, 4]})

        We define a dataframe-agnostic function:

        >>> @nw.narwhalify
        ... def func(df):
        ...     return df.select(nw.col("a") * nw.col("b"))

        We can pass any supported library such as Pandas, Polars, or PyArrow to `func`:

        >>> func(df_pd)
           a
        0  3
        1  8
        >>> func(df_pl)
        shape: (2, 1)
        ┌─────┐
        │ a   │
        │ --- │
        │ i64 │
        ╞═════╡
        │ 3   │
        │ 8   │
        └─────┘
        >>> func(df_pa)
        pyarrow.Table
        a: int64
        ----
        a: [[3,8]]
    """

    def func(plx: Any) -> Any:
        return plx.col(*flatten(names))

    return Expr(func)


def nth(*indices: int | Sequence[int]) -> Expr:
    """
    Creates an expression that references one or more columns by their index(es).

    Notes:
        `nth` is not supported for Polars version<1.0.0. Please use [`col`](/api-reference/narwhals/#narwhals.col) instead.

    Arguments:
        indices: One or more indices representing the columns to retrieve.

    Examples:
        >>> import pandas as pd
        >>> import polars as pl
        >>> import pyarrow as pa
        >>> import narwhals as nw
        >>> data = {"a": [1, 2], "b": [3, 4]}
        >>> df_pl = pl.DataFrame(data)
        >>> df_pd = pd.DataFrame(data)
        >>> df_pa = pa.table(data)

        We define a dataframe-agnostic function:

        >>> @nw.narwhalify
        ... def func(df):
        ...     return df.select(nw.nth(0) * 2)

        We can pass any supported library such as Pandas, Polars, or PyArrow to `func`:

        >>> func(df_pd)
           a
        0  2
        1  4
        >>> func(df_pl)
        shape: (2, 1)
        ┌─────┐
        │ a   │
        │ --- │
        │ i64 │
        ╞═════╡
        │ 2   │
        │ 4   │
        └─────┘
        >>> func(df_pa)
        pyarrow.Table
        a: int64
        ----
        a: [[2,4]]
    """

    def func(plx: Any) -> Any:
        return plx.nth(*flatten(indices))

    return Expr(func)


# Add underscore so it doesn't conflict with builtin `all`
def all_() -> Expr:
    """
    Instantiate an expression representing all columns.

    Examples:
        >>> import polars as pl
        >>> import pandas as pd
        >>> import pyarrow as pa
        >>> import narwhals as nw
        >>> df_pd = pd.DataFrame({"a": [1, 2, 3], "b": [4, 5, 6]})
        >>> df_pl = pl.DataFrame({"a": [1, 2, 3], "b": [4, 5, 6]})
        >>> df_pa = pa.table({"a": [1, 2, 3], "b": [4, 5, 6]})

        Let's define a dataframe-agnostic function:

        >>> @nw.narwhalify
        ... def func(df):
        ...     return df.select(nw.all() * 2)

        We can pass any supported library such as Pandas, Polars, or PyArrow to `func`:

        >>> func(df_pd)
           a   b
        0  2   8
        1  4  10
        2  6  12
        >>> func(df_pl)
        shape: (3, 2)
        ┌─────┬─────┐
        │ a   ┆ b   │
        │ --- ┆ --- │
        │ i64 ┆ i64 │
        ╞═════╪═════╡
        │ 2   ┆ 8   │
        │ 4   ┆ 10  │
        │ 6   ┆ 12  │
        └─────┴─────┘
        >>> func(df_pa)
        pyarrow.Table
        a: int64
        b: int64
        ----
        a: [[2,4,6]]
        b: [[8,10,12]]
    """
    return Expr(lambda plx: plx.all())


# Add underscore so it doesn't conflict with builtin `len`
def len_() -> Expr:
    """
    Return the number of rows.

    Examples:
        >>> import polars as pl
        >>> import pandas as pd
        >>> import pyarrow as pa
        >>> import narwhals as nw
        >>> df_pd = pd.DataFrame({"a": [1, 2], "b": [5, 10]})
        >>> df_pl = pl.DataFrame({"a": [1, 2], "b": [5, 10]})
        >>> df_pa = pa.table({"a": [1, 2], "b": [5, 10]})

        Let's define a dataframe-agnostic function:

        >>> @nw.narwhalify
        ... def func(df):
        ...     return df.select(nw.len())

        We can pass any supported library such as Pandas, Polars, or PyArrow to `func`:

        >>> func(df_pd)
           len
        0    2
        >>> func(df_pl)
        shape: (1, 1)
        ┌─────┐
        │ len │
        │ --- │
        │ u32 │
        ╞═════╡
        │ 2   │
        └─────┘
        >>> func(df_pa)
        pyarrow.Table
        len: int64
        ----
        len: [[2]]
    """

    def func(plx: Any) -> Any:
        return plx.len()

    return Expr(func)


def sum(*columns: str) -> Expr:
    """
    Sum all values.

    Note:
        Syntactic sugar for ``nw.col(columns).sum()``

    Arguments:
        columns: Name(s) of the columns to use in the aggregation function

    Examples:
        >>> import pandas as pd
        >>> import polars as pl
        >>> import pyarrow as pa
        >>> import narwhals as nw
        >>> df_pl = pl.DataFrame({"a": [1, 2]})
        >>> df_pd = pd.DataFrame({"a": [1, 2]})
        >>> df_pa = pa.table({"a": [1, 2]})

        We define a dataframe-agnostic function:

        >>> @nw.narwhalify
        ... def func(df):
        ...     return df.select(nw.sum("a"))

        We can pass any supported library such as Pandas, Polars, or PyArrow to `func`:

        >>> func(df_pd)
           a
        0  3
        >>> func(df_pl)
        shape: (1, 1)
        ┌─────┐
        │ a   │
        │ --- │
        │ i64 │
        ╞═════╡
        │ 3   │
        └─────┘
        >>> func(df_pa)
        pyarrow.Table
        a: int64
        ----
        a: [[3]]
    """

    return Expr(lambda plx: plx.sum(*columns))


def mean(*columns: str) -> Expr:
    """
    Get the mean value.

    Note:
        Syntactic sugar for ``nw.col(columns).mean()``

    Arguments:
        columns: Name(s) of the columns to use in the aggregation function

    Examples:
        >>> import pandas as pd
        >>> import polars as pl
        >>> import pyarrow as pa
        >>> import narwhals as nw
        >>> df_pl = pl.DataFrame({"a": [1, 8, 3]})
        >>> df_pd = pd.DataFrame({"a": [1, 8, 3]})
        >>> df_pa = pa.table({"a": [1, 8, 3]})

        We define a dataframe agnostic function:

        >>> @nw.narwhalify
        ... def func(df):
        ...     return df.select(nw.mean("a"))

        We can pass any supported library such as Pandas, Polars, or PyArrow to `func`:

        >>> func(df_pd)
             a
        0  4.0
        >>> func(df_pl)
        shape: (1, 1)
        ┌─────┐
        │ a   │
        │ --- │
        │ f64 │
        ╞═════╡
        │ 4.0 │
        └─────┘
        >>> func(df_pa)
        pyarrow.Table
        a: double
        ----
        a: [[4]]
    """

    return Expr(lambda plx: plx.mean(*columns))


def median(*columns: str) -> Expr:
    """
    Get the median value.

    Notes:
        - Syntactic sugar for ``nw.col(columns).median()``
        - Results might slightly differ across backends due to differences in the underlying algorithms used to compute the median.

    Arguments:
        columns: Name(s) of the columns to use in the aggregation function

    Examples:
        >>> import pandas as pd
        >>> import polars as pl
        >>> import pyarrow as pa
        >>> import narwhals as nw
        >>> df_pd = pd.DataFrame({"a": [4, 5, 2]})
        >>> df_pl = pl.DataFrame({"a": [4, 5, 2]})
        >>> df_pa = pa.table({"a": [4, 5, 2]})

        Let's define a dataframe agnostic function:

        >>> @nw.narwhalify
        ... def func(df):
        ...     return df.select(nw.median("a"))

        We can then pass any supported library such as pandas, Polars, or PyArrow to `func`:

        >>> func(df_pd)
             a
        0  4.0
        >>> func(df_pl)
        shape: (1, 1)
        ┌─────┐
        │ a   │
        │ --- │
        │ f64 │
        ╞═════╡
        │ 4.0 │
        └─────┘
        >>> func(df_pa)
        pyarrow.Table
        a: double
        ----
        a: [[4]]
    """

    return Expr(lambda plx: plx.median(*columns))


def min(*columns: str) -> Expr:
    """
    Return the minimum value.

    Note:
       Syntactic sugar for ``nw.col(columns).min()``.

    Arguments:
        columns: Name(s) of the columns to use in the aggregation function.

    Examples:
        >>> import polars as pl
        >>> import pandas as pd
        >>> import pyarrow as pa
        >>> import narwhals as nw
        >>> df_pd = pd.DataFrame({"a": [1, 2], "b": [5, 10]})
        >>> df_pl = pl.DataFrame({"a": [1, 2], "b": [5, 10]})
        >>> df_pa = pa.table({"a": [1, 2], "b": [5, 10]})

        Let's define a dataframe-agnostic function:

        >>> @nw.narwhalify
        ... def func(df):
        ...     return df.select(nw.min("b"))

        We can pass any supported library such as Pandas, Polars, or PyArrow to `func`:

        >>> func(df_pd)
           b
        0  5
        >>> func(df_pl)
        shape: (1, 1)
        ┌─────┐
        │ b   │
        │ --- │
        │ i64 │
        ╞═════╡
        │ 5   │
        └─────┘
        >>> func(df_pa)
        pyarrow.Table
        b: int64
        ----
        b: [[5]]
    """
    return Expr(lambda plx: plx.min(*columns))


def max(*columns: str) -> Expr:
    """
    Return the maximum value.

    Note:
       Syntactic sugar for ``nw.col(columns).max()``.

    Arguments:
        columns: Name(s) of the columns to use in the aggregation function.

    Examples:
        >>> import polars as pl
        >>> import pandas as pd
        >>> import pyarrow as pa
        >>> import narwhals as nw
        >>> df_pd = pd.DataFrame({"a": [1, 2], "b": [5, 10]})
        >>> df_pl = pl.DataFrame({"a": [1, 2], "b": [5, 10]})
        >>> df_pa = pa.table({"a": [1, 2], "b": [5, 10]})

        Let's define a dataframe-agnostic function:

        >>> @nw.narwhalify
        ... def func(df):
        ...     return df.select(nw.max("a"))

        We can pass any supported library such as Pandas, Polars, or PyArrow to `func`:

        >>> func(df_pd)
           a
        0  2
        >>> func(df_pl)
        shape: (1, 1)
        ┌─────┐
        │ a   │
        │ --- │
        │ i64 │
        ╞═════╡
        │ 2   │
        └─────┘
        >>> func(df_pa)
        pyarrow.Table
        a: int64
        ----
        a: [[2]]
    """
    return Expr(lambda plx: plx.max(*columns))


def sum_horizontal(*exprs: IntoExpr | Iterable[IntoExpr]) -> Expr:
    """
    Sum all values horizontally across columns.

    Warning:
        Unlike Polars, we support horizontal sum over numeric columns only.

    Arguments:
        exprs: Name(s) of the columns to use in the aggregation function. Accepts
            expression input.

    Examples:
        >>> import pandas as pd
        >>> import polars as pl
        >>> import pyarrow as pa
        >>> import narwhals as nw
        >>> data = {"a": [1, 2, 3], "b": [5, 10, None]}
        >>> df_pl = pl.DataFrame(data)
        >>> df_pd = pd.DataFrame(data)
        >>> df_pa = pa.table(data)

        We define a dataframe-agnostic function:

        >>> @nw.narwhalify
        ... def func(df):
        ...     return df.select(nw.sum_horizontal("a", "b"))

        We can pass any supported library such as Pandas, Polars, or PyArrow to `func`:

        >>> func(df_pd)
              a
        0   6.0
        1  12.0
        2   3.0
        >>> func(df_pl)
        shape: (3, 1)
        ┌─────┐
        │ a   │
        │ --- │
        │ i64 │
        ╞═════╡
        │ 6   │
        │ 12  │
        │ 3   │
        └─────┘
        >>> func(df_pa)
        pyarrow.Table
        a: int64
        ----
        a: [[6,12,3]]
    """
    if not exprs:
        msg = "At least one expression must be passed to `sum_horizontal`"
        raise ValueError(msg)
    return Expr(
        lambda plx: plx.sum_horizontal(
            *[extract_compliant(plx, v) for v in flatten(exprs)]
        )
    )


def min_horizontal(*exprs: IntoExpr | Iterable[IntoExpr]) -> Expr:
    """
    Get the minimum value horizontally across columns.

    Notes:
        We support `min_horizontal` over numeric columns only.

    Arguments:
        exprs: Name(s) of the columns to use in the aggregation function. Accepts
            expression input.

    Examples:
        >>> import narwhals as nw
        >>> import pandas as pd
        >>> import polars as pl
        >>> import pyarrow as pa
        >>> data = {
        ...     "a": [1, 8, 3],
        ...     "b": [4, 5, None],
        ...     "c": ["x", "y", "z"],
        ... }

        We define a dataframe-agnostic function that computes the horizontal min of "a"
        and "b" columns:

        >>> @nw.narwhalify
        ... def func(df):
        ...     return df.select(nw.min_horizontal("a", "b"))

        We can pass any supported library such as Pandas, Polars, or PyArrow to `func`:

        >>> func(pd.DataFrame(data))
             a
        0  1.0
        1  5.0
        2  3.0
        >>> func(pl.DataFrame(data))
        shape: (3, 1)
        ┌─────┐
        │ a   │
        │ --- │
        │ i64 │
        ╞═════╡
        │ 1   │
        │ 5   │
        │ 3   │
        └─────┘
        >>> func(pa.table(data))
        pyarrow.Table
        a: int64
        ----
        a: [[1,5,3]]
    """
    if not exprs:
        msg = "At least one expression must be passed to `min_horizontal`"
        raise ValueError(msg)
    return Expr(
        lambda plx: plx.min_horizontal(
            *[extract_compliant(plx, v) for v in flatten(exprs)]
        )
    )


def max_horizontal(*exprs: IntoExpr | Iterable[IntoExpr]) -> Expr:
    """
    Get the maximum value horizontally across columns.

    Notes:
        We support `max_horizontal` over numeric columns only.

    Arguments:
        exprs: Name(s) of the columns to use in the aggregation function. Accepts
            expression input.

    Examples:
        >>> import narwhals as nw
        >>> import pandas as pd
        >>> import polars as pl
        >>> import pyarrow as pa
        >>> data = {
        ...     "a": [1, 8, 3],
        ...     "b": [4, 5, None],
        ...     "c": ["x", "y", "z"],
        ... }

        We define a dataframe-agnostic function that computes the horizontal max of "a"
        and "b" columns:

        >>> @nw.narwhalify
        ... def func(df):
        ...     return df.select(nw.max_horizontal("a", "b"))

        We can pass any supported library such as Pandas, Polars, or PyArrow to `func`:

        >>> func(pd.DataFrame(data))
             a
        0  4.0
        1  8.0
        2  3.0
        >>> func(pl.DataFrame(data))
        shape: (3, 1)
        ┌─────┐
        │ a   │
        │ --- │
        │ i64 │
        ╞═════╡
        │ 4   │
        │ 8   │
        │ 3   │
        └─────┘
        >>> func(pa.table(data))
        pyarrow.Table
        a: int64
        ----
        a: [[4,8,3]]
    """
    if not exprs:
        msg = "At least one expression must be passed to `max_horizontal`"
        raise ValueError(msg)
    return Expr(
        lambda plx: plx.max_horizontal(
            *[extract_compliant(plx, v) for v in flatten(exprs)]
        )
    )


class When:
    def __init__(self, *predicates: IntoExpr | Iterable[IntoExpr]) -> None:
        self._predicates = flatten([predicates])

    def _extract_predicates(self, plx: Any) -> Any:
        return [extract_compliant(plx, v) for v in self._predicates]

    def then(self, value: Any) -> Then:
        return Then(
            lambda plx: plx.when(*self._extract_predicates(plx)).then(
                extract_compliant(plx, value)
            )
        )


class Then(Expr):
    def __init__(self, call: Callable[[Any], Any]) -> None:
        self._call = call

    def otherwise(self, value: Any) -> Expr:
        return Expr(lambda plx: self._call(plx).otherwise(extract_compliant(plx, value)))


def when(*predicates: IntoExpr | Iterable[IntoExpr]) -> When:
    """
    Start a `when-then-otherwise` expression.

    Expression similar to an `if-else` statement in Python. Always initiated by a `pl.when(<condition>).then(<value if condition>)`., and optionally followed by chaining one or more `.when(<condition>).then(<value>)` statements.
    Chained when-then operations should be read as Python `if, elif, ... elif` blocks, not as `if, if, ... if`, i.e. the first condition that evaluates to `True` will be picked.
    If none of the conditions are `True`, an optional `.otherwise(<value if all statements are false>)` can be appended at the end. If not appended, and none of the conditions are `True`, `None` will be returned.

    Arguments:
        predicates: Condition(s) that must be met in order to apply the subsequent statement. Accepts one or more boolean expressions, which are implicitly combined with `&`. String input is parsed as a column name.

    Examples:
        >>> import pandas as pd
        >>> import polars as pl
        >>> import pyarrow as pa
        >>> import narwhals as nw
        >>> df_pl = pl.DataFrame({"a": [1, 2, 3], "b": [5, 10, 15]})
        >>> df_pd = pd.DataFrame({"a": [1, 2, 3], "b": [5, 10, 15]})
        >>> df_pa = pa.table({"a": [1, 2, 3], "b": [5, 10, 15]})

        We define a dataframe-agnostic function:

        >>> @nw.narwhalify
        ... def func(df_any):
        ...     return df_any.with_columns(
        ...         nw.when(nw.col("a") < 3).then(5).otherwise(6).alias("a_when")
        ...     )

        We can pass any supported library such as Pandas, Polars, or PyArrow to `func`:

        >>> func(df_pd)
           a   b  a_when
        0  1   5       5
        1  2  10       5
        2  3  15       6
        >>> func(df_pl)
        shape: (3, 3)
        ┌─────┬─────┬────────┐
        │ a   ┆ b   ┆ a_when │
        │ --- ┆ --- ┆ ---    │
        │ i64 ┆ i64 ┆ i32    │
        ╞═════╪═════╪════════╡
        │ 1   ┆ 5   ┆ 5      │
        │ 2   ┆ 10  ┆ 5      │
        │ 3   ┆ 15  ┆ 6      │
        └─────┴─────┴────────┘
        >>> func(df_pa)
        pyarrow.Table
        a: int64
        b: int64
        a_when: int64
        ----
        a: [[1,2,3]]
        b: [[5,10,15]]
        a_when: [[5,5,6]]
    """
    return When(*predicates)


def all_horizontal(*exprs: IntoExpr | Iterable[IntoExpr]) -> Expr:
    r"""
    Compute the bitwise AND horizontally across columns.

    Arguments:
        exprs: Name(s) of the columns to use in the aggregation function. Accepts expression input.

    Notes:
        pandas and Polars handle null values differently.

    Examples:
        >>> import pandas as pd
        >>> import polars as pl
        >>> import pyarrow as pa
        >>> import narwhals as nw
        >>> data = {
        ...     "a": [False, False, True, True, False, None],
        ...     "b": [False, True, True, None, None, None],
        ... }
        >>> df_pl = pl.DataFrame(data)
        >>> df_pd = pd.DataFrame(data)
        >>> df_pa = pa.table(data)

        We define a dataframe-agnostic function:

        >>> @nw.narwhalify
        ... def func(df):
        ...     return df.select("a", "b", all=nw.all_horizontal("a", "b"))

        We can pass any supported library such as Pandas, Polars, or PyArrow to `func`:

        >>> func(df_pd)
               a      b    all
        0  False  False  False
        1  False   True  False
        2   True   True   True
        3   True   None  False
        4  False   None  False
        5   None   None  False

        >>> func(df_pl)
        shape: (6, 3)
        ┌───────┬───────┬───────┐
        │ a     ┆ b     ┆ all   │
        │ ---   ┆ ---   ┆ ---   │
        │ bool  ┆ bool  ┆ bool  │
        ╞═══════╪═══════╪═══════╡
        │ false ┆ false ┆ false │
        │ false ┆ true  ┆ false │
        │ true  ┆ true  ┆ true  │
        │ true  ┆ null  ┆ null  │
        │ false ┆ null  ┆ false │
        │ null  ┆ null  ┆ null  │
        └───────┴───────┴───────┘

        >>> func(df_pa)
        pyarrow.Table
        a: bool
        b: bool
        all: bool
        ----
        a: [[false,false,true,true,false,null]]
        b: [[false,true,true,null,null,null]]
        all: [[false,false,true,null,false,null]]
    """
    if not exprs:
        msg = "At least one expression must be passed to `all_horizontal`"
        raise ValueError(msg)
    return Expr(
        lambda plx: plx.all_horizontal(
            *[extract_compliant(plx, v) for v in flatten(exprs)]
        )
    )


def lit(value: Any, dtype: DType | None = None) -> Expr:
    """
    Return an expression representing a literal value.

    Arguments:
        value: The value to use as literal.
        dtype: The data type of the literal value. If not provided, the data type will be inferred.

    Examples:
        >>> import pandas as pd
        >>> import polars as pl
        >>> import pyarrow as pa
        >>> import narwhals as nw
        >>> df_pl = pl.DataFrame({"a": [1, 2]})
        >>> df_pd = pd.DataFrame({"a": [1, 2]})
        >>> df_pa = pa.table({"a": [1, 2]})

        We define a dataframe-agnostic function:

        >>> @nw.narwhalify
        ... def func(df):
        ...     return df.with_columns(nw.lit(3))

        We can pass any supported library such as Pandas, Polars, or PyArrow to `func`:

        >>> func(df_pd)
           a  literal
        0  1        3
        1  2        3
        >>> func(df_pl)
        shape: (2, 2)
        ┌─────┬─────────┐
        │ a   ┆ literal │
        │ --- ┆ ---     │
        │ i64 ┆ i32     │
        ╞═════╪═════════╡
        │ 1   ┆ 3       │
        │ 2   ┆ 3       │
        └─────┴─────────┘
        >>> func(df_pa)
        pyarrow.Table
        a: int64
        literal: int64
        ----
        a: [[1,2]]
        literal: [[3,3]]
    """
    if is_numpy_array(value):
        msg = (
            "numpy arrays are not supported as literal values. "
            "Consider using `with_columns` to create a new column from the array."
        )
        raise ValueError(msg)

    if isinstance(value, (list, tuple)):
        msg = f"Nested datatypes are not supported yet. Got {value}"
        raise NotImplementedError(msg)

    return Expr(lambda plx: plx.lit(value, dtype))


def any_horizontal(*exprs: IntoExpr | Iterable[IntoExpr]) -> Expr:
    r"""
    Compute the bitwise OR horizontally across columns.

    Arguments:
        exprs: Name(s) of the columns to use in the aggregation function. Accepts expression input.

    Notes:
        pandas and Polars handle null values differently.

    Examples:
        >>> import pandas as pd
        >>> import polars as pl
        >>> import pyarrow as pa
        >>> import narwhals as nw
        >>> data = {
        ...     "a": [False, False, True, True, False, None],
        ...     "b": [False, True, True, None, None, None],
        ... }
        >>> df_pl = pl.DataFrame(data)
        >>> df_pd = pd.DataFrame(data)
        >>> df_pa = pa.table(data)

        We define a dataframe-agnostic function:

        >>> @nw.narwhalify
        ... def func(df):
        ...     return df.select("a", "b", any=nw.any_horizontal("a", "b"))

        We can pass any supported library such as Pandas, Polars, or PyArrow to `func`:

        >>> func(df_pd)
               a      b    any
        0  False  False  False
        1  False   True   True
        2   True   True   True
        3   True   None   True
        4  False   None  False
        5   None   None  False

        >>> func(df_pl)
        shape: (6, 3)
        ┌───────┬───────┬───────┐
        │ a     ┆ b     ┆ any   │
        │ ---   ┆ ---   ┆ ---   │
        │ bool  ┆ bool  ┆ bool  │
        ╞═══════╪═══════╪═══════╡
        │ false ┆ false ┆ false │
        │ false ┆ true  ┆ true  │
        │ true  ┆ true  ┆ true  │
        │ true  ┆ null  ┆ true  │
        │ false ┆ null  ┆ null  │
        │ null  ┆ null  ┆ null  │
        └───────┴───────┴───────┘

        >>> func(df_pa)
        pyarrow.Table
        a: bool
        b: bool
        any: bool
        ----
        a: [[false,false,true,true,false,null]]
        b: [[false,true,true,null,null,null]]
        any: [[false,true,true,true,null,null]]
    """
    if not exprs:
        msg = "At least one expression must be passed to `any_horizontal`"
        raise ValueError(msg)
    return Expr(
        lambda plx: plx.any_horizontal(
            *[extract_compliant(plx, v) for v in flatten(exprs)]
        )
    )


def mean_horizontal(*exprs: IntoExpr | Iterable[IntoExpr]) -> Expr:
    """
    Compute the mean of all values horizontally across columns.

    Arguments:
        exprs: Name(s) of the columns to use in the aggregation function. Accepts
            expression input.

    Examples:
        >>> import pandas as pd
        >>> import polars as pl
        >>> import pyarrow as pa
        >>> import narwhals as nw
        >>> data = {
        ...     "a": [1, 8, 3],
        ...     "b": [4, 5, None],
        ...     "c": ["x", "y", "z"],
        ... }
        >>> df_pl = pl.DataFrame(data)
        >>> df_pd = pd.DataFrame(data)
        >>> df_pa = pa.table(data)

        We define a dataframe-agnostic function that computes the horizontal mean of "a"
        and "b" columns:

        >>> @nw.narwhalify
        ... def func(df):
        ...     return df.select(nw.mean_horizontal("a", "b"))

        We can pass any supported library such as Pandas, Polars, or PyArrow to `func`:

        >>> func(df_pd)
             a
        0  2.5
        1  6.5
        2  3.0

        >>> func(df_pl)
        shape: (3, 1)
        ┌─────┐
        │ a   │
        │ --- │
        │ f64 │
        ╞═════╡
        │ 2.5 │
        │ 6.5 │
        │ 3.0 │
        └─────┘

        >>> func(df_pa)
        pyarrow.Table
        a: double
        ----
        a: [[2.5,6.5,3]]
    """
    if not exprs:
        msg = "At least one expression must be passed to `mean_horizontal`"
        raise ValueError(msg)
    return Expr(
        lambda plx: plx.mean_horizontal(
            *[extract_compliant(plx, v) for v in flatten(exprs)]
        )
    )


def concat_str(
    exprs: IntoExpr | Iterable[IntoExpr],
    *more_exprs: IntoExpr,
    separator: str = "",
    ignore_nulls: bool = False,
) -> Expr:
    r"""
    Horizontally concatenate columns into a single string column.

    Arguments:
        exprs: Columns to concatenate into a single string column. Accepts expression
            input. Strings are parsed as column names, other non-expression inputs are
            parsed as literals. Non-`String` columns are cast to `String`.
        *more_exprs: Additional columns to concatenate into a single string column,
            specified as positional arguments.
        separator: String that will be used to separate the values of each column.
        ignore_nulls: Ignore null values (default is `False`).
            If set to `False`, null values will be propagated and if the row contains any
            null values, the output is null.

    Examples:
        >>> import narwhals as nw
        >>> import pandas as pd
        >>> import polars as pl
        >>> import pyarrow as pa
        >>> data = {
        ...     "a": [1, 2, 3],
        ...     "b": ["dogs", "cats", None],
        ...     "c": ["play", "swim", "walk"],
        ... }

        We define a dataframe-agnostic function that computes the horizontal string
        concatenation of different columns

        >>> @nw.narwhalify
        ... def func(df):
        ...     return df.select(
        ...         nw.concat_str(
        ...             [
        ...                 nw.col("a") * 2,
        ...                 nw.col("b"),
        ...                 nw.col("c"),
        ...             ],
        ...             separator=" ",
        ...         ).alias("full_sentence")
        ...     )

        We can pass any supported library such as Pandas, Polars, or PyArrow to `func`:

        >>> func(pd.DataFrame(data))
          full_sentence
        0   2 dogs play
        1   4 cats swim
        2          None

        >>> func(pl.DataFrame(data))
        shape: (3, 1)
        ┌───────────────┐
        │ full_sentence │
        │ ---           │
        │ str           │
        ╞═══════════════╡
        │ 2 dogs play   │
        │ 4 cats swim   │
        │ null          │
        └───────────────┘

        >>> func(pa.table(data))
        pyarrow.Table
        full_sentence: string
        ----
        full_sentence: [["2 dogs play","4 cats swim",null]]
    """
    return Expr(
        lambda plx: plx.concat_str(
            [extract_compliant(plx, v) for v in flatten([exprs])],
            *[extract_compliant(plx, v) for v in more_exprs],
            separator=separator,
            ignore_nulls=ignore_nulls,
        )
    )


__all__ = [
    "Expr",
]<|MERGE_RESOLUTION|>--- conflicted
+++ resolved
@@ -539,23 +539,6 @@
         """
         return self.__class__(lambda plx: self._call(plx).std(ddof=ddof))
 
-<<<<<<< HEAD
-    def skew(self) -> Self:
-        """
-        Calculate the sample skewness of a column.
-
-        Returns:
-            An expression representing the sample skewness of the column.
-
-        Examples:
-            >>> import pandas as pd
-            >>> import polars as pl
-            >>> import pyarrow as pa
-            >>> import narwhals as nw
-            >>> df_pd = pd.DataFrame({"a": [1, 2, 3, 4, 5], "b": [1, 1, 2, 10, 100]})
-            >>> df_pl = pl.DataFrame({"a": [1, 2, 3, 4, 5], "b": [1, 1, 2, 10, 100]})
-            >>> df_pa = pa.Table.from_pandas(df_pd)
-=======
     def map_batches(
         self,
         function: Callable[[Any], Self],
@@ -582,30 +565,11 @@
             >>> df_pd = pd.DataFrame(data)
             >>> df_pl = pl.DataFrame(data)
             >>> df_pa = pa.table(data)
->>>>>>> 626e5bf9
 
             Let's define a dataframe-agnostic function:
 
             >>> @nw.narwhalify
             ... def func(df):
-<<<<<<< HEAD
-            ...     return df.select(nw.col("a", "b").skew())
-
-            We can then pass pandas, Polars, or PyArrow to `func`:
-
-            >>> func(df_pd)
-                 a         b
-            0  0.0  1.472427
-            >>> func(df_pl)
-            shape: (1, 2)
-            ┌─────┬──────────┐
-            │ a   ┆ b        │
-            │ --- ┆ ---      │
-            │ f64 ┆ f64      │
-            ╞═════╪══════════╡
-            │ 0.0 ┆ 1.472427 │
-            └─────┴──────────┘
-=======
             ...     return df.select(
             ...         nw.col("a", "b").map_batches(
             ...             lambda s: s.to_numpy() + 1, return_dtype=nw.Float64
@@ -630,18 +594,11 @@
             │ 3.0 ┆ 6.0 │
             │ 4.0 ┆ 7.0 │
             └─────┴─────┘
->>>>>>> 626e5bf9
             >>> func(df_pa)
             pyarrow.Table
             a: double
             b: double
             ----
-<<<<<<< HEAD
-            a: [[0]]
-            b: [[1.4724267269058975]]
-        """
-        return self.__class__(lambda plx: self._call(plx).skew())
-=======
             a: [[2,3,4]]
             b: [[5,6,7]]
         """
@@ -650,7 +607,52 @@
                 function=function, return_dtype=return_dtype
             )
         )
->>>>>>> 626e5bf9
+
+    def skew(self: Self) -> Self:
+        """
+        Calculate the sample skewness of a column.
+
+        Returns:
+            An expression representing the sample skewness of the column.
+
+        Examples:
+            >>> import pandas as pd
+            >>> import polars as pl
+            >>> import pyarrow as pa
+            >>> import narwhals as nw
+            >>> df_pd = pd.DataFrame({"a": [1, 2, 3, 4, 5], "b": [1, 1, 2, 10, 100]})
+            >>> df_pl = pl.DataFrame({"a": [1, 2, 3, 4, 5], "b": [1, 1, 2, 10, 100]})
+            >>> df_pa = pa.Table.from_pandas(df_pd)
+
+            Let's define a dataframe-agnostic function:
+
+            >>> @nw.narwhalify
+            ... def func(df):
+            ...     return df.select(nw.col("a", "b").skew())
+
+            We can then pass pandas, Polars, or PyArrow to `func`:
+
+            >>> func(df_pd)
+                 a         b
+            0  0.0  1.472427
+            >>> func(df_pl)
+            shape: (1, 2)
+            ┌─────┬──────────┐
+            │ a   ┆ b        │
+            │ --- ┆ ---      │
+            │ f64 ┆ f64      │
+            ╞═════╪══════════╡
+            │ 0.0 ┆ 1.472427 │
+            └─────┴──────────┘
+            >>> func(df_pa)
+            pyarrow.Table
+            a: double
+            b: double
+            ----
+            a: [[0]]
+            b: [[1.4724267269058975]]
+        """
+        return self.__class__(lambda plx: self._call(plx).skew())
 
     def sum(self) -> Expr:
         """
