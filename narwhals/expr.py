--- conflicted
+++ resolved
@@ -93,7 +93,6 @@
             Lets define a function to pipe into
 
             >>> @nw.narwhalify
-<<<<<<< HEAD
             ... def func(df_any):
             ...     return df_any.select(nw.col("a").pipe(lambda x: x**2))
 
@@ -116,19 +115,6 @@
             3  16
             >>> func(pldf)
             shape: (4, 1)
-=======
-            ... def func(df):
-            ...     return df.select((nw.col("b") + 10).alias("c"))
-
-            We can then pass either pandas or Polars to `func`:
-
-            >>> func(df_pd)
-                c
-            0  14
-            1  15
-            >>> func(df_pl)
-            shape: (2, 1)
->>>>>>> ffef9591
             ┌─────┐
             │ a   │
             │ --- │
