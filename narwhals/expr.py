from __future__ import annotations

from typing import TYPE_CHECKING
from typing import Any
from typing import Callable
from typing import Iterable
from typing import Literal
from typing import Mapping
from typing import Sequence

from narwhals._expression_parsing import extract_compliant
from narwhals._expression_parsing import operation_is_order_dependent
from narwhals.dtypes import _validate_dtype
from narwhals.expr_cat import ExprCatNamespace
from narwhals.expr_dt import ExprDateTimeNamespace
from narwhals.expr_list import ExprListNamespace
from narwhals.expr_name import ExprNameNamespace
from narwhals.expr_str import ExprStringNamespace
from narwhals.utils import _validate_rolling_arguments
from narwhals.utils import flatten
from narwhals.utils import issue_deprecation_warning

if TYPE_CHECKING:
    from typing_extensions import Self

    from narwhals.dtypes import DType
    from narwhals.typing import CompliantExpr
    from narwhals.typing import CompliantNamespace
    from narwhals.typing import IntoExpr


class Expr:
    def __init__(
        self,
        to_compliant_expr: Callable[[Any], Any],
        is_order_dependent: bool,  # noqa: FBT001
    ) -> None:
        # callable from CompliantNamespace to CompliantExpr
        self._to_compliant_expr = to_compliant_expr
        self._is_order_dependent = is_order_dependent

    def _taxicab_norm(self) -> Self:
        # This is just used to test out the stable api feature in a realistic-ish way.
        # It's not intended to be used.
        return self.__class__(
            lambda plx: self._to_compliant_expr(plx).abs().sum(), self._is_order_dependent
        )

    # --- convert ---
    def alias(self, name: str) -> Self:
        """Rename the expression.

        Arguments:
            name: The new name.

        Returns:
            A new expression.

        Examples:
            >>> import pandas as pd
            >>> import polars as pl
            >>> import pyarrow as pa
            >>> import narwhals as nw
            >>> from narwhals.typing import IntoFrameT
            >>>
            >>> data = {"a": [1, 2], "b": [4, 5]}
            >>> df_pd = pd.DataFrame(data)
            >>> df_pl = pl.DataFrame(data)
            >>> df_pa = pa.table(data)

            Let's define a dataframe-agnostic function:

            >>> def agnostic_alias(df_native: IntoFrameT) -> IntoFrameT:
            ...     df = nw.from_native(df_native)
            ...     return df.select((nw.col("b") + 10).alias("c")).to_native()

            We can then pass any supported library such as pandas, Polars, or
            PyArrow to `agnostic_alias`:

            >>> agnostic_alias(df_pd)
                c
            0  14
            1  15

            >>> agnostic_alias(df_pl)
            shape: (2, 1)
            ┌─────┐
            │ c   │
            │ --- │
            │ i64 │
            ╞═════╡
            │ 14  │
            │ 15  │
            └─────┘

            >>> agnostic_alias(df_pa)
            pyarrow.Table
            c: int64
            ----
            c: [[14,15]]

        """
        return self.__class__(
            lambda plx: self._to_compliant_expr(plx).alias(name),
            is_order_dependent=self._is_order_dependent,
        )

    def pipe(self, function: Callable[[Any], Self], *args: Any, **kwargs: Any) -> Self:
        """Pipe function call.

        Arguments:
            function: Function to apply.
            args: Positional arguments to pass to function.
            kwargs: Keyword arguments to pass to function.

        Returns:
            A new expression.

        Examples:
            >>> import pandas as pd
            >>> import polars as pl
            >>> import pyarrow as pa
            >>> import narwhals as nw
            >>> from narwhals.typing import IntoFrameT
            >>>
            >>> data = {"a": [1, 2, 3, 4]}
            >>> df_pd = pd.DataFrame(data)
            >>> df_pl = pl.DataFrame(data)
            >>> df_pa = pa.table(data)

            Lets define a library-agnostic function:

            >>> def agnostic_pipe(df_native: IntoFrameT) -> IntoFrameT:
            ...     df = nw.from_native(df_native)
            ...     return df.select(nw.col("a").pipe(lambda x: x + 1)).to_native()

            We can then pass any supported library such as pandas, Polars, or
            PyArrow to `agnostic_pipe`:

            >>> agnostic_pipe(df_pd)
               a
            0  2
            1  3
            2  4
            3  5

            >>> agnostic_pipe(df_pl)
            shape: (4, 1)
            ┌─────┐
            │ a   │
            │ --- │
            │ i64 │
            ╞═════╡
            │ 2   │
            │ 3   │
            │ 4   │
            │ 5   │
            └─────┘

            >>> agnostic_pipe(df_pa)
            pyarrow.Table
            a: int64
            ----
            a: [[2,3,4,5]]
        """
        return function(self, *args, **kwargs)

    def cast(self: Self, dtype: DType | type[DType]) -> Self:
        """Redefine an object's data type.

        Arguments:
            dtype: Data type that the object will be cast into.

        Returns:
            A new expression.

        Examples:
            >>> import pandas as pd
            >>> import polars as pl
            >>> import pyarrow as pa
            >>> import narwhals as nw
            >>> from narwhals.typing import IntoFrameT
            >>>
            >>> data = {"foo": [1, 2, 3], "bar": [6.0, 7.0, 8.0]}
            >>> df_pd = pd.DataFrame(data)
            >>> df_pl = pl.DataFrame(data)
            >>> df_pa = pa.table(data)

            Let's define a dataframe-agnostic function:

            >>> def agnostic_cast(df_native: IntoFrameT) -> IntoFrameT:
            ...     df = nw.from_native(df_native)
            ...     return df.select(
            ...         nw.col("foo").cast(nw.Float32), nw.col("bar").cast(nw.UInt8)
            ...     ).to_native()

            We can then pass any supported library such as pandas, Polars, or
            PyArrow to `agnostic_cast`:

            >>> agnostic_cast(df_pd)
               foo  bar
            0  1.0    6
            1  2.0    7
            2  3.0    8
            >>> agnostic_cast(df_pl)
            shape: (3, 2)
            ┌─────┬─────┐
            │ foo ┆ bar │
            │ --- ┆ --- │
            │ f32 ┆ u8  │
            ╞═════╪═════╡
            │ 1.0 ┆ 6   │
            │ 2.0 ┆ 7   │
            │ 3.0 ┆ 8   │
            └─────┴─────┘
            >>> agnostic_cast(df_pa)
            pyarrow.Table
            foo: float
            bar: uint8
            ----
            foo: [[1,2,3]]
            bar: [[6,7,8]]
        """
        _validate_dtype(dtype)
        return self.__class__(
            lambda plx: self._to_compliant_expr(plx).cast(dtype),
            is_order_dependent=self._is_order_dependent,
        )

    # --- binary ---
    def __eq__(self, other: object) -> Self:  # type: ignore[override]
        return self.__class__(
            lambda plx: self._to_compliant_expr(plx).__eq__(
                extract_compliant(plx, other)
            ),
            is_order_dependent=operation_is_order_dependent(self, other),
        )

    def __ne__(self, other: object) -> Self:  # type: ignore[override]
        return self.__class__(
            lambda plx: self._to_compliant_expr(plx).__ne__(
                extract_compliant(plx, other)
            ),
            is_order_dependent=operation_is_order_dependent(self, other),
        )

    def __and__(self, other: Any) -> Self:
        return self.__class__(
            lambda plx: self._to_compliant_expr(plx).__and__(
                extract_compliant(plx, other)
            ),
            is_order_dependent=operation_is_order_dependent(self, other),
        )

    def __rand__(self, other: Any) -> Self:
        def func(plx: CompliantNamespace[Any]) -> CompliantExpr[Any]:
            return plx.lit(extract_compliant(plx, other), dtype=None).__and__(
                extract_compliant(plx, self)
            )

        return self.__class__(
            func,
            is_order_dependent=operation_is_order_dependent(self, other),
        )

    def __or__(self, other: Any) -> Self:
        return self.__class__(
            lambda plx: self._to_compliant_expr(plx).__or__(
                extract_compliant(plx, other)
            ),
            is_order_dependent=operation_is_order_dependent(self, other),
        )

    def __ror__(self, other: Any) -> Self:
        def func(plx: CompliantNamespace[Any]) -> CompliantExpr[Any]:
            return plx.lit(extract_compliant(plx, other), dtype=None).__or__(
                extract_compliant(plx, self)
            )

        return self.__class__(
            func,
            is_order_dependent=operation_is_order_dependent(self, other),
        )

    def __add__(self, other: Any) -> Self:
        return self.__class__(
            lambda plx: self._to_compliant_expr(plx).__add__(
                extract_compliant(plx, other)
            ),
            is_order_dependent=operation_is_order_dependent(self, other),
        )

    def __radd__(self, other: Any) -> Self:
        def func(plx: CompliantNamespace[Any]) -> CompliantExpr[Any]:
            return plx.lit(extract_compliant(plx, other), dtype=None).__add__(
                extract_compliant(plx, self)
            )

        return self.__class__(
            func,
            is_order_dependent=operation_is_order_dependent(self, other),
        )

    def __sub__(self, other: Any) -> Self:
        return self.__class__(
            lambda plx: self._to_compliant_expr(plx).__sub__(
                extract_compliant(plx, other)
            ),
            is_order_dependent=operation_is_order_dependent(self, other),
        )

    def __rsub__(self, other: Any) -> Self:
        def func(plx: CompliantNamespace[Any]) -> CompliantExpr[Any]:
            return plx.lit(extract_compliant(plx, other), dtype=None).__sub__(
                extract_compliant(plx, self)
            )

        return self.__class__(
            func,
            is_order_dependent=operation_is_order_dependent(self, other),
        )

    def __truediv__(self, other: Any) -> Self:
        return self.__class__(
            lambda plx: self._to_compliant_expr(plx).__truediv__(
                extract_compliant(plx, other)
            ),
            is_order_dependent=operation_is_order_dependent(self, other),
        )

    def __rtruediv__(self, other: Any) -> Self:
        def func(plx: CompliantNamespace[Any]) -> CompliantExpr[Any]:
            return plx.lit(extract_compliant(plx, other), dtype=None).__truediv__(
                extract_compliant(plx, self)
            )

        return self.__class__(
            func,
            is_order_dependent=operation_is_order_dependent(self, other),
        )

    def __mul__(self, other: Any) -> Self:
        return self.__class__(
            lambda plx: self._to_compliant_expr(plx).__mul__(
                extract_compliant(plx, other)
            ),
            is_order_dependent=operation_is_order_dependent(self, other),
        )

    def __rmul__(self, other: Any) -> Self:
        def func(plx: CompliantNamespace[Any]) -> CompliantExpr[Any]:
            return plx.lit(extract_compliant(plx, other), dtype=None).__mul__(
                extract_compliant(plx, self)
            )

        return self.__class__(
            func,
            is_order_dependent=operation_is_order_dependent(self, other),
        )

    def __le__(self, other: Any) -> Self:
        return self.__class__(
            lambda plx: self._to_compliant_expr(plx).__le__(
                extract_compliant(plx, other)
            ),
            is_order_dependent=operation_is_order_dependent(self, other),
        )

    def __lt__(self, other: Any) -> Self:
        return self.__class__(
            lambda plx: self._to_compliant_expr(plx).__lt__(
                extract_compliant(plx, other)
            ),
            is_order_dependent=operation_is_order_dependent(self, other),
        )

    def __gt__(self, other: Any) -> Self:
        return self.__class__(
            lambda plx: self._to_compliant_expr(plx).__gt__(
                extract_compliant(plx, other)
            ),
            is_order_dependent=operation_is_order_dependent(self, other),
        )

    def __ge__(self, other: Any) -> Self:
        return self.__class__(
            lambda plx: self._to_compliant_expr(plx).__ge__(
                extract_compliant(plx, other)
            ),
            is_order_dependent=operation_is_order_dependent(self, other),
        )

    def __pow__(self, other: Any) -> Self:
        return self.__class__(
            lambda plx: self._to_compliant_expr(plx).__pow__(
                extract_compliant(plx, other)
            ),
            is_order_dependent=operation_is_order_dependent(self, other),
        )

    def __rpow__(self, other: Any) -> Self:
        def func(plx: CompliantNamespace[Any]) -> CompliantExpr[Any]:
            return plx.lit(extract_compliant(plx, other), dtype=None).__pow__(
                extract_compliant(plx, self)
            )

        return self.__class__(
            func,
            is_order_dependent=operation_is_order_dependent(self, other),
        )

    def __floordiv__(self, other: Any) -> Self:
        return self.__class__(
            lambda plx: self._to_compliant_expr(plx).__floordiv__(
                extract_compliant(plx, other)
            ),
            is_order_dependent=operation_is_order_dependent(self, other),
        )

    def __rfloordiv__(self, other: Any) -> Self:
        def func(plx: CompliantNamespace[Any]) -> CompliantExpr[Any]:
            return plx.lit(extract_compliant(plx, other), dtype=None).__floordiv__(
                extract_compliant(plx, self)
            )

        return self.__class__(
            func,
            is_order_dependent=operation_is_order_dependent(self, other),
        )

    def __mod__(self, other: Any) -> Self:
        return self.__class__(
            lambda plx: self._to_compliant_expr(plx).__mod__(
                extract_compliant(plx, other)
            ),
            is_order_dependent=operation_is_order_dependent(self, other),
        )

    def __rmod__(self, other: Any) -> Self:
        def func(plx: CompliantNamespace[Any]) -> CompliantExpr[Any]:
            return plx.lit(extract_compliant(plx, other), dtype=None).__mod__(
                extract_compliant(plx, self)
            )

        return self.__class__(
            func,
            is_order_dependent=operation_is_order_dependent(self, other),
        )

    # --- unary ---
    def __invert__(self) -> Self:
        return self.__class__(
            lambda plx: self._to_compliant_expr(plx).__invert__(),
            is_order_dependent=self._is_order_dependent,
        )

    def any(self) -> Self:
        """Return whether any of the values in the column are `True`.

        Returns:
            A new expression.

        Examples:
            >>> import pandas as pd
            >>> import polars as pl
            >>> import pyarrow as pa
            >>> import narwhals as nw
            >>> from narwhals.typing import IntoFrameT
            >>>
            >>> data = {"a": [True, False], "b": [True, True]}
            >>> df_pd = pd.DataFrame(data)
            >>> df_pl = pl.DataFrame(data)
            >>> df_pa = pa.table(data)

            We define a dataframe-agnostic function:

            >>> def agnostic_any(df_native: IntoFrameT) -> IntoFrameT:
            ...     df = nw.from_native(df_native)
            ...     return df.select(nw.col("a", "b").any()).to_native()

            We can then pass any supported library such as pandas, Polars, or
            PyArrow to `agnostic_any`:

            >>> agnostic_any(df_pd)
                  a     b
            0  True  True

            >>> agnostic_any(df_pl)
            shape: (1, 2)
            ┌──────┬──────┐
            │ a    ┆ b    │
            │ ---  ┆ ---  │
            │ bool ┆ bool │
            ╞══════╪══════╡
            │ true ┆ true │
            └──────┴──────┘

            >>> agnostic_any(df_pa)
            pyarrow.Table
            a: bool
            b: bool
            ----
            a: [[true]]
            b: [[true]]
        """
        return self.__class__(
            lambda plx: self._to_compliant_expr(plx).any(),
            is_order_dependent=self._is_order_dependent,
        )

    def all(self) -> Self:
        """Return whether all values in the column are `True`.

        Returns:
            A new expression.

        Examples:
            >>> import pandas as pd
            >>> import polars as pl
            >>> import pyarrow as pa
            >>> import narwhals as nw
            >>> from narwhals.typing import IntoFrameT
            >>>
            >>> data = {"a": [True, False], "b": [True, True]}
            >>> df_pd = pd.DataFrame(data)
            >>> df_pl = pl.DataFrame(data)
            >>> df_pa = pa.table(data)

            Let's define a dataframe-agnostic function:

            >>> def agnostic_all(df_native: IntoFrameT) -> IntoFrameT:
            ...     df = nw.from_native(df_native)
            ...     return df.select(nw.col("a", "b").all()).to_native()

            We can then pass any supported library such as pandas, Polars, or
            PyArrow to `agnostic_all`:

            >>> agnostic_all(df_pd)
                   a     b
            0  False  True

            >>> agnostic_all(df_pl)
            shape: (1, 2)
            ┌───────┬──────┐
            │ a     ┆ b    │
            │ ---   ┆ ---  │
            │ bool  ┆ bool │
            ╞═══════╪══════╡
            │ false ┆ true │
            └───────┴──────┘

            >>> agnostic_all(df_pa)
            pyarrow.Table
            a: bool
            b: bool
            ----
            a: [[false]]
            b: [[true]]
        """
        return self.__class__(
            lambda plx: self._to_compliant_expr(plx).all(),
            is_order_dependent=self._is_order_dependent,
        )

    def ewm_mean(
        self: Self,
        *,
        com: float | None = None,
        span: float | None = None,
        half_life: float | None = None,
        alpha: float | None = None,
        adjust: bool = True,
        min_periods: int = 1,
        ignore_nulls: bool = False,
    ) -> Self:
        r"""Compute exponentially-weighted moving average.

        !!! warning
            This functionality is considered **unstable**. It may be changed at any point
            without it being considered a breaking change.

        Arguments:
            com: Specify decay in terms of center of mass, $\gamma$, with <br> $\alpha = \frac{1}{1+\gamma}\forall\gamma\geq0$
            span: Specify decay in terms of span, $\theta$, with <br> $\alpha = \frac{2}{\theta + 1} \forall \theta \geq 1$
            half_life: Specify decay in terms of half-life, $\tau$, with <br> $\alpha = 1 - \exp \left\{ \frac{ -\ln(2) }{ \tau } \right\} \forall \tau > 0$
            alpha: Specify smoothing factor alpha directly, $0 < \alpha \leq 1$.
            adjust: Divide by decaying adjustment factor in beginning periods to account for imbalance in relative weightings

                - When `adjust=True` (the default) the EW function is calculated
                  using weights $w_i = (1 - \alpha)^i$
                - When `adjust=False` the EW function is calculated recursively by
                  $$
                  y_0=x_0
                  $$
                  $$
                  y_t = (1 - \alpha)y_{t - 1} + \alpha x_t
                  $$
            min_periods: Minimum number of observations in window required to have a value, (otherwise result is null).
            ignore_nulls: Ignore missing values when calculating weights.

                - When `ignore_nulls=False` (default), weights are based on absolute
                  positions.
                  For example, the weights of $x_0$ and $x_2$ used in
                  calculating the final weighted average of $[x_0, None, x_2]$ are
                  $(1-\alpha)^2$ and $1$ if `adjust=True`, and
                  $(1-\alpha)^2$ and $\alpha$ if `adjust=False`.
                - When `ignore_nulls=True`, weights are based
                  on relative positions. For example, the weights of
                  $x_0$ and $x_2$ used in calculating the final weighted
                  average of $[x_0, None, x_2]$ are
                  $1-\alpha$ and $1$ if `adjust=True`,
                  and $1-\alpha$ and $\alpha$ if `adjust=False`.

        Returns:
            Expr

        Examples:
            >>> import pandas as pd
            >>> import polars as pl
            >>> import narwhals as nw
            >>> from narwhals.typing import IntoFrameT
            >>>
            >>> data = {"a": [1, 2, 3]}
            >>> df_pd = pd.DataFrame(data)
            >>> df_pl = pl.DataFrame(data)

            We define a library agnostic function:

            >>> def agnostic_ewm_mean(df_native: IntoFrameT) -> IntoFrameT:
            ...     df = nw.from_native(df_native)
            ...     return df.select(
            ...         nw.col("a").ewm_mean(com=1, ignore_nulls=False)
            ...     ).to_native()

            We can then pass either pandas or Polars to `agnostic_ewm_mean`:

            >>> agnostic_ewm_mean(df_pd)
                      a
            0  1.000000
            1  1.666667
            2  2.428571

            >>> agnostic_ewm_mean(df_pl)  # doctest: +NORMALIZE_WHITESPACE
            shape: (3, 1)
            ┌──────────┐
            │ a        │
            │ ---      │
            │ f64      │
            ╞══════════╡
            │ 1.0      │
            │ 1.666667 │
            │ 2.428571 │
            └──────────┘
        """
        return self.__class__(
            lambda plx: self._to_compliant_expr(plx).ewm_mean(
                com=com,
                span=span,
                half_life=half_life,
                alpha=alpha,
                adjust=adjust,
                min_periods=min_periods,
                ignore_nulls=ignore_nulls,
            ),
            is_order_dependent=self._is_order_dependent,
        )

    def mean(self) -> Self:
        """Get mean value.

        Returns:
            A new expression.

        Examples:
            >>> import polars as pl
            >>> import pandas as pd
            >>> import pyarrow as pa
            >>> import narwhals as nw
            >>> from narwhals.typing import IntoFrameT
            >>>
            >>> data = {"a": [-1, 0, 1], "b": [2, 4, 6]}
            >>> df_pd = pd.DataFrame(data)
            >>> df_pl = pl.DataFrame(data)
            >>> df_pa = pa.table(data)

            Let's define a dataframe-agnostic function:

            >>> def agnostic_mean(df_native: IntoFrameT) -> IntoFrameT:
            ...     df = nw.from_native(df_native)
            ...     return df.select(nw.col("a", "b").mean()).to_native()

            We can then pass any supported library such as pandas, Polars, or
            PyArrow to `agnostic_mean`:

            >>> agnostic_mean(df_pd)
                 a    b
            0  0.0  4.0

            >>> agnostic_mean(df_pl)
            shape: (1, 2)
            ┌─────┬─────┐
            │ a   ┆ b   │
            │ --- ┆ --- │
            │ f64 ┆ f64 │
            ╞═════╪═════╡
            │ 0.0 ┆ 4.0 │
            └─────┴─────┘

            >>> agnostic_mean(df_pa)
            pyarrow.Table
            a: double
            b: double
            ----
            a: [[0]]
            b: [[4]]
        """
        return self.__class__(
            lambda plx: self._to_compliant_expr(plx).mean(),
            is_order_dependent=self._is_order_dependent,
        )

    def median(self) -> Self:
        """Get median value.

        Returns:
            A new expression.

        Notes:
            Results might slightly differ across backends due to differences in the underlying algorithms used to compute the median.

        Examples:
            >>> import pandas as pd
            >>> import polars as pl
            >>> import pyarrow as pa
            >>> import narwhals as nw
            >>> from narwhals.typing import IntoFrameT
            >>>
            >>> data = {"a": [1, 8, 3], "b": [4, 5, 2]}
            >>> df_pd = pd.DataFrame(data)
            >>> df_pl = pl.DataFrame(data)
            >>> df_pa = pa.table(data)

            Let's define a dataframe-agnostic function:

            >>> def agnostic_median(df_native: IntoFrameT) -> IntoFrameT:
            ...     df = nw.from_native(df_native)
            ...     return df.select(nw.col("a", "b").median()).to_native()

            We can then pass any supported library such as pandas, Polars, or
            PyArrow to `agnostic_median`:

            >>> agnostic_median(df_pd)
                 a    b
            0  3.0  4.0

            >>> agnostic_median(df_pl)
            shape: (1, 2)
            ┌─────┬─────┐
            │ a   ┆ b   │
            │ --- ┆ --- │
            │ f64 ┆ f64 │
            ╞═════╪═════╡
            │ 3.0 ┆ 4.0 │
            └─────┴─────┘

            >>> agnostic_median(df_pa)
            pyarrow.Table
            a: double
            b: double
            ----
            a: [[3]]
            b: [[4]]
        """
        return self.__class__(
            lambda plx: self._to_compliant_expr(plx).median(),
            is_order_dependent=self._is_order_dependent,
        )

    def std(self, *, ddof: int = 1) -> Self:
        """Get standard deviation.

        Arguments:
            ddof: "Delta Degrees of Freedom": the divisor used in the calculation is N - ddof,
                where N represents the number of elements. By default ddof is 1.

        Returns:
            A new expression.

        Examples:
            >>> import polars as pl
            >>> import pandas as pd
            >>> import pyarrow as pa
            >>> import narwhals as nw
            >>> from narwhals.typing import IntoFrameT
            >>>
            >>> data = {"a": [20, 25, 60], "b": [1.5, 1, -1.4]}
            >>> df_pd = pd.DataFrame(data)
            >>> df_pl = pl.DataFrame(data)
            >>> df_pa = pa.table(data)

            Let's define a dataframe-agnostic function:

            >>> def agnostic_std(df_native: IntoFrameT) -> IntoFrameT:
            ...     df = nw.from_native(df_native)
            ...     return df.select(nw.col("a", "b").std(ddof=0)).to_native()

            We can then pass any supported library such as pandas, Polars, or
            PyArrow to `agnostic_std`:

            >>> agnostic_std(df_pd)
                      a         b
            0  17.79513  1.265789
            >>> agnostic_std(df_pl)
            shape: (1, 2)
            ┌──────────┬──────────┐
            │ a        ┆ b        │
            │ ---      ┆ ---      │
            │ f64      ┆ f64      │
            ╞══════════╪══════════╡
            │ 17.79513 ┆ 1.265789 │
            └──────────┴──────────┘
            >>> agnostic_std(df_pa)
            pyarrow.Table
            a: double
            b: double
            ----
            a: [[17.795130420052185]]
            b: [[1.2657891697365016]]

        """
        return self.__class__(
            lambda plx: self._to_compliant_expr(plx).std(ddof=ddof),
            is_order_dependent=self._is_order_dependent,
        )

    def var(self, *, ddof: int = 1) -> Self:
        """Get variance.

        Arguments:
            ddof: "Delta Degrees of Freedom": the divisor used in the calculation is N - ddof,
                     where N represents the number of elements. By default ddof is 1.

        Returns:
            A new expression.

        Examples:
            >>> import polars as pl
            >>> import pandas as pd
            >>> import pyarrow as pa
            >>> import narwhals as nw
            >>> from narwhals.typing import IntoFrameT
            >>>
            >>> data = {"a": [20, 25, 60], "b": [1.5, 1, -1.4]}
            >>> df_pd = pd.DataFrame(data)
            >>> df_pl = pl.DataFrame(data)
            >>> df_pa = pa.table(data)

            Let's define a dataframe-agnostic function:

            >>> def agnostic_var(df_native: IntoFrameT) -> IntoFrameT:
            ...     df = nw.from_native(df_native)
            ...     return df.select(nw.col("a", "b").var(ddof=0)).to_native()

            We can then pass any supported library such as pandas, Polars, or
            PyArrow to `agnostic_var`:

            >>> agnostic_var(df_pd)
                        a         b
            0  316.666667  1.602222

            >>> agnostic_var(df_pl)
            shape: (1, 2)
            ┌────────────┬──────────┐
            │ a          ┆ b        │
            │ ---        ┆ ---      │
            │ f64        ┆ f64      │
            ╞════════════╪══════════╡
            │ 316.666667 ┆ 1.602222 │
            └────────────┴──────────┘

            >>> agnostic_var(df_pa)
            pyarrow.Table
            a: double
            b: double
            ----
            a: [[316.6666666666667]]
            b: [[1.6022222222222222]]
        """
        return self.__class__(
            lambda plx: self._to_compliant_expr(plx).var(ddof=ddof),
            is_order_dependent=self._is_order_dependent,
        )

    def map_batches(
        self,
        function: Callable[[Any], Self],
        return_dtype: DType | None = None,
    ) -> Self:
        """Apply a custom python function to a whole Series or sequence of Series.

        The output of this custom function is presumed to be either a Series,
        or a NumPy array (in which case it will be automatically converted into
        a Series).

        Arguments:
            function: Function to apply to Series.
            return_dtype: Dtype of the output Series.
                If not set, the dtype will be inferred based on the first non-null value
                that is returned by the function.

        Returns:
            A new expression.

        Examples:
            >>> import polars as pl
            >>> import pandas as pd
            >>> import pyarrow as pa
            >>> import narwhals as nw
            >>> from narwhals.typing import IntoFrameT
            >>>
            >>> data = {"a": [1, 2, 3], "b": [4, 5, 6]}
            >>> df_pd = pd.DataFrame(data)
            >>> df_pl = pl.DataFrame(data)
            >>> df_pa = pa.table(data)

            Let's define a dataframe-agnostic function:

            >>> def agnostic_map_batches(df_native: IntoFrameT) -> IntoFrameT:
            ...     df = nw.from_native(df_native)
            ...     return df.select(
            ...         nw.col("a", "b").map_batches(
            ...             lambda s: s.to_numpy() + 1, return_dtype=nw.Float64
            ...         )
            ...     ).to_native()

            We can then pass any supported library such as pandas, Polars, or
            PyArrow to `agnostic_map_batches`:

            >>> agnostic_map_batches(df_pd)
                 a    b
            0  2.0  5.0
            1  3.0  6.0
            2  4.0  7.0
            >>> agnostic_map_batches(df_pl)
            shape: (3, 2)
            ┌─────┬─────┐
            │ a   ┆ b   │
            │ --- ┆ --- │
            │ f64 ┆ f64 │
            ╞═════╪═════╡
            │ 2.0 ┆ 5.0 │
            │ 3.0 ┆ 6.0 │
            │ 4.0 ┆ 7.0 │
            └─────┴─────┘
            >>> agnostic_map_batches(df_pa)
            pyarrow.Table
            a: double
            b: double
            ----
            a: [[2,3,4]]
            b: [[5,6,7]]
        """
        return self.__class__(
            lambda plx: self._to_compliant_expr(plx).map_batches(
                function=function, return_dtype=return_dtype
            ),
            is_order_dependent=True,  # safest assumption
        )

    def skew(self: Self) -> Self:
        """Calculate the sample skewness of a column.

        Returns:
            An expression representing the sample skewness of the column.

        Examples:
            >>> import pandas as pd
            >>> import polars as pl
            >>> import pyarrow as pa
            >>> import narwhals as nw
            >>> from narwhals.typing import IntoFrameT
            >>>
            >>> data = {"a": [1, 2, 3, 4, 5], "b": [1, 1, 2, 10, 100]}
            >>> df_pd = pd.DataFrame(data)
            >>> df_pl = pl.DataFrame(data)
            >>> df_pa = pa.table(data)

            Let's define a dataframe-agnostic function:

            >>> def agnostic_skew(df_native: IntoFrameT) -> IntoFrameT:
            ...     df = nw.from_native(df_native)
            ...     return df.select(nw.col("a", "b").skew()).to_native()

            We can then pass any supported library such as pandas, Polars, or
            PyArrow to `agnostic_skew`:

            >>> agnostic_skew(df_pd)
                 a         b
            0  0.0  1.472427

            >>> agnostic_skew(df_pl)
            shape: (1, 2)
            ┌─────┬──────────┐
            │ a   ┆ b        │
            │ --- ┆ ---      │
            │ f64 ┆ f64      │
            ╞═════╪══════════╡
            │ 0.0 ┆ 1.472427 │
            └─────┴──────────┘

            >>> agnostic_skew(df_pa)
            pyarrow.Table
            a: double
            b: double
            ----
            a: [[0]]
            b: [[1.4724267269058975]]
        """
        return self.__class__(
            lambda plx: self._to_compliant_expr(plx).skew(),
            is_order_dependent=self._is_order_dependent,
        )

    def sum(self) -> Expr:
        """Return the sum value.

        Returns:
            A new expression.

        Examples:
            >>> import pandas as pd
            >>> import polars as pl
            >>> import pyarrow as pa
            >>> import narwhals as nw
            >>> from narwhals.typing import IntoFrameT
            >>>
            >>> data = {"a": [5, 10], "b": [50, 100]}
            >>> df_pd = pd.DataFrame(data)
            >>> df_pl = pl.DataFrame(data)
            >>> df_pa = pa.table(data)

            Let's define a dataframe-agnostic function:

            >>> def agnostic_sum(df_native: IntoFrameT) -> IntoFrameT:
            ...     df = nw.from_native(df_native)
            ...     return df.select(nw.col("a", "b").sum()).to_native()

            We can then pass any supported library such as pandas, Polars, or
            PyArrow to `agnostic_sum`:

            >>> agnostic_sum(df_pd)
                a    b
            0  15  150
            >>> agnostic_sum(df_pl)
            shape: (1, 2)
            ┌─────┬─────┐
            │ a   ┆ b   │
            │ --- ┆ --- │
            │ i64 ┆ i64 │
            ╞═════╪═════╡
            │ 15  ┆ 150 │
            └─────┴─────┘
            >>> agnostic_sum(df_pa)
            pyarrow.Table
            a: int64
            b: int64
            ----
            a: [[15]]
            b: [[150]]
        """
        return self.__class__(
            lambda plx: self._to_compliant_expr(plx).sum(),
            is_order_dependent=self._is_order_dependent,
        )

    def min(self) -> Self:
        """Returns the minimum value(s) from a column(s).

        Returns:
            A new expression.

        Examples:
            >>> import pandas as pd
            >>> import polars as pl
            >>> import pyarrow as pa
            >>> import narwhals as nw
            >>> from narwhals.typing import IntoFrameT
            >>>
            >>> data = {"a": [1, 2], "b": [4, 3]}
            >>> df_pd = pd.DataFrame(data)
            >>> df_pl = pl.DataFrame(data)
            >>> df_pa = pa.table(data)

            Let's define a dataframe-agnostic function:

            >>> def agnostic_min(df_native: IntoFrameT) -> IntoFrameT:
            ...     df = nw.from_native(df_native)
            ...     return df.select(nw.min("a", "b")).to_native()

            We can then pass any supported library such as pandas, Polars, or
            PyArrow to `agnostic_min`:

            >>> agnostic_min(df_pd)
               a  b
            0  1  3

            >>> agnostic_min(df_pl)
            shape: (1, 2)
            ┌─────┬─────┐
            │ a   ┆ b   │
            │ --- ┆ --- │
            │ i64 ┆ i64 │
            ╞═════╪═════╡
            │ 1   ┆ 3   │
            └─────┴─────┘

            >>> agnostic_min(df_pa)
            pyarrow.Table
            a: int64
            b: int64
            ----
            a: [[1]]
            b: [[3]]
        """
        return self.__class__(
            lambda plx: self._to_compliant_expr(plx).min(),
            is_order_dependent=self._is_order_dependent,
        )

    def max(self) -> Self:
        """Returns the maximum value(s) from a column(s).

        Returns:
            A new expression.

        Examples:
            >>> import polars as pl
            >>> import pandas as pd
            >>> import pyarrow as pa
            >>> import narwhals as nw
            >>> from narwhals.typing import IntoFrameT
            >>>
            >>> data = {"a": [10, 20], "b": [50, 100]}
            >>> df_pd = pd.DataFrame(data)
            >>> df_pl = pl.DataFrame(data)
            >>> df_pa = pa.table(data)

            Let's define a dataframe-agnostic function:

            >>> def agnostic_max(df_native: IntoFrameT) -> IntoFrameT:
            ...     df = nw.from_native(df_native)
            ...     return df.select(nw.max("a", "b")).to_native()

            We can then pass any supported library such as pandas, Polars, or
            PyArrow to `agnostic_max`:

            >>> agnostic_max(df_pd)
                a    b
            0  20  100

            >>> agnostic_max(df_pl)
            shape: (1, 2)
            ┌─────┬─────┐
            │ a   ┆ b   │
            │ --- ┆ --- │
            │ i64 ┆ i64 │
            ╞═════╪═════╡
            │ 20  ┆ 100 │
            └─────┴─────┘

            >>> agnostic_max(df_pa)
            pyarrow.Table
            a: int64
            b: int64
            ----
            a: [[20]]
            b: [[100]]
        """
        return self.__class__(
            lambda plx: self._to_compliant_expr(plx).max(),
            is_order_dependent=self._is_order_dependent,
        )

    def arg_min(self) -> Self:
        """Returns the index of the minimum value.

        Returns:
            A new expression.

        Examples:
            >>> import polars as pl
            >>> import pandas as pd
            >>> import pyarrow as pa
            >>> import narwhals as nw
            >>> from narwhals.typing import IntoFrameT
            >>>
            >>> data = {"a": [10, 20], "b": [150, 100]}
            >>> df_pd = pd.DataFrame(data)
            >>> df_pl = pl.DataFrame(data)
            >>> df_pa = pa.table(data)

            Let's define a dataframe-agnostic function:

            >>> def agnostic_arg_min(df_native: IntoFrameT) -> IntoFrameT:
            ...     df = nw.from_native(df_native)
            ...     return df.select(
            ...         nw.col("a", "b").arg_min().name.suffix("_arg_min")
            ...     ).to_native()

            We can then pass any supported library such as Pandas, Polars, or
            PyArrow to `agnostic_arg_min`:

            >>> agnostic_arg_min(df_pd)
               a_arg_min  b_arg_min
            0          0          1

            >>> agnostic_arg_min(df_pl)
            shape: (1, 2)
            ┌───────────┬───────────┐
            │ a_arg_min ┆ b_arg_min │
            │ ---       ┆ ---       │
            │ u32       ┆ u32       │
            ╞═══════════╪═══════════╡
            │ 0         ┆ 1         │
            └───────────┴───────────┘

            >>> agnostic_arg_min(df_pa)
            pyarrow.Table
            a_arg_min: int64
            b_arg_min: int64
            ----
            a_arg_min: [[0]]
            b_arg_min: [[1]]
        """
        return self.__class__(
            lambda plx: self._to_compliant_expr(plx).arg_min(), is_order_dependent=True
        )

    def arg_max(self) -> Self:
        """Returns the index of the maximum value.

        Returns:
            A new expression.

        Examples:
            >>> import polars as pl
            >>> import pandas as pd
            >>> import pyarrow as pa
            >>> import narwhals as nw
            >>> from narwhals.typing import IntoFrameT
            >>>
            >>> data = {"a": [10, 20], "b": [150, 100]}
            >>> df_pd = pd.DataFrame(data)
            >>> df_pl = pl.DataFrame(data)
            >>> df_pa = pa.table(data)

            Let's define a dataframe-agnostic function:

            >>> def agnostic_arg_max(df_native: IntoFrameT) -> IntoFrameT:
            ...     df = nw.from_native(df_native)
            ...     return df.select(
            ...         nw.col("a", "b").arg_max().name.suffix("_arg_max")
            ...     ).to_native()

            We can then pass any supported library such as Pandas, Polars, or
            PyArrow to `agnostic_arg_max`:

            >>> agnostic_arg_max(df_pd)
               a_arg_max  b_arg_max
            0          1          0

            >>> agnostic_arg_max(df_pl)
            shape: (1, 2)
            ┌───────────┬───────────┐
            │ a_arg_max ┆ b_arg_max │
            │ ---       ┆ ---       │
            │ u32       ┆ u32       │
            ╞═══════════╪═══════════╡
            │ 1         ┆ 0         │
            └───────────┴───────────┘

            >>> agnostic_arg_max(df_pa)
            pyarrow.Table
            a_arg_max: int64
            b_arg_max: int64
            ----
            a_arg_max: [[1]]
            b_arg_max: [[0]]
        """
        return self.__class__(
            lambda plx: self._to_compliant_expr(plx).arg_max(), is_order_dependent=True
        )

    def count(self) -> Self:
        """Returns the number of non-null elements in the column.

        Returns:
            A new expression.

        Examples:
            >>> import polars as pl
            >>> import pandas as pd
            >>> import pyarrow as pa
            >>> import narwhals as nw
            >>> from narwhals.typing import IntoFrameT
            >>>
            >>> data = {"a": [1, 2, 3], "b": [None, 4, 4]}
            >>> df_pd = pd.DataFrame(data)
            >>> df_pl = pl.DataFrame(data)
            >>> df_pa = pa.table(data)

            Let's define a dataframe-agnostic function:

            >>> def agnostic_count(df_native: IntoFrameT) -> IntoFrameT:
            ...     df = nw.from_native(df_native)
            ...     return df.select(nw.all().count()).to_native()

            We can then pass any supported library such as pandas, Polars, or
            PyArrow to `agnostic_count`:

            >>> agnostic_count(df_pd)
               a  b
            0  3  2

            >>> agnostic_count(df_pl)
            shape: (1, 2)
            ┌─────┬─────┐
            │ a   ┆ b   │
            │ --- ┆ --- │
            │ u32 ┆ u32 │
            ╞═════╪═════╡
            │ 3   ┆ 2   │
            └─────┴─────┘

            >>> agnostic_count(df_pa)
            pyarrow.Table
            a: int64
            b: int64
            ----
            a: [[3]]
            b: [[2]]
        """
        return self.__class__(
            lambda plx: self._to_compliant_expr(plx).count(), self._is_order_dependent
        )

    def n_unique(self) -> Self:
        """Returns count of unique values.

        Returns:
            A new expression.

        Examples:
            >>> import polars as pl
            >>> import pandas as pd
            >>> import pyarrow as pa
            >>> import narwhals as nw
            >>> from narwhals.typing import IntoFrameT
            >>>
            >>> data = {"a": [1, 2, 3, 4, 5], "b": [1, 1, 3, 3, 5]}
            >>> df_pd = pd.DataFrame(data)
            >>> df_pl = pl.DataFrame(data)
            >>> df_pa = pa.table(data)

            Let's define a dataframe-agnostic function:

            >>> def agnostic_n_unique(df_native: IntoFrameT) -> IntoFrameT:
            ...     df = nw.from_native(df_native)
            ...     return df.select(nw.col("a", "b").n_unique()).to_native()

            We can then pass any supported library such as pandas, Polars, or
            PyArrow to `agnostic_n_unique`:

            >>> agnostic_n_unique(df_pd)
               a  b
            0  5  3
            >>> agnostic_n_unique(df_pl)
            shape: (1, 2)
            ┌─────┬─────┐
            │ a   ┆ b   │
            │ --- ┆ --- │
            │ u32 ┆ u32 │
            ╞═════╪═════╡
            │ 5   ┆ 3   │
            └─────┴─────┘
            >>> agnostic_n_unique(df_pa)
            pyarrow.Table
            a: int64
            b: int64
            ----
            a: [[5]]
            b: [[3]]
        """
        return self.__class__(
            lambda plx: self._to_compliant_expr(plx).n_unique(), self._is_order_dependent
        )

    def unique(self, *, maintain_order: bool = False) -> Self:
        """Return unique values of this expression.

        Arguments:
            maintain_order: Keep the same order as the original expression. This may be more
                expensive to compute. Settings this to `True` blocks the possibility
                to run on the streaming engine for Polars.

        Returns:
            A new expression.

        Examples:
            >>> import polars as pl
            >>> import pandas as pd
            >>> import pyarrow as pa
            >>> import narwhals as nw
            >>> from narwhals.typing import IntoFrameT
            >>>
            >>> data = {"a": [1, 1, 3, 5, 5], "b": [2, 4, 4, 6, 6]}
            >>> df_pd = pd.DataFrame(data)
            >>> df_pl = pl.DataFrame(data)
            >>> df_pa = pa.table(data)

            Let's define a dataframe-agnostic function:

            >>> def agnostic_unique(df_native: IntoFrameT) -> IntoFrameT:
            ...     df = nw.from_native(df_native)
            ...     return df.select(nw.col("a", "b").unique(maintain_order=True)).to_native()

            We can then pass any supported library such as pandas, Polars, or
            PyArrow to `agnostic_unique`:

            >>> agnostic_unique(df_pd)
               a  b
            0  1  2
            1  3  4
            2  5  6

            >>> agnostic_unique(df_pl)
            shape: (3, 2)
            ┌─────┬─────┐
            │ a   ┆ b   │
            │ --- ┆ --- │
            │ i64 ┆ i64 │
            ╞═════╪═════╡
            │ 1   ┆ 2   │
            │ 3   ┆ 4   │
            │ 5   ┆ 6   │
            └─────┴─────┘

            >>> agnostic_unique(df_pa)
            pyarrow.Table
            a: int64
            b: int64
            ----
            a: [[1,3,5]]
            b: [[2,4,6]]
        """
        return self.__class__(
            lambda plx: self._to_compliant_expr(plx).unique(
                maintain_order=maintain_order
            ),
            self._is_order_dependent,
        )

    def abs(self) -> Self:
        """Return absolute value of each element.

        Returns:
            A new expression.

        Examples:
            >>> import polars as pl
            >>> import pandas as pd
            >>> import pyarrow as pa
            >>> import narwhals as nw
            >>> from narwhals.typing import IntoFrameT
            >>>
            >>> data = {"a": [1, -2], "b": [-3, 4]}
            >>> df_pd = pd.DataFrame(data)
            >>> df_pl = pl.DataFrame(data)
            >>> df_pa = pa.table(data)

            Let's define a dataframe-agnostic function:

            >>> def agnostic_abs(df_native: IntoFrameT) -> IntoFrameT:
            ...     df = nw.from_native(df_native)
            ...     return df.select(nw.col("a", "b").abs()).to_native()

            We can then pass any supported library such as pandas, Polars, or
            PyArrow to `agnostic_abs`:

            >>> agnostic_abs(df_pd)
               a  b
            0  1  3
            1  2  4

            >>> agnostic_abs(df_pl)
            shape: (2, 2)
            ┌─────┬─────┐
            │ a   ┆ b   │
            │ --- ┆ --- │
            │ i64 ┆ i64 │
            ╞═════╪═════╡
            │ 1   ┆ 3   │
            │ 2   ┆ 4   │
            └─────┴─────┘

            >>> agnostic_abs(df_pa)
            pyarrow.Table
            a: int64
            b: int64
            ----
            a: [[1,2]]
            b: [[3,4]]
        """
        return self.__class__(
            lambda plx: self._to_compliant_expr(plx).abs(), self._is_order_dependent
        )

    def cum_sum(self: Self, *, reverse: bool = False) -> Self:
        """Return cumulative sum.

        Arguments:
            reverse: reverse the operation

        Returns:
            A new expression.

        Examples:
            >>> import polars as pl
            >>> import pandas as pd
            >>> import pyarrow as pa
            >>> import narwhals as nw
            >>> from narwhals.typing import IntoFrameT
            >>>
            >>> data = {"a": [1, 1, 3, 5, 5], "b": [2, 4, 4, 6, 6]}
            >>> df_pd = pd.DataFrame(data)
            >>> df_pl = pl.DataFrame(data)
            >>> df_pa = pa.table(data)

            Let's define a dataframe-agnostic function:

            >>> def agnostic_cum_sum(df_native: IntoFrameT) -> IntoFrameT:
            ...     df = nw.from_native(df_native)
            ...     return df.select(nw.col("a", "b").cum_sum()).to_native()

            We can then pass any supported library such as pandas, Polars, or
            PyArrow to `agnostic_cum_sum`:

            >>> agnostic_cum_sum(df_pd)
                a   b
            0   1   2
            1   2   6
            2   5  10
            3  10  16
            4  15  22
            >>> agnostic_cum_sum(df_pl)
            shape: (5, 2)
            ┌─────┬─────┐
            │ a   ┆ b   │
            │ --- ┆ --- │
            │ i64 ┆ i64 │
            ╞═════╪═════╡
            │ 1   ┆ 2   │
            │ 2   ┆ 6   │
            │ 5   ┆ 10  │
            │ 10  ┆ 16  │
            │ 15  ┆ 22  │
            └─────┴─────┘
            >>> agnostic_cum_sum(df_pa)
            pyarrow.Table
            a: int64
            b: int64
            ----
            a: [[1,2,5,10,15]]
            b: [[2,6,10,16,22]]
        """
        return self.__class__(
            lambda plx: self._to_compliant_expr(plx).cum_sum(reverse=reverse),
            is_order_dependent=True,
        )

    def diff(self) -> Self:
        """Returns the difference between each element and the previous one.

        Returns:
            A new expression.

        Notes:
            pandas may change the dtype here, for example when introducing missing
            values in an integer column. To ensure, that the dtype doesn't change,
            you may want to use `fill_null` and `cast`. For example, to calculate
            the diff and fill missing values with `0` in a Int64 column, you could
            do:

                nw.col("a").diff().fill_null(0).cast(nw.Int64)

        Examples:
            >>> import pandas as pd
            >>> import polars as pl
            >>> import pyarrow as pa
            >>> import narwhals as nw
            >>> from narwhals.typing import IntoFrameT
            >>>
            >>> data = {"a": [1, 1, 3, 5, 5]}
            >>> df_pd = pd.DataFrame(data)
            >>> df_pl = pl.DataFrame(data)
            >>> df_pa = pa.table(data)

            Let's define a dataframe-agnostic function:

            >>> def agnostic_diff(df_native: IntoFrameT) -> IntoFrameT:
            ...     df = nw.from_native(df_native)
            ...     return df.select(a_diff=nw.col("a").diff()).to_native()

            We can then pass any supported library such as pandas, Polars, or
            PyArrow to `agnostic_diff`:

            >>> agnostic_diff(df_pd)
               a_diff
            0     NaN
            1     0.0
            2     2.0
            3     2.0
            4     0.0

            >>> agnostic_diff(df_pl)
            shape: (5, 1)
            ┌────────┐
            │ a_diff │
            │ ---    │
            │ i64    │
            ╞════════╡
            │ null   │
            │ 0      │
            │ 2      │
            │ 2      │
            │ 0      │
            └────────┘

            >>> agnostic_diff(df_pa)
            pyarrow.Table
            a_diff: int64
            ----
            a_diff: [[null,0,2,2,0]]
        """
        return self.__class__(
            lambda plx: self._to_compliant_expr(plx).diff(), is_order_dependent=True
        )

    def shift(self, n: int) -> Self:
        """Shift values by `n` positions.

        Arguments:
            n: Number of positions to shift values by.

        Returns:
            A new expression.

        Notes:
            pandas may change the dtype here, for example when introducing missing
            values in an integer column. To ensure, that the dtype doesn't change,
            you may want to use `fill_null` and `cast`. For example, to shift
            and fill missing values with `0` in a Int64 column, you could
            do:

                nw.col("a").shift(1).fill_null(0).cast(nw.Int64)

        Examples:
            >>> import pandas as pd
            >>> import polars as pl
            >>> import pyarrow as pa
            >>> import narwhals as nw
            >>> from narwhals.typing import IntoFrameT
            >>>
            >>> data = {"a": [1, 1, 3, 5, 5]}
            >>> df_pd = pd.DataFrame(data)
            >>> df_pl = pl.DataFrame(data)
            >>> df_pa = pa.table(data)

            Let's define a dataframe-agnostic function:

            >>> def agnostic_shift(df_native: IntoFrameT) -> IntoFrameT:
            ...     df = nw.from_native(df_native)
            ...     return df.select(a_shift=nw.col("a").shift(n=1)).to_native()

            We can then pass any supported library such as pandas, Polars, or
            PyArrow to `agnostic_shift`:

            >>> agnostic_shift(df_pd)
               a_shift
            0      NaN
            1      1.0
            2      1.0
            3      3.0
            4      5.0

            >>> agnostic_shift(df_pl)
            shape: (5, 1)
            ┌─────────┐
            │ a_shift │
            │ ---     │
            │ i64     │
            ╞═════════╡
            │ null    │
            │ 1       │
            │ 1       │
            │ 3       │
            │ 5       │
            └─────────┘

            >>> agnostic_shift(df_pa)
            pyarrow.Table
            a_shift: int64
            ----
            a_shift: [[null,1,1,3,5]]
        """
        return self.__class__(
            lambda plx: self._to_compliant_expr(plx).shift(n), is_order_dependent=True
        )

    def replace_strict(
        self,
        old: Sequence[Any] | Mapping[Any, Any],
        new: Sequence[Any] | None = None,
        *,
        return_dtype: DType | type[DType] | None = None,
    ) -> Self:
        """Replace all values by different values.

        This function must replace all non-null input values (else it raises an error).

        Arguments:
            old: Sequence of values to replace. It also accepts a mapping of values to
                their replacement as syntactic sugar for
                `replace_all(old=list(mapping.keys()), new=list(mapping.values()))`.
            new: Sequence of values to replace by. Length must match the length of `old`.
            return_dtype: The data type of the resulting expression. If set to `None`
                (default), the data type is determined automatically based on the other
                inputs.

        Returns:
            A new expression.

        Examples:
            >>> import pandas as pd
            >>> import polars as pl
            >>> import pyarrow as pa
            >>> import narwhals as nw
            >>> from narwhals.typing import IntoFrameT
            >>>
            >>> data = {"a": [3, 0, 1, 2]}
            >>> df_pd = pd.DataFrame(data)
            >>> df_pl = pl.DataFrame(data)
            >>> df_pa = pa.table(data)

            Let's define dataframe-agnostic functions:

            >>> def agnostic_replace_strict(df_native: IntoFrameT) -> IntoFrameT:
            ...     df = nw.from_native(df_native)
            ...     return df.with_columns(
            ...         b=nw.col("a").replace_strict(
            ...             [0, 1, 2, 3],
            ...             ["zero", "one", "two", "three"],
            ...             return_dtype=nw.String,
            ...         )
            ...     ).to_native()

            We can then pass any supported library such as pandas, Polars, or
            PyArrow to `agnostic_replace_strict`:

            >>> agnostic_replace_strict(df_pd)
               a      b
            0  3  three
            1  0   zero
            2  1    one
            3  2    two

            >>> agnostic_replace_strict(df_pl)
            shape: (4, 2)
            ┌─────┬───────┐
            │ a   ┆ b     │
            │ --- ┆ ---   │
            │ i64 ┆ str   │
            ╞═════╪═══════╡
            │ 3   ┆ three │
            │ 0   ┆ zero  │
            │ 1   ┆ one   │
            │ 2   ┆ two   │
            └─────┴───────┘

            >>> agnostic_replace_strict(df_pa)
            pyarrow.Table
            a: int64
            b: string
            ----
            a: [[3,0,1,2]]
            b: [["three","zero","one","two"]]
        """
        if new is None:
            if not isinstance(old, Mapping):
                msg = "`new` argument is required if `old` argument is not a Mapping type"
                raise TypeError(msg)

            new = list(old.values())
            old = list(old.keys())

        return self.__class__(
            lambda plx: self._to_compliant_expr(plx).replace_strict(
                old, new, return_dtype=return_dtype
            ),
            self._is_order_dependent,
        )

    def sort(self, *, descending: bool = False, nulls_last: bool = False) -> Self:
        """Sort this column. Place null values first.

        !!! warning
            `Expr.sort` is deprecated and will be removed in a future version.
            Hint: instead of `df.select(nw.col('a').sort())`, use
            `df.select(nw.col('a')).sort()` instead.
            Note: this will remain available in `narwhals.stable.v1`.
            See [stable api](../backcompat.md/) for more information.

        Arguments:
            descending: Sort in descending order.
            nulls_last: Place null values last instead of first.

        Returns:
            A new expression.
        """
        msg = (
            "`Expr.sort` is deprecated and will be removed in a future version.\n\n"
            "Hint: instead of `df.select(nw.col('a').sort())`, use `df.select(nw.col('a')).sort()`.\n\n"
            "Note: this will remain available in `narwhals.stable.v1`.\n"
            "See https://narwhals-dev.github.io/narwhals/backcompat/ for more information.\n"
        )
        issue_deprecation_warning(msg, _version="1.22.0")
        return self.__class__(
            lambda plx: self._to_compliant_expr(plx).sort(
                descending=descending, nulls_last=nulls_last
            ),
            is_order_dependent=True,
        )

    # --- transform ---
    def is_between(
        self: Self,
        lower_bound: Any | IntoExpr,
        upper_bound: Any | IntoExpr,
        closed: Literal["left", "right", "none", "both"] = "both",
    ) -> Self:
        """Check if this expression is between the given lower and upper bounds.

        Arguments:
            lower_bound: Lower bound value.
            upper_bound: Upper bound value.
            closed: Define which sides of the interval are closed (inclusive).

        Returns:
            A new expression.

        Examples:
            >>> import pandas as pd
            >>> import polars as pl
            >>> import pyarrow as pa
            >>> import narwhals as nw
            >>> from narwhals.typing import IntoFrameT
            >>>
            >>> data = {"a": [1, 2, 3, 4, 5]}
            >>> df_pd = pd.DataFrame(data)
            >>> df_pl = pl.DataFrame(data)
            >>> df_pa = pa.table(data)

            Let's define a dataframe-agnostic function:

            >>> def agnostic_is_between(df_native: IntoFrameT) -> IntoFrameT:
            ...     df = nw.from_native(df_native)
            ...     return df.select(nw.col("a").is_between(2, 4, "right")).to_native()

            We can then pass any supported library such as pandas, Polars, or
            PyArrow to `agnostic_is_between`:

            >>> agnostic_is_between(df_pd)
                   a
            0  False
            1  False
            2   True
            3   True
            4  False

            >>> agnostic_is_between(df_pl)
            shape: (5, 1)
            ┌───────┐
            │ a     │
            │ ---   │
            │ bool  │
            ╞═══════╡
            │ false │
            │ false │
            │ true  │
            │ true  │
            │ false │
            └───────┘

            >>> agnostic_is_between(df_pa)
            pyarrow.Table
            a: bool
            ----
            a: [[false,false,true,true,false]]
        """
        return self.__class__(
            lambda plx: self._to_compliant_expr(plx).is_between(
                extract_compliant(plx, lower_bound),
                extract_compliant(plx, upper_bound),
                closed,
            ),
            is_order_dependent=operation_is_order_dependent(
                self, lower_bound, upper_bound
            ),
        )

    def is_in(self, other: Any) -> Self:
        """Check if elements of this expression are present in the other iterable.

        Arguments:
            other: iterable

        Returns:
            A new expression.

        Examples:
            >>> import pandas as pd
            >>> import polars as pl
            >>> import pyarrow as pa
            >>> import narwhals as nw
            >>> from narwhals.typing import IntoFrameT
            >>>
            >>> data = {"a": [1, 2, 9, 10]}
            >>> df_pd = pd.DataFrame(data)
            >>> df_pl = pl.DataFrame(data)
            >>> df_pa = pa.table(data)

            Let's define a dataframe-agnostic function:

            >>> def agnostic_is_in(df_native: IntoFrameT) -> IntoFrameT:
            ...     df = nw.from_native(df_native)
            ...     return df.with_columns(b=nw.col("a").is_in([1, 2])).to_native()

            We can then pass any supported library such as pandas, Polars, or
            PyArrow to `agnostic_is_in`:

            >>> agnostic_is_in(df_pd)
                a      b
            0   1   True
            1   2   True
            2   9  False
            3  10  False

            >>> agnostic_is_in(df_pl)
            shape: (4, 2)
            ┌─────┬───────┐
            │ a   ┆ b     │
            │ --- ┆ ---   │
            │ i64 ┆ bool  │
            ╞═════╪═══════╡
            │ 1   ┆ true  │
            │ 2   ┆ true  │
            │ 9   ┆ false │
            │ 10  ┆ false │
            └─────┴───────┘

            >>> agnostic_is_in(df_pa)
            pyarrow.Table
            a: int64
            b: bool
            ----
            a: [[1,2,9,10]]
            b: [[true,true,false,false]]
        """
        if isinstance(other, Iterable) and not isinstance(other, (str, bytes)):
            return self.__class__(
                lambda plx: self._to_compliant_expr(plx).is_in(
                    extract_compliant(plx, other)
                ),
                self._is_order_dependent,
            )
        else:
            msg = "Narwhals `is_in` doesn't accept expressions as an argument, as opposed to Polars. You should provide an iterable instead."
            raise NotImplementedError(msg)

    def filter(self, *predicates: Any) -> Self:
        """Filters elements based on a condition, returning a new expression.

        Arguments:
            predicates: Conditions to filter by (which get ANDed together).

        Returns:
            A new expression.

        Examples:
            >>> import pandas as pd
            >>> import polars as pl
            >>> import pyarrow as pa
            >>> import narwhals as nw
            >>> from narwhals.typing import IntoFrameT
            >>>
            >>> data = {"a": [2, 3, 4, 5, 6, 7], "b": [10, 11, 12, 13, 14, 15]}
            >>> df_pd = pd.DataFrame(data)
            >>> df_pl = pl.DataFrame(data)
            >>> df_pa = pa.table(data)

            Let's define a dataframe-agnostic function:

            >>> def agnostic_filter(df_native: IntoFrameT) -> IntoFrameT:
            ...     df = nw.from_native(df_native)
            ...     return df.select(
            ...         nw.col("a").filter(nw.col("a") > 4),
            ...         nw.col("b").filter(nw.col("b") < 13),
            ...     ).to_native()

            We can then pass any supported library such as pandas, Polars, or
            PyArrow to `agnostic_filter`:

            >>> agnostic_filter(df_pd)
               a   b
            3  5  10
            4  6  11
            5  7  12

            >>> agnostic_filter(df_pl)
            shape: (3, 2)
            ┌─────┬─────┐
            │ a   ┆ b   │
            │ --- ┆ --- │
            │ i64 ┆ i64 │
            ╞═════╪═════╡
            │ 5   ┆ 10  │
            │ 6   ┆ 11  │
            │ 7   ┆ 12  │
            └─────┴─────┘

            >>> agnostic_filter(df_pa)
            pyarrow.Table
            a: int64
            b: int64
            ----
            a: [[5,6,7]]
            b: [[10,11,12]]
        """
        flat_predicates = flatten(predicates)
        return self.__class__(
            lambda plx: self._to_compliant_expr(plx).filter(
                *[extract_compliant(plx, pred) for pred in flat_predicates],
            ),
            is_order_dependent=operation_is_order_dependent(*flat_predicates),
        )

    def is_null(self) -> Self:
        """Returns a boolean Series indicating which values are null.

        Returns:
            A new expression.

        Notes:
            pandas handles null values differently from Polars and PyArrow.
            See [null_handling](../pandas_like_concepts/null_handling.md/)
            for reference.

        Examples:
            >>> import pandas as pd
            >>> import polars as pl
            >>> import pyarrow as pa
            >>> import narwhals as nw
            >>> from narwhals.typing import IntoFrameT
            >>>
            >>> df_pd = pd.DataFrame(
            ...     {
            ...         "a": [2, 4, None, 3, 5],
            ...         "b": [2.0, 4.0, float("nan"), 3.0, 5.0],
            ...     }
            ... )
            >>> data = {
            ...     "a": [2, 4, None, 3, 5],
            ...     "b": [2.0, 4.0, None, 3.0, 5.0],
            ... }
            >>> df_pl = pl.DataFrame(data)
            >>> df_pa = pa.table(data)

            Let's define a dataframe-agnostic function:

            >>> def agnostic_is_null(df_native: IntoFrameT) -> IntoFrameT:
            ...     df = nw.from_native(df_native)
            ...     return df.with_columns(
            ...         a_is_null=nw.col("a").is_null(), b_is_null=nw.col("b").is_null()
            ...     ).to_native()

            We can then pass any supported library such as Pandas, Polars, or
            PyArrow to `agnostic_is_null`:

            >>> agnostic_is_null(df_pd)
                 a    b  a_is_null  b_is_null
            0  2.0  2.0      False      False
            1  4.0  4.0      False      False
            2  NaN  NaN       True       True
            3  3.0  3.0      False      False
            4  5.0  5.0      False      False

            >>> agnostic_is_null(df_pl)
            shape: (5, 4)
            ┌──────┬──────┬───────────┬───────────┐
            │ a    ┆ b    ┆ a_is_null ┆ b_is_null │
            │ ---  ┆ ---  ┆ ---       ┆ ---       │
            │ i64  ┆ f64  ┆ bool      ┆ bool      │
            ╞══════╪══════╪═══════════╪═══════════╡
            │ 2    ┆ 2.0  ┆ false     ┆ false     │
            │ 4    ┆ 4.0  ┆ false     ┆ false     │
            │ null ┆ null ┆ true      ┆ true      │
            │ 3    ┆ 3.0  ┆ false     ┆ false     │
            │ 5    ┆ 5.0  ┆ false     ┆ false     │
            └──────┴──────┴───────────┴───────────┘

            >>> agnostic_is_null(df_pa)
            pyarrow.Table
            a: int64
            b: double
            a_is_null: bool
            b_is_null: bool
            ----
            a: [[2,4,null,3,5]]
            b: [[2,4,null,3,5]]
            a_is_null: [[false,false,true,false,false]]
            b_is_null: [[false,false,true,false,false]]
        """
        return self.__class__(
            lambda plx: self._to_compliant_expr(plx).is_null(), self._is_order_dependent
        )

    def is_nan(self) -> Self:
        """Indicate which values are NaN.

        Returns:
            A new expression.

        Notes:
            pandas handles null values differently from Polars and PyArrow.
            See [null_handling](../pandas_like_concepts/null_handling.md/)
            for reference.

        Examples:
            >>> import pandas as pd
            >>> import polars as pl
            >>> import pyarrow as pa
            >>> import narwhals as nw
            >>> from narwhals.typing import IntoFrameT
            >>>
            >>> data = {"orig": [0.0, None, 2.0]}
            >>> df_pd = pd.DataFrame(data).astype({"orig": "Float64"})
            >>> df_pl = pl.DataFrame(data)
            >>> df_pa = pa.table(data)

            Let's define a dataframe-agnostic function:

            >>> def agnostic_self_div_is_nan(df_native: IntoFrameT) -> IntoFrameT:
            ...     df = nw.from_native(df_native)
            ...     return df.with_columns(
            ...         divided=nw.col("orig") / nw.col("orig"),
            ...         divided_is_nan=(nw.col("orig") / nw.col("orig")).is_nan(),
            ...     ).to_native()

            We can then pass any supported library such as Pandas, Polars, or
            PyArrow to `agnostic_self_div_is_nan`:

            >>> print(agnostic_self_div_is_nan(df_pd))
               orig  divided  divided_is_nan
            0   0.0      NaN            True
            1  <NA>     <NA>            <NA>
            2   2.0      1.0           False

            >>> print(agnostic_self_div_is_nan(df_pl))
            shape: (3, 3)
            ┌──────┬─────────┬────────────────┐
            │ orig ┆ divided ┆ divided_is_nan │
            │ ---  ┆ ---     ┆ ---            │
            │ f64  ┆ f64     ┆ bool           │
            ╞══════╪═════════╪════════════════╡
            │ 0.0  ┆ NaN     ┆ true           │
            │ null ┆ null    ┆ null           │
            │ 2.0  ┆ 1.0     ┆ false          │
            └──────┴─────────┴────────────────┘

            >>> print(agnostic_self_div_is_nan(df_pa))
            pyarrow.Table
            orig: double
            divided: double
            divided_is_nan: bool
            ----
            orig: [[0,null,2]]
            divided: [[nan,null,1]]
            divided_is_nan: [[true,null,false]]
        """
        return self.__class__(
            lambda plx: self._to_compliant_expr(plx).is_nan(), self._is_order_dependent
        )

    def arg_true(self) -> Self:
        """Find elements where boolean expression is True.

        Returns:
            A new expression.

        Examples:
            >>> import pandas as pd
            >>> import polars as pl
            >>> import pyarrow as pa
            >>> import narwhals as nw
            >>> from narwhals.typing import IntoFrameT
            >>>
            >>> data = {"a": [1, None, None, 2]}
            >>> df_pd = pd.DataFrame(data)
            >>> df_pl = pl.DataFrame(data)
            >>> df_pa = pa.table(data)

            We define a library agnostic function:

            >>> def agnostic_arg_true(df_native: IntoFrameT) -> IntoFrameT:
            ...     df = nw.from_native(df_native)
            ...     return df.select(nw.col("a").is_null().arg_true()).to_native()

            We can then pass any supported library such as pandas, Polars, or
            PyArrow to `agnostic_arg_true`:

            >>> agnostic_arg_true(df_pd)
               a
            1  1
            2  2

            >>> agnostic_arg_true(df_pl)
            shape: (2, 1)
            ┌─────┐
            │ a   │
            │ --- │
            │ u32 │
            ╞═════╡
            │ 1   │
            │ 2   │
            └─────┘

            >>> agnostic_arg_true(df_pa)
            pyarrow.Table
            a: int64
            ----
            a: [[1,2]]
        """
        return self.__class__(
            lambda plx: self._to_compliant_expr(plx).arg_true(), is_order_dependent=True
        )

    def fill_null(
        self,
        value: Any | None = None,
        strategy: Literal["forward", "backward"] | None = None,
        limit: int | None = None,
    ) -> Self:
        """Fill null values with given value.

        Arguments:
            value: Value used to fill null values.
            strategy: Strategy used to fill null values.
            limit: Number of consecutive null values to fill when using the 'forward' or 'backward' strategy.

        Returns:
            A new expression.

        Notes:
            pandas handles null values differently from Polars and PyArrow.
            See [null_handling](../pandas_like_concepts/null_handling.md/)
            for reference.

        Examples:
            >>> import pandas as pd
            >>> import polars as pl
            >>> import pyarrow as pa
            >>> import narwhals as nw
            >>> from narwhals.typing import IntoFrameT
            >>>
            >>> df_pd = pd.DataFrame(
            ...     {
            ...         "a": [2, 4, None, None, 3, 5],
            ...         "b": [2.0, 4.0, float("nan"), float("nan"), 3.0, 5.0],
            ...     }
            ... )
            >>> data = {
            ...     "a": [2, 4, None, None, 3, 5],
            ...     "b": [2.0, 4.0, None, None, 3.0, 5.0],
            ... }
            >>> df_pl = pl.DataFrame(data)
            >>> df_pa = pa.table(data)

            Let's define a dataframe-agnostic function:

            >>> def agnostic_fill_null(df_native: IntoFrameT) -> IntoFrameT:
            ...     df = nw.from_native(df_native)
            ...     return df.with_columns(nw.col("a", "b").fill_null(0)).to_native()

            We can then pass any supported library such as Pandas, Polars, or
            PyArrow to `agnostic_fill_null`:

            >>> agnostic_fill_null(df_pd)
                 a    b
            0  2.0  2.0
            1  4.0  4.0
            2  0.0  0.0
            3  0.0  0.0
            4  3.0  3.0
            5  5.0  5.0

            >>> agnostic_fill_null(df_pl)
            shape: (6, 2)
            ┌─────┬─────┐
            │ a   ┆ b   │
            │ --- ┆ --- │
            │ i64 ┆ f64 │
            ╞═════╪═════╡
            │ 2   ┆ 2.0 │
            │ 4   ┆ 4.0 │
            │ 0   ┆ 0.0 │
            │ 0   ┆ 0.0 │
            │ 3   ┆ 3.0 │
            │ 5   ┆ 5.0 │
            └─────┴─────┘

            >>> agnostic_fill_null(df_pa)
            pyarrow.Table
            a: int64
            b: double
            ----
            a: [[2,4,0,0,3,5]]
            b: [[2,4,0,0,3,5]]

            Using a strategy:

            >>> def agnostic_fill_null_with_strategy(df_native: IntoFrameT) -> IntoFrameT:
            ...     df = nw.from_native(df_native)
            ...     return df.with_columns(
            ...         nw.col("a", "b")
            ...         .fill_null(strategy="forward", limit=1)
            ...         .name.suffix("_filled")
            ...     ).to_native()

            >>> agnostic_fill_null_with_strategy(df_pd)
                 a    b  a_filled  b_filled
            0  2.0  2.0       2.0       2.0
            1  4.0  4.0       4.0       4.0
            2  NaN  NaN       4.0       4.0
            3  NaN  NaN       NaN       NaN
            4  3.0  3.0       3.0       3.0
            5  5.0  5.0       5.0       5.0

            >>> agnostic_fill_null_with_strategy(df_pl)
            shape: (6, 4)
            ┌──────┬──────┬──────────┬──────────┐
            │ a    ┆ b    ┆ a_filled ┆ b_filled │
            │ ---  ┆ ---  ┆ ---      ┆ ---      │
            │ i64  ┆ f64  ┆ i64      ┆ f64      │
            ╞══════╪══════╪══════════╪══════════╡
            │ 2    ┆ 2.0  ┆ 2        ┆ 2.0      │
            │ 4    ┆ 4.0  ┆ 4        ┆ 4.0      │
            │ null ┆ null ┆ 4        ┆ 4.0      │
            │ null ┆ null ┆ null     ┆ null     │
            │ 3    ┆ 3.0  ┆ 3        ┆ 3.0      │
            │ 5    ┆ 5.0  ┆ 5        ┆ 5.0      │
            └──────┴──────┴──────────┴──────────┘

            >>> agnostic_fill_null_with_strategy(df_pa)
            pyarrow.Table
            a: int64
            b: double
            a_filled: int64
            b_filled: double
            ----
            a: [[2,4,null,null,3,5]]
            b: [[2,4,null,null,3,5]]
            a_filled: [[2,4,4,null,3,5]]
            b_filled: [[2,4,4,null,3,5]]
        """
        if value is not None and strategy is not None:
            msg = "cannot specify both `value` and `strategy`"
            raise ValueError(msg)
        if value is None and strategy is None:
            msg = "must specify either a fill `value` or `strategy`"
            raise ValueError(msg)
        if strategy is not None and strategy not in {"forward", "backward"}:
            msg = f"strategy not supported: {strategy}"
            raise ValueError(msg)
        return self.__class__(
            lambda plx: self._to_compliant_expr(plx).fill_null(
                value=value, strategy=strategy, limit=limit
            ),
            self._is_order_dependent,
        )

    # --- partial reduction ---
    def drop_nulls(self) -> Self:
        """Drop null values.

        Returns:
            A new expression.

        Notes:
            pandas handles null values differently from Polars and PyArrow.
            See [null_handling](../pandas_like_concepts/null_handling.md/)
            for reference.

        Examples:
            >>> import pandas as pd
            >>> import polars as pl
            >>> import pyarrow as pa
            >>> import narwhals as nw
            >>> from narwhals.typing import IntoFrameT
            >>>
            >>> df_pd = pd.DataFrame({"a": [2.0, 4.0, float("nan"), 3.0, None, 5.0]})
            >>> df_pl = pl.DataFrame({"a": [2.0, 4.0, None, 3.0, None, 5.0]})
            >>> df_pa = pa.table({"a": [2.0, 4.0, None, 3.0, None, 5.0]})

            Let's define a dataframe-agnostic function:

            >>> def agnostic_drop_nulls(df_native: IntoFrameT) -> IntoFrameT:
            ...     df = nw.from_native(df_native)
            ...     return df.select(nw.col("a").drop_nulls()).to_native()

            We can then pass any supported library such as Pandas, Polars, or
            PyArrow to `agnostic_drop_nulls`:

            >>> agnostic_drop_nulls(df_pd)
                 a
            0  2.0
            1  4.0
            3  3.0
            5  5.0

            >>> agnostic_drop_nulls(df_pl)
            shape: (4, 1)
            ┌─────┐
            │ a   │
            │ --- │
            │ f64 │
            ╞═════╡
            │ 2.0 │
            │ 4.0 │
            │ 3.0 │
            │ 5.0 │
            └─────┘

            >>> agnostic_drop_nulls(df_pa)
            pyarrow.Table
            a: double
            ----
            a: [[2,4,3,5]]
        """
        return self.__class__(
            lambda plx: self._to_compliant_expr(plx).drop_nulls(),
            self._is_order_dependent,
        )

    def sample(
        self: Self,
        n: int | None = None,
        *,
        fraction: float | None = None,
        with_replacement: bool = False,
        seed: int | None = None,
    ) -> Self:
        """Sample randomly from this expression.

        !!! warning
            `Expr.sample` is deprecated and will be removed in a future version.
            Hint: instead of `df.select(nw.col('a').sample())`, use
            `df.select(nw.col('a')).sample()` instead.
            Note: this will remain available in `narwhals.stable.v1`.
            See [stable api](../backcompat.md/) for more information.

        Arguments:
            n: Number of items to return. Cannot be used with fraction.
            fraction: Fraction of items to return. Cannot be used with n.
            with_replacement: Allow values to be sampled more than once.
            seed: Seed for the random number generator. If set to None (default), a random
                seed is generated for each sample operation.

        Returns:
            A new expression.
        """
        msg = (
            "`Expr.sample` is deprecated and will be removed in a future version.\n\n"
            "Hint: instead of `df.select(nw.col('a').sample())`, use `df.select(nw.col('a')).sample()`.\n\n"
            "Note: this will remain available in `narwhals.stable.v1`.\n"
            "See https://narwhals-dev.github.io/narwhals/backcompat/ for more information.\n"
        )
        issue_deprecation_warning(msg, _version="1.22.0")
        return self.__class__(
            lambda plx: self._to_compliant_expr(plx).sample(
                n, fraction=fraction, with_replacement=with_replacement, seed=seed
            ),
            self._is_order_dependent,
        )

    def over(self, *keys: str | Iterable[str]) -> Self:
        """Compute expressions over the given groups.

        Arguments:
            keys: Names of columns to compute window expression over.
                  Must be names of columns, as opposed to expressions -
                  so, this is a bit less flexible than Polars' `Expr.over`.

        Returns:
            A new expression.

        Examples:
            >>> import pandas as pd
            >>> import polars as pl
            >>> import pyarrow as pa
            >>> import narwhals as nw
            >>> from narwhals.typing import IntoFrameT
            >>>
            >>> data = {"a": [1, 2, 3], "b": [1, 1, 2]}
            >>> df_pd = pd.DataFrame(data)
            >>> df_pl = pl.DataFrame(data)
            >>> df_pa = pa.table(data)

            Let's define a dataframe-agnostic function:

            >>> def agnostic_min_over_b(df_native: IntoFrameT) -> IntoFrameT:
            ...     df = nw.from_native(df_native)
            ...     return df.with_columns(
            ...         a_min_per_group=nw.col("a").min().over("b")
            ...     ).to_native()

            We can then pass any supported library such as pandas, Polars, or
            PyArrow to `agnostic_min_over_b`:

            >>> agnostic_min_over_b(df_pd)
               a  b  a_min_per_group
            0  1  1                1
            1  2  1                1
            2  3  2                3

            >>> agnostic_min_over_b(df_pl)
            shape: (3, 3)
            ┌─────┬─────┬─────────────────┐
            │ a   ┆ b   ┆ a_min_per_group │
            │ --- ┆ --- ┆ ---             │
            │ i64 ┆ i64 ┆ i64             │
            ╞═════╪═════╪═════════════════╡
            │ 1   ┆ 1   ┆ 1               │
            │ 2   ┆ 1   ┆ 1               │
            │ 3   ┆ 2   ┆ 3               │
            └─────┴─────┴─────────────────┘

            >>> agnostic_min_over_b(df_pa)
            pyarrow.Table
            a: int64
            b: int64
            a_min_per_group: int64
            ----
            a: [[1,2,3]]
            b: [[1,1,2]]
            a_min_per_group: [[1,1,3]]

            Cumulative operations are also supported, but (currently) only for
            pandas and Polars:

            >>> def agnostic_cum_sum(df_native: IntoFrameT) -> IntoFrameT:
            ...     df = nw.from_native(df_native)
            ...     return df.with_columns(c=nw.col("a").cum_sum().over("b")).to_native()

            >>> agnostic_cum_sum(df_pd)
               a  b  c
            0  1  1  1
            1  2  1  3
            2  3  2  3

            >>> agnostic_cum_sum(df_pl)
            shape: (3, 3)
            ┌─────┬─────┬─────┐
            │ a   ┆ b   ┆ c   │
            │ --- ┆ --- ┆ --- │
            │ i64 ┆ i64 ┆ i64 │
            ╞═════╪═════╪═════╡
            │ 1   ┆ 1   ┆ 1   │
            │ 2   ┆ 1   ┆ 3   │
            │ 3   ┆ 2   ┆ 3   │
            └─────┴─────┴─────┘
        """
        return self.__class__(
            lambda plx: self._to_compliant_expr(plx).over(flatten(keys)),
            self._is_order_dependent,
        )

    def is_duplicated(self) -> Self:
        r"""Return a boolean mask indicating duplicated values.

        Returns:
            A new expression.

        Examples:
            >>> import pandas as pd
            >>> import polars as pl
            >>> import pyarrow as pa
            >>> import narwhals as nw
            >>> from narwhals.typing import IntoFrameT
            >>>
            >>> data = {"a": [1, 2, 3, 1], "b": ["a", "a", "b", "c"]}
            >>> df_pd = pd.DataFrame(data)
            >>> df_pl = pl.DataFrame(data)
            >>> df_pa = pa.table(data)

            Let's define a dataframe-agnostic function:

            >>> def agnostic_is_duplicated(df_native: IntoFrameT) -> IntoFrameT:
            ...     df = nw.from_native(df_native)
            ...     return df.select(nw.all().is_duplicated()).to_native()

            We can then pass any supported library such as pandas, Polars, or
            PyArrow to `agnostic_is_duplicated`:

            >>> agnostic_is_duplicated(df_pd)
                   a      b
            0   True   True
            1  False   True
            2  False  False
            3   True  False

            >>> agnostic_is_duplicated(df_pl)
            shape: (4, 2)
            ┌───────┬───────┐
            │ a     ┆ b     │
            │ ---   ┆ ---   │
            │ bool  ┆ bool  │
            ╞═══════╪═══════╡
            │ true  ┆ true  │
            │ false ┆ true  │
            │ false ┆ false │
            │ true  ┆ false │
            └───────┴───────┘

            >>> agnostic_is_duplicated(df_pa)
            pyarrow.Table
            a: bool
            b: bool
            ----
            a: [[true,false,false,true]]
            b: [[true,true,false,false]]
        """
        return self.__class__(
            lambda plx: self._to_compliant_expr(plx).is_duplicated(),
            self._is_order_dependent,
        )

    def is_unique(self) -> Self:
        r"""Return a boolean mask indicating unique values.

        Returns:
            A new expression.

        Examples:
            >>> import pandas as pd
            >>> import polars as pl
            >>> import pyarrow as pa
            >>> import narwhals as nw
            >>> from narwhals.typing import IntoFrameT
            >>>
            >>> data = {"a": [1, 2, 3, 1], "b": ["a", "a", "b", "c"]}
            >>> df_pd = pd.DataFrame(data)
            >>> df_pl = pl.DataFrame(data)
            >>> df_pa = pa.table(data)

            Let's define a dataframe-agnostic function:

            >>> def agnostic_is_unique(df_native: IntoFrameT) -> IntoFrameT:
            ...     df = nw.from_native(df_native)
            ...     return df.select(nw.all().is_unique()).to_native()

            We can then pass any supported library such as pandas, Polars, or
            PyArrow to `agnostic_is_unique`:

            >>> agnostic_is_unique(df_pd)
                   a      b
            0  False  False
            1   True  False
            2   True   True
            3  False   True

            >>> agnostic_is_unique(df_pl)
            shape: (4, 2)
            ┌───────┬───────┐
            │ a     ┆ b     │
            │ ---   ┆ ---   │
            │ bool  ┆ bool  │
            ╞═══════╪═══════╡
            │ false ┆ false │
            │ true  ┆ false │
            │ true  ┆ true  │
            │ false ┆ true  │
            └───────┴───────┘

            >>> agnostic_is_unique(df_pa)
            pyarrow.Table
            a: bool
            b: bool
            ----
            a: [[false,true,true,false]]
            b: [[false,false,true,true]]
        """
        return self.__class__(
            lambda plx: self._to_compliant_expr(plx).is_unique(), self._is_order_dependent
        )

    def null_count(self) -> Self:
        r"""Count null values.

        Returns:
            A new expression.

        Notes:
            pandas handles null values differently from Polars and PyArrow.
            See [null_handling](../pandas_like_concepts/null_handling.md/)
            for reference.

        Examples:
            >>> import pandas as pd
            >>> import polars as pl
            >>> import pyarrow as pa
            >>> import narwhals as nw
            >>> from narwhals.typing import IntoFrameT
            >>>
            >>> data = {"a": [1, 2, None, 1], "b": ["a", None, "b", None]}
            >>> df_pd = pd.DataFrame(data)
            >>> df_pl = pl.DataFrame(data)
            >>> df_pa = pa.table(data)

            Let's define a dataframe-agnostic function:

            >>> def agnostic_null_count(df_native: IntoFrameT) -> IntoFrameT:
            ...     df = nw.from_native(df_native)
            ...     return df.select(nw.all().null_count()).to_native()

            We can then pass any supported library such as Pandas, Polars, or
            PyArrow to `agnostic_null_count`:

            >>> agnostic_null_count(df_pd)
               a  b
            0  1  2

            >>> agnostic_null_count(df_pl)
            shape: (1, 2)
            ┌─────┬─────┐
            │ a   ┆ b   │
            │ --- ┆ --- │
            │ u32 ┆ u32 │
            ╞═════╪═════╡
            │ 1   ┆ 2   │
            └─────┴─────┘

            >>> agnostic_null_count(df_pa)
            pyarrow.Table
            a: int64
            b: int64
            ----
            a: [[1]]
            b: [[2]]
        """
        return self.__class__(
            lambda plx: self._to_compliant_expr(plx).null_count(),
            self._is_order_dependent,
        )

    def is_first_distinct(self) -> Self:
        r"""Return a boolean mask indicating the first occurrence of each distinct value.

        Returns:
            A new expression.

        Examples:
            >>> import pandas as pd
            >>> import polars as pl
            >>> import pyarrow as pa
            >>> import narwhals as nw
            >>> from narwhals.typing import IntoFrameT
            >>>
            >>> data = {"a": [1, 2, 3, 1], "b": ["a", "a", "b", "c"]}
            >>> df_pd = pd.DataFrame(data)
            >>> df_pl = pl.DataFrame(data)
            >>> df_pa = pa.table(data)

            Let's define a dataframe-agnostic function:

            >>> def agnostic_is_first_distinct(df_native: IntoFrameT) -> IntoFrameT:
            ...     df = nw.from_native(df_native)
            ...     return df.select(nw.all().is_first_distinct()).to_native()

            We can then pass any supported library such as pandas, Polars, or
            PyArrow to `agnostic_is_first_distinct`:

            >>> agnostic_is_first_distinct(df_pd)
                   a      b
            0   True   True
            1   True  False
            2   True   True
            3  False   True

            >>> agnostic_is_first_distinct(df_pl)
            shape: (4, 2)
            ┌───────┬───────┐
            │ a     ┆ b     │
            │ ---   ┆ ---   │
            │ bool  ┆ bool  │
            ╞═══════╪═══════╡
            │ true  ┆ true  │
            │ true  ┆ false │
            │ true  ┆ true  │
            │ false ┆ true  │
            └───────┴───────┘

            >>> agnostic_is_first_distinct(df_pa)
            pyarrow.Table
            a: bool
            b: bool
            ----
            a: [[true,true,true,false]]
            b: [[true,false,true,true]]
        """
        return self.__class__(
            lambda plx: self._to_compliant_expr(plx).is_first_distinct(),
            is_order_dependent=True,
        )

    def is_last_distinct(self) -> Self:
        r"""Return a boolean mask indicating the last occurrence of each distinct value.

        Returns:
            A new expression.

        Examples:
            >>> import pandas as pd
            >>> import polars as pl
            >>> import pyarrow as pa
            >>> import narwhals as nw
            >>> from narwhals.typing import IntoFrameT
            >>>
            >>> data = {"a": [1, 2, 3, 1], "b": ["a", "a", "b", "c"]}
            >>> df_pd = pd.DataFrame(data)
            >>> df_pl = pl.DataFrame(data)
            >>> df_pa = pa.table(data)

            Let's define a dataframe-agnostic function:

            >>> def agnostic_is_last_distinct(df_native: IntoFrameT) -> IntoFrameT:
            ...     df = nw.from_native(df_native)
            ...     return df.select(nw.all().is_last_distinct()).to_native()

            We can then pass any supported library such as pandas, Polars, or
            PyArrow to `agnostic_is_last_distinct`:

            >>> agnostic_is_last_distinct(df_pd)
                   a      b
            0  False  False
            1   True   True
            2   True   True
            3   True   True

            >>> agnostic_is_last_distinct(df_pl)
            shape: (4, 2)
            ┌───────┬───────┐
            │ a     ┆ b     │
            │ ---   ┆ ---   │
            │ bool  ┆ bool  │
            ╞═══════╪═══════╡
            │ false ┆ false │
            │ true  ┆ true  │
            │ true  ┆ true  │
            │ true  ┆ true  │
            └───────┴───────┘

            >>> agnostic_is_last_distinct(df_pa)
            pyarrow.Table
            a: bool
            b: bool
            ----
            a: [[false,true,true,true]]
            b: [[false,true,true,true]]
        """
        return self.__class__(
            lambda plx: self._to_compliant_expr(plx).is_last_distinct(),
            is_order_dependent=True,
        )

    def quantile(
        self,
        quantile: float,
        interpolation: Literal["nearest", "higher", "lower", "midpoint", "linear"],
    ) -> Self:
        r"""Get quantile value.

        Arguments:
            quantile: Quantile between 0.0 and 1.0.
            interpolation: Interpolation method.

        Returns:
            A new expression.

        Note:
            - pandas and Polars may have implementation differences for a given interpolation method.
            - [dask](https://docs.dask.org/en/stable/generated/dask.dataframe.Series.quantile.html) has
                its own method to approximate quantile and it doesn't implement 'nearest', 'higher',
                'lower', 'midpoint' as interpolation method - use 'linear' which is closest to the
                native 'dask' - method.

        Examples:
            >>> import pandas as pd
            >>> import polars as pl
            >>> import pyarrow as pa
            >>> import narwhals as nw
            >>> from narwhals.typing import IntoFrameT
            >>>
            >>> data = {"a": list(range(50)), "b": list(range(50, 100))}
            >>> df_pd = pd.DataFrame(data)
            >>> df_pl = pl.DataFrame(data)
            >>> df_pa = pa.table(data)

            Let's define a dataframe-agnostic function:

            >>> def agnostic_quantile(df_native: IntoFrameT) -> IntoFrameT:
            ...     df = nw.from_native(df_native)
            ...     return df.select(
            ...         nw.col("a", "b").quantile(0.5, interpolation="linear")
            ...     ).to_native()

            We can then pass any supported library such as pandas, Polars, or
            PyArrow to `agnostic_quantile`:

            >>> agnostic_quantile(df_pd)
                  a     b
            0  24.5  74.5

            >>> agnostic_quantile(df_pl)
            shape: (1, 2)
            ┌──────┬──────┐
            │ a    ┆ b    │
            │ ---  ┆ ---  │
            │ f64  ┆ f64  │
            ╞══════╪══════╡
            │ 24.5 ┆ 74.5 │
            └──────┴──────┘

            >>> agnostic_quantile(df_pa)
            pyarrow.Table
            a: double
            b: double
            ----
            a: [[24.5]]
            b: [[74.5]]
        """
        return self.__class__(
            lambda plx: self._to_compliant_expr(plx).quantile(quantile, interpolation),
            self._is_order_dependent,
        )

    def head(self, n: int = 10) -> Self:
        r"""Get the first `n` rows.

        !!! warning
            `Expr.head` is deprecated and will be removed in a future version.
            Hint: instead of `df.select(nw.col('a').head())`, use
            `df.select(nw.col('a')).head()` instead.
            Note: this will remain available in `narwhals.stable.v1`.
            See [stable api](../backcompat.md/) for more information.

        Arguments:
            n: Number of rows to return.

        Returns:
            A new expression.
        """
<<<<<<< HEAD
        return self.__class__(
            lambda plx: self._to_compliant_expr(plx).head(n), is_order_dependent=True
        )
=======
        msg = (
            "`Expr.head` is deprecated and will be removed in a future version.\n\n"
            "Hint: instead of `df.select(nw.col('a').head())`, use `df.select(nw.col('a')).head()`.\n\n"
            "Note: this will remain available in `narwhals.stable.v1`.\n"
            "See https://narwhals-dev.github.io/narwhals/backcompat/ for more information.\n"
        )
        issue_deprecation_warning(msg, _version="1.22.0")
        return self.__class__(lambda plx: self._to_compliant_expr(plx).head(n))
>>>>>>> 21df661e

    def tail(self, n: int = 10) -> Self:
        r"""Get the last `n` rows.

        !!! warning
            `Expr.tail` is deprecated and will be removed in a future version.
            Hint: instead of `df.select(nw.col('a').tail())`, use
            `df.select(nw.col('a')).tail()` instead.
            Note: this will remain available in `narwhals.stable.v1`.
            See [stable api](../backcompat.md/) for more information.

        Arguments:
            n: Number of rows to return.

        Returns:
            A new expression.
        """
<<<<<<< HEAD
        return self.__class__(
            lambda plx: self._to_compliant_expr(plx).tail(n), is_order_dependent=True
        )
=======
        msg = (
            "`Expr.tail` is deprecated and will be removed in a future version.\n\n"
            "Hint: instead of `df.select(nw.col('a').tail())`, use `df.select(nw.col('a')).tail()`.\n\n"
            "Note: this will remain available in `narwhals.stable.v1`.\n"
            "See https://narwhals-dev.github.io/narwhals/backcompat/ for more information.\n"
        )
        issue_deprecation_warning(msg, _version="1.22.0")
        return self.__class__(lambda plx: self._to_compliant_expr(plx).tail(n))
>>>>>>> 21df661e

    def round(self, decimals: int = 0) -> Self:
        r"""Round underlying floating point data by `decimals` digits.

        Arguments:
            decimals: Number of decimals to round by.

        Returns:
            A new expression.


        Notes:
            For values exactly halfway between rounded decimal values pandas behaves differently than Polars and Arrow.

            pandas rounds to the nearest even value (e.g. -0.5 and 0.5 round to 0.0, 1.5 and 2.5 round to 2.0, 3.5 and
            4.5 to 4.0, etc..).

            Polars and Arrow round away from 0 (e.g. -0.5 to -1.0, 0.5 to 1.0, 1.5 to 2.0, 2.5 to 3.0, etc..).

        Examples:
            >>> import pandas as pd
            >>> import polars as pl
            >>> import pyarrow as pa
            >>> import narwhals as nw
            >>> from narwhals.typing import IntoFrameT
            >>>
            >>> data = {"a": [1.12345, 2.56789, 3.901234]}
            >>> df_pd = pd.DataFrame(data)
            >>> df_pl = pl.DataFrame(data)
            >>> df_pa = pa.table(data)

            Let's define a dataframe-agnostic function that rounds to the first decimal:

            >>> def agnostic_round(df_native: IntoFrameT) -> IntoFrameT:
            ...     df = nw.from_native(df_native)
            ...     return df.select(nw.col("a").round(1)).to_native()

            We can then pass any supported library such as pandas, Polars, or
            PyArrow to `agnostic_round`:

            >>> agnostic_round(df_pd)
                 a
            0  1.1
            1  2.6
            2  3.9

            >>> agnostic_round(df_pl)
            shape: (3, 1)
            ┌─────┐
            │ a   │
            │ --- │
            │ f64 │
            ╞═════╡
            │ 1.1 │
            │ 2.6 │
            │ 3.9 │
            └─────┘

            >>> agnostic_round(df_pa)
            pyarrow.Table
            a: double
            ----
            a: [[1.1,2.6,3.9]]
        """
        return self.__class__(
            lambda plx: self._to_compliant_expr(plx).round(decimals),
            self._is_order_dependent,
        )

    def len(self) -> Self:
        r"""Return the number of elements in the column.

        Null values count towards the total.

        Returns:
            A new expression.

        Examples:
            >>> import pandas as pd
            >>> import polars as pl
            >>> import pyarrow as pa
            >>> import narwhals as nw
            >>> from narwhals.typing import IntoFrameT
            >>>
            >>> data = {"a": ["x", "y", "z"], "b": [1, 2, 1]}
            >>> df_pd = pd.DataFrame(data)
            >>> df_pl = pl.DataFrame(data)
            >>> df_pa = pa.table(data)

            Let's define a dataframe-agnostic function that computes the len over
            different values of "b" column:

            >>> def agnostic_len(df_native: IntoFrameT) -> IntoFrameT:
            ...     df = nw.from_native(df_native)
            ...     return df.select(
            ...         nw.col("a").filter(nw.col("b") == 1).len().alias("a1"),
            ...         nw.col("a").filter(nw.col("b") == 2).len().alias("a2"),
            ...     ).to_native()

            We can then pass any supported library such as pandas, Polars, or
            PyArrow to `agnostic_len`:

            >>> agnostic_len(df_pd)
               a1  a2
            0   2   1

            >>> agnostic_len(df_pl)
            shape: (1, 2)
            ┌─────┬─────┐
            │ a1  ┆ a2  │
            │ --- ┆ --- │
            │ u32 ┆ u32 │
            ╞═════╪═════╡
            │ 2   ┆ 1   │
            └─────┴─────┘

            >>> agnostic_len(df_pa)
            pyarrow.Table
            a1: int64
            a2: int64
            ----
            a1: [[2]]
            a2: [[1]]
        """
        return self.__class__(
            lambda plx: self._to_compliant_expr(plx).len(), self._is_order_dependent
        )

    def gather_every(self: Self, n: int, offset: int = 0) -> Self:
        r"""Take every nth value in the Series and return as new Series.

        !!! warning
            `Expr.gather_every` is deprecated and will be removed in a future version.
            Hint: instead of `df.select(nw.col('a').gather_every())`, use
            `df.select(nw.col('a')).gather_every()` instead.
            Note: this will remain available in `narwhals.stable.v1`.
            See [stable api](../backcompat.md/) for more information.

        Arguments:
            n: Gather every *n*-th row.
            offset: Starting index.

        Returns:
            A new expression.
        """
        msg = (
            "`Expr.gather_every` is deprecated and will be removed in a future version.\n\n"
            "Hint: instead of `df.select(nw.col('a').gather_every())`, use `df.select(nw.col('a')).gather_every()`.\n\n"
            "Note: this will remain available in `narwhals.stable.v1`.\n"
            "See https://narwhals-dev.github.io/narwhals/backcompat/ for more information.\n"
        )
        issue_deprecation_warning(msg, _version="1.22.0")
        return self.__class__(
            lambda plx: self._to_compliant_expr(plx).gather_every(n=n, offset=offset),
            is_order_dependent=True,
        )

    # need to allow numeric typing
    # TODO @aivanoved: make type alias for numeric type
    def clip(
        self,
        lower_bound: IntoExpr | Any | None = None,
        upper_bound: IntoExpr | Any | None = None,
    ) -> Self:
        r"""Clip values in the Series.

        Arguments:
            lower_bound: Lower bound value.
            upper_bound: Upper bound value.

        Returns:
            A new expression.

        Examples:
            >>> import pandas as pd
            >>> import polars as pl
            >>> import pyarrow as pa
            >>> import narwhals as nw
            >>> from narwhals.typing import IntoFrameT
            >>>
            >>> data = {"a": [1, 2, 3]}
            >>> df_pd = pd.DataFrame(data)
            >>> df_pl = pl.DataFrame(data)
            >>> df_pa = pa.table(data)

            We define a library agnostic function:

            >>> def agnostic_clip_lower(df_native: IntoFrameT) -> IntoFrameT:
            ...     df = nw.from_native(df_native)
            ...     return df.select(nw.col("a").clip(2)).to_native()

            We can then pass any supported library such as Pandas, Polars, or
            PyArrow to `agnostic_clip_lower`:

            >>> agnostic_clip_lower(df_pd)
               a
            0  2
            1  2
            2  3

            >>> agnostic_clip_lower(df_pl)
            shape: (3, 1)
            ┌─────┐
            │ a   │
            │ --- │
            │ i64 │
            ╞═════╡
            │ 2   │
            │ 2   │
            │ 3   │
            └─────┘

            >>> agnostic_clip_lower(df_pa)
            pyarrow.Table
            a: int64
            ----
            a: [[2,2,3]]

            We define another library agnostic function:

            >>> def agnostic_clip_upper(df_native: IntoFrameT) -> IntoFrameT:
            ...     df = nw.from_native(df_native)
            ...     return df.select(nw.col("a").clip(upper_bound=2)).to_native()

            We can then pass any supported library such as Pandas, Polars, or
            PyArrow to `agnostic_clip_upper`:

            >>> agnostic_clip_upper(df_pd)
               a
            0  1
            1  2
            2  2

            >>> agnostic_clip_upper(df_pl)
            shape: (3, 1)
            ┌─────┐
            │ a   │
            │ --- │
            │ i64 │
            ╞═════╡
            │ 1   │
            │ 2   │
            │ 2   │
            └─────┘

            >>> agnostic_clip_upper(df_pa)
            pyarrow.Table
            a: int64
            ----
            a: [[1,2,2]]

            We can have both at the same time

            >>> data = {"a": [-1, 1, -3, 3, -5, 5]}
            >>> df_pd = pd.DataFrame(data)
            >>> df_pl = pl.DataFrame(data)
            >>> df_pa = pa.table(data)

            We define a library agnostic function:

            >>> def agnostic_clip(df_native: IntoFrameT) -> IntoFrameT:
            ...     df = nw.from_native(df_native)
            ...     return df.select(nw.col("a").clip(-1, 3)).to_native()

            We can pass any supported library such as Pandas, Polars, or
            PyArrow to `agnostic_clip`:

            >>> agnostic_clip(df_pd)
               a
            0 -1
            1  1
            2 -1
            3  3
            4 -1
            5  3

            >>> agnostic_clip(df_pl)
            shape: (6, 1)
            ┌─────┐
            │ a   │
            │ --- │
            │ i64 │
            ╞═════╡
            │ -1  │
            │ 1   │
            │ -1  │
            │ 3   │
            │ -1  │
            │ 3   │
            └─────┘

            >>> agnostic_clip(df_pa)
            pyarrow.Table
            a: int64
            ----
            a: [[-1,1,-1,3,-1,3]]
        """
        return self.__class__(
            lambda plx: self._to_compliant_expr(plx).clip(
                extract_compliant(plx, lower_bound),
                extract_compliant(plx, upper_bound),
            ),
            is_order_dependent=operation_is_order_dependent(
                self, lower_bound, upper_bound
            ),
        )

    def mode(self: Self) -> Self:
        r"""Compute the most occurring value(s).

        Can return multiple values.

        Returns:
            A new expression.

        Examples:
            >>> import pandas as pd
            >>> import polars as pl
            >>> import pyarrow as pa
            >>> import narwhals as nw
            >>> from narwhals.typing import IntoFrameT
            >>>
            >>> data = {
            ...     "a": [1, 1, 2, 3],
            ...     "b": [1, 1, 2, 2],
            ... }
            >>> df_pd = pd.DataFrame(data)
            >>> df_pl = pl.DataFrame(data)
            >>> df_pa = pa.table(data)

            We define a library agnostic function:

            >>> def agnostic_mode(df_native: IntoFrameT) -> IntoFrameT:
            ...     df = nw.from_native(df_native)
            ...     return df.select(nw.col("a").mode()).sort("a").to_native()

            We can then pass any supported library such as pandas, Polars, or
            PyArrow to `agnostic_mode`:

            >>> agnostic_mode(df_pd)
               a
            0  1

            >>> agnostic_mode(df_pl)
            shape: (1, 1)
            ┌─────┐
            │ a   │
            │ --- │
            │ i64 │
            ╞═════╡
            │ 1   │
            └─────┘

            >>> agnostic_mode(df_pa)
            pyarrow.Table
            a: int64
            ----
            a: [[1]]
        """
        return self.__class__(
            lambda plx: self._to_compliant_expr(plx).mode(), self._is_order_dependent
        )

    def is_finite(self: Self) -> Self:
        """Returns boolean values indicating which original values are finite.

        Warning:
            Different backend handle null values differently. `is_finite` will return
            False for NaN and Null's in the Dask and pandas non-nullable backend, while
            for Polars, PyArrow and pandas nullable backends null values are kept as such.

        Returns:
            Expression of `Boolean` data type.

        Examples:
            >>> import pandas as pd
            >>> import polars as pl
            >>> import pyarrow as pa
            >>> import narwhals as nw
            >>> from narwhals.typing import IntoFrameT
            >>>
            >>> data = {"a": [float("nan"), float("inf"), 2.0, None]}
            >>> df_pd = pd.DataFrame(data)
            >>> df_pl = pl.DataFrame(data)
            >>> df_pa = pa.table(data)

            We define a library agnostic function:

            >>> def agnostic_is_finite(df_native: IntoFrameT) -> IntoFrameT:
            ...     df = nw.from_native(df_native)
            ...     return df.select(nw.col("a").is_finite()).to_native()

            We can then pass any supported library such as pandas, Polars, or
            PyArrow to `agnostic_is_finite`:

            >>> agnostic_is_finite(df_pd)
                   a
            0  False
            1  False
            2   True
            3  False

            >>> agnostic_is_finite(df_pl)
            shape: (4, 1)
            ┌───────┐
            │ a     │
            │ ---   │
            │ bool  │
            ╞═══════╡
            │ false │
            │ false │
            │ true  │
            │ null  │
            └───────┘

            >>> agnostic_is_finite(df_pa)
            pyarrow.Table
            a: bool
            ----
            a: [[false,false,true,null]]
        """
        return self.__class__(
            lambda plx: self._to_compliant_expr(plx).is_finite(), self._is_order_dependent
        )

    def cum_count(self: Self, *, reverse: bool = False) -> Self:
        r"""Return the cumulative count of the non-null values in the column.

        Arguments:
            reverse: reverse the operation

        Returns:
            A new expression.

        Examples:
            >>> import pandas as pd
            >>> import polars as pl
            >>> import pyarrow as pa
            >>> import narwhals as nw
            >>> from narwhals.typing import IntoFrameT
            >>>
            >>> data = {"a": ["x", "k", None, "d"]}
            >>> df_pd = pd.DataFrame(data)
            >>> df_pl = pl.DataFrame(data)
            >>> df_pa = pa.table(data)

            We define a library agnostic function:

            >>> def agnostic_cum_count(df_native: IntoFrameT) -> IntoFrameT:
            ...     df = nw.from_native(df_native)
            ...     return df.with_columns(
            ...         nw.col("a").cum_count().alias("cum_count"),
            ...         nw.col("a").cum_count(reverse=True).alias("cum_count_reverse"),
            ...     ).to_native()

            We can then pass any supported library such as pandas, Polars, or
            PyArrow to `agnostic_cum_count`:

            >>> agnostic_cum_count(df_pd)
                  a  cum_count  cum_count_reverse
            0     x          1                  3
            1     k          2                  2
            2  None          2                  1
            3     d          3                  1

            >>> agnostic_cum_count(df_pl)
            shape: (4, 3)
            ┌──────┬───────────┬───────────────────┐
            │ a    ┆ cum_count ┆ cum_count_reverse │
            │ ---  ┆ ---       ┆ ---               │
            │ str  ┆ u32       ┆ u32               │
            ╞══════╪═══════════╪═══════════════════╡
            │ x    ┆ 1         ┆ 3                 │
            │ k    ┆ 2         ┆ 2                 │
            │ null ┆ 2         ┆ 1                 │
            │ d    ┆ 3         ┆ 1                 │
            └──────┴───────────┴───────────────────┘

            >>> agnostic_cum_count(df_pa)
            pyarrow.Table
            a: string
            cum_count: uint32
            cum_count_reverse: uint32
            ----
            a: [["x","k",null,"d"]]
            cum_count: [[1,2,2,3]]
            cum_count_reverse: [[3,2,1,1]]
        """
        return self.__class__(
            lambda plx: self._to_compliant_expr(plx).cum_count(reverse=reverse),
            is_order_dependent=True,
        )

    def cum_min(self: Self, *, reverse: bool = False) -> Self:
        r"""Return the cumulative min of the non-null values in the column.

        Arguments:
            reverse: reverse the operation

        Returns:
            A new expression.

        Examples:
            >>> import pandas as pd
            >>> import polars as pl
            >>> import pyarrow as pa
            >>> import narwhals as nw
            >>> from narwhals.typing import IntoFrameT
            >>>
            >>> data = {"a": [3, 1, None, 2]}
            >>> df_pd = pd.DataFrame(data)
            >>> df_pl = pl.DataFrame(data)
            >>> df_pa = pa.table(data)

            We define a library agnostic function:

            >>> def agnostic_cum_min(df_native: IntoFrameT) -> IntoFrameT:
            ...     df = nw.from_native(df_native)
            ...     return df.with_columns(
            ...         nw.col("a").cum_min().alias("cum_min"),
            ...         nw.col("a").cum_min(reverse=True).alias("cum_min_reverse"),
            ...     ).to_native()

            We can then pass any supported library such as pandas, Polars, or
            PyArrow to `agnostic_cum_min`:

            >>> agnostic_cum_min(df_pd)
                 a  cum_min  cum_min_reverse
            0  3.0      3.0              1.0
            1  1.0      1.0              1.0
            2  NaN      NaN              NaN
            3  2.0      1.0              2.0

            >>> agnostic_cum_min(df_pl)
            shape: (4, 3)
            ┌──────┬─────────┬─────────────────┐
            │ a    ┆ cum_min ┆ cum_min_reverse │
            │ ---  ┆ ---     ┆ ---             │
            │ i64  ┆ i64     ┆ i64             │
            ╞══════╪═════════╪═════════════════╡
            │ 3    ┆ 3       ┆ 1               │
            │ 1    ┆ 1       ┆ 1               │
            │ null ┆ null    ┆ null            │
            │ 2    ┆ 1       ┆ 2               │
            └──────┴─────────┴─────────────────┘

            >>> agnostic_cum_min(df_pa)
            pyarrow.Table
            a: int64
            cum_min: int64
            cum_min_reverse: int64
            ----
            a: [[3,1,null,2]]
            cum_min: [[3,1,null,1]]
            cum_min_reverse: [[1,1,null,2]]
        """
        return self.__class__(
            lambda plx: self._to_compliant_expr(plx).cum_min(reverse=reverse),
            is_order_dependent=True,
        )

    def cum_max(self: Self, *, reverse: bool = False) -> Self:
        r"""Return the cumulative max of the non-null values in the column.

        Arguments:
            reverse: reverse the operation

        Returns:
            A new expression.

        Examples:
            >>> import pandas as pd
            >>> import polars as pl
            >>> import pyarrow as pa
            >>> import narwhals as nw
            >>> from narwhals.typing import IntoFrameT
            >>>
            >>> data = {"a": [1, 3, None, 2]}
            >>> df_pd = pd.DataFrame(data)
            >>> df_pl = pl.DataFrame(data)
            >>> df_pa = pa.table(data)

            We define a library agnostic function:

            >>> def agnostic_cum_max(df_native: IntoFrameT) -> IntoFrameT:
            ...     df = nw.from_native(df_native)
            ...     return df.with_columns(
            ...         nw.col("a").cum_max().alias("cum_max"),
            ...         nw.col("a").cum_max(reverse=True).alias("cum_max_reverse"),
            ...     ).to_native()

            We can then pass any supported library such as pandas, Polars, or
            PyArrow to `agnostic_`:

            >>> agnostic_cum_max(df_pd)
                 a  cum_max  cum_max_reverse
            0  1.0      1.0              3.0
            1  3.0      3.0              3.0
            2  NaN      NaN              NaN
            3  2.0      3.0              2.0

            >>> agnostic_cum_max(df_pl)
            shape: (4, 3)
            ┌──────┬─────────┬─────────────────┐
            │ a    ┆ cum_max ┆ cum_max_reverse │
            │ ---  ┆ ---     ┆ ---             │
            │ i64  ┆ i64     ┆ i64             │
            ╞══════╪═════════╪═════════════════╡
            │ 1    ┆ 1       ┆ 3               │
            │ 3    ┆ 3       ┆ 3               │
            │ null ┆ null    ┆ null            │
            │ 2    ┆ 3       ┆ 2               │
            └──────┴─────────┴─────────────────┘

            >>> agnostic_cum_max(df_pa)
            pyarrow.Table
            a: int64
            cum_max: int64
            cum_max_reverse: int64
            ----
            a: [[1,3,null,2]]
            cum_max: [[1,3,null,3]]
            cum_max_reverse: [[3,3,null,2]]
        """
        return self.__class__(
            lambda plx: self._to_compliant_expr(plx).cum_max(reverse=reverse),
            is_order_dependent=True,
        )

    def cum_prod(self: Self, *, reverse: bool = False) -> Self:
        r"""Return the cumulative product of the non-null values in the column.

        Arguments:
            reverse: reverse the operation

        Returns:
            A new expression.

        Examples:
            >>> import pandas as pd
            >>> import polars as pl
            >>> import pyarrow as pa
            >>> import narwhals as nw
            >>> from narwhals.typing import IntoFrameT
            >>>
            >>> data = {"a": [1, 3, None, 2]}
            >>> df_pd = pd.DataFrame(data)
            >>> df_pl = pl.DataFrame(data)
            >>> df_pa = pa.table(data)

            We define a library agnostic function:

            >>> def agnostic_cum_prod(df_native: IntoFrameT) -> IntoFrameT:
            ...     df = nw.from_native(df_native)
            ...     return df.with_columns(
            ...         nw.col("a").cum_prod().alias("cum_prod"),
            ...         nw.col("a").cum_prod(reverse=True).alias("cum_prod_reverse"),
            ...     ).to_native()

            We can then pass any supported library such as pandas, Polars, or
            PyArrow to `agnostic_cum_prod`:

            >>> agnostic_cum_prod(df_pd)
                 a  cum_prod  cum_prod_reverse
            0  1.0       1.0               6.0
            1  3.0       3.0               6.0
            2  NaN       NaN               NaN
            3  2.0       6.0               2.0

            >>> agnostic_cum_prod(df_pl)
            shape: (4, 3)
            ┌──────┬──────────┬──────────────────┐
            │ a    ┆ cum_prod ┆ cum_prod_reverse │
            │ ---  ┆ ---      ┆ ---              │
            │ i64  ┆ i64      ┆ i64              │
            ╞══════╪══════════╪══════════════════╡
            │ 1    ┆ 1        ┆ 6                │
            │ 3    ┆ 3        ┆ 6                │
            │ null ┆ null     ┆ null             │
            │ 2    ┆ 6        ┆ 2                │
            └──────┴──────────┴──────────────────┘

            >>> agnostic_cum_prod(df_pa)
            pyarrow.Table
            a: int64
            cum_prod: int64
            cum_prod_reverse: int64
            ----
            a: [[1,3,null,2]]
            cum_prod: [[1,3,null,6]]
            cum_prod_reverse: [[6,6,null,2]]
        """
        return self.__class__(
            lambda plx: self._to_compliant_expr(plx).cum_prod(reverse=reverse),
            is_order_dependent=True,
        )

    def rolling_sum(
        self: Self,
        window_size: int,
        *,
        min_periods: int | None = None,
        center: bool = False,
    ) -> Self:
        """Apply a rolling sum (moving sum) over the values.

        !!! warning
            This functionality is considered **unstable**. It may be changed at any point
            without it being considered a breaking change.

        A window of length `window_size` will traverse the values. The resulting values
        will be aggregated to their sum.

        The window at a given row will include the row itself and the `window_size - 1`
        elements before it.

        Arguments:
            window_size: The length of the window in number of elements. It must be a
                strictly positive integer.
            min_periods: The number of values in the window that should be non-null before
                computing a result. If set to `None` (default), it will be set equal to
                `window_size`. If provided, it must be a strictly positive integer, and
                less than or equal to `window_size`
            center: Set the labels at the center of the window.

        Returns:
            A new expression.

        Examples:
            >>> import pandas as pd
            >>> import polars as pl
            >>> import pyarrow as pa
            >>> import narwhals as nw
            >>> from narwhals.typing import IntoFrameT
            >>>
            >>> data = {"a": [1.0, 2.0, None, 4.0]}
            >>> df_pd = pd.DataFrame(data)
            >>> df_pl = pl.DataFrame(data)
            >>> df_pa = pa.table(data)

            We define a library agnostic function:

            >>> def agnostic_rolling_sum(df_native: IntoFrameT) -> IntoFrameT:
            ...     df = nw.from_native(df_native)
            ...     return df.with_columns(
            ...         b=nw.col("a").rolling_sum(window_size=3, min_periods=1)
            ...     ).to_native()

            We can then pass any supported library such as pandas, Polars, or
            PyArrow to `agnostic_rolling_sum`:

            >>> agnostic_rolling_sum(df_pd)
                 a    b
            0  1.0  1.0
            1  2.0  3.0
            2  NaN  3.0
            3  4.0  6.0

            >>> agnostic_rolling_sum(df_pl)
            shape: (4, 2)
            ┌──────┬─────┐
            │ a    ┆ b   │
            │ ---  ┆ --- │
            │ f64  ┆ f64 │
            ╞══════╪═════╡
            │ 1.0  ┆ 1.0 │
            │ 2.0  ┆ 3.0 │
            │ null ┆ 3.0 │
            │ 4.0  ┆ 6.0 │
            └──────┴─────┘

            >>> agnostic_rolling_sum(df_pa)
            pyarrow.Table
            a: double
            b: double
            ----
            a: [[1,2,null,4]]
            b: [[1,3,3,6]]
        """
        window_size, min_periods = _validate_rolling_arguments(
            window_size=window_size, min_periods=min_periods
        )

        return self.__class__(
            lambda plx: self._to_compliant_expr(plx).rolling_sum(
                window_size=window_size,
                min_periods=min_periods,
                center=center,
            ),
            is_order_dependent=True,
        )

    def rolling_mean(
        self: Self,
        window_size: int,
        *,
        min_periods: int | None = None,
        center: bool = False,
    ) -> Self:
        """Apply a rolling mean (moving mean) over the values.

        !!! warning
            This functionality is considered **unstable**. It may be changed at any point
            without it being considered a breaking change.

        A window of length `window_size` will traverse the values. The resulting values
        will be aggregated to their mean.

        The window at a given row will include the row itself and the `window_size - 1`
        elements before it.

        Arguments:
            window_size: The length of the window in number of elements. It must be a
                strictly positive integer.
            min_periods: The number of values in the window that should be non-null before
                computing a result. If set to `None` (default), it will be set equal to
                `window_size`. If provided, it must be a strictly positive integer, and
                less than or equal to `window_size`
            center: Set the labels at the center of the window.

        Returns:
            A new expression.

        Examples:
            >>> import pandas as pd
            >>> import polars as pl
            >>> import pyarrow as pa
            >>> import narwhals as nw
            >>> from narwhals.typing import IntoFrameT
            >>>
            >>> data = {"a": [1.0, 2.0, None, 4.0]}
            >>> df_pd = pd.DataFrame(data)
            >>> df_pl = pl.DataFrame(data)
            >>> df_pa = pa.table(data)

            We define a library agnostic function:

            >>> def agnostic_rolling_mean(df_native: IntoFrameT) -> IntoFrameT:
            ...     df = nw.from_native(df_native)
            ...     return df.with_columns(
            ...         b=nw.col("a").rolling_mean(window_size=3, min_periods=1)
            ...     ).to_native()

            We can then pass any supported library such as pandas, Polars, or
            PyArrow to `agnostic_rolling_mean`:

            >>> agnostic_rolling_mean(df_pd)
                 a    b
            0  1.0  1.0
            1  2.0  1.5
            2  NaN  1.5
            3  4.0  3.0

            >>> agnostic_rolling_mean(df_pl)
            shape: (4, 2)
            ┌──────┬─────┐
            │ a    ┆ b   │
            │ ---  ┆ --- │
            │ f64  ┆ f64 │
            ╞══════╪═════╡
            │ 1.0  ┆ 1.0 │
            │ 2.0  ┆ 1.5 │
            │ null ┆ 1.5 │
            │ 4.0  ┆ 3.0 │
            └──────┴─────┘

            >>> agnostic_rolling_mean(df_pa)
            pyarrow.Table
            a: double
            b: double
            ----
            a: [[1,2,null,4]]
            b: [[1,1.5,1.5,3]]
        """
        window_size, min_periods = _validate_rolling_arguments(
            window_size=window_size, min_periods=min_periods
        )

        return self.__class__(
            lambda plx: self._to_compliant_expr(plx).rolling_mean(
                window_size=window_size,
                min_periods=min_periods,
                center=center,
            ),
            is_order_dependent=True,
        )

    def rolling_var(
        self: Self,
        window_size: int,
        *,
        min_periods: int | None = None,
        center: bool = False,
        ddof: int = 1,
    ) -> Self:
        """Apply a rolling variance (moving variance) over the values.

        !!! warning
            This functionality is considered **unstable**. It may be changed at any point
            without it being considered a breaking change.

        A window of length `window_size` will traverse the values. The resulting values
        will be aggregated to their variance.

        The window at a given row will include the row itself and the `window_size - 1`
        elements before it.

        Arguments:
            window_size: The length of the window in number of elements. It must be a
                strictly positive integer.
            min_periods: The number of values in the window that should be non-null before
                computing a result. If set to `None` (default), it will be set equal to
                `window_size`. If provided, it must be a strictly positive integer, and
                less than or equal to `window_size`.
            center: Set the labels at the center of the window.
            ddof: Delta Degrees of Freedom; the divisor for a length N window is N - ddof.

        Returns:
            A new expression.

        Examples:
            >>> import pandas as pd
            >>> import polars as pl
            >>> import pyarrow as pa
            >>> import narwhals as nw
            >>> from narwhals.typing import IntoFrameT
            >>>
            >>> data = {"a": [1.0, 2.0, None, 4.0]}
            >>> df_pd = pd.DataFrame(data)
            >>> df_pl = pl.DataFrame(data)
            >>> df_pa = pa.table(data)

            We define a library agnostic function:

            >>> def agnostic_rolling_var(df_native: IntoFrameT) -> IntoFrameT:
            ...     df = nw.from_native(df_native)
            ...     return df.with_columns(
            ...         b=nw.col("a").rolling_var(window_size=3, min_periods=1)
            ...     ).to_native()

            We can then pass any supported library such as pandas, Polars, or
            PyArrow to `agnostic_rolling_var`:

            >>> agnostic_rolling_var(df_pd)
                 a    b
            0  1.0  NaN
            1  2.0  0.5
            2  NaN  0.5
            3  4.0  2.0

            >>> agnostic_rolling_var(df_pl)  #  doctest:+SKIP
            shape: (4, 2)
            ┌──────┬──────┐
            │ a    ┆ b    │
            │ ---  ┆ ---  │
            │ f64  ┆ f64  │
            ╞══════╪══════╡
            │ 1.0  ┆ null │
            │ 2.0  ┆ 0.5  │
            │ null ┆ 0.5  │
            │ 4.0  ┆ 2.0  │
            └──────┴──────┘

            >>> agnostic_rolling_var(df_pa)
            pyarrow.Table
            a: double
            b: double
            ----
            a: [[1,2,null,4]]
            b: [[nan,0.5,0.5,2]]
        """
        window_size, min_periods = _validate_rolling_arguments(
            window_size=window_size, min_periods=min_periods
        )

        return self.__class__(
            lambda plx: self._to_compliant_expr(plx).rolling_var(
                window_size=window_size, min_periods=min_periods, center=center, ddof=ddof
            ),
            is_order_dependent=True,
        )

    def rolling_std(
        self: Self,
        window_size: int,
        *,
        min_periods: int | None = None,
        center: bool = False,
        ddof: int = 1,
    ) -> Self:
        """Apply a rolling standard deviation (moving standard deviation) over the values.

        !!! warning
            This functionality is considered **unstable**. It may be changed at any point
            without it being considered a breaking change.

        A window of length `window_size` will traverse the values. The resulting values
        will be aggregated to their standard deviation.

        The window at a given row will include the row itself and the `window_size - 1`
        elements before it.

        Arguments:
            window_size: The length of the window in number of elements. It must be a
                strictly positive integer.
            min_periods: The number of values in the window that should be non-null before
                computing a result. If set to `None` (default), it will be set equal to
                `window_size`. If provided, it must be a strictly positive integer, and
                less than or equal to `window_size`.
            center: Set the labels at the center of the window.
            ddof: Delta Degrees of Freedom; the divisor for a length N window is N - ddof.

        Returns:
            A new expression.

        Examples:
            >>> import pandas as pd
            >>> import polars as pl
            >>> import pyarrow as pa
            >>> import narwhals as nw
            >>> from narwhals.typing import IntoFrameT
            >>>
            >>> data = {"a": [1.0, 2.0, None, 4.0]}
            >>> df_pd = pd.DataFrame(data)
            >>> df_pl = pl.DataFrame(data)
            >>> df_pa = pa.table(data)

            We define a library agnostic function:

            >>> def agnostic_rolling_std(df_native: IntoFrameT) -> IntoFrameT:
            ...     df = nw.from_native(df_native)
            ...     return df.with_columns(
            ...         b=nw.col("a").rolling_std(window_size=3, min_periods=1)
            ...     ).to_native()

            We can then pass any supported library such as pandas, Polars, or
            PyArrow to `agnostic_rolling_std`:

            >>> agnostic_rolling_std(df_pd)
                 a         b
            0  1.0       NaN
            1  2.0  0.707107
            2  NaN  0.707107
            3  4.0  1.414214

            >>> agnostic_rolling_std(df_pl)  #  doctest:+SKIP
            shape: (4, 2)
            ┌──────┬──────────┐
            │ a    ┆ b        │
            │ ---  ┆ ---      │
            │ f64  ┆ f64      │
            ╞══════╪══════════╡
            │ 1.0  ┆ null     │
            │ 2.0  ┆ 0.707107 │
            │ null ┆ 0.707107 │
            │ 4.0  ┆ 1.414214 │
            └──────┴──────────┘

            >>> agnostic_rolling_std(df_pa)
            pyarrow.Table
            a: double
            b: double
            ----
            a: [[1,2,null,4]]
            b: [[nan,0.7071067811865476,0.7071067811865476,1.4142135623730951]]
        """
        window_size, min_periods = _validate_rolling_arguments(
            window_size=window_size, min_periods=min_periods
        )

        return self.__class__(
            lambda plx: self._to_compliant_expr(plx).rolling_std(
                window_size=window_size,
                min_periods=min_periods,
                center=center,
                ddof=ddof,
            ),
            is_order_dependent=True,
        )

    def rank(
        self: Self,
        method: Literal["average", "min", "max", "dense", "ordinal"] = "average",
        *,
        descending: bool = False,
    ) -> Self:
        """Assign ranks to data, dealing with ties appropriately.

        Notes:
            The resulting dtype may differ between backends.

        Arguments:
            method: The method used to assign ranks to tied elements.
                The following methods are available (default is 'average'):

                - 'average' : The average of the ranks that would have been assigned to
                  all the tied values is assigned to each value.
                - 'min' : The minimum of the ranks that would have been assigned to all
                    the tied values is assigned to each value. (This is also referred to
                    as "competition" ranking.)
                - 'max' : The maximum of the ranks that would have been assigned to all
                    the tied values is assigned to each value.
                - 'dense' : Like 'min', but the rank of the next highest element is
                   assigned the rank immediately after those assigned to the tied
                   elements.
                - 'ordinal' : All values are given a distinct rank, corresponding to the
                    order that the values occur in the Series.

            descending: Rank in descending order.

        Returns:
            A new expression with rank data.

        Examples:
            >>> import pandas as pd
            >>> import polars as pl
            >>> import pyarrow as pa
            >>> import narwhals as nw
            >>> from narwhals.typing import IntoFrameT
            >>>
            >>> data = {"a": [3, 6, 1, 1, 6]}

            We define a dataframe-agnostic function that computes the dense rank for
            the data:

            >>> def agnostic_dense_rank(df_native: IntoFrameT) -> IntoFrameT:
            ...     df = nw.from_native(df_native)
            ...     result = df.with_columns(rnk=nw.col("a").rank(method="dense"))
            ...     return result.to_native()

            We can then pass any supported library such as pandas, Polars, or
            PyArrow to `agnostic_dense_rank`:

            >>> agnostic_dense_rank(pd.DataFrame(data))
               a  rnk
            0  3  2.0
            1  6  3.0
            2  1  1.0
            3  1  1.0
            4  6  3.0

            >>> agnostic_dense_rank(pl.DataFrame(data))
            shape: (5, 2)
            ┌─────┬─────┐
            │ a   ┆ rnk │
            │ --- ┆ --- │
            │ i64 ┆ u32 │
            ╞═════╪═════╡
            │ 3   ┆ 2   │
            │ 6   ┆ 3   │
            │ 1   ┆ 1   │
            │ 1   ┆ 1   │
            │ 6   ┆ 3   │
            └─────┴─────┘

            >>> agnostic_dense_rank(pa.table(data))
            pyarrow.Table
            a: int64
            rnk: uint64
            ----
            a: [[3,6,1,1,6]]
            rnk: [[2,3,1,1,3]]
        """
        supported_rank_methods = {"average", "min", "max", "dense", "ordinal"}
        if method not in supported_rank_methods:
            msg = (
                "Ranking method must be one of {'average', 'min', 'max', 'dense', 'ordinal'}. "
                f"Found '{method}'"
            )
            raise ValueError(msg)

        return self.__class__(
            lambda plx: self._to_compliant_expr(plx).rank(
                method=method, descending=descending
            ),
            is_order_dependent=True,
        )

    @property
    def str(self: Self) -> ExprStringNamespace[Self]:
        return ExprStringNamespace(self)

    @property
    def dt(self: Self) -> ExprDateTimeNamespace[Self]:
        return ExprDateTimeNamespace(self)

    @property
    def cat(self: Self) -> ExprCatNamespace[Self]:
        return ExprCatNamespace(self)

    @property
    def name(self: Self) -> ExprNameNamespace[Self]:
        return ExprNameNamespace(self)

    @property
    def list(self: Self) -> ExprListNamespace[Self]:
        return ExprListNamespace(self)


__all__ = [
    "Expr",
]<|MERGE_RESOLUTION|>--- conflicted
+++ resolved
@@ -2979,11 +2979,6 @@
         Returns:
             A new expression.
         """
-<<<<<<< HEAD
-        return self.__class__(
-            lambda plx: self._to_compliant_expr(plx).head(n), is_order_dependent=True
-        )
-=======
         msg = (
             "`Expr.head` is deprecated and will be removed in a future version.\n\n"
             "Hint: instead of `df.select(nw.col('a').head())`, use `df.select(nw.col('a')).head()`.\n\n"
@@ -2991,8 +2986,9 @@
             "See https://narwhals-dev.github.io/narwhals/backcompat/ for more information.\n"
         )
         issue_deprecation_warning(msg, _version="1.22.0")
-        return self.__class__(lambda plx: self._to_compliant_expr(plx).head(n))
->>>>>>> 21df661e
+        return self.__class__(
+            lambda plx: self._to_compliant_expr(plx).head(n), is_order_dependent=True
+        )
 
     def tail(self, n: int = 10) -> Self:
         r"""Get the last `n` rows.
@@ -3010,11 +3006,6 @@
         Returns:
             A new expression.
         """
-<<<<<<< HEAD
-        return self.__class__(
-            lambda plx: self._to_compliant_expr(plx).tail(n), is_order_dependent=True
-        )
-=======
         msg = (
             "`Expr.tail` is deprecated and will be removed in a future version.\n\n"
             "Hint: instead of `df.select(nw.col('a').tail())`, use `df.select(nw.col('a')).tail()`.\n\n"
@@ -3022,8 +3013,9 @@
             "See https://narwhals-dev.github.io/narwhals/backcompat/ for more information.\n"
         )
         issue_deprecation_warning(msg, _version="1.22.0")
-        return self.__class__(lambda plx: self._to_compliant_expr(plx).tail(n))
->>>>>>> 21df661e
+        return self.__class__(
+            lambda plx: self._to_compliant_expr(plx).tail(n), is_order_dependent=True
+        )
 
     def round(self, decimals: int = 0) -> Self:
         r"""Round underlying floating point data by `decimals` digits.
