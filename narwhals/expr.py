from __future__ import annotations

from typing import TYPE_CHECKING
from typing import Any
from typing import Callable
from typing import Generic
from typing import Iterable
from typing import Literal
from typing import Mapping
from typing import Sequence
from typing import TypeVar

from narwhals.dependencies import is_numpy_array
from narwhals.utils import flatten

if TYPE_CHECKING:
    from typing_extensions import Self

    from narwhals.dtypes import DType
    from narwhals.typing import IntoExpr


def extract_compliant(expr: Expr, other: Any) -> Any:
    from narwhals.series import Series

    if isinstance(other, Expr):
        return other._call(expr)
    if isinstance(other, Series):
        return other._compliant_series
    return other


class Expr:
    def __init__(self, call: Callable[[Any], Any]) -> None:
        # callable from namespace to expr
        self._call = call

    def _taxicab_norm(self) -> Self:
        # This is just used to test out the stable api feature in a realistic-ish way.
        # It's not intended to be used.
        return self.__class__(lambda plx: self._call(plx).abs().sum())

    # --- convert ---
    def alias(self, name: str) -> Self:
        """Rename the expression.

        Arguments:
            name: The new name.

        Returns:
            A new expression.

        Examples:
            >>> import pandas as pd
            >>> import polars as pl
            >>> import pyarrow as pa
            >>> import narwhals as nw
            >>> df_pd = pd.DataFrame({"a": [1, 2], "b": [4, 5]})
            >>> df_pl = pl.DataFrame({"a": [1, 2], "b": [4, 5]})
            >>> df_pa = pa.table({"a": [1, 2], "b": [4, 5]})

            Let's define a dataframe-agnostic function:

            >>> @nw.narwhalify
            ... def func(df):
            ...     return df.select((nw.col("b") + 10).alias("c"))

            We can pass any supported library such as Pandas, Polars, or PyArrow to `func`:

            >>> func(df_pd)
                c
            0  14
            1  15
            >>> func(df_pl)
            shape: (2, 1)
            ┌─────┐
            │ c   │
            │ --- │
            │ i64 │
            ╞═════╡
            │ 14  │
            │ 15  │
            └─────┘
            >>> func(df_pa)
            pyarrow.Table
            c: int64
            ----
            c: [[14,15]]

        """
        return self.__class__(lambda plx: self._call(plx).alias(name))

    def pipe(self, function: Callable[[Any], Self], *args: Any, **kwargs: Any) -> Self:
        """Pipe function call.

        Arguments:
            function: Function to apply.
            args: Positional arguments to pass to function.
            kwargs: Keyword arguments to pass to function.

        Returns:
            A new expression.

        Examples:
            >>> import polars as pl
            >>> import pandas as pd
            >>> import pyarrow as pa
            >>> import narwhals as nw
            >>> data = {"a": [1, 2, 3, 4]}
            >>> df_pd = pd.DataFrame(data)
            >>> df_pl = pl.DataFrame(data)
            >>> df_pa = pa.table(data)

            Lets define a library-agnostic function:

            >>> @nw.narwhalify
            ... def func(df):
            ...     return df.select(nw.col("a").pipe(lambda x: x + 1))

            We can pass any supported library such as Pandas, Polars, or PyArrow to `func`:

            >>> func(df_pd)
               a
            0  2
            1  3
            2  4
            3  5
            >>> func(df_pl)
            shape: (4, 1)
            ┌─────┐
            │ a   │
            │ --- │
            │ i64 │
            ╞═════╡
            │ 2   │
            │ 3   │
            │ 4   │
            │ 5   │
            └─────┘
            >>> func(df_pa)
            pyarrow.Table
            a: int64
            ----
            a: [[2,3,4,5]]
        """
        return function(self, *args, **kwargs)

    def cast(self: Self, dtype: DType | type[DType]) -> Self:
        """Redefine an object's data type.

        Arguments:
            dtype: Data type that the object will be cast into.

        Returns:
            A new expression.

        Examples:
            >>> import pandas as pd
            >>> import polars as pl
            >>> import pyarrow as pa
            >>> import narwhals as nw
            >>> from datetime import date
            >>> df_pd = pd.DataFrame({"foo": [1, 2, 3], "bar": [6.0, 7.0, 8.0]})
            >>> df_pl = pl.DataFrame({"foo": [1, 2, 3], "bar": [6.0, 7.0, 8.0]})
            >>> df_pa = pa.table({"foo": [1, 2, 3], "bar": [6.0, 7.0, 8.0]})

            Let's define a dataframe-agnostic function:

            >>> @nw.narwhalify
            ... def func(df):
            ...     return df.select(
            ...         nw.col("foo").cast(nw.Float32), nw.col("bar").cast(nw.UInt8)
            ...     )

            We can then pass any supported library such as Pandas, Polars, or PyArrow to `func`:

            >>> func(df_pd)
               foo  bar
            0  1.0    6
            1  2.0    7
            2  3.0    8
            >>> func(df_pl)
            shape: (3, 2)
            ┌─────┬─────┐
            │ foo ┆ bar │
            │ --- ┆ --- │
            │ f32 ┆ u8  │
            ╞═════╪═════╡
            │ 1.0 ┆ 6   │
            │ 2.0 ┆ 7   │
            │ 3.0 ┆ 8   │
            └─────┴─────┘
            >>> func(df_pa)
            pyarrow.Table
            foo: float
            bar: uint8
            ----
            foo: [[1,2,3]]
            bar: [[6,7,8]]
        """
        return self.__class__(
            lambda plx: self._call(plx).cast(dtype),
        )

    # --- binary ---
    def __eq__(self, other: object) -> Self:  # type: ignore[override]
        return self.__class__(
            lambda plx: self._call(plx).__eq__(extract_compliant(plx, other))
        )

    def __ne__(self, other: object) -> Self:  # type: ignore[override]
        return self.__class__(
            lambda plx: self._call(plx).__ne__(extract_compliant(plx, other))
        )

    def __and__(self, other: Any) -> Self:
        return self.__class__(
            lambda plx: self._call(plx).__and__(extract_compliant(plx, other))
        )

    def __rand__(self, other: Any) -> Self:
        return self.__class__(
            lambda plx: self._call(plx).__rand__(extract_compliant(plx, other))
        )

    def __or__(self, other: Any) -> Self:
        return self.__class__(
            lambda plx: self._call(plx).__or__(extract_compliant(plx, other))
        )

    def __ror__(self, other: Any) -> Self:
        return self.__class__(
            lambda plx: self._call(plx).__ror__(extract_compliant(plx, other))
        )

    def __add__(self, other: Any) -> Self:
        return self.__class__(
            lambda plx: self._call(plx).__add__(extract_compliant(plx, other))
        )

    def __radd__(self, other: Any) -> Self:
        return self.__class__(
            lambda plx: self._call(plx).__radd__(extract_compliant(plx, other))
        )

    def __sub__(self, other: Any) -> Self:
        return self.__class__(
            lambda plx: self._call(plx).__sub__(extract_compliant(plx, other))
        )

    def __rsub__(self, other: Any) -> Self:
        return self.__class__(
            lambda plx: self._call(plx).__rsub__(extract_compliant(plx, other))
        )

    def __truediv__(self, other: Any) -> Self:
        return self.__class__(
            lambda plx: self._call(plx).__truediv__(extract_compliant(plx, other))
        )

    def __rtruediv__(self, other: Any) -> Self:
        return self.__class__(
            lambda plx: self._call(plx).__rtruediv__(extract_compliant(plx, other))
        )

    def __mul__(self, other: Any) -> Self:
        return self.__class__(
            lambda plx: self._call(plx).__mul__(extract_compliant(plx, other))
        )

    def __rmul__(self, other: Any) -> Self:
        return self.__class__(
            lambda plx: self._call(plx).__rmul__(extract_compliant(plx, other))
        )

    def __le__(self, other: Any) -> Self:
        return self.__class__(
            lambda plx: self._call(plx).__le__(extract_compliant(plx, other))
        )

    def __lt__(self, other: Any) -> Self:
        return self.__class__(
            lambda plx: self._call(plx).__lt__(extract_compliant(plx, other))
        )

    def __gt__(self, other: Any) -> Self:
        return self.__class__(
            lambda plx: self._call(plx).__gt__(extract_compliant(plx, other))
        )

    def __ge__(self, other: Any) -> Self:
        return self.__class__(
            lambda plx: self._call(plx).__ge__(extract_compliant(plx, other))
        )

    def __pow__(self, other: Any) -> Self:
        return self.__class__(
            lambda plx: self._call(plx).__pow__(extract_compliant(plx, other))
        )

    def __rpow__(self, other: Any) -> Self:
        return self.__class__(
            lambda plx: self._call(plx).__rpow__(extract_compliant(plx, other))
        )

    def __floordiv__(self, other: Any) -> Self:
        return self.__class__(
            lambda plx: self._call(plx).__floordiv__(extract_compliant(plx, other))
        )

    def __rfloordiv__(self, other: Any) -> Self:
        return self.__class__(
            lambda plx: self._call(plx).__rfloordiv__(extract_compliant(plx, other))
        )

    def __mod__(self, other: Any) -> Self:
        return self.__class__(
            lambda plx: self._call(plx).__mod__(extract_compliant(plx, other))
        )

    def __rmod__(self, other: Any) -> Self:
        return self.__class__(
            lambda plx: self._call(plx).__rmod__(extract_compliant(plx, other))
        )

    # --- unary ---
    def __invert__(self) -> Self:
        return self.__class__(lambda plx: self._call(plx).__invert__())

    def any(self) -> Self:
        """Return whether any of the values in the column are `True`.

        Returns:
            A new expression.

        Examples:
            >>> import pandas as pd
            >>> import polars as pl
            >>> import pyarrow as pa
            >>> import narwhals as nw
            >>> df_pd = pd.DataFrame({"a": [True, False], "b": [True, True]})
            >>> df_pl = pl.DataFrame({"a": [True, False], "b": [True, True]})
            >>> df_pa = pa.table({"a": [True, False], "b": [True, True]})

            We define a dataframe-agnostic function:

            >>> @nw.narwhalify
            ... def func(df):
            ...     return df.select(nw.col("a", "b").any())

            We can then pass any supported library such as Pandas, Polars, or PyArrow to `func`:

            >>> func(df_pd)
                  a     b
            0  True  True
            >>> func(df_pl)
            shape: (1, 2)
            ┌──────┬──────┐
            │ a    ┆ b    │
            │ ---  ┆ ---  │
            │ bool ┆ bool │
            ╞══════╪══════╡
            │ true ┆ true │
            └──────┴──────┘
            >>> func(df_pa)
            pyarrow.Table
            a: bool
            b: bool
            ----
            a: [[true]]
            b: [[true]]
        """
        return self.__class__(lambda plx: self._call(plx).any())

    def all(self) -> Self:
        """Return whether all values in the column are `True`.

        Returns:
            A new expression.

        Examples:
            >>> import pandas as pd
            >>> import polars as pl
            >>> import pyarrow as pa
            >>> import narwhals as nw
            >>> df_pd = pd.DataFrame({"a": [True, False], "b": [True, True]})
            >>> df_pl = pl.DataFrame({"a": [True, False], "b": [True, True]})
            >>> df_pa = pa.table({"a": [True, False], "b": [True, True]})

            Let's define a dataframe-agnostic function:

            >>> @nw.narwhalify
            ... def func(df):
            ...     return df.select(nw.col("a", "b").all())

            We can then pass any supported library such as Pandas, Polars, or PyArrow to `func`:

            >>> func(df_pd)
                   a     b
            0  False  True
            >>> func(df_pl)
            shape: (1, 2)
            ┌───────┬──────┐
            │ a     ┆ b    │
            │ ---   ┆ ---  │
            │ bool  ┆ bool │
            ╞═══════╪══════╡
            │ false ┆ true │
            └───────┴──────┘
            >>> func(df_pa)
            pyarrow.Table
            a: bool
            b: bool
            ----
            a: [[false]]
            b: [[true]]
        """
        return self.__class__(lambda plx: self._call(plx).all())

    def mean(self) -> Self:
        """Get mean value.

        Returns:
            A new expression.

        Examples:
            >>> import polars as pl
            >>> import pandas as pd
            >>> import pyarrow as pa
            >>> import narwhals as nw
            >>> df_pd = pd.DataFrame({"a": [-1, 0, 1], "b": [2, 4, 6]})
            >>> df_pl = pl.DataFrame({"a": [-1, 0, 1], "b": [2, 4, 6]})
            >>> df_pa = pa.table({"a": [-1, 0, 1], "b": [2, 4, 6]})

            Let's define a dataframe-agnostic function:

            >>> @nw.narwhalify
            ... def func(df):
            ...     return df.select(nw.col("a", "b").mean())

            We can then pass any supported library such as Pandas, Polars, or PyArrow to `func`:

            >>> func(df_pd)
                 a    b
            0  0.0  4.0
            >>> func(df_pl)
            shape: (1, 2)
            ┌─────┬─────┐
            │ a   ┆ b   │
            │ --- ┆ --- │
            │ f64 ┆ f64 │
            ╞═════╪═════╡
            │ 0.0 ┆ 4.0 │
            └─────┴─────┘
            >>> func(df_pa)
            pyarrow.Table
            a: double
            b: double
            ----
            a: [[0]]
            b: [[4]]
        """
        return self.__class__(lambda plx: self._call(plx).mean())

    def median(self) -> Self:
        """Get median value.

        Returns:
            A new expression.

        Notes:
            Results might slightly differ across backends due to differences in the underlying algorithms used to compute the median.

        Examples:
            >>> import pandas as pd
            >>> import polars as pl
            >>> import pyarrow as pa
            >>> import narwhals as nw
            >>> df_pd = pd.DataFrame({"a": [1, 8, 3], "b": [4, 5, 2]})
            >>> df_pl = pl.DataFrame({"a": [1, 8, 3], "b": [4, 5, 2]})
            >>> df_pa = pa.table({"a": [1, 8, 3], "b": [4, 5, 2]})

            Let's define a dataframe-agnostic function:

            >>> @nw.narwhalify
            ... def func(df):
            ...     return df.select(nw.col("a", "b").median())

            We can then pass any supported library such as pandas, Polars, or PyArrow to `func`:

            >>> func(df_pd)
                 a    b
            0  3.0  4.0
            >>> func(df_pl)
            shape: (1, 2)
            ┌─────┬─────┐
            │ a   ┆ b   │
            │ --- ┆ --- │
            │ f64 ┆ f64 │
            ╞═════╪═════╡
            │ 3.0 ┆ 4.0 │
            └─────┴─────┘
            >>> func(df_pa)
            pyarrow.Table
            a: double
            b: double
            ----
            a: [[3]]
            b: [[4]]
        """
        return self.__class__(lambda plx: self._call(plx).median())

    def std(self, *, ddof: int = 1) -> Self:
        """Get standard deviation.

        Arguments:
            ddof: “Delta Degrees of Freedom”: the divisor used in the calculation is N - ddof,
                     where N represents the number of elements. By default ddof is 1.

        Returns:
            A new expression.

        Examples:
            >>> import polars as pl
            >>> import pandas as pd
            >>> import pyarrow as pa
            >>> import narwhals as nw
            >>> df_pd = pd.DataFrame({"a": [20, 25, 60], "b": [1.5, 1, -1.4]})
            >>> df_pl = pl.DataFrame({"a": [20, 25, 60], "b": [1.5, 1, -1.4]})
            >>> df_pa = pa.table({"a": [20, 25, 60], "b": [1.5, 1, -1.4]})

            Let's define a dataframe-agnostic function:

            >>> @nw.narwhalify
            ... def func(df):
            ...     return df.select(nw.col("a", "b").std(ddof=0))

            We can then pass any supported library such as Pandas, Polars, or PyArrow to `func`:

            >>> func(df_pd)
                      a         b
            0  17.79513  1.265789
            >>> func(df_pl)
            shape: (1, 2)
            ┌──────────┬──────────┐
            │ a        ┆ b        │
            │ ---      ┆ ---      │
            │ f64      ┆ f64      │
            ╞══════════╪══════════╡
            │ 17.79513 ┆ 1.265789 │
            └──────────┴──────────┘
            >>> func(df_pa)
            pyarrow.Table
            a: double
            b: double
            ----
            a: [[17.795130420052185]]
            b: [[1.2657891697365016]]

        """
        return self.__class__(lambda plx: self._call(plx).std(ddof=ddof))

    def map_batches(
        self,
        function: Callable[[Any], Self],
        return_dtype: DType | None = None,
    ) -> Self:
        """Apply a custom python function to a whole Series or sequence of Series.

        The output of this custom function is presumed to be either a Series,
        or a NumPy array (in which case it will be automatically converted into
        a Series).

        Arguments:
            function: Function to apply to Series.
            return_dtype: Dtype of the output Series.
                If not set, the dtype will be inferred based on the first non-null value
                that is returned by the function.

        Returns:
            A new expression.

        Examples:
            >>> import polars as pl
            >>> import pandas as pd
            >>> import pyarrow as pa
            >>> import narwhals as nw
            >>> data = {"a": [1, 2, 3], "b": [4, 5, 6]}
            >>> df_pd = pd.DataFrame(data)
            >>> df_pl = pl.DataFrame(data)
            >>> df_pa = pa.table(data)

            Let's define a dataframe-agnostic function:

            >>> @nw.narwhalify
            ... def func(df):
            ...     return df.select(
            ...         nw.col("a", "b").map_batches(
            ...             lambda s: s.to_numpy() + 1, return_dtype=nw.Float64
            ...         )
            ...     )

            We can then pass any supported library such as Pandas, Polars, or PyArrow to `func`:

            >>> func(df_pd)
                 a    b
            0  2.0  5.0
            1  3.0  6.0
            2  4.0  7.0
            >>> func(df_pl)
            shape: (3, 2)
            ┌─────┬─────┐
            │ a   ┆ b   │
            │ --- ┆ --- │
            │ f64 ┆ f64 │
            ╞═════╪═════╡
            │ 2.0 ┆ 5.0 │
            │ 3.0 ┆ 6.0 │
            │ 4.0 ┆ 7.0 │
            └─────┴─────┘
            >>> func(df_pa)
            pyarrow.Table
            a: double
            b: double
            ----
            a: [[2,3,4]]
            b: [[5,6,7]]
        """
        return self.__class__(
            lambda plx: self._call(plx).map_batches(
                function=function, return_dtype=return_dtype
            )
        )

    def sum(self) -> Expr:
        """Return the sum value.

        Returns:
            A new expression.

        Examples:
            >>> import pandas as pd
            >>> import polars as pl
            >>> import pyarrow as pa
            >>> import narwhals as nw
            >>> df_pd = pd.DataFrame({"a": [5, 10], "b": [50, 100]})
            >>> df_pl = pl.DataFrame({"a": [5, 10], "b": [50, 100]})
            >>> df_pa = pa.table({"a": [5, 10], "b": [50, 100]})

            Let's define a dataframe-agnostic function:

            >>> @nw.narwhalify
            ... def func(df):
            ...     return df.select(nw.col("a", "b").sum())

            We can then pass any supported library such as Pandas, Polars, or PyArrow to `func`:

            >>> func(df_pd)
                a    b
            0  15  150
            >>> func(df_pl)
            shape: (1, 2)
            ┌─────┬─────┐
            │ a   ┆ b   │
            │ --- ┆ --- │
            │ i64 ┆ i64 │
            ╞═════╪═════╡
            │ 15  ┆ 150 │
            └─────┴─────┘
            >>> func(df_pa)
            pyarrow.Table
            a: int64
            b: int64
            ----
            a: [[15]]
            b: [[150]]
        """
        return self.__class__(lambda plx: self._call(plx).sum())

    def min(self) -> Self:
        """Returns the minimum value(s) from a column(s).

        Returns:
            A new expression.

        Examples:
            >>> import pandas as pd
            >>> import polars as pl
            >>> import pyarrow as pa
            >>> import narwhals as nw
            >>> df_pd = pd.DataFrame({"a": [1, 2], "b": [4, 3]})
            >>> df_pl = pl.DataFrame({"a": [1, 2], "b": [4, 3]})
            >>> df_pa = pa.table({"a": [1, 2], "b": [4, 3]})

            Let's define a dataframe-agnostic function:

            >>> @nw.narwhalify
            ... def func(df):
            ...     return df.select(nw.min("a", "b"))

            We can then pass any supported library such as Pandas, Polars, or PyArrow to `func`:

            >>> func(df_pd)
               a  b
            0  1  3
            >>> func(df_pl)
            shape: (1, 2)
            ┌─────┬─────┐
            │ a   ┆ b   │
            │ --- ┆ --- │
            │ i64 ┆ i64 │
            ╞═════╪═════╡
            │ 1   ┆ 3   │
            └─────┴─────┘
            >>> func(df_pa)
            pyarrow.Table
            a: int64
            b: int64
            ----
            a: [[1]]
            b: [[3]]
        """
        return self.__class__(lambda plx: self._call(plx).min())

    def max(self) -> Self:
        """Returns the maximum value(s) from a column(s).

        Returns:
            A new expression.

        Examples:
            >>> import polars as pl
            >>> import pandas as pd
            >>> import pyarrow as pa
            >>> import narwhals as nw
            >>> df_pd = pd.DataFrame({"a": [10, 20], "b": [50, 100]})
            >>> df_pl = pl.DataFrame({"a": [10, 20], "b": [50, 100]})
            >>> df_pa = pa.table({"a": [10, 20], "b": [50, 100]})

            Let's define a dataframe-agnostic function:

            >>> @nw.narwhalify
            ... def func(df):
            ...     return df.select(nw.max("a", "b"))

            We can then pass any supported library such as Pandas, Polars, or PyArrow to `func`:

            >>> func(df_pd)
                a    b
            0  20  100
            >>> func(df_pl)
            shape: (1, 2)
            ┌─────┬─────┐
            │ a   ┆ b   │
            │ --- ┆ --- │
            │ i64 ┆ i64 │
            ╞═════╪═════╡
            │ 20  ┆ 100 │
            └─────┴─────┘
            >>> func(df_pa)
            pyarrow.Table
            a: int64
            b: int64
            ----
            a: [[20]]
            b: [[100]]
        """
        return self.__class__(lambda plx: self._call(plx).max())

    def count(self) -> Self:
        """Returns the number of non-null elements in the column.

        Returns:
            A new expression.

        Examples:
            >>> import polars as pl
            >>> import pandas as pd
            >>> import pyarrow as pa
            >>> import narwhals as nw
            >>> df_pd = pd.DataFrame({"a": [1, 2, 3], "b": [None, 4, 4]})
            >>> df_pl = pl.DataFrame({"a": [1, 2, 3], "b": [None, 4, 4]})
            >>> df_pa = pa.table({"a": [1, 2, 3], "b": [None, 4, 4]})

            Let's define a dataframe-agnostic function:

            >>> @nw.narwhalify
            ... def func(df):
            ...     return df.select(nw.all().count())

            We can then pass any supported library such as Pandas, Polars, or PyArrow to `func`:

            >>> func(df_pd)
               a  b
            0  3  2
            >>> func(df_pl)
            shape: (1, 2)
            ┌─────┬─────┐
            │ a   ┆ b   │
            │ --- ┆ --- │
            │ u32 ┆ u32 │
            ╞═════╪═════╡
            │ 3   ┆ 2   │
            └─────┴─────┘
            >>> func(df_pa)
            pyarrow.Table
            a: int64
            b: int64
            ----
            a: [[3]]
            b: [[2]]
        """
        return self.__class__(lambda plx: self._call(plx).count())

    def n_unique(self) -> Self:
        """Returns count of unique values.

        Returns:
            A new expression.

        Examples:
            >>> import polars as pl
            >>> import pandas as pd
            >>> import pyarrow as pa
            >>> import narwhals as nw
            >>> df_pd = pd.DataFrame({"a": [1, 2, 3, 4, 5], "b": [1, 1, 3, 3, 5]})
            >>> df_pl = pl.DataFrame({"a": [1, 2, 3, 4, 5], "b": [1, 1, 3, 3, 5]})
            >>> df_pa = pa.table({"a": [1, 2, 3, 4, 5], "b": [1, 1, 3, 3, 5]})

            Let's define a dataframe-agnostic function:

            >>> @nw.narwhalify
            ... def func(df):
            ...     return df.select(nw.col("a", "b").n_unique())

            We can then pass any supported library such as Pandas, Polars, or PyArrow to `func`:

            >>> func(df_pd)
               a  b
            0  5  3
            >>> func(df_pl)
            shape: (1, 2)
            ┌─────┬─────┐
            │ a   ┆ b   │
            │ --- ┆ --- │
            │ u32 ┆ u32 │
            ╞═════╪═════╡
            │ 5   ┆ 3   │
            └─────┴─────┘
            >>> func(df_pa)
            pyarrow.Table
            a: int64
            b: int64
            ----
            a: [[5]]
            b: [[3]]
        """
        return self.__class__(lambda plx: self._call(plx).n_unique())

    def unique(self, *, maintain_order: bool = False) -> Self:
        """Return unique values of this expression.

        Arguments:
            maintain_order: Keep the same order as the original expression. This may be more
                expensive to compute. Settings this to `True` blocks the possibility
                to run on the streaming engine for Polars.

        Returns:
            A new expression.

        Examples:
            >>> import polars as pl
            >>> import pandas as pd
            >>> import pyarrow as pa
            >>> import narwhals as nw
            >>> df_pd = pd.DataFrame({"a": [1, 1, 3, 5, 5], "b": [2, 4, 4, 6, 6]})
            >>> df_pl = pl.DataFrame({"a": [1, 1, 3, 5, 5], "b": [2, 4, 4, 6, 6]})
            >>> df_pa = pa.table({"a": [1, 1, 3, 5, 5], "b": [2, 4, 4, 6, 6]})

            Let's define a dataframe-agnostic function:

            >>> @nw.narwhalify
            ... def func(df):
            ...     return df.select(nw.col("a", "b").unique(maintain_order=True))

            We can then pass any supported library such as Pandas, Polars, or PyArrow to `func`:

            >>> func(df_pd)
               a  b
            0  1  2
            1  3  4
            2  5  6
            >>> func(df_pl)
            shape: (3, 2)
            ┌─────┬─────┐
            │ a   ┆ b   │
            │ --- ┆ --- │
            │ i64 ┆ i64 │
            ╞═════╪═════╡
            │ 1   ┆ 2   │
            │ 3   ┆ 4   │
            │ 5   ┆ 6   │
            └─────┴─────┘
            >>> func(df_pa)
            pyarrow.Table
            a: int64
            b: int64
            ----
            a: [[1,3,5]]
            b: [[2,4,6]]
        """
        return self.__class__(
            lambda plx: self._call(plx).unique(maintain_order=maintain_order)
        )

    def abs(self) -> Self:
        """Return absolute value of each element.

        Returns:
            A new expression.

        Examples:
            >>> import polars as pl
            >>> import pandas as pd
            >>> import pyarrow as pa
            >>> import narwhals as nw
            >>> data = {"a": [1, -2], "b": [-3, 4]}
            >>> df_pd = pd.DataFrame(data)
            >>> df_pl = pl.DataFrame(data)
            >>> df_pa = pa.table(data)

            Let's define a dataframe-agnostic function:

            >>> @nw.narwhalify
            ... def func(df):
            ...     return df.select(nw.col("a", "b").abs())

            We can then pass any supported library such as Pandas, Polars, or PyArrow to `func`:

            >>> func(df_pd)
               a  b
            0  1  3
            1  2  4
            >>> func(df_pl)
            shape: (2, 2)
            ┌─────┬─────┐
            │ a   ┆ b   │
            │ --- ┆ --- │
            │ i64 ┆ i64 │
            ╞═════╪═════╡
            │ 1   ┆ 3   │
            │ 2   ┆ 4   │
            └─────┴─────┘
            >>> func(df_pa)
            pyarrow.Table
            a: int64
            b: int64
            ----
            a: [[1,2]]
            b: [[3,4]]
        """
        return self.__class__(lambda plx: self._call(plx).abs())

    def cum_sum(self: Self, *, reverse: bool = False) -> Self:
        """Return cumulative sum.

        Arguments:
            reverse: reverse the operation

        Returns:
            A new expression.

        Examples:
            >>> import polars as pl
            >>> import pandas as pd
            >>> import pyarrow as pa
            >>> import narwhals as nw
            >>> df_pd = pd.DataFrame({"a": [1, 1, 3, 5, 5], "b": [2, 4, 4, 6, 6]})
            >>> df_pl = pl.DataFrame({"a": [1, 1, 3, 5, 5], "b": [2, 4, 4, 6, 6]})
            >>> df_pa = pa.table({"a": [1, 1, 3, 5, 5], "b": [2, 4, 4, 6, 6]})

            Let's define a dataframe-agnostic function:

            >>> @nw.narwhalify
            ... def func(df):
            ...     return df.select(nw.col("a", "b").cum_sum())

            We can then pass any supported library such as Pandas, Polars, or PyArrow to `func`:

            >>> func(df_pd)
                a   b
            0   1   2
            1   2   6
            2   5  10
            3  10  16
            4  15  22
            >>> func(df_pl)
            shape: (5, 2)
            ┌─────┬─────┐
            │ a   ┆ b   │
            │ --- ┆ --- │
            │ i64 ┆ i64 │
            ╞═════╪═════╡
            │ 1   ┆ 2   │
            │ 2   ┆ 6   │
            │ 5   ┆ 10  │
            │ 10  ┆ 16  │
            │ 15  ┆ 22  │
            └─────┴─────┘
            >>> func(df_pa)
            pyarrow.Table
            a: int64
            b: int64
            ----
            a: [[1,2,5,10,15]]
            b: [[2,6,10,16,22]]
        """
        return self.__class__(lambda plx: self._call(plx).cum_sum(reverse=reverse))

    def diff(self) -> Self:
        """Returns the difference between each element and the previous one.

        Returns:
            A new expression.

        Notes:
            pandas may change the dtype here, for example when introducing missing
            values in an integer column. To ensure, that the dtype doesn't change,
            you may want to use `fill_null` and `cast`. For example, to calculate
            the diff and fill missing values with `0` in a Int64 column, you could
            do:

                nw.col("a").diff().fill_null(0).cast(nw.Int64)

        Examples:
            >>> import polars as pl
            >>> import pandas as pd
            >>> import pyarrow as pa
            >>> import narwhals as nw
            >>> df_pd = pd.DataFrame({"a": [1, 1, 3, 5, 5]})
            >>> df_pl = pl.DataFrame({"a": [1, 1, 3, 5, 5]})
            >>> df_pa = pa.table({"a": [1, 1, 3, 5, 5]})

            Let's define a dataframe-agnostic function:

            >>> @nw.narwhalify
            ... def func(df):
            ...     return df.select(a_diff=nw.col("a").diff())

            We can then pass any supported library such as Pandas, Polars, or PyArrow to `func`:

            >>> func(df_pd)
               a_diff
            0     NaN
            1     0.0
            2     2.0
            3     2.0
            4     0.0
            >>> func(df_pl)
            shape: (5, 1)
            ┌────────┐
            │ a_diff │
            │ ---    │
            │ i64    │
            ╞════════╡
            │ null   │
            │ 0      │
            │ 2      │
            │ 2      │
            │ 0      │
            └────────┘
            >>> func(df_pa)
            pyarrow.Table
            a_diff: int64
            ----
            a_diff: [[null,0,2,2,0]]
        """
        return self.__class__(lambda plx: self._call(plx).diff())

    def shift(self, n: int) -> Self:
        """Shift values by `n` positions.

        Arguments:
            n: Number of positions to shift values by.

        Returns:
            A new expression.

        Notes:
            pandas may change the dtype here, for example when introducing missing
            values in an integer column. To ensure, that the dtype doesn't change,
            you may want to use `fill_null` and `cast`. For example, to shift
            and fill missing values with `0` in a Int64 column, you could
            do:

                nw.col("a").shift(1).fill_null(0).cast(nw.Int64)

        Examples:
            >>> import polars as pl
            >>> import pandas as pd
            >>> import pyarrow as pa
            >>> import narwhals as nw
            >>> df_pd = pd.DataFrame({"a": [1, 1, 3, 5, 5]})
            >>> df_pl = pl.DataFrame({"a": [1, 1, 3, 5, 5]})
            >>> df_pa = pa.table({"a": [1, 1, 3, 5, 5]})

            Let's define a dataframe-agnostic function:

            >>> @nw.narwhalify
            ... def func(df):
            ...     return df.select(a_shift=nw.col("a").shift(n=1))

            We can then pass any supported library such as Pandas, Polars, or PyArrow to `func`:

            >>> func(df_pd)
               a_shift
            0      NaN
            1      1.0
            2      1.0
            3      3.0
            4      5.0
            >>> func(df_pl)
            shape: (5, 1)
            ┌─────────┐
            │ a_shift │
            │ ---     │
            │ i64     │
            ╞═════════╡
            │ null    │
            │ 1       │
            │ 1       │
            │ 3       │
            │ 5       │
            └─────────┘
            >>> func(df_pa)
            pyarrow.Table
            a_shift: int64
            ----
            a_shift: [[null,1,1,3,5]]
        """
        return self.__class__(lambda plx: self._call(plx).shift(n))

    def replace_strict(
        self,
        old: Sequence[Any] | Mapping[Any, Any],
        new: Sequence[Any] | None = None,
        *,
        return_dtype: DType | type[DType] | None = None,
    ) -> Self:
        """Replace all values by different values.

        This function must replace all non-null input values (else it raises an error).

        Arguments:
            old: Sequence of values to replace. It also accepts a mapping of values to
                their replacement as syntactic sugar for
                `replace_all(old=list(mapping.keys()), new=list(mapping.values()))`.
            new: Sequence of values to replace by. Length must match the length of `old`.
            return_dtype: The data type of the resulting expression. If set to `None`
                (default), the data type is determined automatically based on the other
                inputs.

        Returns:
            A new expression.

        Examples:
            >>> import narwhals as nw
            >>> import pandas as pd
            >>> import polars as pl
            >>> import pyarrow as pa
            >>> df_pd = pd.DataFrame({"a": [3, 0, 1, 2]})
            >>> df_pl = pl.DataFrame({"a": [3, 0, 1, 2]})
            >>> df_pa = pa.table({"a": [3, 0, 1, 2]})

            Let's define dataframe-agnostic functions:

            >>> @nw.narwhalify
            ... def func(df):
            ...     return df.with_columns(
            ...         b=nw.col("a").replace_strict(
            ...             [0, 1, 2, 3],
            ...             ["zero", "one", "two", "three"],
            ...             return_dtype=nw.String,
            ...         )
            ...     )

            We can then pass any supported library such as Pandas, Polars, or PyArrow to `func`:

            >>> func(df_pd)
               a      b
            0  3  three
            1  0   zero
            2  1    one
            3  2    two
            >>> func(df_pl)
            shape: (4, 2)
            ┌─────┬───────┐
            │ a   ┆ b     │
            │ --- ┆ ---   │
            │ i64 ┆ str   │
            ╞═════╪═══════╡
            │ 3   ┆ three │
            │ 0   ┆ zero  │
            │ 1   ┆ one   │
            │ 2   ┆ two   │
            └─────┴───────┘
            >>> func(df_pa)
            pyarrow.Table
            a: int64
            b: string
            ----
            a: [[3,0,1,2]]
            b: [["three","zero","one","two"]]
        """
        if new is None:
            if not isinstance(old, Mapping):
                msg = "`new` argument is required if `old` argument is not a Mapping type"
                raise TypeError(msg)

            new = list(old.values())
            old = list(old.keys())

        return self.__class__(
            lambda plx: self._call(plx).replace_strict(
                old, new, return_dtype=return_dtype
            )
        )

    def sort(self, *, descending: bool = False, nulls_last: bool = False) -> Self:
        """Sort this column. Place null values first.

        Arguments:
            descending: Sort in descending order.
            nulls_last: Place null values last instead of first.

        Returns:
            A new expression.

        Examples:
            >>> import narwhals as nw
            >>> import pandas as pd
            >>> import polars as pl
            >>> import pyarrow as pa
            >>> df_pd = pd.DataFrame({"a": [5, None, 1, 2]})
            >>> df_pl = pl.DataFrame({"a": [5, None, 1, 2]})
            >>> df_pa = pa.table({"a": [5, None, 1, 2]})

            Let's define dataframe-agnostic functions:

            >>> @nw.narwhalify
            ... def func(df):
            ...     return df.select(nw.col("a").sort())

            >>> def func_descend(df):
            ...     df = nw.from_native(df)
            ...     df = df.select(nw.col("a").sort(descending=True))
            ...     return nw.to_native(df)

            We can then pass any supported library such as Pandas, Polars, or PyArrow to `func`:

            >>> func(df_pd)
                 a
            1  NaN
            2  1.0
            3  2.0
            0  5.0
            >>> func(df_pl)
            shape: (4, 1)
            ┌──────┐
            │ a    │
            │ ---  │
            │ i64  │
            ╞══════╡
            │ null │
            │ 1    │
            │ 2    │
            │ 5    │
            └──────┘
            >>> func(df_pa)
            pyarrow.Table
            a: int64
            ----
            a: [[null,1,2,5]]

            >>> func_descend(df_pd)
                 a
            1  NaN
            0  5.0
            3  2.0
            2  1.0
            >>> func_descend(df_pl)
            shape: (4, 1)
            ┌──────┐
            │ a    │
            │ ---  │
            │ i64  │
            ╞══════╡
            │ null │
            │ 5    │
            │ 2    │
            │ 1    │
            └──────┘
            >>> func_descend(df_pa)
            pyarrow.Table
            a: int64
            ----
            a: [[null,5,2,1]]
        """
        return self.__class__(
            lambda plx: self._call(plx).sort(descending=descending, nulls_last=nulls_last)
        )

    # --- transform ---
    def is_between(
        self, lower_bound: Any, upper_bound: Any, closed: str = "both"
    ) -> Self:
        """Check if this expression is between the given lower and upper bounds.

        Arguments:
            lower_bound: Lower bound value.
            upper_bound: Upper bound value.
            closed: Define which sides of the interval are closed (inclusive).

        Returns:
            A new expression.

        Examples:
            >>> import pandas as pd
            >>> import polars as pl
            >>> import pyarrow as pa
            >>> import narwhals as nw
            >>> df_pd = pd.DataFrame({"a": [1, 2, 3, 4, 5]})
            >>> df_pl = pl.DataFrame({"a": [1, 2, 3, 4, 5]})
            >>> df_pa = pa.table({"a": [1, 2, 3, 4, 5]})

            Let's define a dataframe-agnostic function:

            >>> @nw.narwhalify
            ... def func(df):
            ...     return df.select(nw.col("a").is_between(2, 4, "right"))

            We can then pass any supported library such as Pandas, Polars, or PyArrow to `func`:

            >>> func(df_pd)
                   a
            0  False
            1  False
            2   True
            3   True
            4  False
            >>> func(df_pl)
            shape: (5, 1)
            ┌───────┐
            │ a     │
            │ ---   │
            │ bool  │
            ╞═══════╡
            │ false │
            │ false │
            │ true  │
            │ true  │
            │ false │
            └───────┘
            >>> func(df_pa)
            pyarrow.Table
            a: bool
            ----
            a: [[false,false,true,true,false]]
        """
        return self.__class__(
            lambda plx: self._call(plx).is_between(lower_bound, upper_bound, closed)
        )

    def is_in(self, other: Any) -> Self:
        """Check if elements of this expression are present in the other iterable.

        Arguments:
            other: iterable

        Returns:
            A new expression.

        Examples:
            >>> import pandas as pd
            >>> import polars as pl
            >>> import pyarrow as pa
            >>> import narwhals as nw
            >>> df_pd = pd.DataFrame({"a": [1, 2, 9, 10]})
            >>> df_pl = pl.DataFrame({"a": [1, 2, 9, 10]})
            >>> df_pa = pa.table({"a": [1, 2, 9, 10]})

            Let's define a dataframe-agnostic function:

            >>> @nw.narwhalify
            ... def func(df):
            ...     return df.with_columns(b=nw.col("a").is_in([1, 2]))

            We can then pass any supported library such as Pandas, Polars, or PyArrow to `func`:

            >>> func(df_pd)
                a      b
            0   1   True
            1   2   True
            2   9  False
            3  10  False

            >>> func(df_pl)
            shape: (4, 2)
            ┌─────┬───────┐
            │ a   ┆ b     │
            │ --- ┆ ---   │
            │ i64 ┆ bool  │
            ╞═════╪═══════╡
            │ 1   ┆ true  │
            │ 2   ┆ true  │
            │ 9   ┆ false │
            │ 10  ┆ false │
            └─────┴───────┘
            >>> func(df_pa)
            pyarrow.Table
            a: int64
            b: bool
            ----
            a: [[1,2,9,10]]
            b: [[true,true,false,false]]
        """
        if isinstance(other, Iterable) and not isinstance(other, (str, bytes)):
            return self.__class__(lambda plx: self._call(plx).is_in(other))
        else:
            msg = "Narwhals `is_in` doesn't accept expressions as an argument, as opposed to Polars. You should provide an iterable instead."
            raise NotImplementedError(msg)

    def filter(self, *predicates: Any) -> Self:
        """Filters elements based on a condition, returning a new expression.

        Arguments:
            predicates: Conditions to filter by (which get ANDed together).

        Returns:
            A new expression.

        Examples:
            >>> import polars as pl
            >>> import pandas as pd
            >>> import pyarrow as pa
            >>> import narwhals as nw
            >>> df_pd = pd.DataFrame({"a": [2, 3, 4, 5, 6, 7], "b": [10, 11, 12, 13, 14, 15]})
            >>> df_pl = pl.DataFrame({"a": [2, 3, 4, 5, 6, 7], "b": [10, 11, 12, 13, 14, 15]})
            >>> df_pa = pa.table({"a": [2, 3, 4, 5, 6, 7], "b": [10, 11, 12, 13, 14, 15]})

            Let's define a dataframe-agnostic function:

            >>> @nw.narwhalify
            ... def func(df):
            ...     return df.select(
            ...         nw.col("a").filter(nw.col("a") > 4),
            ...         nw.col("b").filter(nw.col("b") < 13),
            ...     )

            We can then pass any supported library such as Pandas, Polars, or PyArrow to `func`:

            >>> func(df_pd)
               a   b
            3  5  10
            4  6  11
            5  7  12
            >>> func(df_pl)
            shape: (3, 2)
            ┌─────┬─────┐
            │ a   ┆ b   │
            │ --- ┆ --- │
            │ i64 ┆ i64 │
            ╞═════╪═════╡
            │ 5   ┆ 10  │
            │ 6   ┆ 11  │
            │ 7   ┆ 12  │
            └─────┴─────┘
            >>> func(df_pa)
            pyarrow.Table
            a: int64
            b: int64
            ----
            a: [[5,6,7]]
            b: [[10,11,12]]
        """
        return self.__class__(
            lambda plx: self._call(plx).filter(
                *[extract_compliant(plx, pred) for pred in flatten(predicates)]
            )
        )

    def is_null(self) -> Self:
        """Returns a boolean Series indicating which values are null.

        Returns:
            A new expression.

        Notes:
            pandas and Polars handle null values differently. Polars distinguishes
            between NaN and Null, whereas pandas doesn't.

        Examples:
            >>> import pandas as pd
            >>> import polars as pl
            >>> import pyarrow as pa
            >>> import narwhals as nw
            >>> df_pd = pd.DataFrame(
            ...     {"a": [2, 4, None, 3, 5], "b": [2.0, 4.0, float("nan"), 3.0, 5.0]}
            ... )
            >>> df_pl = pl.DataFrame(
            ...     {"a": [2, 4, None, 3, 5], "b": [2.0, 4.0, float("nan"), 3.0, 5.0]}
            ... )
            >>> df_pa = pa.table(
            ...     {"a": [2, 4, None, 3, 5], "b": [2.0, 4.0, float("nan"), 3.0, 5.0]}
            ... )

            Let's define a dataframe-agnostic function:

            >>> @nw.narwhalify
            ... def func(df):
            ...     return df.with_columns(
            ...         a_is_null=nw.col("a").is_null(), b_is_null=nw.col("b").is_null()
            ...     )

            We can then pass any supported library such as Pandas, Polars, or PyArrow to `func`:

            >>> func(df_pd)
                 a    b  a_is_null  b_is_null
            0  2.0  2.0      False      False
            1  4.0  4.0      False      False
            2  NaN  NaN       True       True
            3  3.0  3.0      False      False
            4  5.0  5.0      False      False

            >>> func(df_pl)  # nan != null for polars
            shape: (5, 4)
            ┌──────┬─────┬───────────┬───────────┐
            │ a    ┆ b   ┆ a_is_null ┆ b_is_null │
            │ ---  ┆ --- ┆ ---       ┆ ---       │
            │ i64  ┆ f64 ┆ bool      ┆ bool      │
            ╞══════╪═════╪═══════════╪═══════════╡
            │ 2    ┆ 2.0 ┆ false     ┆ false     │
            │ 4    ┆ 4.0 ┆ false     ┆ false     │
            │ null ┆ NaN ┆ true      ┆ false     │
            │ 3    ┆ 3.0 ┆ false     ┆ false     │
            │ 5    ┆ 5.0 ┆ false     ┆ false     │
            └──────┴─────┴───────────┴───────────┘

            >>> func(df_pa)  # nan != null for pyarrow
            pyarrow.Table
            a: int64
            b: double
            a_is_null: bool
            b_is_null: bool
            ----
            a: [[2,4,null,3,5]]
            b: [[2,4,nan,3,5]]
            a_is_null: [[false,false,true,false,false]]
            b_is_null: [[false,false,false,false,false]]
        """
        return self.__class__(lambda plx: self._call(plx).is_null())

    def arg_true(self) -> Self:
        """Find elements where boolean expression is True.

        Returns:
            A new expression.

        Examples:
            >>> import pandas as pd
            >>> import polars as pl
            >>> import pyarrow as pa
            >>> import narwhals as nw
            >>> data = {"a": [1, None, None, 2]}
            >>> df_pd = pd.DataFrame(data)
            >>> df_pl = pl.DataFrame(data)
            >>> df_pa = pa.table(data)

            We define a library agnostic function:

            >>> @nw.narwhalify
            ... def func(df):
            ...     return df.select(nw.col("a").is_null().arg_true())

            We can then pass any supported library such as Pandas, Polars, or PyArrow to `func`:

            >>> func(df_pd)
               a
            1  1
            2  2
            >>> func(df_pl)
            shape: (2, 1)
            ┌─────┐
            │ a   │
            │ --- │
            │ u32 │
            ╞═════╡
            │ 1   │
            │ 2   │
            └─────┘
            >>> func(df_pa)
            pyarrow.Table
            a: int64
            ----
            a: [[1,2]]
        """
        return self.__class__(lambda plx: self._call(plx).arg_true())

    def fill_null(
        self,
        value: Any | None = None,
        strategy: Literal["forward", "backward"] | None = None,
        limit: int | None = None,
    ) -> Self:
        """Fill null values with given value.

        Arguments:
            value: Value used to fill null values.
            strategy: Strategy used to fill null values.
            limit: Number of consecutive null values to fill when using the 'forward' or 'backward' strategy.

        Returns:
            A new expression.

        Notes:
            pandas and Polars handle null values differently. Polars distinguishes
            between NaN and Null, whereas pandas doesn't.

        Examples:
            >>> import pandas as pd
            >>> import polars as pl
            >>> import pyarrow as pa
            >>> import narwhals as nw
            >>> df_pd = pd.DataFrame(
            ...     {
            ...         "a": [2, 4, None, None, 3, 5],
            ...         "b": [2.0, 4.0, float("nan"), float("nan"), 3.0, 5.0],
            ...     }
            ... )
            >>> df_pl = pl.DataFrame(
            ...     {
            ...         "a": [2, 4, None, None, 3, 5],
            ...         "b": [2.0, 4.0, float("nan"), float("nan"), 3.0, 5.0],
            ...     }
            ... )
            >>> df_pa = pa.table(
            ...     {
            ...         "a": [2, 4, None, None, 3, 5],
            ...         "b": [2.0, 4.0, float("nan"), float("nan"), 3.0, 5.0],
            ...     }
            ... )

            Let's define a dataframe-agnostic function:

            >>> @nw.narwhalify
            ... def func(df):
            ...     return df.with_columns(nw.col("a", "b").fill_null(0))

            We can then pass any supported library such as Pandas, Polars, or PyArrow to `func`:

            >>> func(df_pd)
                 a    b
            0  2.0  2.0
            1  4.0  4.0
            2  0.0  0.0
            3  0.0  0.0
            4  3.0  3.0
            5  5.0  5.0

            >>> func(df_pl)  # nan != null for polars
            shape: (6, 2)
            ┌─────┬─────┐
            │ a   ┆ b   │
            │ --- ┆ --- │
            │ i64 ┆ f64 │
            ╞═════╪═════╡
            │ 2   ┆ 2.0 │
            │ 4   ┆ 4.0 │
            │ 0   ┆ NaN │
            │ 0   ┆ NaN │
            │ 3   ┆ 3.0 │
            │ 5   ┆ 5.0 │
            └─────┴─────┘

            >>> func(df_pa)  # nan != null for pyarrow
            pyarrow.Table
            a: int64
            b: double
            ----
            a: [[2,4,0,0,3,5]]
            b: [[2,4,nan,nan,3,5]]

            Using a strategy:

            >>> @nw.narwhalify
            ... def func_strategies(df):
            ...     return df.with_columns(
            ...         nw.col("a", "b")
            ...         .fill_null(strategy="forward", limit=1)
            ...         .name.suffix("_filled")
            ...     )

            >>> func_strategies(df_pd)
                 a    b  a_filled  b_filled
            0  2.0  2.0       2.0       2.0
            1  4.0  4.0       4.0       4.0
            2  NaN  NaN       4.0       4.0
            3  NaN  NaN       NaN       NaN
            4  3.0  3.0       3.0       3.0
            5  5.0  5.0       5.0       5.0

            >>> func_strategies(df_pl)  # nan != null for polars
            shape: (6, 4)
            ┌──────┬─────┬──────────┬──────────┐
            │ a    ┆ b   ┆ a_filled ┆ b_filled │
            │ ---  ┆ --- ┆ ---      ┆ ---      │
            │ i64  ┆ f64 ┆ i64      ┆ f64      │
            ╞══════╪═════╪══════════╪══════════╡
            │ 2    ┆ 2.0 ┆ 2        ┆ 2.0      │
            │ 4    ┆ 4.0 ┆ 4        ┆ 4.0      │
            │ null ┆ NaN ┆ 4        ┆ NaN      │
            │ null ┆ NaN ┆ null     ┆ NaN      │
            │ 3    ┆ 3.0 ┆ 3        ┆ 3.0      │
            │ 5    ┆ 5.0 ┆ 5        ┆ 5.0      │
            └──────┴─────┴──────────┴──────────┘

            >>> func_strategies(df_pa)  # nan != null for pyarrow
            pyarrow.Table
            a: int64
            b: double
            a_filled: int64
            b_filled: double
            ----
            a: [[2,4,null,null,3,5]]
            b: [[2,4,nan,nan,3,5]]
            a_filled: [[2,4,4,null,3,5]]
            b_filled: [[2,4,nan,nan,3,5]]
        """
        if value is not None and strategy is not None:
            msg = "cannot specify both `value` and `strategy`"
            raise ValueError(msg)
        if value is None and strategy is None:
            msg = "must specify either a fill `value` or `strategy`"
            raise ValueError(msg)
        if strategy is not None and strategy not in {"forward", "backward"}:
            msg = f"strategy not supported: {strategy}"
            raise ValueError(msg)
        return self.__class__(
            lambda plx: self._call(plx).fill_null(
                value=value, strategy=strategy, limit=limit
            )
        )

    # --- partial reduction ---
    def drop_nulls(self) -> Self:
        """Remove missing values.

        Returns:
            A new expression.

        Notes:
            pandas and Polars handle null values differently. Polars distinguishes
            between NaN and Null, whereas pandas doesn't.

        Examples:
            >>> import narwhals as nw
            >>> import pandas as pd
            >>> import polars as pl
            >>> import pyarrow as pa

            >>> df_pd = pd.DataFrame({"a": [2.0, 4.0, float("nan"), 3.0, None, 5.0]})
            >>> df_pl = pl.DataFrame({"a": [2.0, 4.0, float("nan"), 3.0, None, 5.0]})
            >>> df_pa = pa.table({"a": [2.0, 4.0, float("nan"), 3.0, None, 5.0]})

            Let's define a dataframe-agnostic function:

            >>> @nw.narwhalify
            ... def func(df):
            ...     return df.select(nw.col("a").drop_nulls())

            We can then pass any supported library such as Pandas, Polars, or PyArrow to `func`:

            >>> func(df_pd)
                 a
            0  2.0
            1  4.0
            3  3.0
            5  5.0
            >>> func(df_pl)  # nan != null for polars
            shape: (5, 1)
            ┌─────┐
            │ a   │
            │ --- │
            │ f64 │
            ╞═════╡
            │ 2.0 │
            │ 4.0 │
            │ NaN │
            │ 3.0 │
            │ 5.0 │
            └─────┘
            >>> func(df_pa)  # nan != null for pyarrow
            pyarrow.Table
            a: double
            ----
            a: [[2,4,nan,3,5]]
        """
        return self.__class__(lambda plx: self._call(plx).drop_nulls())

    def sample(
        self: Self,
        n: int | None = None,
        *,
        fraction: float | None = None,
        with_replacement: bool = False,
        seed: int | None = None,
    ) -> Self:
        """Sample randomly from this expression.

        Arguments:
            n: Number of items to return. Cannot be used with fraction.
            fraction: Fraction of items to return. Cannot be used with n.
            with_replacement: Allow values to be sampled more than once.
            seed: Seed for the random number generator. If set to None (default), a random
                seed is generated for each sample operation.

        Returns:
            A new expression.

        Examples:
            >>> import narwhals as nw
            >>> import pandas as pd
            >>> import polars as pl
            >>> import pyarrow as pa
            >>> df_pd = pd.DataFrame({"a": [1, 2, 3]})
            >>> df_pl = pl.DataFrame({"a": [1, 2, 3]})
            >>> df_pa = pa.table({"a": [1, 2, 3]})

            Let's define a dataframe-agnostic function:

            >>> @nw.narwhalify
            ... def func(df):
            ...     return df.select(nw.col("a").sample(fraction=1.0, with_replacement=True))

            We can then pass any supported library such as Pandas, Polars, or PyArrow to `func`:

            >>> func(df_pd)  # doctest: +SKIP
               a
            2  3
            0  1
            2  3
            >>> func(df_pl)  # doctest: +SKIP
            shape: (3, 1)
            ┌─────┐
            │ a   │
            │ --- │
            │ f64 │
            ╞═════╡
            │ 2   │
            │ 3   │
            │ 3   │
            └─────┘
            >>> func(df_pa)  # doctest: +SKIP
            pyarrow.Table
            a: int64
            ----
            a: [[1,3,3]]
        """
        return self.__class__(
            lambda plx: self._call(plx).sample(
                n, fraction=fraction, with_replacement=with_replacement, seed=seed
            )
        )

    def over(self, *keys: str | Iterable[str]) -> Self:
        """Compute expressions over the given groups.

        Arguments:
            keys: Names of columns to compute window expression over.
                  Must be names of columns, as opposed to expressions -
                  so, this is a bit less flexible than Polars' `Expr.over`.

        Returns:
            A new expression.

        Examples:
            >>> import narwhals as nw
            >>> import pandas as pd
            >>> import polars as pl
            >>> import pyarrow as pa
            >>> data = {"a": [1, 2, 3], "b": [1, 1, 2]}
            >>> df_pd = pd.DataFrame(data)
            >>> df_pl = pl.DataFrame(data)
            >>> df_pa = pa.table(data)

            Let's define a dataframe-agnostic function:

            >>> @nw.narwhalify
            ... def func(df):
            ...     return df.with_columns(a_min_per_group=nw.col("a").min().over("b"))

            We can then pass any supported library such as Pandas, Polars, or PyArrow to `func`:

            >>> func(df_pd)
               a  b  a_min_per_group
            0  1  1                1
            1  2  1                1
            2  3  2                3
            >>> func(df_pl)
            shape: (3, 3)
            ┌─────┬─────┬─────────────────┐
            │ a   ┆ b   ┆ a_min_per_group │
            │ --- ┆ --- ┆ ---             │
            │ i64 ┆ i64 ┆ i64             │
            ╞═════╪═════╪═════════════════╡
            │ 1   ┆ 1   ┆ 1               │
            │ 2   ┆ 1   ┆ 1               │
            │ 3   ┆ 2   ┆ 3               │
            └─────┴─────┴─────────────────┘
            >>> func(df_pa)
            pyarrow.Table
            a: int64
            b: int64
            a_min_per_group: int64
            ----
            a: [[1,2,3]]
            b: [[1,1,2]]
            a_min_per_group: [[1,1,3]]
        """
        return self.__class__(lambda plx: self._call(plx).over(flatten(keys)))

    def is_duplicated(self) -> Self:
        r"""Return a boolean mask indicating duplicated values.

        Returns:
            A new expression.

        Examples:
            >>> import narwhals as nw
            >>> import pandas as pd
            >>> import polars as pl
            >>> import pyarrow as pa
            >>> data = {"a": [1, 2, 3, 1], "b": ["a", "a", "b", "c"]}
            >>> df_pd = pd.DataFrame(data)
            >>> df_pl = pl.DataFrame(data)
            >>> df_pa = pa.table(data)

            Let's define a dataframe-agnostic function:

            >>> @nw.narwhalify
            ... def func(df):
            ...     return df.select(nw.all().is_duplicated())

            We can then pass any supported library such as Pandas, Polars, or PyArrow to `func`:

            >>> func(df_pd)
                   a      b
            0   True   True
            1  False   True
            2  False  False
            3   True  False
            >>> func(df_pl)
            shape: (4, 2)
            ┌───────┬───────┐
            │ a     ┆ b     │
            │ ---   ┆ ---   │
            │ bool  ┆ bool  │
            ╞═══════╪═══════╡
            │ true  ┆ true  │
            │ false ┆ true  │
            │ false ┆ false │
            │ true  ┆ false │
            └───────┴───────┘
            >>> func(df_pa)
            pyarrow.Table
            a: bool
            b: bool
            ----
            a: [[true,false,false,true]]
            b: [[true,true,false,false]]
        """
        return self.__class__(lambda plx: self._call(plx).is_duplicated())

    def is_unique(self) -> Self:
        r"""Return a boolean mask indicating unique values.

        Returns:
            A new expression.

        Examples:
            >>> import narwhals as nw
            >>> import pandas as pd
            >>> import polars as pl
            >>> import pyarrow as pa
            >>> data = {"a": [1, 2, 3, 1], "b": ["a", "a", "b", "c"]}
            >>> df_pd = pd.DataFrame(data)
            >>> df_pl = pl.DataFrame(data)
            >>> df_pa = pa.table(data)

            Let's define a dataframe-agnostic function:

            >>> @nw.narwhalify
            ... def func(df):
            ...     return df.select(nw.all().is_unique())

            We can then pass any supported library such as Pandas, Polars, or PyArrow to `func`:

            >>> func(df_pd)
                   a      b
            0  False  False
            1   True  False
            2   True   True
            3  False   True
            >>> func(df_pl)
            shape: (4, 2)
            ┌───────┬───────┐
            │ a     ┆ b     │
            │ ---   ┆ ---   │
            │ bool  ┆ bool  │
            ╞═══════╪═══════╡
            │ false ┆ false │
            │ true  ┆ false │
            │ true  ┆ true  │
            │ false ┆ true  │
            └───────┴───────┘
            >>> func(df_pa)
            pyarrow.Table
            a: bool
            b: bool
            ----
            a: [[false,true,true,false]]
            b: [[false,false,true,true]]
        """
        return self.__class__(lambda plx: self._call(plx).is_unique())

    def null_count(self) -> Self:
        r"""Count null values.

        Returns:
            A new expression.

        Notes:
            pandas and Polars handle null values differently. Polars distinguishes
            between NaN and Null, whereas pandas doesn't.

        Examples:
            >>> import narwhals as nw
            >>> import pandas as pd
            >>> import polars as pl
            >>> import pyarrow as pa
            >>> data = {"a": [1, 2, None, 1], "b": ["a", None, "b", None]}
            >>> df_pd = pd.DataFrame(data)
            >>> df_pl = pl.DataFrame(data)
            >>> df_pa = pa.table(data)

            Let's define a dataframe-agnostic function:

            >>> @nw.narwhalify
            ... def func(df):
            ...     return df.select(nw.all().null_count())

            We can then pass any supported library such as Pandas, Polars, or PyArrow to `func`:

            >>> func(df_pd)
               a  b
            0  1  2
            >>> func(df_pl)
            shape: (1, 2)
            ┌─────┬─────┐
            │ a   ┆ b   │
            │ --- ┆ --- │
            │ u32 ┆ u32 │
            ╞═════╪═════╡
            │ 1   ┆ 2   │
            └─────┴─────┘
            >>> func(df_pa)
            pyarrow.Table
            a: int64
            b: int64
            ----
            a: [[1]]
            b: [[2]]
        """
        return self.__class__(lambda plx: self._call(plx).null_count())

    def is_first_distinct(self) -> Self:
        r"""Return a boolean mask indicating the first occurrence of each distinct value.

        Returns:
            A new expression.

        Examples:
            >>> import narwhals as nw
            >>> import pandas as pd
            >>> import polars as pl
            >>> import pyarrow as pa
            >>> data = {"a": [1, 2, 3, 1], "b": ["a", "a", "b", "c"]}
            >>> df_pd = pd.DataFrame(data)
            >>> df_pl = pl.DataFrame(data)
            >>> df_pa = pa.table(data)

            Let's define a dataframe-agnostic function:

            >>> @nw.narwhalify
            ... def func(df):
            ...     return df.select(nw.all().is_first_distinct())

            We can then pass any supported library such as Pandas, Polars, or PyArrow to `func`:

            >>> func(df_pd)
                   a      b
            0   True   True
            1   True  False
            2   True   True
            3  False   True
            >>> func(df_pl)
            shape: (4, 2)
            ┌───────┬───────┐
            │ a     ┆ b     │
            │ ---   ┆ ---   │
            │ bool  ┆ bool  │
            ╞═══════╪═══════╡
            │ true  ┆ true  │
            │ true  ┆ false │
            │ true  ┆ true  │
            │ false ┆ true  │
            └───────┴───────┘
            >>> func(df_pa)
            pyarrow.Table
            a: bool
            b: bool
            ----
            a: [[true,true,true,false]]
            b: [[true,false,true,true]]
        """
        return self.__class__(lambda plx: self._call(plx).is_first_distinct())

    def is_last_distinct(self) -> Self:
        r"""Return a boolean mask indicating the last occurrence of each distinct value.

        Returns:
            A new expression.

        Examples:
            >>> import narwhals as nw
            >>> import pandas as pd
            >>> import polars as pl
            >>> import pyarrow as pa
            >>> data = {"a": [1, 2, 3, 1], "b": ["a", "a", "b", "c"]}
            >>> df_pd = pd.DataFrame(data)
            >>> df_pl = pl.DataFrame(data)
            >>> df_pa = pa.table(data)

            Let's define a dataframe-agnostic function:

            >>> @nw.narwhalify
            ... def func(df):
            ...     return df.select(nw.all().is_last_distinct())

            We can then pass any supported library such as Pandas, Polars, or PyArrow to `func`:

            >>> func(df_pd)
                   a      b
            0  False  False
            1   True   True
            2   True   True
            3   True   True
            >>> func(df_pl)
            shape: (4, 2)
            ┌───────┬───────┐
            │ a     ┆ b     │
            │ ---   ┆ ---   │
            │ bool  ┆ bool  │
            ╞═══════╪═══════╡
            │ false ┆ false │
            │ true  ┆ true  │
            │ true  ┆ true  │
            │ true  ┆ true  │
            └───────┴───────┘
            >>> func(df_pa)
            pyarrow.Table
            a: bool
            b: bool
            ----
            a: [[false,true,true,true]]
            b: [[false,true,true,true]]
        """
        return self.__class__(lambda plx: self._call(plx).is_last_distinct())

    def quantile(
        self,
        quantile: float,
        interpolation: Literal["nearest", "higher", "lower", "midpoint", "linear"],
    ) -> Self:
        r"""Get quantile value.

        Arguments:
            quantile: Quantile between 0.0 and 1.0.
            interpolation: Interpolation method.

        Returns:
            A new expression.

        Note:
            - pandas and Polars may have implementation differences for a given interpolation method.
            - [dask](https://docs.dask.org/en/stable/generated/dask.dataframe.Series.quantile.html) has
                its own method to approximate quantile and it doesn't implement 'nearest', 'higher',
                'lower', 'midpoint' as interpolation method - use 'linear' which is closest to the
                native 'dask' - method.

        Examples:
            >>> import narwhals as nw
            >>> import pandas as pd
            >>> import polars as pl
            >>> import pyarrow as pa
            >>> data = {"a": list(range(50)), "b": list(range(50, 100))}
            >>> df_pd = pd.DataFrame(data)
            >>> df_pl = pl.DataFrame(data)
            >>> df_pa = pa.table(data)

            Let's define a dataframe-agnostic function:

            >>> @nw.narwhalify
            ... def func(df):
            ...     return df.select(nw.col("a", "b").quantile(0.5, interpolation="linear"))

            We can then pass any supported library such as Pandas, Polars, or PyArrow to `func`:

            >>> func(df_pd)
                  a     b
            0  24.5  74.5

            >>> func(df_pl)
            shape: (1, 2)
            ┌──────┬──────┐
            │ a    ┆ b    │
            │ ---  ┆ ---  │
            │ f64  ┆ f64  │
            ╞══════╪══════╡
            │ 24.5 ┆ 74.5 │
            └──────┴──────┘
            >>> func(df_pa)
            pyarrow.Table
            a: double
            b: double
            ----
            a: [[24.5]]
            b: [[74.5]]
        """
        return self.__class__(
            lambda plx: self._call(plx).quantile(quantile, interpolation)
        )

    def head(self, n: int = 10) -> Self:
        r"""Get the first `n` rows.

        Arguments:
            n: Number of rows to return.

        Returns:
            A new expression.

        Examples:
            >>> import narwhals as nw
            >>> import pandas as pd
            >>> import polars as pl
            >>> import pyarrow as pa
            >>> data = {"a": list(range(10))}
            >>> df_pd = pd.DataFrame(data)
            >>> df_pl = pl.DataFrame(data)
            >>> df_pa = pa.table(data)

            Let's define a dataframe-agnostic function that returns the first 3 rows:

            >>> @nw.narwhalify
            ... def func(df):
            ...     return df.select(nw.col("a").head(3))

            We can then pass any supported library such as Pandas, Polars, or PyArrow to `func`:

            >>> func(df_pd)
               a
            0  0
            1  1
            2  2
            >>> func(df_pl)
            shape: (3, 1)
            ┌─────┐
            │ a   │
            │ --- │
            │ i64 │
            ╞═════╡
            │ 0   │
            │ 1   │
            │ 2   │
            └─────┘
            >>> func(df_pa)
            pyarrow.Table
            a: int64
            ----
            a: [[0,1,2]]
        """
        return self.__class__(lambda plx: self._call(plx).head(n))

    def tail(self, n: int = 10) -> Self:
        r"""Get the last `n` rows.

        Arguments:
            n: Number of rows to return.

        Returns:
            A new expression.

        Examples:
            >>> import narwhals as nw
            >>> import pandas as pd
            >>> import polars as pl
            >>> import pyarrow as pa
            >>> data = {"a": list(range(10))}
            >>> df_pd = pd.DataFrame(data)
            >>> df_pl = pl.DataFrame(data)
            >>> df_pa = pa.table(data)

            Let's define a dataframe-agnostic function that returns the last 3 rows:

            >>> @nw.narwhalify
            ... def func(df):
            ...     return df.select(nw.col("a").tail(3))

            We can then pass any supported library such as Pandas, Polars, or PyArrow to `func`:

            >>> func(df_pd)
               a
            7  7
            8  8
            9  9
            >>> func(df_pl)
            shape: (3, 1)
            ┌─────┐
            │ a   │
            │ --- │
            │ i64 │
            ╞═════╡
            │ 7   │
            │ 8   │
            │ 9   │
            └─────┘
            >>> func(df_pa)
            pyarrow.Table
            a: int64
            ----
            a: [[7,8,9]]
        """
        return self.__class__(lambda plx: self._call(plx).tail(n))

    def round(self, decimals: int = 0) -> Self:
        r"""Round underlying floating point data by `decimals` digits.

        Arguments:
            decimals: Number of decimals to round by.

        Returns:
            A new expression.


        Notes:
            For values exactly halfway between rounded decimal values pandas behaves differently than Polars and Arrow.

            pandas rounds to the nearest even value (e.g. -0.5 and 0.5 round to 0.0, 1.5 and 2.5 round to 2.0, 3.5 and
            4.5 to 4.0, etc..).

            Polars and Arrow round away from 0 (e.g. -0.5 to -1.0, 0.5 to 1.0, 1.5 to 2.0, 2.5 to 3.0, etc..).

        Examples:
            >>> import narwhals as nw
            >>> import pandas as pd
            >>> import polars as pl
            >>> import pyarrow as pa
            >>> data = {"a": [1.12345, 2.56789, 3.901234]}
            >>> df_pd = pd.DataFrame(data)
            >>> df_pl = pl.DataFrame(data)
            >>> df_pa = pa.table(data)

            Let's define a dataframe-agnostic function that rounds to the first decimal:

            >>> @nw.narwhalify
            ... def func(df):
            ...     return df.select(nw.col("a").round(1))

            We can then pass any supported library such as Pandas, Polars, or PyArrow to `func`:

            >>> func(df_pd)
                 a
            0  1.1
            1  2.6
            2  3.9
            >>> func(df_pl)
            shape: (3, 1)
            ┌─────┐
            │ a   │
            │ --- │
            │ f64 │
            ╞═════╡
            │ 1.1 │
            │ 2.6 │
            │ 3.9 │
            └─────┘
            >>> func(df_pa)
            pyarrow.Table
            a: double
            ----
            a: [[1.1,2.6,3.9]]
        """
        return self.__class__(lambda plx: self._call(plx).round(decimals))

    def len(self) -> Self:
        r"""Return the number of elements in the column.

        Null values count towards the total.

        Returns:
            A new expression.

        Examples:
            >>> import narwhals as nw
            >>> import pandas as pd
            >>> import polars as pl
            >>> import pyarrow as pa
            >>> data = {"a": ["x", "y", "z"], "b": [1, 2, 1]}
            >>> df_pd = pd.DataFrame(data)
            >>> df_pl = pl.DataFrame(data)
            >>> df_pa = pa.table(data)

            Let's define a dataframe-agnostic function that computes the len over different values of "b" column:

            >>> @nw.narwhalify
            ... def func(df):
            ...     return df.select(
            ...         nw.col("a").filter(nw.col("b") == 1).len().alias("a1"),
            ...         nw.col("a").filter(nw.col("b") == 2).len().alias("a2"),
            ...     )

            We can then pass any supported library such as Pandas, Polars, or PyArrow to `func`:

            >>> func(df_pd)
               a1  a2
            0   2   1
            >>> func(df_pl)
            shape: (1, 2)
            ┌─────┬─────┐
            │ a1  ┆ a2  │
            │ --- ┆ --- │
            │ u32 ┆ u32 │
            ╞═════╪═════╡
            │ 2   ┆ 1   │
            └─────┴─────┘
            >>> func(df_pa)
            pyarrow.Table
            a1: int64
            a2: int64
            ----
            a1: [[2]]
            a2: [[1]]
        """
        return self.__class__(lambda plx: self._call(plx).len())

    def gather_every(self: Self, n: int, offset: int = 0) -> Self:
        r"""Take every nth value in the Series and return as new Series.

        Arguments:
            n: Gather every *n*-th row.
            offset: Starting index.

        Returns:
            A new expression.

        Examples:
            >>> import narwhals as nw
            >>> import pandas as pd
            >>> import polars as pl
            >>> import pyarrow as pa
            >>> data = {"a": [1, 2, 3, 4], "b": [5, 6, 7, 8]}
            >>> df_pd = pd.DataFrame(data)
            >>> df_pl = pl.DataFrame(data)
            >>> df_pa = pa.table(data)

            Let's define a dataframe-agnostic function in which gather every 2 rows,
            starting from a offset of 1:

            >>> @nw.narwhalify
            ... def func(df):
            ...     return df.select(nw.col("a").gather_every(n=2, offset=1))

            We can then pass any supported library such as Pandas, Polars, or PyArrow to `func`:

            >>> func(df_pd)
               a
            1  2
            3  4
            >>> func(df_pl)
            shape: (2, 1)
            ┌─────┐
            │ a   │
            │ --- │
            │ i64 │
            ╞═════╡
            │ 2   │
            │ 4   │
            └─────┘
            >>> func(df_pa)
            pyarrow.Table
            a: int64
            ----
            a: [[2,4]]
        """
        return self.__class__(
            lambda plx: self._call(plx).gather_every(n=n, offset=offset)
        )

    # need to allow numeric typing
    # TODO @aivanoved: make type alias for numeric type
    def clip(
        self,
        lower_bound: Any | None = None,
        upper_bound: Any | None = None,
    ) -> Self:
        r"""Clip values in the Series.

        Arguments:
            lower_bound: Lower bound value.
            upper_bound: Upper bound value.

        Returns:
            A new expression.

        Examples:
            >>> import pandas as pd
            >>> import polars as pl
            >>> import pyarrow as pa
            >>> import narwhals as nw

            >>> s = [1, 2, 3]
            >>> df_pd = pd.DataFrame({"s": s})
            >>> df_pl = pl.DataFrame({"s": s})
            >>> df_pa = pa.table({"s": s})

            We define a library agnostic function:

            >>> @nw.narwhalify
            ... def func_lower(df):
            ...     return df.select(nw.col("s").clip(2))

            We can then pass any supported library such as Pandas, Polars, or PyArrow to `func_lower`:

            >>> func_lower(df_pd)
               s
            0  2
            1  2
            2  3
            >>> func_lower(df_pl)
            shape: (3, 1)
            ┌─────┐
            │ s   │
            │ --- │
            │ i64 │
            ╞═════╡
            │ 2   │
            │ 2   │
            │ 3   │
            └─────┘
            >>> func_lower(df_pa)
            pyarrow.Table
            s: int64
            ----
            s: [[2,2,3]]

            We define another library agnostic function:

            >>> @nw.narwhalify
            ... def func_upper(df):
            ...     return df.select(nw.col("s").clip(upper_bound=2))

            We can then pass any supported library such as Pandas, Polars, or PyArrow to `func_upper`:

            >>> func_upper(df_pd)
               s
            0  1
            1  2
            2  2
            >>> func_upper(df_pl)
            shape: (3, 1)
            ┌─────┐
            │ s   │
            │ --- │
            │ i64 │
            ╞═════╡
            │ 1   │
            │ 2   │
            │ 2   │
            └─────┘
            >>> func_upper(df_pa)
            pyarrow.Table
            s: int64
            ----
            s: [[1,2,2]]

            We can have both at the same time

            >>> s = [-1, 1, -3, 3, -5, 5]
            >>> df_pd = pd.DataFrame({"s": s})
            >>> df_pl = pl.DataFrame({"s": s})
            >>> df_pa = pa.table({"s": s})

            We define a library agnostic function:

            >>> @nw.narwhalify
            ... def func(df):
            ...     return df.select(nw.col("s").clip(-1, 3))

            We can pass any supported library such as Pandas, Polars, or PyArrow to `func`:

            >>> func(df_pd)
               s
            0 -1
            1  1
            2 -1
            3  3
            4 -1
            5  3
            >>> func(df_pl)
            shape: (6, 1)
            ┌─────┐
            │ s   │
            │ --- │
            │ i64 │
            ╞═════╡
            │ -1  │
            │ 1   │
            │ -1  │
            │ 3   │
            │ -1  │
            │ 3   │
            └─────┘
            >>> func(df_pa)
            pyarrow.Table
            s: int64
            ----
            s: [[-1,1,-1,3,-1,3]]
        """
        return self.__class__(lambda plx: self._call(plx).clip(lower_bound, upper_bound))

    def mode(self: Self) -> Self:
        r"""Compute the most occurring value(s).

        Can return multiple values.

        Returns:
            A new expression.

        Examples:
            >>> import pandas as pd
            >>> import polars as pl
            >>> import pyarrow as pa
            >>> import narwhals as nw

            >>> data = {
            ...     "a": [1, 1, 2, 3],
            ...     "b": [1, 1, 2, 2],
            ... }
            >>> df_pd = pd.DataFrame(data)
            >>> df_pl = pl.DataFrame(data)
            >>> df_pa = pa.table(data)

            We define a library agnostic function:

            >>> @nw.narwhalify
            ... def func(df):
            ...     return df.select(nw.col("a").mode()).sort("a")

            We can then pass any supported library such as Pandas, Polars, or PyArrow to `func`:

            >>> func(df_pd)
               a
            0  1

            >>> func(df_pl)
            shape: (1, 1)
            ┌─────┐
            │ a   │
            │ --- │
            │ i64 │
            ╞═════╡
            │ 1   │
            └─────┘

            >>> func(df_pa)
            pyarrow.Table
            a: int64
            ----
            a: [[1]]
        """
        return self.__class__(lambda plx: self._call(plx).mode())

<<<<<<< HEAD
    def rolling_mean(
        self: Self,
        window_size: int,
        *,
        min_periods: int | None = None,
        center: bool = False,
    ) -> Self:
        """
        Apply a rolling mean (moving mean) over the values.

        A window of length `window_size` will traverse the values. The values that fill
        this window will (optionally) be multiplied with the weights given by the
        `weight` vector. The resulting values will be aggregated to their mean.

        The window at a given row will include the row itself and the `window_size - 1`
        elements before it.

        Arguments:
            window_size: The length of the window in number of elements.
            min_periods: The number of values in the window that should be non-null before
                computing a result. If set to `None` (default), it will be set equal to
                `window_size`.
            center: Set the labels at the center of the window.
=======
    def cum_count(self: Self, *, reverse: bool = False) -> Self:
        r"""Return the cumulative count of the non-null values in the column.

        Arguments:
            reverse: reverse the operation

        Returns:
            A new expression.

        Examples:
            >>> import narwhals as nw
            >>> import pandas as pd
            >>> import polars as pl
            >>> import pyarrow as pa
            >>> data = {"a": ["x", "k", None, "d"]}

            We define a library agnostic function:

            >>> @nw.narwhalify
            ... def func(df):
            ...     return df.with_columns(
            ...         nw.col("a").cum_count().alias("cum_count"),
            ...         nw.col("a").cum_count(reverse=True).alias("cum_count_reverse"),
            ...     )

            We can then pass any supported library such as Pandas, Polars, or PyArrow to `func`:

            >>> func(pd.DataFrame(data))
                  a  cum_count  cum_count_reverse
            0     x          1                  3
            1     k          2                  2
            2  None          2                  1
            3     d          3                  1

            >>> func(pl.DataFrame(data))
            shape: (4, 3)
            ┌──────┬───────────┬───────────────────┐
            │ a    ┆ cum_count ┆ cum_count_reverse │
            │ ---  ┆ ---       ┆ ---               │
            │ str  ┆ u32       ┆ u32               │
            ╞══════╪═══════════╪═══════════════════╡
            │ x    ┆ 1         ┆ 3                 │
            │ k    ┆ 2         ┆ 2                 │
            │ null ┆ 2         ┆ 1                 │
            │ d    ┆ 3         ┆ 1                 │
            └──────┴───────────┴───────────────────┘

            >>> func(pa.table(data))
            pyarrow.Table
            a: string
            cum_count: uint32
            cum_count_reverse: uint32
            ----
            a: [["x","k",null,"d"]]
            cum_count: [[1,2,2,3]]
            cum_count_reverse: [[3,2,1,1]]
        """
        return self.__class__(lambda plx: self._call(plx).cum_count(reverse=reverse))

    def cum_min(self: Self, *, reverse: bool = False) -> Self:
        r"""Return the cumulative min of the non-null values in the column.

        Arguments:
            reverse: reverse the operation

        Returns:
            A new expression.

        Examples:
            >>> import narwhals as nw
            >>> import pandas as pd
            >>> import polars as pl
            >>> import pyarrow as pa
            >>> data = {"a": [3, 1, None, 2]}

            We define a library agnostic function:

            >>> @nw.narwhalify
            ... def func(df):
            ...     return df.with_columns(
            ...         nw.col("a").cum_min().alias("cum_min"),
            ...         nw.col("a").cum_min(reverse=True).alias("cum_min_reverse"),
            ...     )

            We can then pass any supported library such as Pandas, Polars, or PyArrow to `func`:

            >>> func(pd.DataFrame(data))
                 a  cum_min  cum_min_reverse
            0  3.0      3.0              1.0
            1  1.0      1.0              1.0
            2  NaN      NaN              NaN
            3  2.0      1.0              2.0

            >>> func(pl.DataFrame(data))
            shape: (4, 3)
            ┌──────┬─────────┬─────────────────┐
            │ a    ┆ cum_min ┆ cum_min_reverse │
            │ ---  ┆ ---     ┆ ---             │
            │ i64  ┆ i64     ┆ i64             │
            ╞══════╪═════════╪═════════════════╡
            │ 3    ┆ 3       ┆ 1               │
            │ 1    ┆ 1       ┆ 1               │
            │ null ┆ null    ┆ null            │
            │ 2    ┆ 1       ┆ 2               │
            └──────┴─────────┴─────────────────┘

            >>> func(pa.table(data))
            pyarrow.Table
            a: int64
            cum_min: int64
            cum_min_reverse: int64
            ----
            a: [[3,1,null,2]]
            cum_min: [[3,1,null,1]]
            cum_min_reverse: [[1,1,null,2]]
        """
        return self.__class__(lambda plx: self._call(plx).cum_min(reverse=reverse))

    def cum_max(self: Self, *, reverse: bool = False) -> Self:
        r"""Return the cumulative max of the non-null values in the column.

        Arguments:
            reverse: reverse the operation

        Returns:
            A new expression.
>>>>>>> 0908f201

        Examples:
            >>> import narwhals as nw
            >>> import pandas as pd
            >>> import polars as pl
            >>> import pyarrow as pa
<<<<<<< HEAD

            >>> data = {"a": [100, 200, 300]}
            >>> df_pd = pd.DataFrame(data)
            >>> df_pl = pl.DataFrame(data)
            >>> df_pa = pa.table(data)
=======
            >>> data = {"a": [1, 3, None, 2]}

            We define a library agnostic function:

            >>> @nw.narwhalify
            ... def func(df):
            ...     return df.with_columns(
            ...         nw.col("a").cum_max().alias("cum_max"),
            ...         nw.col("a").cum_max(reverse=True).alias("cum_max_reverse"),
            ...     )

            We can then pass any supported library such as Pandas, Polars, or PyArrow to `func`:

            >>> func(pd.DataFrame(data))
                 a  cum_max  cum_max_reverse
            0  1.0      1.0              3.0
            1  3.0      3.0              3.0
            2  NaN      NaN              NaN
            3  2.0      3.0              2.0

            >>> func(pl.DataFrame(data))
            shape: (4, 3)
            ┌──────┬─────────┬─────────────────┐
            │ a    ┆ cum_max ┆ cum_max_reverse │
            │ ---  ┆ ---     ┆ ---             │
            │ i64  ┆ i64     ┆ i64             │
            ╞══════╪═════════╪═════════════════╡
            │ 1    ┆ 1       ┆ 3               │
            │ 3    ┆ 3       ┆ 3               │
            │ null ┆ null    ┆ null            │
            │ 2    ┆ 3       ┆ 2               │
            └──────┴─────────┴─────────────────┘

            >>> func(pa.table(data))
            pyarrow.Table
            a: int64
            cum_max: int64
            cum_max_reverse: int64
            ----
            a: [[1,3,null,2]]
            cum_max: [[1,3,null,3]]
            cum_max_reverse: [[3,3,null,2]]
        """
        return self.__class__(lambda plx: self._call(plx).cum_max(reverse=reverse))

    def cum_prod(self: Self, *, reverse: bool = False) -> Self:
        r"""Return the cumulative product of the non-null values in the column.

        Arguments:
            reverse: reverse the operation

        Returns:
            A new expression.

        Examples:
            >>> import narwhals as nw
            >>> import pandas as pd
            >>> import polars as pl
            >>> import pyarrow as pa
            >>> data = {"a": [1, 3, None, 2]}
>>>>>>> 0908f201

            We define a library agnostic function:

            >>> @nw.narwhalify
            ... def func(df):
<<<<<<< HEAD
            ...     return df.with_columns(b=nw.col("a").rolling_mean(window_size=2))

            We can then pass any supported library such as Pandas, Polars, or PyArrow to `func`:

            >>> func(df_pd)
                 a      b
            0  100    NaN
            1  200  150.0
            2  300  250.0

            >>> func(df_pl)
            shape: (3, 2)
            ┌─────┬───────┐
            │ a   ┆ b     │
            │ --- ┆ ---   │
            │ i64 ┆ f64   │
            ╞═════╪═══════╡
            │ 100 ┆ null  │
            │ 200 ┆ 150.0 │
            │ 300 ┆ 250.0 │
            └─────┴───────┘

            >>> func(df_pa)  #  doctest:+ELLIPSIS
            pyarrow.Table
            a: int64
            b: double
            ----
            a: [[100,200,300]]
            b: [[null,150,250]]
        """
        return self.__class__(
            lambda plx: self._call(plx).rolling_mean(
                window_size=window_size,
                min_periods=min_periods,
                center=center,
            )
        )
=======
            ...     return df.with_columns(
            ...         nw.col("a").cum_prod().alias("cum_prod"),
            ...         nw.col("a").cum_prod(reverse=True).alias("cum_prod_reverse"),
            ...     )

            We can then pass any supported library such as Pandas, Polars, or PyArrow to `func`:

            >>> func(pd.DataFrame(data))
                 a  cum_prod  cum_prod_reverse
            0  1.0       1.0               6.0
            1  3.0       3.0               6.0
            2  NaN       NaN               NaN
            3  2.0       6.0               2.0

            >>> func(pl.DataFrame(data))
            shape: (4, 3)
            ┌──────┬──────────┬──────────────────┐
            │ a    ┆ cum_prod ┆ cum_prod_reverse │
            │ ---  ┆ ---      ┆ ---              │
            │ i64  ┆ i64      ┆ i64              │
            ╞══════╪══════════╪══════════════════╡
            │ 1    ┆ 1        ┆ 6                │
            │ 3    ┆ 3        ┆ 6                │
            │ null ┆ null     ┆ null             │
            │ 2    ┆ 6        ┆ 2                │
            └──────┴──────────┴──────────────────┘

            >>> func(pa.table(data))
            pyarrow.Table
            a: int64
            cum_prod: int64
            cum_prod_reverse: int64
            ----
            a: [[1,3,null,2]]
            cum_prod: [[1,3,null,6]]
            cum_prod_reverse: [[6,6,null,2]]
        """
        return self.__class__(lambda plx: self._call(plx).cum_prod(reverse=reverse))
>>>>>>> 0908f201

    @property
    def str(self: Self) -> ExprStringNamespace[Self]:
        return ExprStringNamespace(self)

    @property
    def dt(self: Self) -> ExprDateTimeNamespace[Self]:
        return ExprDateTimeNamespace(self)

    @property
    def cat(self: Self) -> ExprCatNamespace[Self]:
        return ExprCatNamespace(self)

    @property
    def name(self: Self) -> ExprNameNamespace[Self]:
        return ExprNameNamespace(self)


ExprT = TypeVar("ExprT", bound=Expr)


class ExprCatNamespace(Generic[ExprT]):
    def __init__(self: Self, expr: ExprT) -> None:
        self._expr = expr

    def get_categories(self: Self) -> ExprT:
        """Get unique categories from column.

        Returns:
            A new expression.

        Examples:
            Let's create some dataframes:

            >>> import pandas as pd
            >>> import polars as pl
            >>> import narwhals as nw
            >>> data = {"fruits": ["apple", "mango", "mango"]}
            >>> df_pd = pd.DataFrame(data, dtype="category")
            >>> df_pl = pl.DataFrame(data, schema={"fruits": pl.Categorical})

            We define a dataframe-agnostic function to get unique categories
            from column 'fruits':

            >>> @nw.narwhalify
            ... def func(df):
            ...     return df.select(nw.col("fruits").cat.get_categories())

            We can then pass either pandas or Polars to `func`:

            >>> func(df_pd)
              fruits
            0  apple
            1  mango
            >>> func(df_pl)
            shape: (2, 1)
            ┌────────┐
            │ fruits │
            │ ---    │
            │ str    │
            ╞════════╡
            │ apple  │
            │ mango  │
            └────────┘
        """
        return self._expr.__class__(
            lambda plx: self._expr._call(plx).cat.get_categories()
        )


class ExprStringNamespace(Generic[ExprT]):
    def __init__(self: Self, expr: ExprT) -> None:
        self._expr = expr

    def len_chars(self: Self) -> ExprT:
        r"""Return the length of each string as the number of characters.

        Returns:
            A new expression.

        Examples:
            >>> import pandas as pd
            >>> import polars as pl
            >>> import narwhals as nw
            >>> data = {"words": ["foo", "Café", "345", "東京", None]}
            >>> df_pd = pd.DataFrame(data)
            >>> df_pl = pl.DataFrame(data)

            We define a dataframe-agnostic function:

            >>> @nw.narwhalify
            ... def func(df):
            ...     return df.with_columns(words_len=nw.col("words").str.len_chars())

            We can then pass either pandas or Polars to `func`:

            >>> func(df_pd)
              words  words_len
            0   foo        3.0
            1  Café        4.0
            2   345        3.0
            3    東京        2.0
            4  None        NaN

            >>> func(df_pl)
            shape: (5, 2)
            ┌───────┬───────────┐
            │ words ┆ words_len │
            │ ---   ┆ ---       │
            │ str   ┆ u32       │
            ╞═══════╪═══════════╡
            │ foo   ┆ 3         │
            │ Café  ┆ 4         │
            │ 345   ┆ 3         │
            │ 東京  ┆ 2         │
            │ null  ┆ null      │
            └───────┴───────────┘
        """
        return self._expr.__class__(lambda plx: self._expr._call(plx).str.len_chars())

    def replace(
        self, pattern: str, value: str, *, literal: bool = False, n: int = 1
    ) -> ExprT:
        r"""Replace first matching regex/literal substring with a new string value.

        Arguments:
            pattern: A valid regular expression pattern.
            value: String that will replace the matched substring.
            literal: Treat `pattern` as a literal string.
            n: Number of matches to replace.

        Returns:
            A new expression.

        Examples:
            >>> import pandas as pd
            >>> import polars as pl
            >>> import narwhals as nw
            >>> data = {"foo": ["123abc", "abc abc123"]}
            >>> df_pd = pd.DataFrame(data)
            >>> df_pl = pl.DataFrame(data)

            We define a dataframe-agnostic function:

            >>> @nw.narwhalify
            ... def func(df):
            ...     df = df.with_columns(replaced=nw.col("foo").str.replace("abc", ""))
            ...     return df.to_dict(as_series=False)

            We can then pass either pandas or Polars to `func`:

            >>> func(df_pd)
            {'foo': ['123abc', 'abc abc123'], 'replaced': ['123', ' abc123']}

            >>> func(df_pl)
            {'foo': ['123abc', 'abc abc123'], 'replaced': ['123', ' abc123']}

        """
        return self._expr.__class__(
            lambda plx: self._expr._call(plx).str.replace(
                pattern, value, literal=literal, n=n
            )
        )

    def replace_all(
        self: Self, pattern: str, value: str, *, literal: bool = False
    ) -> ExprT:
        r"""Replace all matching regex/literal substring with a new string value.

        Arguments:
            pattern: A valid regular expression pattern.
            value: String that will replace the matched substring.
            literal: Treat `pattern` as a literal string.

        Returns:
            A new expression.

        Examples:
            >>> import pandas as pd
            >>> import polars as pl
            >>> import narwhals as nw
            >>> data = {"foo": ["123abc", "abc abc123"]}
            >>> df_pd = pd.DataFrame(data)
            >>> df_pl = pl.DataFrame(data)

            We define a dataframe-agnostic function:

            >>> @nw.narwhalify
            ... def func(df):
            ...     df = df.with_columns(replaced=nw.col("foo").str.replace_all("abc", ""))
            ...     return df.to_dict(as_series=False)

            We can then pass either pandas or Polars to `func`:

            >>> func(df_pd)
            {'foo': ['123abc', 'abc abc123'], 'replaced': ['123', ' 123']}

            >>> func(df_pl)
            {'foo': ['123abc', 'abc abc123'], 'replaced': ['123', ' 123']}

        """
        return self._expr.__class__(
            lambda plx: self._expr._call(plx).str.replace_all(
                pattern, value, literal=literal
            )
        )

    def strip_chars(self: Self, characters: str | None = None) -> ExprT:
        r"""Remove leading and trailing characters.

        Arguments:
            characters: The set of characters to be removed. All combinations of this set of characters will be stripped from the start and end of the string. If set to None (default), all leading and trailing whitespace is removed instead.

        Returns:
            A new expression.

        Examples:
            >>> import pandas as pd
            >>> import polars as pl
            >>> import narwhals as nw
            >>> data = {"fruits": ["apple", "\nmango"]}
            >>> df_pd = pd.DataFrame(data)
            >>> df_pl = pl.DataFrame(data)

            We define a dataframe-agnostic function:

            >>> @nw.narwhalify
            ... def func(df):
            ...     df = df.with_columns(stripped=nw.col("fruits").str.strip_chars())
            ...     return df.to_dict(as_series=False)

            We can then pass either pandas or Polars to `func`:

            >>> func(df_pd)
            {'fruits': ['apple', '\nmango'], 'stripped': ['apple', 'mango']}

            >>> func(df_pl)
            {'fruits': ['apple', '\nmango'], 'stripped': ['apple', 'mango']}
        """
        return self._expr.__class__(
            lambda plx: self._expr._call(plx).str.strip_chars(characters)
        )

    def starts_with(self: Self, prefix: str) -> ExprT:
        r"""Check if string values start with a substring.

        Arguments:
            prefix: prefix substring

        Returns:
            A new expression.

        Examples:
            >>> import pandas as pd
            >>> import polars as pl
            >>> import narwhals as nw
            >>> data = {"fruits": ["apple", "mango", None]}
            >>> df_pd = pd.DataFrame(data)
            >>> df_pl = pl.DataFrame(data)

            We define a dataframe-agnostic function:

            >>> @nw.narwhalify
            ... def func(df):
            ...     return df.with_columns(has_prefix=nw.col("fruits").str.starts_with("app"))

            We can then pass either pandas or Polars to `func`:

            >>> func(df_pd)
              fruits has_prefix
            0  apple       True
            1  mango      False
            2   None       None

            >>> func(df_pl)
            shape: (3, 2)
            ┌────────┬────────────┐
            │ fruits ┆ has_prefix │
            │ ---    ┆ ---        │
            │ str    ┆ bool       │
            ╞════════╪════════════╡
            │ apple  ┆ true       │
            │ mango  ┆ false      │
            │ null   ┆ null       │
            └────────┴────────────┘
        """
        return self._expr.__class__(
            lambda plx: self._expr._call(plx).str.starts_with(prefix)
        )

    def ends_with(self: Self, suffix: str) -> ExprT:
        r"""Check if string values end with a substring.

        Arguments:
            suffix: suffix substring

        Returns:
            A new expression.

        Examples:
            >>> import pandas as pd
            >>> import polars as pl
            >>> import narwhals as nw
            >>> data = {"fruits": ["apple", "mango", None]}
            >>> df_pd = pd.DataFrame(data)
            >>> df_pl = pl.DataFrame(data)

            We define a dataframe-agnostic function:

            >>> @nw.narwhalify
            ... def func(df):
            ...     return df.with_columns(has_suffix=nw.col("fruits").str.ends_with("ngo"))

            We can then pass either pandas or Polars to `func`:

            >>> func(df_pd)
              fruits has_suffix
            0  apple      False
            1  mango       True
            2   None       None

            >>> func(df_pl)
            shape: (3, 2)
            ┌────────┬────────────┐
            │ fruits ┆ has_suffix │
            │ ---    ┆ ---        │
            │ str    ┆ bool       │
            ╞════════╪════════════╡
            │ apple  ┆ false      │
            │ mango  ┆ true       │
            │ null   ┆ null       │
            └────────┴────────────┘
        """
        return self._expr.__class__(
            lambda plx: self._expr._call(plx).str.ends_with(suffix)
        )

    def contains(self: Self, pattern: str, *, literal: bool = False) -> ExprT:
        r"""Check if string contains a substring that matches a pattern.

        Arguments:
            pattern: A Character sequence or valid regular expression pattern.
            literal: If True, treats the pattern as a literal string.
                     If False, assumes the pattern is a regular expression.

        Returns:
            A new expression.

        Examples:
            >>> import pandas as pd
            >>> import polars as pl
            >>> import narwhals as nw
            >>> data = {"pets": ["cat", "dog", "rabbit and parrot", "dove", None]}
            >>> df_pd = pd.DataFrame(data)
            >>> df_pl = pl.DataFrame(data)

            We define a dataframe-agnostic function:

            >>> @nw.narwhalify
            ... def func(df):
            ...     return df.with_columns(
            ...         default_match=nw.col("pets").str.contains("parrot|Dove"),
            ...         case_insensitive_match=nw.col("pets").str.contains("(?i)parrot|Dove"),
            ...         literal_match=nw.col("pets").str.contains(
            ...             "parrot|Dove", literal=True
            ...         ),
            ...     )

            We can then pass either pandas or Polars to `func`:

            >>> func(df_pd)
                            pets default_match case_insensitive_match literal_match
            0                cat         False                  False         False
            1                dog         False                  False         False
            2  rabbit and parrot          True                   True         False
            3               dove         False                   True         False
            4               None          None                   None          None
            >>> func(df_pl)
            shape: (5, 4)
            ┌───────────────────┬───────────────┬────────────────────────┬───────────────┐
            │ pets              ┆ default_match ┆ case_insensitive_match ┆ literal_match │
            │ ---               ┆ ---           ┆ ---                    ┆ ---           │
            │ str               ┆ bool          ┆ bool                   ┆ bool          │
            ╞═══════════════════╪═══════════════╪════════════════════════╪═══════════════╡
            │ cat               ┆ false         ┆ false                  ┆ false         │
            │ dog               ┆ false         ┆ false                  ┆ false         │
            │ rabbit and parrot ┆ true          ┆ true                   ┆ false         │
            │ dove              ┆ false         ┆ true                   ┆ false         │
            │ null              ┆ null          ┆ null                   ┆ null          │
            └───────────────────┴───────────────┴────────────────────────┴───────────────┘
        """
        return self._expr.__class__(
            lambda plx: self._expr._call(plx).str.contains(pattern, literal=literal)
        )

    def slice(self: Self, offset: int, length: int | None = None) -> ExprT:
        r"""Create subslices of the string values of an expression.

        Arguments:
            offset: Start index. Negative indexing is supported.
            length: Length of the slice. If set to `None` (default), the slice is taken to the
                end of the string.

        Returns:
            A new expression.

        Examples:
            >>> import pandas as pd
            >>> import polars as pl
            >>> import narwhals as nw
            >>> data = {"s": ["pear", None, "papaya", "dragonfruit"]}
            >>> df_pd = pd.DataFrame(data)
            >>> df_pl = pl.DataFrame(data)

            We define a dataframe-agnostic function:

            >>> @nw.narwhalify
            ... def func(df):
            ...     return df.with_columns(s_sliced=nw.col("s").str.slice(4, length=3))

            We can then pass either pandas or Polars to `func`:

            >>> func(df_pd)  # doctest: +NORMALIZE_WHITESPACE
                         s s_sliced
            0         pear
            1         None     None
            2       papaya       ya
            3  dragonfruit      onf

            >>> func(df_pl)
            shape: (4, 2)
            ┌─────────────┬──────────┐
            │ s           ┆ s_sliced │
            │ ---         ┆ ---      │
            │ str         ┆ str      │
            ╞═════════════╪══════════╡
            │ pear        ┆          │
            │ null        ┆ null     │
            │ papaya      ┆ ya       │
            │ dragonfruit ┆ onf      │
            └─────────────┴──────────┘

            Using negative indexes:

            >>> @nw.narwhalify
            ... def func(df):
            ...     return df.with_columns(s_sliced=nw.col("s").str.slice(-3))

            >>> func(df_pd)
                         s s_sliced
            0         pear      ear
            1         None     None
            2       papaya      aya
            3  dragonfruit      uit

            >>> func(df_pl)
            shape: (4, 2)
            ┌─────────────┬──────────┐
            │ s           ┆ s_sliced │
            │ ---         ┆ ---      │
            │ str         ┆ str      │
            ╞═════════════╪══════════╡
            │ pear        ┆ ear      │
            │ null        ┆ null     │
            │ papaya      ┆ aya      │
            │ dragonfruit ┆ uit      │
            └─────────────┴──────────┘
        """
        return self._expr.__class__(
            lambda plx: self._expr._call(plx).str.slice(offset=offset, length=length)
        )

    def head(self: Self, n: int = 5) -> ExprT:
        r"""Take the first n elements of each string.

        Arguments:
            n: Number of elements to take. Negative indexing is **not** supported.

        Returns:
            A new expression.

        Notes:
            If the length of the string has fewer than `n` characters, the full string is returned.

        Examples:
            >>> import pandas as pd
            >>> import polars as pl
            >>> import narwhals as nw
            >>> data = {"lyrics": ["Atatata", "taata", "taatatata", "zukkyun"]}
            >>> df_pd = pd.DataFrame(data)
            >>> df_pl = pl.DataFrame(data)

            We define a dataframe-agnostic function:

            >>> @nw.narwhalify
            ... def func(df):
            ...     return df.with_columns(lyrics_head=nw.col("lyrics").str.head())

            We can then pass either pandas or Polars to `func`:

            >>> func(df_pd)
                  lyrics lyrics_head
            0    Atatata       Atata
            1      taata       taata
            2  taatatata       taata
            3    zukkyun       zukky

            >>> func(df_pl)
            shape: (4, 2)
            ┌───────────┬─────────────┐
            │ lyrics    ┆ lyrics_head │
            │ ---       ┆ ---         │
            │ str       ┆ str         │
            ╞═══════════╪═════════════╡
            │ Atatata   ┆ Atata       │
            │ taata     ┆ taata       │
            │ taatatata ┆ taata       │
            │ zukkyun   ┆ zukky       │
            └───────────┴─────────────┘
        """
        return self._expr.__class__(lambda plx: self._expr._call(plx).str.slice(0, n))

    def tail(self: Self, n: int = 5) -> ExprT:
        r"""Take the last n elements of each string.

        Arguments:
            n: Number of elements to take. Negative indexing is **not** supported.

        Returns:
            A new expression.

        Notes:
            If the length of the string has fewer than `n` characters, the full string is returned.

        Examples:
            >>> import pandas as pd
            >>> import polars as pl
            >>> import narwhals as nw
            >>> data = {"lyrics": ["Atatata", "taata", "taatatata", "zukkyun"]}
            >>> df_pd = pd.DataFrame(data)
            >>> df_pl = pl.DataFrame(data)

            We define a dataframe-agnostic function:

            >>> @nw.narwhalify
            ... def func(df):
            ...     return df.with_columns(lyrics_tail=nw.col("lyrics").str.tail())

            We can then pass either pandas or Polars to `func`:

            >>> func(df_pd)
                  lyrics lyrics_tail
            0    Atatata       atata
            1      taata       taata
            2  taatatata       atata
            3    zukkyun       kkyun

            >>> func(df_pl)
            shape: (4, 2)
            ┌───────────┬─────────────┐
            │ lyrics    ┆ lyrics_tail │
            │ ---       ┆ ---         │
            │ str       ┆ str         │
            ╞═══════════╪═════════════╡
            │ Atatata   ┆ atata       │
            │ taata     ┆ taata       │
            │ taatatata ┆ atata       │
            │ zukkyun   ┆ kkyun       │
            └───────────┴─────────────┘
        """
        return self._expr.__class__(lambda plx: self._expr._call(plx).str.slice(-n))

    def to_datetime(self: Self, format: str | None = None) -> ExprT:  # noqa: A002
        """Convert to Datetime dtype.

        Warning:
            As different backends auto-infer format in different ways, if `format=None`
            there is no guarantee that the result will be equal.

        Arguments:
            format: Format to use for conversion. If set to None (default), the format is
                inferred from the data.

        Returns:
            A new expression.

        Notes:
            pandas defaults to nanosecond time unit, Polars to microsecond.
            Prior to pandas 2.0, nanoseconds were the only time unit supported
            in pandas, with no ability to set any other one. The ability to
            set the time unit in pandas, if the version permits, will arrive.

        Examples:
            >>> import pandas as pd
            >>> import polars as pl
            >>> import pyarrow as pa
            >>> import narwhals as nw
            >>> data = ["2020-01-01", "2020-01-02"]
            >>> df_pd = pd.DataFrame({"a": data})
            >>> df_pl = pl.DataFrame({"a": data})
            >>> df_pa = pa.table({"a": data})

            We define a dataframe-agnostic function:

            >>> @nw.narwhalify
            ... def func(df):
            ...     return df.select(nw.col("a").str.to_datetime(format="%Y-%m-%d"))

            We can then pass any supported library such as pandas, Polars, or PyArrow:

            >>> func(df_pd)
                       a
            0 2020-01-01
            1 2020-01-02
            >>> func(df_pl)
            shape: (2, 1)
            ┌─────────────────────┐
            │ a                   │
            │ ---                 │
            │ datetime[μs]        │
            ╞═════════════════════╡
            │ 2020-01-01 00:00:00 │
            │ 2020-01-02 00:00:00 │
            └─────────────────────┘
            >>> func(df_pa)
            pyarrow.Table
            a: timestamp[us]
            ----
            a: [[2020-01-01 00:00:00.000000,2020-01-02 00:00:00.000000]]
        """
        return self._expr.__class__(
            lambda plx: self._expr._call(plx).str.to_datetime(format=format)
        )

    def to_uppercase(self: Self) -> ExprT:
        r"""Transform string to uppercase variant.

        Returns:
            A new expression.

        Notes:
            The PyArrow backend will convert 'ß' to 'ẞ' instead of 'SS'.
            For more info see [the related issue](https://github.com/apache/arrow/issues/34599).
            There may be other unicode-edge-case-related variations across implementations.

        Examples:
            >>> import pandas as pd
            >>> import polars as pl
            >>> import narwhals as nw
            >>> data = {"fruits": ["apple", "mango", None]}
            >>> df_pd = pd.DataFrame(data)
            >>> df_pl = pl.DataFrame(data)

            We define a dataframe-agnostic function:

            >>> @nw.narwhalify
            ... def func(df):
            ...     return df.with_columns(upper_col=nw.col("fruits").str.to_uppercase())

            We can then pass either pandas or Polars to `func`:

            >>> func(df_pd)
              fruits upper_col
            0  apple     APPLE
            1  mango     MANGO
            2   None      None

            >>> func(df_pl)
            shape: (3, 2)
            ┌────────┬───────────┐
            │ fruits ┆ upper_col │
            │ ---    ┆ ---       │
            │ str    ┆ str       │
            ╞════════╪═══════════╡
            │ apple  ┆ APPLE     │
            │ mango  ┆ MANGO     │
            │ null   ┆ null      │
            └────────┴───────────┘

        """
        return self._expr.__class__(lambda plx: self._expr._call(plx).str.to_uppercase())

    def to_lowercase(self: Self) -> ExprT:
        r"""Transform string to lowercase variant.

        Returns:
            A new expression.

        Examples:
            >>> import pandas as pd
            >>> import polars as pl
            >>> import narwhals as nw
            >>> data = {"fruits": ["APPLE", "MANGO", None]}
            >>> df_pd = pd.DataFrame(data)
            >>> df_pl = pl.DataFrame(data)

            We define a dataframe-agnostic function:

            >>> @nw.narwhalify
            ... def func(df):
            ...     return df.with_columns(lower_col=nw.col("fruits").str.to_lowercase())

            We can then pass either pandas or Polars to `func`:

            >>> func(df_pd)
              fruits lower_col
            0  APPLE     apple
            1  MANGO     mango
            2   None      None

            >>> func(df_pl)
            shape: (3, 2)
            ┌────────┬───────────┐
            │ fruits ┆ lower_col │
            │ ---    ┆ ---       │
            │ str    ┆ str       │
            ╞════════╪═══════════╡
            │ APPLE  ┆ apple     │
            │ MANGO  ┆ mango     │
            │ null   ┆ null      │
            └────────┴───────────┘
        """
        return self._expr.__class__(lambda plx: self._expr._call(plx).str.to_lowercase())


class ExprDateTimeNamespace(Generic[ExprT]):
    def __init__(self: Self, expr: ExprT) -> None:
        self._expr = expr

    def date(self: Self) -> ExprT:
        """Extract the date from underlying DateTime representation.

        Returns:
            A new expression.

        Raises:
            NotImplementedError: If pandas default backend is being used.

        Examples:
            >>> import pandas as pd
            >>> import polars as pl
            >>> from datetime import datetime
            >>> import narwhals as nw
            >>> data = {"a": [datetime(2012, 1, 7, 10, 20), datetime(2023, 3, 10, 11, 32)]}
            >>> df_pd = pd.DataFrame(data).convert_dtypes(dtype_backend="pyarrow")
            >>> df_pl = pl.DataFrame(data)

            We define a library agnostic function:

            >>> @nw.narwhalify
            ... def func(df):
            ...     return df.select(nw.col("a").dt.date())

            We can then pass either pandas or Polars to `func`:

            >>> func(df_pd)
                        a
            0  2012-01-07
            1  2023-03-10

            >>> func(df_pl)  # docetst
            shape: (2, 1)
            ┌────────────┐
            │ a          │
            │ ---        │
            │ date       │
            ╞════════════╡
            │ 2012-01-07 │
            │ 2023-03-10 │
            └────────────┘
        """
        return self._expr.__class__(lambda plx: self._expr._call(plx).dt.date())

    def year(self: Self) -> ExprT:
        """Extract year from underlying DateTime representation.

        Returns the year number in the calendar date.

        Returns:
            A new expression.

        Examples:
            >>> import pandas as pd
            >>> import polars as pl
            >>> from datetime import datetime
            >>> import narwhals as nw
            >>> data = {
            ...     "datetime": [
            ...         datetime(1978, 6, 1),
            ...         datetime(2024, 12, 13),
            ...         datetime(2065, 1, 1),
            ...     ]
            ... }
            >>> df_pd = pd.DataFrame(data)
            >>> df_pl = pl.DataFrame(data)

            We define a dataframe-agnostic function:

            >>> @nw.narwhalify
            ... def func(df):
            ...     return df.with_columns(nw.col("datetime").dt.year().alias("year"))

            We can then pass either pandas or Polars to `func`:

            >>> func(df_pd)
                datetime  year
            0 1978-06-01  1978
            1 2024-12-13  2024
            2 2065-01-01  2065
            >>> func(df_pl)
            shape: (3, 2)
            ┌─────────────────────┬──────┐
            │ datetime            ┆ year │
            │ ---                 ┆ ---  │
            │ datetime[μs]        ┆ i32  │
            ╞═════════════════════╪══════╡
            │ 1978-06-01 00:00:00 ┆ 1978 │
            │ 2024-12-13 00:00:00 ┆ 2024 │
            │ 2065-01-01 00:00:00 ┆ 2065 │
            └─────────────────────┴──────┘
        """
        return self._expr.__class__(lambda plx: self._expr._call(plx).dt.year())

    def month(self: Self) -> ExprT:
        """Extract month from underlying DateTime representation.

        Returns the month number starting from 1. The return value ranges from 1 to 12.

        Returns:
            A new expression.

        Examples:
            >>> import pandas as pd
            >>> import polars as pl
            >>> from datetime import datetime
            >>> import narwhals as nw
            >>> data = {
            ...     "datetime": [
            ...         datetime(1978, 6, 1),
            ...         datetime(2024, 12, 13),
            ...         datetime(2065, 1, 1),
            ...     ]
            ... }
            >>> df_pd = pd.DataFrame(data)
            >>> df_pl = pl.DataFrame(data)

            We define a dataframe-agnostic function:

            >>> @nw.narwhalify
            ... def func(df):
            ...     return df.with_columns(
            ...         nw.col("datetime").dt.year().alias("year"),
            ...         nw.col("datetime").dt.month().alias("month"),
            ...     )

            We can then pass either pandas or Polars to `func`:

            >>> func(df_pd)
                datetime  year  month
            0 1978-06-01  1978      6
            1 2024-12-13  2024     12
            2 2065-01-01  2065      1
            >>> func(df_pl)
            shape: (3, 3)
            ┌─────────────────────┬──────┬───────┐
            │ datetime            ┆ year ┆ month │
            │ ---                 ┆ ---  ┆ ---   │
            │ datetime[μs]        ┆ i32  ┆ i8    │
            ╞═════════════════════╪══════╪═══════╡
            │ 1978-06-01 00:00:00 ┆ 1978 ┆ 6     │
            │ 2024-12-13 00:00:00 ┆ 2024 ┆ 12    │
            │ 2065-01-01 00:00:00 ┆ 2065 ┆ 1     │
            └─────────────────────┴──────┴───────┘
        """
        return self._expr.__class__(lambda plx: self._expr._call(plx).dt.month())

    def day(self: Self) -> ExprT:
        """Extract day from underlying DateTime representation.

        Returns the day of month starting from 1. The return value ranges from 1 to 31. (The last day of month differs by months.)

        Returns:
            A new expression.

        Examples:
            >>> import pandas as pd
            >>> import polars as pl
            >>> from datetime import datetime
            >>> import narwhals as nw
            >>> data = {
            ...     "datetime": [
            ...         datetime(1978, 6, 1),
            ...         datetime(2024, 12, 13),
            ...         datetime(2065, 1, 1),
            ...     ]
            ... }
            >>> df_pd = pd.DataFrame(data)
            >>> df_pl = pl.DataFrame(data)

            We define a dataframe-agnostic function:

            >>> @nw.narwhalify
            ... def func(df):
            ...     return df.with_columns(
            ...         nw.col("datetime").dt.year().alias("year"),
            ...         nw.col("datetime").dt.month().alias("month"),
            ...         nw.col("datetime").dt.day().alias("day"),
            ...     )

            We can then pass either pandas or Polars to `func`:

            >>> func(df_pd)
                datetime  year  month  day
            0 1978-06-01  1978      6    1
            1 2024-12-13  2024     12   13
            2 2065-01-01  2065      1    1
            >>> func(df_pl)
            shape: (3, 4)
            ┌─────────────────────┬──────┬───────┬─────┐
            │ datetime            ┆ year ┆ month ┆ day │
            │ ---                 ┆ ---  ┆ ---   ┆ --- │
            │ datetime[μs]        ┆ i32  ┆ i8    ┆ i8  │
            ╞═════════════════════╪══════╪═══════╪═════╡
            │ 1978-06-01 00:00:00 ┆ 1978 ┆ 6     ┆ 1   │
            │ 2024-12-13 00:00:00 ┆ 2024 ┆ 12    ┆ 13  │
            │ 2065-01-01 00:00:00 ┆ 2065 ┆ 1     ┆ 1   │
            └─────────────────────┴──────┴───────┴─────┘
        """
        return self._expr.__class__(lambda plx: self._expr._call(plx).dt.day())

    def hour(self: Self) -> ExprT:
        """Extract hour from underlying DateTime representation.

        Returns the hour number from 0 to 23.

        Returns:
            A new expression.

        Examples:
            >>> import pandas as pd
            >>> import polars as pl
            >>> from datetime import datetime
            >>> import narwhals as nw
            >>> data = {
            ...     "datetime": [
            ...         datetime(1978, 1, 1, 1),
            ...         datetime(2024, 10, 13, 5),
            ...         datetime(2065, 1, 1, 10),
            ...     ]
            ... }
            >>> df_pd = pd.DataFrame(data)
            >>> df_pl = pl.DataFrame(data)

            We define a dataframe-agnostic function:

            >>> @nw.narwhalify
            ... def func(df):
            ...     return df.with_columns(nw.col("datetime").dt.hour().alias("hour"))

            We can then pass either pandas or Polars to `func`:

            >>> func(df_pd)
                         datetime  hour
            0 1978-01-01 01:00:00     1
            1 2024-10-13 05:00:00     5
            2 2065-01-01 10:00:00    10
            >>> func(df_pl)
            shape: (3, 2)
            ┌─────────────────────┬──────┐
            │ datetime            ┆ hour │
            │ ---                 ┆ ---  │
            │ datetime[μs]        ┆ i8   │
            ╞═════════════════════╪══════╡
            │ 1978-01-01 01:00:00 ┆ 1    │
            │ 2024-10-13 05:00:00 ┆ 5    │
            │ 2065-01-01 10:00:00 ┆ 10   │
            └─────────────────────┴──────┘
        """
        return self._expr.__class__(lambda plx: self._expr._call(plx).dt.hour())

    def minute(self: Self) -> ExprT:
        """Extract minutes from underlying DateTime representation.

        Returns the minute number from 0 to 59.

        Returns:
            A new expression.

        Examples:
            >>> import pandas as pd
            >>> import polars as pl
            >>> from datetime import datetime
            >>> import narwhals as nw
            >>> data = {
            ...     "datetime": [
            ...         datetime(1978, 1, 1, 1, 1),
            ...         datetime(2024, 10, 13, 5, 30),
            ...         datetime(2065, 1, 1, 10, 20),
            ...     ]
            ... }
            >>> df_pd = pd.DataFrame(data)
            >>> df_pl = pl.DataFrame(data)

            We define a dataframe-agnostic function:

            >>> @nw.narwhalify
            ... def func(df):
            ...     return df.with_columns(
            ...         nw.col("datetime").dt.hour().alias("hour"),
            ...         nw.col("datetime").dt.minute().alias("minute"),
            ...     )

            We can then pass either pandas or Polars to `func`:

            >>> func(df_pd)
                         datetime  hour  minute
            0 1978-01-01 01:01:00     1       1
            1 2024-10-13 05:30:00     5      30
            2 2065-01-01 10:20:00    10      20
            >>> func(df_pl)
            shape: (3, 3)
            ┌─────────────────────┬──────┬────────┐
            │ datetime            ┆ hour ┆ minute │
            │ ---                 ┆ ---  ┆ ---    │
            │ datetime[μs]        ┆ i8   ┆ i8     │
            ╞═════════════════════╪══════╪════════╡
            │ 1978-01-01 01:01:00 ┆ 1    ┆ 1      │
            │ 2024-10-13 05:30:00 ┆ 5    ┆ 30     │
            │ 2065-01-01 10:20:00 ┆ 10   ┆ 20     │
            └─────────────────────┴──────┴────────┘
        """
        return self._expr.__class__(lambda plx: self._expr._call(plx).dt.minute())

    def second(self: Self) -> ExprT:
        """Extract seconds from underlying DateTime representation.

        Returns:
            A new expression.

        Examples:
            >>> import pandas as pd
            >>> import polars as pl
            >>> from datetime import datetime
            >>> import narwhals as nw
            >>> data = {
            ...     "datetime": [
            ...         datetime(1978, 1, 1, 1, 1, 1),
            ...         datetime(2024, 10, 13, 5, 30, 14),
            ...         datetime(2065, 1, 1, 10, 20, 30),
            ...     ]
            ... }
            >>> df_pd = pd.DataFrame(data)
            >>> df_pl = pl.DataFrame(data)

            We define a dataframe-agnostic function:

            >>> @nw.narwhalify
            ... def func(df):
            ...     return df.with_columns(
            ...         nw.col("datetime").dt.hour().alias("hour"),
            ...         nw.col("datetime").dt.minute().alias("minute"),
            ...         nw.col("datetime").dt.second().alias("second"),
            ...     )

            We can then pass either pandas or Polars to `func`:

            >>> func(df_pd)
                         datetime  hour  minute  second
            0 1978-01-01 01:01:01     1       1       1
            1 2024-10-13 05:30:14     5      30      14
            2 2065-01-01 10:20:30    10      20      30
            >>> func(df_pl)
            shape: (3, 4)
            ┌─────────────────────┬──────┬────────┬────────┐
            │ datetime            ┆ hour ┆ minute ┆ second │
            │ ---                 ┆ ---  ┆ ---    ┆ ---    │
            │ datetime[μs]        ┆ i8   ┆ i8     ┆ i8     │
            ╞═════════════════════╪══════╪════════╪════════╡
            │ 1978-01-01 01:01:01 ┆ 1    ┆ 1      ┆ 1      │
            │ 2024-10-13 05:30:14 ┆ 5    ┆ 30     ┆ 14     │
            │ 2065-01-01 10:20:30 ┆ 10   ┆ 20     ┆ 30     │
            └─────────────────────┴──────┴────────┴────────┘
        """
        return self._expr.__class__(lambda plx: self._expr._call(plx).dt.second())

    def millisecond(self: Self) -> ExprT:
        """Extract milliseconds from underlying DateTime representation.

        Returns:
            A new expression.

        Examples:
            >>> import pandas as pd
            >>> import polars as pl
            >>> from datetime import datetime
            >>> import narwhals as nw
            >>> data = {
            ...     "datetime": [
            ...         datetime(1978, 1, 1, 1, 1, 1, 0),
            ...         datetime(2024, 10, 13, 5, 30, 14, 505000),
            ...         datetime(2065, 1, 1, 10, 20, 30, 67000),
            ...     ]
            ... }
            >>> df_pd = pd.DataFrame(data)
            >>> df_pl = pl.DataFrame(data)

            We define a dataframe-agnostic function:

            >>> @nw.narwhalify
            ... def func(df):
            ...     return df.with_columns(
            ...         nw.col("datetime").dt.hour().alias("hour"),
            ...         nw.col("datetime").dt.minute().alias("minute"),
            ...         nw.col("datetime").dt.second().alias("second"),
            ...         nw.col("datetime").dt.millisecond().alias("millisecond"),
            ...     )

            We can then pass either pandas or Polars to `func`:

            >>> func(df_pd)
                             datetime  hour  minute  second  millisecond
            0 1978-01-01 01:01:01.000     1       1       1            0
            1 2024-10-13 05:30:14.505     5      30      14          505
            2 2065-01-01 10:20:30.067    10      20      30           67
            >>> func(df_pl)
            shape: (3, 5)
            ┌─────────────────────────┬──────┬────────┬────────┬─────────────┐
            │ datetime                ┆ hour ┆ minute ┆ second ┆ millisecond │
            │ ---                     ┆ ---  ┆ ---    ┆ ---    ┆ ---         │
            │ datetime[μs]            ┆ i8   ┆ i8     ┆ i8     ┆ i32         │
            ╞═════════════════════════╪══════╪════════╪════════╪═════════════╡
            │ 1978-01-01 01:01:01     ┆ 1    ┆ 1      ┆ 1      ┆ 0           │
            │ 2024-10-13 05:30:14.505 ┆ 5    ┆ 30     ┆ 14     ┆ 505         │
            │ 2065-01-01 10:20:30.067 ┆ 10   ┆ 20     ┆ 30     ┆ 67          │
            └─────────────────────────┴──────┴────────┴────────┴─────────────┘
        """
        return self._expr.__class__(lambda plx: self._expr._call(plx).dt.millisecond())

    def microsecond(self: Self) -> ExprT:
        """Extract microseconds from underlying DateTime representation.

        Returns:
            A new expression.

        Examples:
            >>> import pandas as pd
            >>> import polars as pl
            >>> from datetime import datetime
            >>> import narwhals as nw
            >>> data = {
            ...     "datetime": [
            ...         datetime(1978, 1, 1, 1, 1, 1, 0),
            ...         datetime(2024, 10, 13, 5, 30, 14, 505000),
            ...         datetime(2065, 1, 1, 10, 20, 30, 67000),
            ...     ]
            ... }
            >>> df_pd = pd.DataFrame(data)
            >>> df_pl = pl.DataFrame(data)

            We define a dataframe-agnostic function:

            >>> @nw.narwhalify
            ... def func(df):
            ...     return df.with_columns(
            ...         nw.col("datetime").dt.hour().alias("hour"),
            ...         nw.col("datetime").dt.minute().alias("minute"),
            ...         nw.col("datetime").dt.second().alias("second"),
            ...         nw.col("datetime").dt.microsecond().alias("microsecond"),
            ...     )

            We can then pass either pandas or Polars to `func`:

            >>> func(df_pd)
                             datetime  hour  minute  second  microsecond
            0 1978-01-01 01:01:01.000     1       1       1            0
            1 2024-10-13 05:30:14.505     5      30      14       505000
            2 2065-01-01 10:20:30.067    10      20      30        67000
            >>> func(df_pl)
            shape: (3, 5)
            ┌─────────────────────────┬──────┬────────┬────────┬─────────────┐
            │ datetime                ┆ hour ┆ minute ┆ second ┆ microsecond │
            │ ---                     ┆ ---  ┆ ---    ┆ ---    ┆ ---         │
            │ datetime[μs]            ┆ i8   ┆ i8     ┆ i8     ┆ i32         │
            ╞═════════════════════════╪══════╪════════╪════════╪═════════════╡
            │ 1978-01-01 01:01:01     ┆ 1    ┆ 1      ┆ 1      ┆ 0           │
            │ 2024-10-13 05:30:14.505 ┆ 5    ┆ 30     ┆ 14     ┆ 505000      │
            │ 2065-01-01 10:20:30.067 ┆ 10   ┆ 20     ┆ 30     ┆ 67000       │
            └─────────────────────────┴──────┴────────┴────────┴─────────────┘
        """
        return self._expr.__class__(lambda plx: self._expr._call(plx).dt.microsecond())

    def nanosecond(self: Self) -> ExprT:
        """Extract Nanoseconds from underlying DateTime representation.

        Returns:
            A new expression.

        Examples:
            >>> import pandas as pd
            >>> import polars as pl
            >>> from datetime import datetime
            >>> import narwhals as nw
            >>> data = {
            ...     "datetime": [
            ...         datetime(1978, 1, 1, 1, 1, 1, 0),
            ...         datetime(2024, 10, 13, 5, 30, 14, 500000),
            ...         datetime(2065, 1, 1, 10, 20, 30, 60000),
            ...     ]
            ... }
            >>> df_pd = pd.DataFrame(data)
            >>> df_pl = pl.DataFrame(data)

            We define a dataframe-agnostic function:

            >>> @nw.narwhalify
            ... def func(df):
            ...     return df.with_columns(
            ...         nw.col("datetime").dt.hour().alias("hour"),
            ...         nw.col("datetime").dt.minute().alias("minute"),
            ...         nw.col("datetime").dt.second().alias("second"),
            ...         nw.col("datetime").dt.nanosecond().alias("nanosecond"),
            ...     )

            We can then pass either pandas or Polars to `func`:

            >>> func(df_pd)
                             datetime  hour  minute  second  nanosecond
            0 1978-01-01 01:01:01.000     1       1       1           0
            1 2024-10-13 05:30:14.500     5      30      14   500000000
            2 2065-01-01 10:20:30.060    10      20      30    60000000
            >>> func(df_pl)
            shape: (3, 5)
            ┌─────────────────────────┬──────┬────────┬────────┬────────────┐
            │ datetime                ┆ hour ┆ minute ┆ second ┆ nanosecond │
            │ ---                     ┆ ---  ┆ ---    ┆ ---    ┆ ---        │
            │ datetime[μs]            ┆ i8   ┆ i8     ┆ i8     ┆ i32        │
            ╞═════════════════════════╪══════╪════════╪════════╪════════════╡
            │ 1978-01-01 01:01:01     ┆ 1    ┆ 1      ┆ 1      ┆ 0          │
            │ 2024-10-13 05:30:14.500 ┆ 5    ┆ 30     ┆ 14     ┆ 500000000  │
            │ 2065-01-01 10:20:30.060 ┆ 10   ┆ 20     ┆ 30     ┆ 60000000   │
            └─────────────────────────┴──────┴────────┴────────┴────────────┘
        """
        return self._expr.__class__(lambda plx: self._expr._call(plx).dt.nanosecond())

    def ordinal_day(self: Self) -> ExprT:
        """Get ordinal day.

        Returns:
            A new expression.

        Examples:
            >>> import pandas as pd
            >>> import polars as pl
            >>> from datetime import datetime
            >>> import narwhals as nw
            >>> data = {"a": [datetime(2020, 1, 1), datetime(2020, 8, 3)]}
            >>> df_pd = pd.DataFrame(data)
            >>> df_pl = pl.DataFrame(data)

            We define a dataframe-agnostic function:

            >>> @nw.narwhalify
            ... def func(df):
            ...     return df.with_columns(a_ordinal_day=nw.col("a").dt.ordinal_day())

            We can then pass either pandas or Polars to `func`:

            >>> func(df_pd)
                       a  a_ordinal_day
            0 2020-01-01              1
            1 2020-08-03            216
            >>> func(df_pl)
            shape: (2, 2)
            ┌─────────────────────┬───────────────┐
            │ a                   ┆ a_ordinal_day │
            │ ---                 ┆ ---           │
            │ datetime[μs]        ┆ i16           │
            ╞═════════════════════╪═══════════════╡
            │ 2020-01-01 00:00:00 ┆ 1             │
            │ 2020-08-03 00:00:00 ┆ 216           │
            └─────────────────────┴───────────────┘
        """
        return self._expr.__class__(lambda plx: self._expr._call(plx).dt.ordinal_day())

    def total_minutes(self: Self) -> ExprT:
        """Get total minutes.

        Returns:
            A new expression.

        Notes:
            The function outputs the total minutes in the int dtype by default,
            however, pandas may change the dtype to float when there are missing values,
            consider using `fill_null()` and `cast` in this case.

        Examples:
            >>> import pandas as pd
            >>> import polars as pl
            >>> from datetime import timedelta
            >>> import narwhals as nw
            >>> data = {"a": [timedelta(minutes=10), timedelta(minutes=20, seconds=40)]}
            >>> df_pd = pd.DataFrame(data)
            >>> df_pl = pl.DataFrame(data)

            We define a dataframe-agnostic function:

            >>> @nw.narwhalify
            ... def func(df):
            ...     return df.with_columns(a_total_minutes=nw.col("a").dt.total_minutes())

            We can then pass either pandas or Polars to `func`:

            >>> func(df_pd)
                            a  a_total_minutes
            0 0 days 00:10:00               10
            1 0 days 00:20:40               20
            >>> func(df_pl)
            shape: (2, 2)
            ┌──────────────┬─────────────────┐
            │ a            ┆ a_total_minutes │
            │ ---          ┆ ---             │
            │ duration[μs] ┆ i64             │
            ╞══════════════╪═════════════════╡
            │ 10m          ┆ 10              │
            │ 20m 40s      ┆ 20              │
            └──────────────┴─────────────────┘
        """
        return self._expr.__class__(lambda plx: self._expr._call(plx).dt.total_minutes())

    def total_seconds(self: Self) -> ExprT:
        """Get total seconds.

        Returns:
            A new expression.

        Notes:
            The function outputs the total seconds in the int dtype by default,
            however, pandas may change the dtype to float when there are missing values,
            consider using `fill_null()` and `cast` in this case.

        Examples:
            >>> import pandas as pd
            >>> import polars as pl
            >>> from datetime import timedelta
            >>> import narwhals as nw
            >>> data = {"a": [timedelta(seconds=10), timedelta(seconds=20, milliseconds=40)]}
            >>> df_pd = pd.DataFrame(data)
            >>> df_pl = pl.DataFrame(data)

            We define a dataframe-agnostic function:

            >>> @nw.narwhalify
            ... def func(df):
            ...     return df.with_columns(a_total_seconds=nw.col("a").dt.total_seconds())

            We can then pass either pandas or Polars to `func`:

            >>> func(df_pd)
                                   a  a_total_seconds
            0        0 days 00:00:10               10
            1 0 days 00:00:20.040000               20
            >>> func(df_pl)
            shape: (2, 2)
            ┌──────────────┬─────────────────┐
            │ a            ┆ a_total_seconds │
            │ ---          ┆ ---             │
            │ duration[μs] ┆ i64             │
            ╞══════════════╪═════════════════╡
            │ 10s          ┆ 10              │
            │ 20s 40ms     ┆ 20              │
            └──────────────┴─────────────────┘
        """
        return self._expr.__class__(lambda plx: self._expr._call(plx).dt.total_seconds())

    def total_milliseconds(self: Self) -> ExprT:
        """Get total milliseconds.

        Returns:
            A new expression.

        Notes:
            The function outputs the total milliseconds in the int dtype by default,
            however, pandas may change the dtype to float when there are missing values,
            consider using `fill_null()` and `cast` in this case.

        Examples:
            >>> import pandas as pd
            >>> import polars as pl
            >>> from datetime import timedelta
            >>> import narwhals as nw
            >>> data = {
            ...     "a": [
            ...         timedelta(milliseconds=10),
            ...         timedelta(milliseconds=20, microseconds=40),
            ...     ]
            ... }
            >>> df_pd = pd.DataFrame(data)
            >>> df_pl = pl.DataFrame(data)

            We define a dataframe-agnostic function:

            >>> @nw.narwhalify
            ... def func(df):
            ...     return df.with_columns(
            ...         a_total_milliseconds=nw.col("a").dt.total_milliseconds()
            ...     )

            We can then pass either pandas or Polars to `func`:

            >>> func(df_pd)
                                   a  a_total_milliseconds
            0 0 days 00:00:00.010000                    10
            1 0 days 00:00:00.020040                    20
            >>> func(df_pl)
            shape: (2, 2)
            ┌──────────────┬──────────────────────┐
            │ a            ┆ a_total_milliseconds │
            │ ---          ┆ ---                  │
            │ duration[μs] ┆ i64                  │
            ╞══════════════╪══════════════════════╡
            │ 10ms         ┆ 10                   │
            │ 20040µs      ┆ 20                   │
            └──────────────┴──────────────────────┘
        """
        return self._expr.__class__(
            lambda plx: self._expr._call(plx).dt.total_milliseconds()
        )

    def total_microseconds(self: Self) -> ExprT:
        """Get total microseconds.

        Returns:
            A new expression.

        Notes:
            The function outputs the total microseconds in the int dtype by default,
            however, pandas may change the dtype to float when there are missing values,
            consider using `fill_null()` and `cast` in this case.

        Examples:
            >>> import pandas as pd
            >>> import polars as pl
            >>> from datetime import timedelta
            >>> import narwhals as nw
            >>> data = {
            ...     "a": [
            ...         timedelta(microseconds=10),
            ...         timedelta(milliseconds=1, microseconds=200),
            ...     ]
            ... }
            >>> df_pd = pd.DataFrame(data)
            >>> df_pl = pl.DataFrame(data)

            We define a dataframe-agnostic function:

            >>> @nw.narwhalify
            ... def func(df):
            ...     return df.with_columns(
            ...         a_total_microseconds=nw.col("a").dt.total_microseconds()
            ...     )

            We can then pass either pandas or Polars to `func`:

            >>> func(df_pd)
                                   a  a_total_microseconds
            0 0 days 00:00:00.000010                    10
            1 0 days 00:00:00.001200                  1200
            >>> func(df_pl)
            shape: (2, 2)
            ┌──────────────┬──────────────────────┐
            │ a            ┆ a_total_microseconds │
            │ ---          ┆ ---                  │
            │ duration[μs] ┆ i64                  │
            ╞══════════════╪══════════════════════╡
            │ 10µs         ┆ 10                   │
            │ 1200µs       ┆ 1200                 │
            └──────────────┴──────────────────────┘
        """
        return self._expr.__class__(
            lambda plx: self._expr._call(plx).dt.total_microseconds()
        )

    def total_nanoseconds(self: Self) -> ExprT:
        """Get total nanoseconds.

        Returns:
            A new expression.

        Notes:
            The function outputs the total nanoseconds in the int dtype by default,
            however, pandas may change the dtype to float when there are missing values,
            consider using `fill_null()` and `cast` in this case.

        Examples:
            >>> import pandas as pd
            >>> import polars as pl
            >>> from datetime import timedelta
            >>> import narwhals as nw
            >>> data = ["2024-01-01 00:00:00.000000001", "2024-01-01 00:00:00.000000002"]
            >>> df_pd = pd.DataFrame({"a": pd.to_datetime(data)})
            >>> df_pl = pl.DataFrame({"a": data}).with_columns(
            ...     pl.col("a").str.to_datetime(time_unit="ns")
            ... )

            We define a dataframe-agnostic function:

            >>> @nw.narwhalify
            ... def func(df):
            ...     return df.with_columns(
            ...         a_diff_total_nanoseconds=nw.col("a").diff().dt.total_nanoseconds()
            ...     )

            We can then pass either pandas or Polars to `func`:

            >>> func(df_pd)
                                          a  a_diff_total_nanoseconds
            0 2024-01-01 00:00:00.000000001                       NaN
            1 2024-01-01 00:00:00.000000002                       1.0
            >>> func(df_pl)
            shape: (2, 2)
            ┌───────────────────────────────┬──────────────────────────┐
            │ a                             ┆ a_diff_total_nanoseconds │
            │ ---                           ┆ ---                      │
            │ datetime[ns]                  ┆ i64                      │
            ╞═══════════════════════════════╪══════════════════════════╡
            │ 2024-01-01 00:00:00.000000001 ┆ null                     │
            │ 2024-01-01 00:00:00.000000002 ┆ 1                        │
            └───────────────────────────────┴──────────────────────────┘
        """
        return self._expr.__class__(
            lambda plx: self._expr._call(plx).dt.total_nanoseconds()
        )

    def to_string(self: Self, format: str) -> ExprT:  # noqa: A002
        """Convert a Date/Time/Datetime column into a String column with the given format.

        Arguments:
            format: Format to format temporal column with.

        Returns:
            A new expression.

        Notes:
            Unfortunately, different libraries interpret format directives a bit
            differently.

            - Chrono, the library used by Polars, uses `"%.f"` for fractional seconds,
              whereas pandas and Python stdlib use `".%f"`.
            - PyArrow interprets `"%S"` as "seconds, including fractional seconds"
              whereas most other tools interpret it as "just seconds, as 2 digits".

            Therefore, we make the following adjustments:

            - for pandas-like libraries, we replace `"%S.%f"` with `"%S%.f"`.
            - for PyArrow, we replace `"%S.%f"` with `"%S"`.

            Workarounds like these don't make us happy, and we try to avoid them as
            much as possible, but here we feel like it's the best compromise.

            If you just want to format a date/datetime Series as a local datetime
            string, and have it work as consistently as possible across libraries,
            we suggest using:

            - `"%Y-%m-%dT%H:%M:%S%.f"` for datetimes
            - `"%Y-%m-%d"` for dates

            though note that, even then, different tools may return a different number
            of trailing zeros. Nonetheless, this is probably consistent enough for
            most applications.

            If you have an application where this is not enough, please open an issue
            and let us know.

        Examples:
            >>> from datetime import datetime
            >>> import pandas as pd
            >>> import polars as pl
            >>> import narwhals as nw
            >>> data = [
            ...     datetime(2020, 3, 1),
            ...     datetime(2020, 4, 1),
            ...     datetime(2020, 5, 1),
            ... ]
            >>> df_pd = pd.DataFrame({"a": data})
            >>> df_pl = pl.DataFrame({"a": data})

            We define a dataframe-agnostic function:

            >>> @nw.narwhalify
            ... def func(df):
            ...     return df.select(nw.col("a").dt.to_string("%Y/%m/%d %H:%M:%S"))

            We can then pass either pandas or Polars to `func`:

            >>> func(df_pd)
                                 a
            0  2020/03/01 00:00:00
            1  2020/04/01 00:00:00
            2  2020/05/01 00:00:00

            >>> func(df_pl)
            shape: (3, 1)
            ┌─────────────────────┐
            │ a                   │
            │ ---                 │
            │ str                 │
            ╞═════════════════════╡
            │ 2020/03/01 00:00:00 │
            │ 2020/04/01 00:00:00 │
            │ 2020/05/01 00:00:00 │
            └─────────────────────┘
        """
        return self._expr.__class__(
            lambda plx: self._expr._call(plx).dt.to_string(format)
        )

    def replace_time_zone(self: Self, time_zone: str | None) -> ExprT:
        """Replace time zone.

        Arguments:
            time_zone: Target time zone.

        Returns:
            A new expression.

        Examples:
            >>> from datetime import datetime, timezone
            >>> import narwhals as nw
            >>> import pandas as pd
            >>> import polars as pl
            >>> import pyarrow as pa
            >>> data = {
            ...     "a": [
            ...         datetime(2024, 1, 1, tzinfo=timezone.utc),
            ...         datetime(2024, 1, 2, tzinfo=timezone.utc),
            ...     ]
            ... }
            >>> df_pd = pd.DataFrame(data)
            >>> df_pl = pl.DataFrame(data)
            >>> df_pa = pa.table(data)

            Let's define a dataframe-agnostic function:

            >>> @nw.narwhalify
            ... def func(df):
            ...     return df.select(nw.col("a").dt.replace_time_zone("Asia/Kathmandu"))

            We can then pass pandas / PyArrow / Polars / any other supported library:

            >>> func(df_pd)
                                      a
            0 2024-01-01 00:00:00+05:45
            1 2024-01-02 00:00:00+05:45
            >>> func(df_pl)
            shape: (2, 1)
            ┌──────────────────────────────┐
            │ a                            │
            │ ---                          │
            │ datetime[μs, Asia/Kathmandu] │
            ╞══════════════════════════════╡
            │ 2024-01-01 00:00:00 +0545    │
            │ 2024-01-02 00:00:00 +0545    │
            └──────────────────────────────┘
            >>> func(df_pa)
            pyarrow.Table
            a: timestamp[us, tz=Asia/Kathmandu]
            ----
            a: [[2023-12-31 18:15:00.000000Z,2024-01-01 18:15:00.000000Z]]
        """
        return self._expr.__class__(
            lambda plx: self._expr._call(plx).dt.replace_time_zone(time_zone)
        )

    def convert_time_zone(self: Self, time_zone: str) -> ExprT:
        """Convert to a new time zone.

        If converting from a time-zone-naive column, then conversion happens
        as if converting from UTC.

        Arguments:
            time_zone: Target time zone.

        Returns:
            A new expression.

        Examples:
            >>> from datetime import datetime, timezone
            >>> import narwhals as nw
            >>> import pandas as pd
            >>> import polars as pl
            >>> import pyarrow as pa
            >>> data = {
            ...     "a": [
            ...         datetime(2024, 1, 1, tzinfo=timezone.utc),
            ...         datetime(2024, 1, 2, tzinfo=timezone.utc),
            ...     ]
            ... }
            >>> df_pd = pd.DataFrame(data)
            >>> df_pl = pl.DataFrame(data)
            >>> df_pa = pa.table(data)

            Let's define a dataframe-agnostic function:

            >>> @nw.narwhalify
            ... def func(df):
            ...     return df.select(nw.col("a").dt.convert_time_zone("Asia/Kathmandu"))

            We can then pass pandas / PyArrow / Polars / any other supported library:

            >>> func(df_pd)
                                      a
            0 2024-01-01 05:45:00+05:45
            1 2024-01-02 05:45:00+05:45
            >>> func(df_pl)
            shape: (2, 1)
            ┌──────────────────────────────┐
            │ a                            │
            │ ---                          │
            │ datetime[μs, Asia/Kathmandu] │
            ╞══════════════════════════════╡
            │ 2024-01-01 05:45:00 +0545    │
            │ 2024-01-02 05:45:00 +0545    │
            └──────────────────────────────┘
            >>> func(df_pa)
            pyarrow.Table
            a: timestamp[us, tz=Asia/Kathmandu]
            ----
            a: [[2024-01-01 00:00:00.000000Z,2024-01-02 00:00:00.000000Z]]
        """
        if time_zone is None:
            msg = "Target `time_zone` cannot be `None` in `convert_time_zone`. Please use `replace_time_zone(None)` if you want to remove the time zone."
            raise TypeError(msg)
        return self._expr.__class__(
            lambda plx: self._expr._call(plx).dt.convert_time_zone(time_zone)
        )

    def timestamp(self: Self, time_unit: Literal["ns", "us", "ms"] = "us") -> ExprT:
        """Return a timestamp in the given time unit.

        Arguments:
            time_unit: {'ns', 'us', 'ms'}
                Time unit.

        Returns:
            A new expression.

        Examples:
            >>> from datetime import date
            >>> import narwhals as nw
            >>> import pandas as pd
            >>> import polars as pl
            >>> import pyarrow as pa
            >>> data = {"date": [date(2001, 1, 1), None, date(2001, 1, 3)]}
            >>> df_pd = pd.DataFrame(data, dtype="datetime64[ns]")
            >>> df_pl = pl.DataFrame(data)
            >>> df_pa = pa.table(data)

            Let's define a dataframe-agnostic function:

            >>> @nw.narwhalify
            ... def func(df):
            ...     return df.with_columns(
            ...         nw.col("date").dt.timestamp().alias("timestamp_us"),
            ...         nw.col("date").dt.timestamp("ms").alias("timestamp_ms"),
            ...     )

            We can then pass pandas / PyArrow / Polars / any other supported library:

            >>> func(df_pd)
                    date  timestamp_us  timestamp_ms
            0 2001-01-01  9.783072e+14  9.783072e+11
            1        NaT           NaN           NaN
            2 2001-01-03  9.784800e+14  9.784800e+11
            >>> func(df_pl)
            shape: (3, 3)
            ┌────────────┬─────────────────┬──────────────┐
            │ date       ┆ timestamp_us    ┆ timestamp_ms │
            │ ---        ┆ ---             ┆ ---          │
            │ date       ┆ i64             ┆ i64          │
            ╞════════════╪═════════════════╪══════════════╡
            │ 2001-01-01 ┆ 978307200000000 ┆ 978307200000 │
            │ null       ┆ null            ┆ null         │
            │ 2001-01-03 ┆ 978480000000000 ┆ 978480000000 │
            └────────────┴─────────────────┴──────────────┘
            >>> func(df_pa)
            pyarrow.Table
            date: date32[day]
            timestamp_us: int64
            timestamp_ms: int64
            ----
            date: [[2001-01-01,null,2001-01-03]]
            timestamp_us: [[978307200000000,null,978480000000000]]
            timestamp_ms: [[978307200000,null,978480000000]]
        """
        if time_unit not in {"ns", "us", "ms"}:
            msg = (
                "invalid `time_unit`"
                f"\n\nExpected one of {{'ns', 'us', 'ms'}}, got {time_unit!r}."
            )
            raise ValueError(msg)
        return self._expr.__class__(
            lambda plx: self._expr._call(plx).dt.timestamp(time_unit)
        )


class ExprNameNamespace(Generic[ExprT]):
    def __init__(self: Self, expr: ExprT) -> None:
        self._expr = expr

    def keep(self: Self) -> ExprT:
        r"""Keep the original root name of the expression.

        Returns:
            A new expression.

        Notes:
            This will undo any previous renaming operations on the expression.
            Due to implementation constraints, this method can only be called as the last
            expression in a chain. Only one name operation per expression will work.

        Examples:
            >>> import narwhals as nw
            >>> import pandas as pd
            >>> import polars as pl
            >>> data = {"foo": [1, 2], "BAR": [4, 5]}
            >>> df_pd = pd.DataFrame(data)
            >>> df_pl = pl.DataFrame(data)

            We define a dataframe-agnostic function:

            >>> @nw.narwhalify
            ... def func(df):
            ...     return df.select(nw.col("foo").alias("alias_for_foo").name.keep())

            We can then pass either pandas or Polars to `func`:

            >>> func(df_pd).columns
            Index(['foo'], dtype='object')
            >>> func(df_pl).columns
            ['foo']
        """
        return self._expr.__class__(lambda plx: self._expr._call(plx).name.keep())

    def map(self: Self, function: Callable[[str], str]) -> ExprT:
        r"""Rename the output of an expression by mapping a function over the root name.

        Arguments:
            function: Function that maps a root name to a new name.

        Returns:
            A new expression.

        Notes:
            This will undo any previous renaming operations on the expression.
            Due to implementation constraints, this method can only be called as the last
            expression in a chain. Only one name operation per expression will work.

        Examples:
            >>> import narwhals as nw
            >>> import pandas as pd
            >>> import polars as pl
            >>> data = {"foo": [1, 2], "BAR": [4, 5]}
            >>> df_pd = pd.DataFrame(data)
            >>> df_pl = pl.DataFrame(data)

            We define a dataframe-agnostic function:

            >>> renaming_func = lambda s: s[::-1]  # reverse column name
            >>> @nw.narwhalify
            ... def func(df):
            ...     return df.select(nw.col("foo", "BAR").name.map(renaming_func))

            We can then pass either pandas or Polars to `func`:

            >>> func(df_pd).columns
            Index(['oof', 'RAB'], dtype='object')
            >>> func(df_pl).columns
            ['oof', 'RAB']
        """
        return self._expr.__class__(lambda plx: self._expr._call(plx).name.map(function))

    def prefix(self: Self, prefix: str) -> ExprT:
        r"""Add a prefix to the root column name of the expression.

        Arguments:
            prefix: Prefix to add to the root column name.

        Returns:
            A new expression.

        Notes:
            This will undo any previous renaming operations on the expression.
            Due to implementation constraints, this method can only be called as the last
            expression in a chain. Only one name operation per expression will work.

        Examples:
            >>> import narwhals as nw
            >>> import pandas as pd
            >>> import polars as pl
            >>> data = {"foo": [1, 2], "BAR": [4, 5]}
            >>> df_pd = pd.DataFrame(data)
            >>> df_pl = pl.DataFrame(data)

            We define a dataframe-agnostic function:

            >>> @nw.narwhalify
            ... def add_colname_prefix(df, prefix):
            ...     return df.select(nw.col("foo", "BAR").name.prefix(prefix))

            We can then pass either pandas or Polars to `func`:

            >>> add_colname_prefix(df_pd, "with_prefix_").columns
            Index(['with_prefix_foo', 'with_prefix_BAR'], dtype='object')

            >>> add_colname_prefix(df_pl, "with_prefix_").columns
            ['with_prefix_foo', 'with_prefix_BAR']
        """
        return self._expr.__class__(lambda plx: self._expr._call(plx).name.prefix(prefix))

    def suffix(self: Self, suffix: str) -> ExprT:
        r"""Add a suffix to the root column name of the expression.

        Arguments:
            suffix: Suffix to add to the root column name.

        Returns:
            A new expression.

        Notes:
            This will undo any previous renaming operations on the expression.
            Due to implementation constraints, this method can only be called as the last
            expression in a chain. Only one name operation per expression will work.

        Examples:
            >>> import narwhals as nw
            >>> import pandas as pd
            >>> import polars as pl
            >>> data = {"foo": [1, 2], "BAR": [4, 5]}
            >>> df_pd = pd.DataFrame(data)
            >>> df_pl = pl.DataFrame(data)

            We define a dataframe-agnostic function:

            >>> @nw.narwhalify
            ... def add_colname_suffix(df, suffix):
            ...     return df.select(nw.col("foo", "BAR").name.suffix(suffix))

            We can then pass either pandas or Polars to `func`:

            >>> add_colname_suffix(df_pd, "_with_suffix").columns
            Index(['foo_with_suffix', 'BAR_with_suffix'], dtype='object')
            >>> add_colname_suffix(df_pl, "_with_suffix").columns
            ['foo_with_suffix', 'BAR_with_suffix']
        """
        return self._expr.__class__(lambda plx: self._expr._call(plx).name.suffix(suffix))

    def to_lowercase(self: Self) -> ExprT:
        r"""Make the root column name lowercase.

        Returns:
            A new expression.

        Notes:
            This will undo any previous renaming operations on the expression.
            Due to implementation constraints, this method can only be called as the last
            expression in a chain. Only one name operation per expression will work.

        Examples:
            >>> import narwhals as nw
            >>> import pandas as pd
            >>> import polars as pl
            >>> data = {"foo": [1, 2], "BAR": [4, 5]}
            >>> df_pd = pd.DataFrame(data)
            >>> df_pl = pl.DataFrame(data)

            We define a dataframe-agnostic function:

            >>> @nw.narwhalify
            ... def to_lower(df):
            ...     return df.select(nw.col("foo", "BAR").name.to_lowercase())

            We can then pass either pandas or Polars to `func`:

            >>> to_lower(df_pd).columns
            Index(['foo', 'bar'], dtype='object')
            >>> to_lower(df_pl).columns
            ['foo', 'bar']
        """
        return self._expr.__class__(lambda plx: self._expr._call(plx).name.to_lowercase())

    def to_uppercase(self: Self) -> ExprT:
        r"""Make the root column name uppercase.

        Returns:
            A new expression.

        Notes:
            This will undo any previous renaming operations on the expression.
            Due to implementation constraints, this method can only be called as the last
            expression in a chain. Only one name operation per expression will work.

        Examples:
            >>> import narwhals as nw
            >>> import pandas as pd
            >>> import polars as pl
            >>> data = {"foo": [1, 2], "BAR": [4, 5]}
            >>> df_pd = pd.DataFrame(data)
            >>> df_pl = pl.DataFrame(data)

            We define a dataframe-agnostic function:

            >>> @nw.narwhalify
            ... def to_upper(df):
            ...     return df.select(nw.col("foo", "BAR").name.to_uppercase())

            We can then pass either pandas or Polars to `func`:
            >>> to_upper(df_pd).columns
            Index(['FOO', 'BAR'], dtype='object')
            >>> to_upper(df_pl).columns
            ['FOO', 'BAR']
        """
        return self._expr.__class__(lambda plx: self._expr._call(plx).name.to_uppercase())


def col(*names: str | Iterable[str]) -> Expr:
    """Creates an expression that references one or more columns by their name(s).

    Arguments:
        names: Name(s) of the columns to use in the aggregation function.

    Returns:
        A new expression.

    Examples:
        >>> import pandas as pd
        >>> import polars as pl
        >>> import pyarrow as pa
        >>> import narwhals as nw
        >>> df_pl = pl.DataFrame({"a": [1, 2], "b": [3, 4]})
        >>> df_pd = pd.DataFrame({"a": [1, 2], "b": [3, 4]})
        >>> df_pa = pa.table({"a": [1, 2], "b": [3, 4]})

        We define a dataframe-agnostic function:

        >>> @nw.narwhalify
        ... def func(df):
        ...     return df.select(nw.col("a") * nw.col("b"))

        We can pass any supported library such as Pandas, Polars, or PyArrow to `func`:

        >>> func(df_pd)
           a
        0  3
        1  8
        >>> func(df_pl)
        shape: (2, 1)
        ┌─────┐
        │ a   │
        │ --- │
        │ i64 │
        ╞═════╡
        │ 3   │
        │ 8   │
        └─────┘
        >>> func(df_pa)
        pyarrow.Table
        a: int64
        ----
        a: [[3,8]]
    """

    def func(plx: Any) -> Any:
        return plx.col(*flatten(names))

    return Expr(func)


def nth(*indices: int | Sequence[int]) -> Expr:
    """Creates an expression that references one or more columns by their index(es).

    Notes:
        `nth` is not supported for Polars version<1.0.0. Please use [`col`](/api-reference/narwhals/#narwhals.col) instead.

    Arguments:
        indices: One or more indices representing the columns to retrieve.

    Returns:
        A new expression.

    Examples:
        >>> import pandas as pd
        >>> import polars as pl
        >>> import pyarrow as pa
        >>> import narwhals as nw
        >>> data = {"a": [1, 2], "b": [3, 4]}
        >>> df_pl = pl.DataFrame(data)
        >>> df_pd = pd.DataFrame(data)
        >>> df_pa = pa.table(data)

        We define a dataframe-agnostic function:

        >>> @nw.narwhalify
        ... def func(df):
        ...     return df.select(nw.nth(0) * 2)

        We can pass any supported library such as Pandas, Polars, or PyArrow to `func`:

        >>> func(df_pd)
           a
        0  2
        1  4
        >>> func(df_pl)
        shape: (2, 1)
        ┌─────┐
        │ a   │
        │ --- │
        │ i64 │
        ╞═════╡
        │ 2   │
        │ 4   │
        └─────┘
        >>> func(df_pa)
        pyarrow.Table
        a: int64
        ----
        a: [[2,4]]
    """

    def func(plx: Any) -> Any:
        return plx.nth(*flatten(indices))

    return Expr(func)


# Add underscore so it doesn't conflict with builtin `all`
def all_() -> Expr:
    """Instantiate an expression representing all columns.

    Returns:
        A new expression.

    Examples:
        >>> import polars as pl
        >>> import pandas as pd
        >>> import pyarrow as pa
        >>> import narwhals as nw
        >>> df_pd = pd.DataFrame({"a": [1, 2, 3], "b": [4, 5, 6]})
        >>> df_pl = pl.DataFrame({"a": [1, 2, 3], "b": [4, 5, 6]})
        >>> df_pa = pa.table({"a": [1, 2, 3], "b": [4, 5, 6]})

        Let's define a dataframe-agnostic function:

        >>> @nw.narwhalify
        ... def func(df):
        ...     return df.select(nw.all() * 2)

        We can pass any supported library such as Pandas, Polars, or PyArrow to `func`:

        >>> func(df_pd)
           a   b
        0  2   8
        1  4  10
        2  6  12
        >>> func(df_pl)
        shape: (3, 2)
        ┌─────┬─────┐
        │ a   ┆ b   │
        │ --- ┆ --- │
        │ i64 ┆ i64 │
        ╞═════╪═════╡
        │ 2   ┆ 8   │
        │ 4   ┆ 10  │
        │ 6   ┆ 12  │
        └─────┴─────┘
        >>> func(df_pa)
        pyarrow.Table
        a: int64
        b: int64
        ----
        a: [[2,4,6]]
        b: [[8,10,12]]
    """
    return Expr(lambda plx: plx.all())


# Add underscore so it doesn't conflict with builtin `len`
def len_() -> Expr:
    """Return the number of rows.

    Returns:
        A new expression.

    Examples:
        >>> import polars as pl
        >>> import pandas as pd
        >>> import pyarrow as pa
        >>> import narwhals as nw
        >>> df_pd = pd.DataFrame({"a": [1, 2], "b": [5, 10]})
        >>> df_pl = pl.DataFrame({"a": [1, 2], "b": [5, 10]})
        >>> df_pa = pa.table({"a": [1, 2], "b": [5, 10]})

        Let's define a dataframe-agnostic function:

        >>> @nw.narwhalify
        ... def func(df):
        ...     return df.select(nw.len())

        We can pass any supported library such as Pandas, Polars, or PyArrow to `func`:

        >>> func(df_pd)
           len
        0    2
        >>> func(df_pl)
        shape: (1, 1)
        ┌─────┐
        │ len │
        │ --- │
        │ u32 │
        ╞═════╡
        │ 2   │
        └─────┘
        >>> func(df_pa)
        pyarrow.Table
        len: int64
        ----
        len: [[2]]
    """

    def func(plx: Any) -> Any:
        return plx.len()

    return Expr(func)


def sum(*columns: str) -> Expr:
    """Sum all values.

    Note:
        Syntactic sugar for ``nw.col(columns).sum()``

    Arguments:
        columns: Name(s) of the columns to use in the aggregation function

    Returns:
        A new expression.

    Examples:
        >>> import pandas as pd
        >>> import polars as pl
        >>> import pyarrow as pa
        >>> import narwhals as nw
        >>> df_pl = pl.DataFrame({"a": [1, 2]})
        >>> df_pd = pd.DataFrame({"a": [1, 2]})
        >>> df_pa = pa.table({"a": [1, 2]})

        We define a dataframe-agnostic function:

        >>> @nw.narwhalify
        ... def func(df):
        ...     return df.select(nw.sum("a"))

        We can pass any supported library such as Pandas, Polars, or PyArrow to `func`:

        >>> func(df_pd)
           a
        0  3
        >>> func(df_pl)
        shape: (1, 1)
        ┌─────┐
        │ a   │
        │ --- │
        │ i64 │
        ╞═════╡
        │ 3   │
        └─────┘
        >>> func(df_pa)
        pyarrow.Table
        a: int64
        ----
        a: [[3]]
    """
    return Expr(lambda plx: plx.sum(*columns))


def mean(*columns: str) -> Expr:
    """Get the mean value.

    Note:
        Syntactic sugar for ``nw.col(columns).mean()``

    Arguments:
        columns: Name(s) of the columns to use in the aggregation function

    Returns:
        A new expression.

    Examples:
        >>> import pandas as pd
        >>> import polars as pl
        >>> import pyarrow as pa
        >>> import narwhals as nw
        >>> df_pl = pl.DataFrame({"a": [1, 8, 3]})
        >>> df_pd = pd.DataFrame({"a": [1, 8, 3]})
        >>> df_pa = pa.table({"a": [1, 8, 3]})

        We define a dataframe agnostic function:

        >>> @nw.narwhalify
        ... def func(df):
        ...     return df.select(nw.mean("a"))

        We can pass any supported library such as Pandas, Polars, or PyArrow to `func`:

        >>> func(df_pd)
             a
        0  4.0
        >>> func(df_pl)
        shape: (1, 1)
        ┌─────┐
        │ a   │
        │ --- │
        │ f64 │
        ╞═════╡
        │ 4.0 │
        └─────┘
        >>> func(df_pa)
        pyarrow.Table
        a: double
        ----
        a: [[4]]
    """
    return Expr(lambda plx: plx.mean(*columns))


def median(*columns: str) -> Expr:
    """Get the median value.

    Notes:
        - Syntactic sugar for ``nw.col(columns).median()``
        - Results might slightly differ across backends due to differences in the underlying algorithms used to compute the median.

    Arguments:
        columns: Name(s) of the columns to use in the aggregation function

    Returns:
        A new expression.

    Examples:
        >>> import pandas as pd
        >>> import polars as pl
        >>> import pyarrow as pa
        >>> import narwhals as nw
        >>> df_pd = pd.DataFrame({"a": [4, 5, 2]})
        >>> df_pl = pl.DataFrame({"a": [4, 5, 2]})
        >>> df_pa = pa.table({"a": [4, 5, 2]})

        Let's define a dataframe agnostic function:

        >>> @nw.narwhalify
        ... def func(df):
        ...     return df.select(nw.median("a"))

        We can then pass any supported library such as pandas, Polars, or PyArrow to `func`:

        >>> func(df_pd)
             a
        0  4.0
        >>> func(df_pl)
        shape: (1, 1)
        ┌─────┐
        │ a   │
        │ --- │
        │ f64 │
        ╞═════╡
        │ 4.0 │
        └─────┘
        >>> func(df_pa)
        pyarrow.Table
        a: double
        ----
        a: [[4]]
    """
    return Expr(lambda plx: plx.median(*columns))


def min(*columns: str) -> Expr:
    """Return the minimum value.

    Note:
       Syntactic sugar for ``nw.col(columns).min()``.

    Arguments:
        columns: Name(s) of the columns to use in the aggregation function.

    Returns:
        A new expression.

    Examples:
        >>> import polars as pl
        >>> import pandas as pd
        >>> import pyarrow as pa
        >>> import narwhals as nw
        >>> df_pd = pd.DataFrame({"a": [1, 2], "b": [5, 10]})
        >>> df_pl = pl.DataFrame({"a": [1, 2], "b": [5, 10]})
        >>> df_pa = pa.table({"a": [1, 2], "b": [5, 10]})

        Let's define a dataframe-agnostic function:

        >>> @nw.narwhalify
        ... def func(df):
        ...     return df.select(nw.min("b"))

        We can pass any supported library such as Pandas, Polars, or PyArrow to `func`:

        >>> func(df_pd)
           b
        0  5
        >>> func(df_pl)
        shape: (1, 1)
        ┌─────┐
        │ b   │
        │ --- │
        │ i64 │
        ╞═════╡
        │ 5   │
        └─────┘
        >>> func(df_pa)
        pyarrow.Table
        b: int64
        ----
        b: [[5]]
    """
    return Expr(lambda plx: plx.min(*columns))


def max(*columns: str) -> Expr:
    """Return the maximum value.

    Note:
       Syntactic sugar for ``nw.col(columns).max()``.

    Arguments:
        columns: Name(s) of the columns to use in the aggregation function.

    Returns:
        A new expression.

    Examples:
        >>> import polars as pl
        >>> import pandas as pd
        >>> import pyarrow as pa
        >>> import narwhals as nw
        >>> df_pd = pd.DataFrame({"a": [1, 2], "b": [5, 10]})
        >>> df_pl = pl.DataFrame({"a": [1, 2], "b": [5, 10]})
        >>> df_pa = pa.table({"a": [1, 2], "b": [5, 10]})

        Let's define a dataframe-agnostic function:

        >>> @nw.narwhalify
        ... def func(df):
        ...     return df.select(nw.max("a"))

        We can pass any supported library such as Pandas, Polars, or PyArrow to `func`:

        >>> func(df_pd)
           a
        0  2
        >>> func(df_pl)
        shape: (1, 1)
        ┌─────┐
        │ a   │
        │ --- │
        │ i64 │
        ╞═════╡
        │ 2   │
        └─────┘
        >>> func(df_pa)
        pyarrow.Table
        a: int64
        ----
        a: [[2]]
    """
    return Expr(lambda plx: plx.max(*columns))


def sum_horizontal(*exprs: IntoExpr | Iterable[IntoExpr]) -> Expr:
    """Sum all values horizontally across columns.

    Warning:
        Unlike Polars, we support horizontal sum over numeric columns only.

    Arguments:
        exprs: Name(s) of the columns to use in the aggregation function. Accepts
            expression input.

    Returns:
        A new expression.

    Examples:
        >>> import pandas as pd
        >>> import polars as pl
        >>> import pyarrow as pa
        >>> import narwhals as nw
        >>> data = {"a": [1, 2, 3], "b": [5, 10, None]}
        >>> df_pl = pl.DataFrame(data)
        >>> df_pd = pd.DataFrame(data)
        >>> df_pa = pa.table(data)

        We define a dataframe-agnostic function:

        >>> @nw.narwhalify
        ... def func(df):
        ...     return df.select(nw.sum_horizontal("a", "b"))

        We can pass any supported library such as Pandas, Polars, or PyArrow to `func`:

        >>> func(df_pd)
              a
        0   6.0
        1  12.0
        2   3.0
        >>> func(df_pl)
        shape: (3, 1)
        ┌─────┐
        │ a   │
        │ --- │
        │ i64 │
        ╞═════╡
        │ 6   │
        │ 12  │
        │ 3   │
        └─────┘
        >>> func(df_pa)
        pyarrow.Table
        a: int64
        ----
        a: [[6,12,3]]
    """
    if not exprs:
        msg = "At least one expression must be passed to `sum_horizontal`"
        raise ValueError(msg)
    return Expr(
        lambda plx: plx.sum_horizontal(
            *[extract_compliant(plx, v) for v in flatten(exprs)]
        )
    )


def min_horizontal(*exprs: IntoExpr | Iterable[IntoExpr]) -> Expr:
    """Get the minimum value horizontally across columns.

    Notes:
        We support `min_horizontal` over numeric columns only.

    Arguments:
        exprs: Name(s) of the columns to use in the aggregation function. Accepts
            expression input.

    Returns:
        A new expression.

    Examples:
        >>> import narwhals as nw
        >>> import pandas as pd
        >>> import polars as pl
        >>> import pyarrow as pa
        >>> data = {
        ...     "a": [1, 8, 3],
        ...     "b": [4, 5, None],
        ...     "c": ["x", "y", "z"],
        ... }

        We define a dataframe-agnostic function that computes the horizontal min of "a"
        and "b" columns:

        >>> @nw.narwhalify
        ... def func(df):
        ...     return df.select(nw.min_horizontal("a", "b"))

        We can pass any supported library such as Pandas, Polars, or PyArrow to `func`:

        >>> func(pd.DataFrame(data))
             a
        0  1.0
        1  5.0
        2  3.0
        >>> func(pl.DataFrame(data))
        shape: (3, 1)
        ┌─────┐
        │ a   │
        │ --- │
        │ i64 │
        ╞═════╡
        │ 1   │
        │ 5   │
        │ 3   │
        └─────┘
        >>> func(pa.table(data))
        pyarrow.Table
        a: int64
        ----
        a: [[1,5,3]]
    """
    if not exprs:
        msg = "At least one expression must be passed to `min_horizontal`"
        raise ValueError(msg)
    return Expr(
        lambda plx: plx.min_horizontal(
            *[extract_compliant(plx, v) for v in flatten(exprs)]
        )
    )


def max_horizontal(*exprs: IntoExpr | Iterable[IntoExpr]) -> Expr:
    """Get the maximum value horizontally across columns.

    Notes:
        We support `max_horizontal` over numeric columns only.

    Arguments:
        exprs: Name(s) of the columns to use in the aggregation function. Accepts
            expression input.

    Returns:
        A new expression.

    Examples:
        >>> import narwhals as nw
        >>> import pandas as pd
        >>> import polars as pl
        >>> import pyarrow as pa
        >>> data = {
        ...     "a": [1, 8, 3],
        ...     "b": [4, 5, None],
        ...     "c": ["x", "y", "z"],
        ... }

        We define a dataframe-agnostic function that computes the horizontal max of "a"
        and "b" columns:

        >>> @nw.narwhalify
        ... def func(df):
        ...     return df.select(nw.max_horizontal("a", "b"))

        We can pass any supported library such as Pandas, Polars, or PyArrow to `func`:

        >>> func(pd.DataFrame(data))
             a
        0  4.0
        1  8.0
        2  3.0
        >>> func(pl.DataFrame(data))
        shape: (3, 1)
        ┌─────┐
        │ a   │
        │ --- │
        │ i64 │
        ╞═════╡
        │ 4   │
        │ 8   │
        │ 3   │
        └─────┘
        >>> func(pa.table(data))
        pyarrow.Table
        a: int64
        ----
        a: [[4,8,3]]
    """
    if not exprs:
        msg = "At least one expression must be passed to `max_horizontal`"
        raise ValueError(msg)
    return Expr(
        lambda plx: plx.max_horizontal(
            *[extract_compliant(plx, v) for v in flatten(exprs)]
        )
    )


class When:
    def __init__(self, *predicates: IntoExpr | Iterable[IntoExpr]) -> None:
        self._predicates = flatten([predicates])

    def _extract_predicates(self, plx: Any) -> Any:
        return [extract_compliant(plx, v) for v in self._predicates]

    def then(self, value: Any) -> Then:
        return Then(
            lambda plx: plx.when(*self._extract_predicates(plx)).then(
                extract_compliant(plx, value)
            )
        )


class Then(Expr):
    def __init__(self, call: Callable[[Any], Any]) -> None:
        self._call = call

    def otherwise(self, value: Any) -> Expr:
        return Expr(lambda plx: self._call(plx).otherwise(extract_compliant(plx, value)))


def when(*predicates: IntoExpr | Iterable[IntoExpr]) -> When:
    """Start a `when-then-otherwise` expression.

    Expression similar to an `if-else` statement in Python. Always initiated by a
    `pl.when(<condition>).then(<value if condition>)`, and optionally followed by
    chaining one or more `.when(<condition>).then(<value>)` statements.
    Chained when-then operations should be read as Python `if, elif, ... elif`
    blocks, not as `if, if, ... if`, i.e. the first condition that evaluates to
    `True` will be picked.
    If none of the conditions are `True`, an optional
    `.otherwise(<value if all statements are false>)` can be appended at the end.
    If not appended, and none of the conditions are `True`, `None` will be returned.

    Arguments:
        predicates: Condition(s) that must be met in order to apply the subsequent statement.
            Accepts one or more boolean expressions, which are implicitly combined with `&`.
            String input is parsed as a column name.

    Returns:
        A "when" object, which `.then` can be called on.

    Examples:
        >>> import pandas as pd
        >>> import polars as pl
        >>> import pyarrow as pa
        >>> import narwhals as nw
        >>> df_pl = pl.DataFrame({"a": [1, 2, 3], "b": [5, 10, 15]})
        >>> df_pd = pd.DataFrame({"a": [1, 2, 3], "b": [5, 10, 15]})
        >>> df_pa = pa.table({"a": [1, 2, 3], "b": [5, 10, 15]})

        We define a dataframe-agnostic function:

        >>> @nw.narwhalify
        ... def func(df_any):
        ...     return df_any.with_columns(
        ...         nw.when(nw.col("a") < 3).then(5).otherwise(6).alias("a_when")
        ...     )

        We can pass any supported library such as Pandas, Polars, or PyArrow to `func`:

        >>> func(df_pd)
           a   b  a_when
        0  1   5       5
        1  2  10       5
        2  3  15       6
        >>> func(df_pl)
        shape: (3, 3)
        ┌─────┬─────┬────────┐
        │ a   ┆ b   ┆ a_when │
        │ --- ┆ --- ┆ ---    │
        │ i64 ┆ i64 ┆ i32    │
        ╞═════╪═════╪════════╡
        │ 1   ┆ 5   ┆ 5      │
        │ 2   ┆ 10  ┆ 5      │
        │ 3   ┆ 15  ┆ 6      │
        └─────┴─────┴────────┘
        >>> func(df_pa)
        pyarrow.Table
        a: int64
        b: int64
        a_when: int64
        ----
        a: [[1,2,3]]
        b: [[5,10,15]]
        a_when: [[5,5,6]]
    """
    return When(*predicates)


def all_horizontal(*exprs: IntoExpr | Iterable[IntoExpr]) -> Expr:
    r"""Compute the bitwise AND horizontally across columns.

    Arguments:
        exprs: Name(s) of the columns to use in the aggregation function. Accepts expression input.

    Returns:
        A new expression.

    Notes:
        pandas and Polars handle null values differently.

    Examples:
        >>> import pandas as pd
        >>> import polars as pl
        >>> import pyarrow as pa
        >>> import narwhals as nw
        >>> data = {
        ...     "a": [False, False, True, True, False, None],
        ...     "b": [False, True, True, None, None, None],
        ... }
        >>> df_pl = pl.DataFrame(data)
        >>> df_pd = pd.DataFrame(data)
        >>> df_pa = pa.table(data)

        We define a dataframe-agnostic function:

        >>> @nw.narwhalify
        ... def func(df):
        ...     return df.select("a", "b", all=nw.all_horizontal("a", "b"))

        We can pass any supported library such as Pandas, Polars, or PyArrow to `func`:

        >>> func(df_pd)
               a      b    all
        0  False  False  False
        1  False   True  False
        2   True   True   True
        3   True   None  False
        4  False   None  False
        5   None   None  False

        >>> func(df_pl)
        shape: (6, 3)
        ┌───────┬───────┬───────┐
        │ a     ┆ b     ┆ all   │
        │ ---   ┆ ---   ┆ ---   │
        │ bool  ┆ bool  ┆ bool  │
        ╞═══════╪═══════╪═══════╡
        │ false ┆ false ┆ false │
        │ false ┆ true  ┆ false │
        │ true  ┆ true  ┆ true  │
        │ true  ┆ null  ┆ null  │
        │ false ┆ null  ┆ false │
        │ null  ┆ null  ┆ null  │
        └───────┴───────┴───────┘

        >>> func(df_pa)
        pyarrow.Table
        a: bool
        b: bool
        all: bool
        ----
        a: [[false,false,true,true,false,null]]
        b: [[false,true,true,null,null,null]]
        all: [[false,false,true,null,false,null]]
    """
    if not exprs:
        msg = "At least one expression must be passed to `all_horizontal`"
        raise ValueError(msg)
    return Expr(
        lambda plx: plx.all_horizontal(
            *[extract_compliant(plx, v) for v in flatten(exprs)]
        )
    )


def lit(value: Any, dtype: DType | None = None) -> Expr:
    """Return an expression representing a literal value.

    Arguments:
        value: The value to use as literal.
        dtype: The data type of the literal value. If not provided, the data type will be inferred.

    Returns:
        A new expression.

    Examples:
        >>> import pandas as pd
        >>> import polars as pl
        >>> import pyarrow as pa
        >>> import narwhals as nw
        >>> df_pl = pl.DataFrame({"a": [1, 2]})
        >>> df_pd = pd.DataFrame({"a": [1, 2]})
        >>> df_pa = pa.table({"a": [1, 2]})

        We define a dataframe-agnostic function:

        >>> @nw.narwhalify
        ... def func(df):
        ...     return df.with_columns(nw.lit(3))

        We can pass any supported library such as Pandas, Polars, or PyArrow to `func`:

        >>> func(df_pd)
           a  literal
        0  1        3
        1  2        3
        >>> func(df_pl)
        shape: (2, 2)
        ┌─────┬─────────┐
        │ a   ┆ literal │
        │ --- ┆ ---     │
        │ i64 ┆ i32     │
        ╞═════╪═════════╡
        │ 1   ┆ 3       │
        │ 2   ┆ 3       │
        └─────┴─────────┘
        >>> func(df_pa)
        pyarrow.Table
        a: int64
        literal: int64
        ----
        a: [[1,2]]
        literal: [[3,3]]
    """
    if is_numpy_array(value):
        msg = (
            "numpy arrays are not supported as literal values. "
            "Consider using `with_columns` to create a new column from the array."
        )
        raise ValueError(msg)

    if isinstance(value, (list, tuple)):
        msg = f"Nested datatypes are not supported yet. Got {value}"
        raise NotImplementedError(msg)

    return Expr(lambda plx: plx.lit(value, dtype))


def any_horizontal(*exprs: IntoExpr | Iterable[IntoExpr]) -> Expr:
    r"""Compute the bitwise OR horizontally across columns.

    Arguments:
        exprs: Name(s) of the columns to use in the aggregation function. Accepts expression input.

    Returns:
        A new expression.

    Notes:
        pandas and Polars handle null values differently.

    Examples:
        >>> import pandas as pd
        >>> import polars as pl
        >>> import pyarrow as pa
        >>> import narwhals as nw
        >>> data = {
        ...     "a": [False, False, True, True, False, None],
        ...     "b": [False, True, True, None, None, None],
        ... }
        >>> df_pl = pl.DataFrame(data)
        >>> df_pd = pd.DataFrame(data)
        >>> df_pa = pa.table(data)

        We define a dataframe-agnostic function:

        >>> @nw.narwhalify
        ... def func(df):
        ...     return df.select("a", "b", any=nw.any_horizontal("a", "b"))

        We can pass any supported library such as Pandas, Polars, or PyArrow to `func`:

        >>> func(df_pd)
               a      b    any
        0  False  False  False
        1  False   True   True
        2   True   True   True
        3   True   None   True
        4  False   None  False
        5   None   None  False

        >>> func(df_pl)
        shape: (6, 3)
        ┌───────┬───────┬───────┐
        │ a     ┆ b     ┆ any   │
        │ ---   ┆ ---   ┆ ---   │
        │ bool  ┆ bool  ┆ bool  │
        ╞═══════╪═══════╪═══════╡
        │ false ┆ false ┆ false │
        │ false ┆ true  ┆ true  │
        │ true  ┆ true  ┆ true  │
        │ true  ┆ null  ┆ true  │
        │ false ┆ null  ┆ null  │
        │ null  ┆ null  ┆ null  │
        └───────┴───────┴───────┘

        >>> func(df_pa)
        pyarrow.Table
        a: bool
        b: bool
        any: bool
        ----
        a: [[false,false,true,true,false,null]]
        b: [[false,true,true,null,null,null]]
        any: [[false,true,true,true,null,null]]
    """
    if not exprs:
        msg = "At least one expression must be passed to `any_horizontal`"
        raise ValueError(msg)
    return Expr(
        lambda plx: plx.any_horizontal(
            *[extract_compliant(plx, v) for v in flatten(exprs)]
        )
    )


def mean_horizontal(*exprs: IntoExpr | Iterable[IntoExpr]) -> Expr:
    """Compute the mean of all values horizontally across columns.

    Arguments:
        exprs: Name(s) of the columns to use in the aggregation function. Accepts
            expression input.

    Returns:
        A new expression.

    Examples:
        >>> import pandas as pd
        >>> import polars as pl
        >>> import pyarrow as pa
        >>> import narwhals as nw
        >>> data = {
        ...     "a": [1, 8, 3],
        ...     "b": [4, 5, None],
        ...     "c": ["x", "y", "z"],
        ... }
        >>> df_pl = pl.DataFrame(data)
        >>> df_pd = pd.DataFrame(data)
        >>> df_pa = pa.table(data)

        We define a dataframe-agnostic function that computes the horizontal mean of "a"
        and "b" columns:

        >>> @nw.narwhalify
        ... def func(df):
        ...     return df.select(nw.mean_horizontal("a", "b"))

        We can pass any supported library such as Pandas, Polars, or PyArrow to `func`:

        >>> func(df_pd)
             a
        0  2.5
        1  6.5
        2  3.0

        >>> func(df_pl)
        shape: (3, 1)
        ┌─────┐
        │ a   │
        │ --- │
        │ f64 │
        ╞═════╡
        │ 2.5 │
        │ 6.5 │
        │ 3.0 │
        └─────┘

        >>> func(df_pa)
        pyarrow.Table
        a: double
        ----
        a: [[2.5,6.5,3]]
    """
    if not exprs:
        msg = "At least one expression must be passed to `mean_horizontal`"
        raise ValueError(msg)
    return Expr(
        lambda plx: plx.mean_horizontal(
            *[extract_compliant(plx, v) for v in flatten(exprs)]
        )
    )


def concat_str(
    exprs: IntoExpr | Iterable[IntoExpr],
    *more_exprs: IntoExpr,
    separator: str = "",
    ignore_nulls: bool = False,
) -> Expr:
    r"""Horizontally concatenate columns into a single string column.

    Arguments:
        exprs: Columns to concatenate into a single string column. Accepts expression
            input. Strings are parsed as column names, other non-expression inputs are
            parsed as literals. Non-`String` columns are cast to `String`.
        *more_exprs: Additional columns to concatenate into a single string column,
            specified as positional arguments.
        separator: String that will be used to separate the values of each column.
        ignore_nulls: Ignore null values (default is `False`).
            If set to `False`, null values will be propagated and if the row contains any
            null values, the output is null.

    Returns:
        A new expression.

    Examples:
        >>> import narwhals as nw
        >>> import pandas as pd
        >>> import polars as pl
        >>> import pyarrow as pa
        >>> data = {
        ...     "a": [1, 2, 3],
        ...     "b": ["dogs", "cats", None],
        ...     "c": ["play", "swim", "walk"],
        ... }

        We define a dataframe-agnostic function that computes the horizontal string
        concatenation of different columns

        >>> @nw.narwhalify
        ... def func(df):
        ...     return df.select(
        ...         nw.concat_str(
        ...             [
        ...                 nw.col("a") * 2,
        ...                 nw.col("b"),
        ...                 nw.col("c"),
        ...             ],
        ...             separator=" ",
        ...         ).alias("full_sentence")
        ...     )

        We can pass any supported library such as Pandas, Polars, or PyArrow to `func`:

        >>> func(pd.DataFrame(data))
          full_sentence
        0   2 dogs play
        1   4 cats swim
        2          None

        >>> func(pl.DataFrame(data))
        shape: (3, 1)
        ┌───────────────┐
        │ full_sentence │
        │ ---           │
        │ str           │
        ╞═══════════════╡
        │ 2 dogs play   │
        │ 4 cats swim   │
        │ null          │
        └───────────────┘

        >>> func(pa.table(data))
        pyarrow.Table
        full_sentence: string
        ----
        full_sentence: [["2 dogs play","4 cats swim",null]]
    """
    return Expr(
        lambda plx: plx.concat_str(
            [extract_compliant(plx, v) for v in flatten([exprs])],
            *[extract_compliant(plx, v) for v in more_exprs],
            separator=separator,
            ignore_nulls=ignore_nulls,
        )
    )


__all__ = [
    "Expr",
]<|MERGE_RESOLUTION|>--- conflicted
+++ resolved
@@ -2701,31 +2701,6 @@
         """
         return self.__class__(lambda plx: self._call(plx).mode())
 
-<<<<<<< HEAD
-    def rolling_mean(
-        self: Self,
-        window_size: int,
-        *,
-        min_periods: int | None = None,
-        center: bool = False,
-    ) -> Self:
-        """
-        Apply a rolling mean (moving mean) over the values.
-
-        A window of length `window_size` will traverse the values. The values that fill
-        this window will (optionally) be multiplied with the weights given by the
-        `weight` vector. The resulting values will be aggregated to their mean.
-
-        The window at a given row will include the row itself and the `window_size - 1`
-        elements before it.
-
-        Arguments:
-            window_size: The length of the window in number of elements.
-            min_periods: The number of values in the window that should be non-null before
-                computing a result. If set to `None` (default), it will be set equal to
-                `window_size`.
-            center: Set the labels at the center of the window.
-=======
     def cum_count(self: Self, *, reverse: bool = False) -> Self:
         r"""Return the cumulative count of the non-null values in the column.
 
@@ -2852,20 +2827,12 @@
 
         Returns:
             A new expression.
->>>>>>> 0908f201
 
         Examples:
             >>> import narwhals as nw
             >>> import pandas as pd
             >>> import polars as pl
             >>> import pyarrow as pa
-<<<<<<< HEAD
-
-            >>> data = {"a": [100, 200, 300]}
-            >>> df_pd = pd.DataFrame(data)
-            >>> df_pl = pl.DataFrame(data)
-            >>> df_pa = pa.table(data)
-=======
             >>> data = {"a": [1, 3, None, 2]}
 
             We define a library agnostic function:
@@ -2926,51 +2893,11 @@
             >>> import polars as pl
             >>> import pyarrow as pa
             >>> data = {"a": [1, 3, None, 2]}
->>>>>>> 0908f201
 
             We define a library agnostic function:
 
             >>> @nw.narwhalify
             ... def func(df):
-<<<<<<< HEAD
-            ...     return df.with_columns(b=nw.col("a").rolling_mean(window_size=2))
-
-            We can then pass any supported library such as Pandas, Polars, or PyArrow to `func`:
-
-            >>> func(df_pd)
-                 a      b
-            0  100    NaN
-            1  200  150.0
-            2  300  250.0
-
-            >>> func(df_pl)
-            shape: (3, 2)
-            ┌─────┬───────┐
-            │ a   ┆ b     │
-            │ --- ┆ ---   │
-            │ i64 ┆ f64   │
-            ╞═════╪═══════╡
-            │ 100 ┆ null  │
-            │ 200 ┆ 150.0 │
-            │ 300 ┆ 250.0 │
-            └─────┴───────┘
-
-            >>> func(df_pa)  #  doctest:+ELLIPSIS
-            pyarrow.Table
-            a: int64
-            b: double
-            ----
-            a: [[100,200,300]]
-            b: [[null,150,250]]
-        """
-        return self.__class__(
-            lambda plx: self._call(plx).rolling_mean(
-                window_size=window_size,
-                min_periods=min_periods,
-                center=center,
-            )
-        )
-=======
             ...     return df.with_columns(
             ...         nw.col("a").cum_prod().alias("cum_prod"),
             ...         nw.col("a").cum_prod(reverse=True).alias("cum_prod_reverse"),
@@ -3009,7 +2936,85 @@
             cum_prod_reverse: [[6,6,null,2]]
         """
         return self.__class__(lambda plx: self._call(plx).cum_prod(reverse=reverse))
->>>>>>> 0908f201
+
+    def rolling_mean(
+        self: Self,
+        window_size: int,
+        *,
+        min_periods: int | None = None,
+        center: bool = False,
+    ) -> Self:
+        """Apply a rolling mean (moving mean) over the values.
+
+        A window of length `window_size` will traverse the values. The values that fill
+        this window will (optionally) be multiplied with the weights given by the
+        `weight` vector. The resulting values will be aggregated to their mean.
+
+        The window at a given row will include the row itself and the `window_size - 1`
+        elements before it.
+
+        Arguments:
+            window_size: The length of the window in number of elements.
+            min_periods: The number of values in the window that should be non-null before
+                computing a result. If set to `None` (default), it will be set equal to
+                `window_size`.
+            center: Set the labels at the center of the window.
+
+        Returns:
+            A new expression.
+
+        Examples:
+            >>> import narwhals as nw
+            >>> import pandas as pd
+            >>> import polars as pl
+            >>> import pyarrow as pa
+
+            >>> data = {"a": [100, 200, 300]}
+            >>> df_pd = pd.DataFrame(data)
+            >>> df_pl = pl.DataFrame(data)
+            >>> df_pa = pa.table(data)
+
+            We define a library agnostic function:
+
+            >>> @nw.narwhalify
+            ... def func(df):
+            ...     return df.with_columns(b=nw.col("a").rolling_mean(window_size=2))
+
+            We can then pass any supported library such as Pandas, Polars, or PyArrow to `func`:
+
+            >>> func(df_pd)
+                 a      b
+            0  100    NaN
+            1  200  150.0
+            2  300  250.0
+
+            >>> func(df_pl)
+            shape: (3, 2)
+            ┌─────┬───────┐
+            │ a   ┆ b     │
+            │ --- ┆ ---   │
+            │ i64 ┆ f64   │
+            ╞═════╪═══════╡
+            │ 100 ┆ null  │
+            │ 200 ┆ 150.0 │
+            │ 300 ┆ 250.0 │
+            └─────┴───────┘
+
+            >>> func(df_pa)  #  doctest:+ELLIPSIS
+            pyarrow.Table
+            a: int64
+            b: double
+            ----
+            a: [[100,200,300]]
+            b: [[null,150,250]]
+        """
+        return self.__class__(
+            lambda plx: self._call(plx).rolling_mean(
+                window_size=window_size,
+                min_periods=min_periods,
+                center=center,
+            )
+        )
 
     @property
     def str(self: Self) -> ExprStringNamespace[Self]:
