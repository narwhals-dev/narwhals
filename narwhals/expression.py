--- conflicted
+++ resolved
@@ -844,12 +844,11 @@
         )
 
     def is_in(self, other: Any) -> Expr:
-<<<<<<< HEAD
-        """
-        Check if elements of this expression are present in the other list.
+        """
+        Check if elements of this expression are present in the other iterable.
 
         Arguments:
-            other: List-like objects.
+            other: iterable
 
         Examples:
             >>> import pandas as pd
@@ -887,15 +886,12 @@
             │ 10  ┆ false │
             └─────┴───────┘
         """
-        return self.__class__(lambda plx: self._call(plx).is_in(other))
-=======
         if isinstance(other, Iterable) and not isinstance(other, (str, bytes)):
             return self.__class__(lambda plx: self._call(plx).is_in(other))
         else:
             raise NotImplementedError(
                 "Narwhals `is_in` doesn't accept expressions as an argument, as opposed to Polars. You should provide an iterable instead."
             )
->>>>>>> 3e6059a6
 
     def filter(self, other: Any) -> Expr:
         return self.__class__(
