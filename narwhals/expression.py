--- conflicted
+++ resolved
@@ -1851,15 +1851,9 @@
         """
         return self._expr.__class__(lambda plx: self._expr._call(plx).dt.second())
 
-<<<<<<< HEAD
-    def nanosecond(self) -> Expr:
-        """
-        Extract Nanoseconds from underlying DateTime Representation
-=======
     def millisecond(self) -> Expr:
         """
         Extract milliseconds from underlying DateTime representation.
->>>>>>> 21ea816d
 
         Examples:
             >>> import pandas as pd
@@ -1869,38 +1863,129 @@
             >>> data = {
             ...     "datetime": [
             ...         datetime(1978, 1, 1, 1, 1, 1, 0),
-<<<<<<< HEAD
-            ...         datetime(2024, 10, 13, 5, 30, 14, 500000),
-            ...         datetime(2065, 1, 1, 10, 20, 30, 60000),
-=======
             ...         datetime(2024, 10, 13, 5, 30, 14, 505000),
             ...         datetime(2065, 1, 1, 10, 20, 30, 67000),
->>>>>>> 21ea816d
             ...     ]
             ... }
             >>> df_pd = pd.DataFrame(data)
             >>> df_pl = pl.DataFrame(data)
 
             We define a dataframe-agnostic function:
-
             >>> def func(df_any):
             ...     df = nw.from_native(df_any)
             ...     df = df.with_columns(
             ...         nw.col("datetime").dt.hour().alias("hour"),
             ...         nw.col("datetime").dt.minute().alias("minute"),
             ...         nw.col("datetime").dt.second().alias("second"),
-<<<<<<< HEAD
-            ...         nw.col("datetime").dt.nanosecond().alias("nanosecond"),
-=======
             ...         nw.col("datetime").dt.millisecond().alias("millisecond")
->>>>>>> 21ea816d
             ...     )
             ...     return nw.to_native(df)
 
-            We can then pass either pandas or Polars to `func`:
-
-            >>> func(df_pd)
-<<<<<<< HEAD
+            >>> func(df_pd)
+                             datetime  hour  minute  second  millisecond
+            0 1978-01-01 01:01:01.000     1       1       1            0
+            1 2024-10-13 05:30:14.505     5      30      14          505
+            2 2065-01-01 10:20:30.067    10      20      30           67
+            >>> func(df_pl)
+            shape: (3, 5)
+            ┌─────────────────────────┬──────┬────────┬────────┬─────────────┐
+            │ datetime                ┆ hour ┆ minute ┆ second ┆ millisecond │
+            │ ---                     ┆ ---  ┆ ---    ┆ ---    ┆ ---         │
+            │ datetime[μs]            ┆ i8   ┆ i8     ┆ i8     ┆ i32         │
+            ╞═════════════════════════╪══════╪════════╪════════╪═════════════╡
+            │ 1978-01-01 01:01:01     ┆ 1    ┆ 1      ┆ 1      ┆ 0           │
+            │ 2024-10-13 05:30:14.505 ┆ 5    ┆ 30     ┆ 14     ┆ 505         │
+            │ 2065-01-01 10:20:30.067 ┆ 10   ┆ 20     ┆ 30     ┆ 67          │
+            └─────────────────────────┴──────┴────────┴────────┴─────────────┘
+        """
+        return self._expr.__class__(lambda plx: self._expr._call(plx).dt.millisecond())
+
+    def microsecond(self) -> Expr:
+        """
+        Extract microseconds from underlying DateTime representation.
+
+        Examples:
+            >>> import pandas as pd
+            >>> import polars as pl
+            >>> from datetime import datetime
+            >>> import narwhals as nw
+            >>> data = {
+            ...     "datetime": [
+            ...         datetime(1978, 1, 1, 1, 1, 1, 0),
+            ...         datetime(2024, 10, 13, 5, 30, 14, 505000),
+            ...         datetime(2065, 1, 1, 10, 20, 30, 67000),
+            ...     ]
+            ... }
+            >>> df_pd = pd.DataFrame(data)
+            >>> df_pl = pl.DataFrame(data)
+
+            We define a dataframe-agnostic function:
+
+            >>> def func(df_any):
+            ...     df = nw.from_native(df_any)
+            ...     df = df.with_columns(
+            ...         nw.col("datetime").dt.hour().alias("hour"),
+            ...         nw.col("datetime").dt.minute().alias("minute"),
+            ...         nw.col("datetime").dt.second().alias("second"),
+            ...         nw.col("datetime").dt.microsecond().alias("microsecond")
+            ...     )
+            ...     return nw.to_native(df)
+
+            We can then pass either pandas or Polars to `func`:
+
+            >>> func(df_pd)
+                             datetime  hour  minute  second  microsecond
+            0 1978-01-01 01:01:01.000     1       1       1            0
+            1 2024-10-13 05:30:14.505     5      30      14       505000
+            2 2065-01-01 10:20:30.067    10      20      30        67000
+            >>> func(df_pl)
+            shape: (3, 5)
+            ┌─────────────────────────┬──────┬────────┬────────┬─────────────┐
+            │ datetime                ┆ hour ┆ minute ┆ second ┆ microsecond │
+            │ ---                     ┆ ---  ┆ ---    ┆ ---    ┆ ---         │
+            │ datetime[μs]            ┆ i8   ┆ i8     ┆ i8     ┆ i32         │
+            ╞═════════════════════════╪══════╪════════╪════════╪═════════════╡
+            │ 1978-01-01 01:01:01     ┆ 1    ┆ 1      ┆ 1      ┆ 0           │
+            │ 2024-10-13 05:30:14.505 ┆ 5    ┆ 30     ┆ 14     ┆ 505000      │
+            │ 2065-01-01 10:20:30.067 ┆ 10   ┆ 20     ┆ 30     ┆ 67000       │
+            └─────────────────────────┴──────┴────────┴────────┴─────────────┘
+        """
+        return self._expr.__class__(lambda plx: self._expr._call(plx).dt.microsecond())
+
+    def nanosecond(self) -> Expr:
+        """
+        Extract Nanoseconds from underlying DateTime Representation
+
+        Examples:
+            >>> import pandas as pd
+            >>> import polars as pl
+            >>> from datetime import datetime
+            >>> import narwhals as nw
+            >>> data = {
+            ...     "datetime": [
+            ...         datetime(1978, 1, 1, 1, 1, 1, 0),
+            ...         datetime(2024, 10, 13, 5, 30, 14, 500000),
+            ...         datetime(2065, 1, 1, 10, 20, 30, 60000)
+            ...     ]
+            ... }
+            >>> df_pd = pd.DataFrame(data)
+            >>> df_pl = pl.DataFrame(data)
+
+            We define a dataframe-agnostic function:
+
+            >>> def func(df_any):
+            ...     df = nw.from_native(df_any)
+            ...     df = df.with_columns(
+            ...         nw.col("datetime").dt.hour().alias("hour"),
+            ...         nw.col("datetime").dt.minute().alias("minute"),
+            ...         nw.col("datetime").dt.second().alias("second"),
+            ...         nw.col("datetime").dt.nanosecond().alias("nanosecond")
+            ...     )
+            ...     return nw.to_native(df)
+
+            We can then pass either pandas or Polars to `func`:
+
+            >>> func(df_pd)
                              datetime  hour  minute  second  nanosecond
             0 1978-01-01 01:01:01.000     1       1       1           0
             1 2024-10-13 05:30:14.500     5      30      14   500000000
@@ -1918,77 +2003,6 @@
             └─────────────────────────┴──────┴────────┴────────┴────────────┘
         """
         return self._expr.__class__(lambda plx: self._expr._call(plx).dt.nanosecond())
-=======
-                             datetime  hour  minute  second  millisecond
-            0 1978-01-01 01:01:01.000     1       1       1            0
-            1 2024-10-13 05:30:14.505     5      30      14          505
-            2 2065-01-01 10:20:30.067    10      20      30           67
-            >>> func(df_pl)
-            shape: (3, 5)
-            ┌─────────────────────────┬──────┬────────┬────────┬─────────────┐
-            │ datetime                ┆ hour ┆ minute ┆ second ┆ millisecond │
-            │ ---                     ┆ ---  ┆ ---    ┆ ---    ┆ ---         │
-            │ datetime[μs]            ┆ i8   ┆ i8     ┆ i8     ┆ i32         │
-            ╞═════════════════════════╪══════╪════════╪════════╪═════════════╡
-            │ 1978-01-01 01:01:01     ┆ 1    ┆ 1      ┆ 1      ┆ 0           │
-            │ 2024-10-13 05:30:14.505 ┆ 5    ┆ 30     ┆ 14     ┆ 505         │
-            │ 2065-01-01 10:20:30.067 ┆ 10   ┆ 20     ┆ 30     ┆ 67          │
-            └─────────────────────────┴──────┴────────┴────────┴─────────────┘
-        """
-        return self._expr.__class__(lambda plx: self._expr._call(plx).dt.millisecond())
-
-    def microsecond(self) -> Expr:
-        """
-        Extract microseconds from underlying DateTime representation.
-
-        Examples:
-            >>> import pandas as pd
-            >>> import polars as pl
-            >>> from datetime import datetime
-            >>> import narwhals as nw
-            >>> data = {
-            ...     "datetime": [
-            ...         datetime(1978, 1, 1, 1, 1, 1, 0),
-            ...         datetime(2024, 10, 13, 5, 30, 14, 505000),
-            ...         datetime(2065, 1, 1, 10, 20, 30, 67000),
-            ...     ]
-            ... }
-            >>> df_pd = pd.DataFrame(data)
-            >>> df_pl = pl.DataFrame(data)
-
-            We define a dataframe-agnostic function:
-
-            >>> def func(df_any):
-            ...     df = nw.from_native(df_any)
-            ...     df = df.with_columns(
-            ...         nw.col("datetime").dt.hour().alias("hour"),
-            ...         nw.col("datetime").dt.minute().alias("minute"),
-            ...         nw.col("datetime").dt.second().alias("second"),
-            ...         nw.col("datetime").dt.microsecond().alias("microsecond")
-            ...     )
-            ...     return nw.to_native(df)
-
-            We can then pass either pandas or Polars to `func`:
-
-            >>> func(df_pd)
-                             datetime  hour  minute  second  microsecond
-            0 1978-01-01 01:01:01.000     1       1       1            0
-            1 2024-10-13 05:30:14.505     5      30      14       505000
-            2 2065-01-01 10:20:30.067    10      20      30        67000
-            >>> func(df_pl)
-            shape: (3, 5)
-            ┌─────────────────────────┬──────┬────────┬────────┬─────────────┐
-            │ datetime                ┆ hour ┆ minute ┆ second ┆ microsecond │
-            │ ---                     ┆ ---  ┆ ---    ┆ ---    ┆ ---         │
-            │ datetime[μs]            ┆ i8   ┆ i8     ┆ i8     ┆ i32         │
-            ╞═════════════════════════╪══════╪════════╪════════╪═════════════╡
-            │ 1978-01-01 01:01:01     ┆ 1    ┆ 1      ┆ 1      ┆ 0           │
-            │ 2024-10-13 05:30:14.505 ┆ 5    ┆ 30     ┆ 14     ┆ 505000      │
-            │ 2065-01-01 10:20:30.067 ┆ 10   ┆ 20     ┆ 30     ┆ 67000       │
-            └─────────────────────────┴──────┴────────┴────────┴─────────────┘
-        """
-        return self._expr.__class__(lambda plx: self._expr._call(plx).dt.microsecond())
->>>>>>> 21ea816d
 
     def ordinal_day(self) -> Expr:
         """
