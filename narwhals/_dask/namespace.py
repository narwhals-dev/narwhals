--- conflicted
+++ resolved
@@ -78,19 +78,12 @@
         def func(df: DaskLazyFrame) -> list[dx.Series]:
             if dtype is not None:
                 native_dtype = narwhals_to_native_dtype(dtype, self._version)
-<<<<<<< HEAD
                 native_pd_series = pd.Series([value], dtype=native_dtype, name="literal")
             else:
                 native_pd_series = pd.Series([value], name="literal")
             npartitions = df._native_frame.npartitions
             dask_series = dd.from_pandas(native_pd_series, npartitions=npartitions)
             return [dask_series[0].to_series()]
-=======
-                s = pd.Series([value], dtype=native_dtype)
-            else:
-                s = pd.Series([value])
-            return [dd.from_pandas(s, npartitions=df._native_frame.npartitions)]
->>>>>>> 9d153a8b
 
         return DaskExpr(
             func,
