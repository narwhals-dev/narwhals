from __future__ import annotations

import operator
from functools import reduce
from typing import TYPE_CHECKING
from typing import Any
from typing import Callable
from typing import Iterable
from typing import Literal
from typing import Sequence

import dask.dataframe as dd
import pandas as pd

from narwhals._compliant import CompliantNamespace
from narwhals._dask.dataframe import DaskLazyFrame
from narwhals._dask.expr import DaskExpr
from narwhals._dask.selectors import DaskSelectorNamespace
from narwhals._dask.utils import align_series_full_broadcast
from narwhals._dask.utils import name_preserving_div
from narwhals._dask.utils import name_preserving_sum
from narwhals._dask.utils import narwhals_to_native_dtype
from narwhals._dask.utils import validate_comparand
from narwhals._expression_parsing import combine_alias_output_names
from narwhals._expression_parsing import combine_evaluate_output_names
from narwhals.utils import Implementation

if TYPE_CHECKING:
    from typing_extensions import Self

    from narwhals.dtypes import DType
    from narwhals.utils import Version

    try:
        import dask.dataframe.dask_expr as dx
    except ModuleNotFoundError:  # pragma: no cover
        import dask_expr as dx


class DaskNamespace(CompliantNamespace[DaskLazyFrame, "DaskExpr"]):
    _implementation: Implementation = Implementation.DASK

    @property
    def selectors(self: Self) -> DaskSelectorNamespace:
        return DaskSelectorNamespace(self)

    @property
    def _expr(self) -> type[DaskExpr]:
        return DaskExpr

    def __init__(
        self: Self, *, backend_version: tuple[int, ...], version: Version
    ) -> None:
        self._backend_version = backend_version
        self._version = version

    def lit(self: Self, value: Any, dtype: DType | None) -> DaskExpr:
        def func(df: DaskLazyFrame) -> list[dx.Series]:
            if dtype is not None:
                native_dtype = narwhals_to_native_dtype(dtype, self._version)
                native_pd_series = pd.Series([value], dtype=native_dtype, name="literal")
            else:
                native_pd_series = pd.Series([value], name="literal")
            npartitions = df._native_frame.npartitions
            dask_series = dd.from_pandas(native_pd_series, npartitions=npartitions)
            return [dask_series[0].to_series()]

        return self._expr(
            func,
            depth=0,
            function_name="lit",
            evaluate_output_names=lambda _df: ["literal"],
            alias_output_names=None,
            backend_version=self._backend_version,
            version=self._version,
        )

    def len(self: Self) -> DaskExpr:
        def func(df: DaskLazyFrame) -> list[dx.Series]:
            # We don't allow dataframes with 0 columns, so `[0]` is safe.
            return [df._native_frame[df.columns[0]].size.to_series()]

<<<<<<< HEAD
        # coverage bug? this is definitely hit
        return self._expr(  # pragma: no cover
=======
        return DaskExpr(
>>>>>>> 84a64ab9
            func,
            depth=0,
            function_name="len",
            evaluate_output_names=lambda _df: ["len"],
            alias_output_names=None,
            backend_version=self._backend_version,
            version=self._version,
        )

    def all_horizontal(self: Self, *exprs: DaskExpr) -> DaskExpr:
        def func(df: DaskLazyFrame) -> list[dx.Series]:
            series = align_series_full_broadcast(
                df, *(s for _expr in exprs for s in _expr(df))
            )
            return [reduce(operator.and_, series)]

        return self._expr(
            call=func,
            depth=max(x._depth for x in exprs) + 1,
            function_name="all_horizontal",
            evaluate_output_names=combine_evaluate_output_names(*exprs),
            alias_output_names=combine_alias_output_names(*exprs),
            backend_version=self._backend_version,
            version=self._version,
        )

    def any_horizontal(self: Self, *exprs: DaskExpr) -> DaskExpr:
        def func(df: DaskLazyFrame) -> list[dx.Series]:
            series = align_series_full_broadcast(
                df, *(s for _expr in exprs for s in _expr(df))
            )
            return [reduce(operator.or_, series)]

        return self._expr(
            call=func,
            depth=max(x._depth for x in exprs) + 1,
            function_name="any_horizontal",
            evaluate_output_names=combine_evaluate_output_names(*exprs),
            alias_output_names=combine_alias_output_names(*exprs),
            backend_version=self._backend_version,
            version=self._version,
        )

    def sum_horizontal(self: Self, *exprs: DaskExpr) -> DaskExpr:
        def func(df: DaskLazyFrame) -> list[dx.Series]:
            series = align_series_full_broadcast(
                df, *(s for _expr in exprs for s in _expr(df))
            )
            return [dd.concat(series, axis=1).sum(axis=1)]

        return self._expr(
            call=func,
            depth=max(x._depth for x in exprs) + 1,
            function_name="sum_horizontal",
            evaluate_output_names=combine_evaluate_output_names(*exprs),
            alias_output_names=combine_alias_output_names(*exprs),
            backend_version=self._backend_version,
            version=self._version,
        )

    def concat(
        self: Self,
        items: Iterable[DaskLazyFrame],
        *,
        how: Literal["horizontal", "vertical", "diagonal"],
    ) -> DaskLazyFrame:
        if not items:
            msg = "No items to concatenate"  # pragma: no cover
            raise AssertionError(msg)
        dfs = [i._native_frame for i in items]
        cols_0 = dfs[0].columns
        if how == "vertical":
            for i, df in enumerate(dfs[1:], start=1):
                cols_current = df.columns
                if not (
                    (len(cols_current) == len(cols_0)) and (cols_current == cols_0).all()
                ):
                    msg = (
                        "unable to vstack, column names don't match:\n"
                        f"   - dataframe 0: {cols_0.to_list()}\n"
                        f"   - dataframe {i}: {cols_current.to_list()}\n"
                    )
                    raise TypeError(msg)
            return DaskLazyFrame(
                dd.concat(dfs, axis=0, join="inner"),
                backend_version=self._backend_version,
                version=self._version,
            )
        if how == "horizontal":
            all_column_names: list[str] = [
                column for frame in dfs for column in frame.columns
            ]
            if len(all_column_names) != len(set(all_column_names)):  # pragma: no cover
                duplicates = [
                    i for i in all_column_names if all_column_names.count(i) > 1
                ]
                msg = (
                    f"Columns with name(s): {', '.join(duplicates)} "
                    "have more than one occurrence"
                )
                raise AssertionError(msg)
            return DaskLazyFrame(
                dd.concat(dfs, axis=1, join="outer"),
                backend_version=self._backend_version,
                version=self._version,
            )
        if how == "diagonal":
            return DaskLazyFrame(
                dd.concat(dfs, axis=0, join="outer"),
                backend_version=self._backend_version,
                version=self._version,
            )

        raise NotImplementedError

    def mean_horizontal(self: Self, *exprs: DaskExpr) -> DaskExpr:
        def func(df: DaskLazyFrame) -> list[dx.Series]:
            expr_results = [s for _expr in exprs for s in _expr(df)]
            series = align_series_full_broadcast(df, *(s.fillna(0) for s in expr_results))
            non_na = align_series_full_broadcast(
                df, *(1 - s.isna() for s in expr_results)
            )
            return [
                name_preserving_div(
                    reduce(name_preserving_sum, series),
                    reduce(name_preserving_sum, non_na),
                )
            ]

        return self._expr(
            call=func,
            depth=max(x._depth for x in exprs) + 1,
            function_name="mean_horizontal",
            evaluate_output_names=combine_evaluate_output_names(*exprs),
            alias_output_names=combine_alias_output_names(*exprs),
            backend_version=self._backend_version,
            version=self._version,
        )

    def min_horizontal(self: Self, *exprs: DaskExpr) -> DaskExpr:
        def func(df: DaskLazyFrame) -> list[dx.Series]:
            series = align_series_full_broadcast(
                df, *(s for _expr in exprs for s in _expr(df))
            )

            return [dd.concat(series, axis=1).min(axis=1)]

        return self._expr(
            call=func,
            depth=max(x._depth for x in exprs) + 1,
            function_name="min_horizontal",
            evaluate_output_names=combine_evaluate_output_names(*exprs),
            alias_output_names=combine_alias_output_names(*exprs),
            backend_version=self._backend_version,
            version=self._version,
        )

    def max_horizontal(self: Self, *exprs: DaskExpr) -> DaskExpr:
        def func(df: DaskLazyFrame) -> list[dx.Series]:
            series = align_series_full_broadcast(
                df, *(s for _expr in exprs for s in _expr(df))
            )

            return [dd.concat(series, axis=1).max(axis=1)]

        return self._expr(
            call=func,
            depth=max(x._depth for x in exprs) + 1,
            function_name="max_horizontal",
            evaluate_output_names=combine_evaluate_output_names(*exprs),
            alias_output_names=combine_alias_output_names(*exprs),
            backend_version=self._backend_version,
            version=self._version,
        )

    def when(self: Self, predicate: DaskExpr) -> DaskWhen:
        return DaskWhen(predicate, self._backend_version, version=self._version)

    def concat_str(
        self: Self,
        *exprs: DaskExpr,
        separator: str,
        ignore_nulls: bool,
    ) -> DaskExpr:
        def func(df: DaskLazyFrame) -> list[dx.Series]:
            expr_results = [s for _expr in exprs for s in _expr(df)]
            series = (
                s.astype(str) for s in align_series_full_broadcast(df, *expr_results)
            )
            null_mask = [s.isna() for s in align_series_full_broadcast(df, *expr_results)]

            if not ignore_nulls:
                null_mask_result = reduce(operator.or_, null_mask)
                result = reduce(lambda x, y: x + separator + y, series).where(
                    ~null_mask_result, None
                )
            else:
                init_value, *values = [
                    s.where(~nm, "") for s, nm in zip(series, null_mask)
                ]

                separators = (
                    nm.map({True: "", False: separator}, meta=str)
                    for nm in null_mask[:-1]
                )
                result = reduce(
                    operator.add,
                    (s + v for s, v in zip(separators, values)),
                    init_value,
                )

            return [result]

        return self._expr(
            call=func,
            depth=max(x._depth for x in exprs) + 1,
            function_name="concat_str",
            evaluate_output_names=getattr(
                exprs[0], "_evaluate_output_names", lambda _df: ["literal"]
            ),
            alias_output_names=getattr(exprs[0], "_alias_output_names", None),
            backend_version=self._backend_version,
            version=self._version,
        )


class DaskWhen:
    def __init__(
        self: Self,
        condition: DaskExpr,
        backend_version: tuple[int, ...],
        then_value: Any = None,
        otherwise_value: Any = None,
        *,
        version: Version,
    ) -> None:
        self._backend_version = backend_version
        self._condition: DaskExpr = condition
        self._then_value: DaskExpr | Any = then_value
        self._otherwise_value: DaskExpr | Any = otherwise_value
        self._version = version

    def __call__(self: Self, df: DaskLazyFrame) -> Sequence[dx.Series]:
        condition = self._condition(df)[0]

        if isinstance(self._then_value, DaskExpr):
            then_value = self._then_value(df)[0]
        else:
            then_value = self._then_value
        (then_series,) = align_series_full_broadcast(df, then_value)
        validate_comparand(condition, then_series)

        if self._otherwise_value is None:
            return [then_series.where(condition)]

        if isinstance(self._otherwise_value, DaskExpr):
            otherwise_value = self._otherwise_value(df)[0]
        else:
            return [then_series.where(condition, self._otherwise_value)]
        (otherwise_series,) = align_series_full_broadcast(df, otherwise_value)
        validate_comparand(condition, otherwise_series)
        return [then_series.where(condition, otherwise_series)]  # pyright: ignore[reportArgumentType]

    def then(self: Self, value: DaskExpr | Any) -> DaskThen:
        self._then_value = value

        return DaskThen(
            self,
            depth=0,
            function_name="whenthen",
            evaluate_output_names=getattr(
                value, "_evaluate_output_names", lambda _df: ["literal"]
            ),
            alias_output_names=getattr(value, "_alias_output_names", None),
            backend_version=self._backend_version,
            version=self._version,
        )


class DaskThen(DaskExpr):
    def __init__(
        self: Self,
        call: DaskWhen,
        *,
        depth: int,
        function_name: str,
        evaluate_output_names: Callable[[DaskLazyFrame], Sequence[str]],
        alias_output_names: Callable[[Sequence[str]], Sequence[str]] | None,
        backend_version: tuple[int, ...],
        version: Version,
        call_kwargs: dict[str, Any] | None = None,
    ) -> None:
        self._backend_version = backend_version
        self._version = version
        self._call: DaskWhen = call
        self._depth = depth
        self._function_name = function_name
        self._evaluate_output_names = evaluate_output_names
        self._alias_output_names = alias_output_names
        self._call_kwargs = call_kwargs or {}

    def otherwise(self: Self, value: DaskExpr | Any) -> DaskExpr:
        self._call._otherwise_value = value
        self._function_name = "whenotherwise"
        return self<|MERGE_RESOLUTION|>--- conflicted
+++ resolved
@@ -80,12 +80,7 @@
             # We don't allow dataframes with 0 columns, so `[0]` is safe.
             return [df._native_frame[df.columns[0]].size.to_series()]
 
-<<<<<<< HEAD
-        # coverage bug? this is definitely hit
-        return self._expr(  # pragma: no cover
-=======
-        return DaskExpr(
->>>>>>> 84a64ab9
+        return self._expr(
             func,
             depth=0,
             function_name="len",
