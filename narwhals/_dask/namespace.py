--- conflicted
+++ resolved
@@ -11,13 +11,9 @@
 import dask.dataframe as dd
 import pandas as pd
 
-<<<<<<< HEAD
-from narwhals._compliant.namespace import DepthTrackingNamespace
-=======
-from narwhals._compliant import CompliantNamespace
 from narwhals._compliant import CompliantThen
 from narwhals._compliant import CompliantWhen
->>>>>>> 36b0e9a1
+from narwhals._compliant.namespace import DepthTrackingNamespace
 from narwhals._dask.dataframe import DaskLazyFrame
 from narwhals._dask.expr import DaskExpr
 from narwhals._dask.selectors import DaskSelectorNamespace
@@ -42,11 +38,7 @@
         import dask_expr as dx
 
 
-<<<<<<< HEAD
 class DaskNamespace(DepthTrackingNamespace[DaskLazyFrame, "DaskExpr"]):
-=======
-class DaskNamespace(CompliantNamespace[DaskLazyFrame, DaskExpr]):
->>>>>>> 36b0e9a1
     _implementation: Implementation = Implementation.DASK
 
     @property
