--- conflicted
+++ resolved
@@ -23,11 +23,8 @@
 from narwhals._expression_parsing import combine_alias_output_names
 from narwhals._expression_parsing import combine_evaluate_output_names
 from narwhals.typing import CompliantNamespace
-<<<<<<< HEAD
 from narwhals.utils import Implementation
 from narwhals.utils import get_column_names
-=======
->>>>>>> 490d029a
 
 if TYPE_CHECKING:
     from typing_extensions import Self
@@ -41,13 +38,9 @@
         import dask_expr as dx
 
 
-<<<<<<< HEAD
-class DaskNamespace(CompliantNamespace[DaskLazyFrame, "dx.Series"]):  # pyright: ignore[reportInvalidTypeArguments]
+class DaskNamespace(CompliantNamespace[DaskLazyFrame, "dx.Series"]):  # pyright: ignore[reportInvalidTypeArguments] (#2044)
     _implementation: Implementation = Implementation.DASK
 
-=======
-class DaskNamespace(CompliantNamespace[DaskLazyFrame, "dx.Series"]):  # pyright: ignore[reportInvalidTypeArguments] (#2044)
->>>>>>> 490d029a
     @property
     def selectors(self: Self) -> DaskSelectorNamespace:
         return DaskSelectorNamespace(self)
