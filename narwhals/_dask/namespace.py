from __future__ import annotations

from functools import reduce
from typing import TYPE_CHECKING
from typing import Any
from typing import Callable
from typing import Iterable
from typing import NoReturn
from typing import cast

from narwhals import dtypes
from narwhals._dask.dataframe import DaskLazyFrame
from narwhals._dask.expr import DaskExpr
from narwhals._dask.selectors import DaskSelectorNamespace
from narwhals._dask.utils import validate_comparand
from narwhals._expression_parsing import parse_into_exprs

if TYPE_CHECKING:
<<<<<<< HEAD
=======
    import dask_expr

    from narwhals._dask.dataframe import DaskLazyFrame
>>>>>>> 9dfd6f54
    from narwhals._dask.typing import IntoDaskExpr


class DaskNamespace:
    Int64 = dtypes.Int64
    Int32 = dtypes.Int32
    Int16 = dtypes.Int16
    Int8 = dtypes.Int8
    UInt64 = dtypes.UInt64
    UInt32 = dtypes.UInt32
    UInt16 = dtypes.UInt16
    UInt8 = dtypes.UInt8
    Float64 = dtypes.Float64
    Float32 = dtypes.Float32
    Boolean = dtypes.Boolean
    Object = dtypes.Object
    Unknown = dtypes.Unknown
    Categorical = dtypes.Categorical
    Enum = dtypes.Enum
    String = dtypes.String
    Datetime = dtypes.Datetime
    Duration = dtypes.Duration
    Date = dtypes.Date

    @property
    def selectors(self) -> DaskSelectorNamespace:
        return DaskSelectorNamespace(backend_version=self._backend_version)

    def __init__(self, *, backend_version: tuple[int, ...]) -> None:
        self._backend_version = backend_version

    def all(self) -> DaskExpr:
        def func(df: DaskLazyFrame) -> list[Any]:
            return [df._native_frame.loc[:, column_name] for column_name in df.columns]

        return DaskExpr(
            func,
            depth=0,
            function_name="all",
            root_names=None,
            output_names=None,
            returns_scalar=False,
            backend_version=self._backend_version,
        )

    def col(self, *column_names: str) -> DaskExpr:
        return DaskExpr.from_column_names(
            *column_names,
            backend_version=self._backend_version,
        )

    def lit(self, value: Any, dtype: dtypes.DType | None) -> DaskExpr:
        # TODO @FBruzzesi: cast to dtype once `narwhals_to_native_dtype` is implemented.
        # It should be enough to add `.astype(narwhals_to_native_dtype(dtype))`
        return DaskExpr(
            lambda df: [df._native_frame.assign(lit=value).loc[:, "lit"]],
            depth=0,
            function_name="lit",
            root_names=None,
            output_names=["lit"],
            returns_scalar=False,
            backend_version=self._backend_version,
        )

    def min(self, *column_names: str) -> DaskExpr:
        return DaskExpr.from_column_names(
            *column_names,
            backend_version=self._backend_version,
        ).min()

    def max(self, *column_names: str) -> DaskExpr:
        return DaskExpr.from_column_names(
            *column_names,
            backend_version=self._backend_version,
        ).max()

    def mean(self, *column_names: str) -> DaskExpr:
        return DaskExpr.from_column_names(
            *column_names,
            backend_version=self._backend_version,
        ).mean()

    def sum(self, *column_names: str) -> DaskExpr:
        return DaskExpr.from_column_names(
            *column_names,
            backend_version=self._backend_version,
        ).sum()

    def len(self) -> DaskExpr:
        import dask.dataframe as dd  # ignore-banned-import
        import pandas as pd  # ignore-banned-import

        def func(df: DaskLazyFrame) -> list[Any]:
            if not df.columns:
                return [
                    dd.from_pandas(
                        pd.Series([0], name="len"),
                        npartitions=df._native_frame.npartitions,
                    )
                ]
            return [df._native_frame.loc[:, df.columns[0]].size.to_series().rename("len")]

        # coverage bug? this is definitely hit
        return DaskExpr(  # pragma: no cover
            func,
            depth=0,
            function_name="len",
            root_names=None,
            output_names=["len"],
            returns_scalar=True,
            backend_version=self._backend_version,
        )

    def all_horizontal(self, *exprs: IntoDaskExpr) -> DaskExpr:
        return reduce(lambda x, y: x & y, parse_into_exprs(*exprs, namespace=self))

    def any_horizontal(self, *exprs: IntoDaskExpr) -> DaskExpr:
        return reduce(lambda x, y: x | y, parse_into_exprs(*exprs, namespace=self))

    def sum_horizontal(self, *exprs: IntoDaskExpr) -> DaskExpr:
        return reduce(
            lambda x, y: x + y,
            [expr.fill_null(0) for expr in parse_into_exprs(*exprs, namespace=self)],
        )

    def concat(
        self,
        items: Iterable[DaskLazyFrame],
        *,
        how: str = "vertical",
    ) -> DaskLazyFrame:
        import dask.dataframe as dd  # ignore-banned-import

        if len(list(items)) == 0:
            msg = "No items to concatenate"
            raise AssertionError(msg)
        native_frames = [i._native_frame for i in items]
        if how == "vertical":
            if not all(
                tuple(i.columns) == tuple(native_frames[0].columns) for i in native_frames
            ):  # pragma: no cover
                msg = "unable to vstack with non-matching columns"
                raise AssertionError(msg)
            return DaskLazyFrame(
                dd.concat(native_frames, axis=0, join="inner"),
                backend_version=self._backend_version,
            )
        if how == "horizontal":
            all_column_names: list[str] = [
                column for frame in native_frames for column in frame.columns
            ]
            if len(all_column_names) != len(set(all_column_names)):  # pragma: no cover
                duplicates = [
                    i for i in all_column_names if all_column_names.count(i) > 1
                ]
                msg = (
                    f"Columns with name(s): {', '.join(duplicates)} "
                    "have more than one occurrence"
                )
                raise AssertionError(msg)
            return DaskLazyFrame(
                dd.concat(native_frames, axis=1, join="outer"),
                backend_version=self._backend_version,
            )
        raise NotImplementedError

    def mean_horizontal(self, *exprs: IntoDaskExpr) -> IntoDaskExpr:
        dask_exprs = parse_into_exprs(*exprs, namespace=self)
        total = reduce(lambda x, y: x + y, (e.fill_null(0.0) for e in dask_exprs))
        n_non_zero = reduce(lambda x, y: x + y, ((1 - e.is_null()) for e in dask_exprs))
        return total / n_non_zero

    def _create_expr_from_series(self, _: Any) -> NoReturn:
        msg = "`_create_expr_from_series` for DaskNamespace exists only for compatibility"
        raise NotImplementedError(msg)

    def _create_compliant_series(self, _: Any) -> NoReturn:
        msg = "`_create_compliant_series` for DaskNamespace exists only for compatibility"
        raise NotImplementedError(msg)

    def _create_series_from_scalar(self, *_: Any) -> NoReturn:
        msg = (
            "`_create_series_from_scalar` for DaskNamespace exists only for compatibility"
        )
        raise NotImplementedError(msg)

    def _create_expr_from_callable(  # pragma: no cover
        self,
        func: Callable[[DaskLazyFrame], list[DaskExpr]],
        *,
        depth: int,
        function_name: str,
        root_names: list[str] | None,
        output_names: list[str] | None,
    ) -> DaskExpr:
        msg = (
            "`_create_expr_from_callable` for DaskNamespace exists only for compatibility"
        )
        raise NotImplementedError(msg)

    def when(
        self,
        *predicates: IntoDaskExpr,
    ) -> DaskWhen:
        plx = self.__class__(backend_version=self._backend_version)
        if predicates:
            condition = plx.all_horizontal(*predicates)
        else:
            msg = "at least one predicate needs to be provided"
            raise TypeError(msg)

        return DaskWhen(condition, self._backend_version, returns_scalar=False)


class DaskWhen:
    def __init__(
        self,
        condition: DaskExpr,
        backend_version: tuple[int, ...],
        then_value: Any = None,
        otherwise_value: Any = None,
        *,
        returns_scalar: bool,
    ) -> None:
        self._backend_version = backend_version
        self._condition = condition
        self._then_value = then_value
        self._otherwise_value = otherwise_value
        self._returns_scalar = returns_scalar

    def __call__(self, df: DaskLazyFrame) -> list[Any]:
        from narwhals._dask.namespace import DaskNamespace
        from narwhals._expression_parsing import parse_into_expr

        plx = DaskNamespace(backend_version=self._backend_version)

        condition = parse_into_expr(self._condition, namespace=plx)._call(df)[0]  # type: ignore[arg-type]
        condition = cast("dask_expr.Series", condition)
        try:
            value_series = parse_into_expr(self._then_value, namespace=plx)._call(df)[0]  # type: ignore[arg-type]
        except TypeError:
            # `self._otherwise_value` is a scalar and can't be converted to an expression
            _df = condition.to_frame("a")
            _df["tmp"] = self._then_value
            value_series = _df["tmp"]
        value_series = cast("dask_expr.Series", value_series)
        validate_comparand(condition, value_series)

        if self._otherwise_value is None:
            return [value_series.where(condition)]
        try:
            otherwise_series = parse_into_expr(
                self._otherwise_value, namespace=plx
            )._call(df)[0]  # type: ignore[arg-type]
        except TypeError:
            # `self._otherwise_value` is a scalar and can't be converted to an expression
            return [value_series.where(condition, self._otherwise_value)]
        validate_comparand(condition, otherwise_series)
        return [value_series.zip_with(condition, otherwise_series)]

    def then(self, value: DaskExpr | Any) -> DaskThen:
        self._then_value = value

        return DaskThen(
            self,
            depth=0,
            function_name="whenthen",
            root_names=None,
            output_names=None,
            returns_scalar=self._returns_scalar,
            backend_version=self._backend_version,
        )


class DaskThen(DaskExpr):
    def __init__(
        self,
        call: DaskWhen,
        *,
        depth: int,
        function_name: str,
        root_names: list[str] | None,
        output_names: list[str] | None,
        returns_scalar: bool,
        backend_version: tuple[int, ...],
    ) -> None:
        self._backend_version = backend_version

        self._call = call
        self._depth = depth
        self._function_name = function_name
        self._root_names = root_names
        self._output_names = output_names
        self._returns_scalar = returns_scalar

    def otherwise(self, value: DaskExpr | Any) -> DaskExpr:
        # type ignore because we are setting the `_call` attribute to a
        # callable object of type `DaskWhen`, base class has the attribute as
        # only a `Callable`
        self._call._otherwise_value = value  # type: ignore[attr-defined]
        self._function_name = "whenotherwise"
        return self<|MERGE_RESOLUTION|>--- conflicted
+++ resolved
@@ -16,12 +16,9 @@
 from narwhals._expression_parsing import parse_into_exprs
 
 if TYPE_CHECKING:
-<<<<<<< HEAD
-=======
     import dask_expr
 
     from narwhals._dask.dataframe import DaskLazyFrame
->>>>>>> 9dfd6f54
     from narwhals._dask.typing import IntoDaskExpr
 
 
