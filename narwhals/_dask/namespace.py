from __future__ import annotations

<<<<<<< HEAD
from functools import reduce
from typing import TYPE_CHECKING
from typing import Any
from typing import Callable
=======
from typing import TYPE_CHECKING
from typing import Any
from typing import NoReturn
>>>>>>> ce8d1a07

from narwhals import dtypes
from narwhals._dask.expr import DaskExpr
from narwhals._expression_parsing import parse_into_exprs

if TYPE_CHECKING:
    from narwhals._dask.dataframe import DaskLazyFrame

if TYPE_CHECKING:
    from typing import Callable

    from narwhals._dask.dataframe import DaskLazyFrame


class DaskNamespace:
    Int64 = dtypes.Int64
    Int32 = dtypes.Int32
    Int16 = dtypes.Int16
    Int8 = dtypes.Int8
    UInt64 = dtypes.UInt64
    UInt32 = dtypes.UInt32
    UInt16 = dtypes.UInt16
    UInt8 = dtypes.UInt8
    Float64 = dtypes.Float64
    Float32 = dtypes.Float32
    Boolean = dtypes.Boolean
    Object = dtypes.Object
    Unknown = dtypes.Unknown
    Categorical = dtypes.Categorical
    Enum = dtypes.Enum
    String = dtypes.String
    Datetime = dtypes.Datetime
    Duration = dtypes.Duration
    Date = dtypes.Date

    def __init__(self, *, backend_version: tuple[int, ...]) -> None:
        self._backend_version = backend_version

    def col(self, *column_names: str) -> DaskExpr:
        return DaskExpr.from_column_names(
            *column_names,
            backend_version=self._backend_version,
        )

<<<<<<< HEAD
    def all_horizontal(self, *exprs: DaskExpr) -> DaskExpr:
        return reduce(lambda x, y: x & y, parse_into_exprs(*exprs, namespace=self))  # type: ignore[no-any-return, call-overload]

    def _create_expr_from_callable(
=======
    def _create_expr_from_series(self, _: Any) -> NoReturn:
        msg = "`_create_expr_from_series` for DaskNamespace exists only for compatibility"
        raise NotImplementedError(msg)

    def _create_compliant_series(self, _: Any) -> NoReturn:
        msg = "`_create_compliant_series` for DaskNamespace exists only for compatibility"
        raise NotImplementedError(msg)

    def _create_series_from_scalar(self, *_: Any) -> NoReturn:
        msg = (
            "`_create_series_from_scalar` for DaskNamespace exists only for compatibility"
        )
        raise NotImplementedError(msg)

    def _create_expr_from_callable(  # pragma: no cover
>>>>>>> ce8d1a07
        self,
        func: Callable[[DaskLazyFrame], list[DaskExpr]],
        *,
        depth: int,
        function_name: str,
        root_names: list[str] | None,
        output_names: list[str] | None,
    ) -> DaskExpr:
        return DaskExpr(
<<<<<<< HEAD
            func,
=======
            call=func,
>>>>>>> ce8d1a07
            depth=depth,
            function_name=function_name,
            root_names=root_names,
            output_names=output_names,
            backend_version=self._backend_version,
<<<<<<< HEAD
        )

    def _create_expr_from_series(self, series: Any) -> DaskExpr:
        msg = "This functionality is not yet implemented for DaskNamespace"
        raise NotImplementedError(msg)

    def _create_compliant_series(self, value: Any) -> DaskExpr:
        msg = "This functionality is not yet implemented for DaskNamespace"
        raise NotImplementedError(msg)

    def _create_series_from_scalar(self, value: Any, series: Any) -> DaskExpr:
        msg = "This functionality is not yet implemented for DaskNamespace"
        raise NotImplementedError(msg)
=======
        )
>>>>>>> ce8d1a07
<|MERGE_RESOLUTION|>--- conflicted
+++ resolved
@@ -1,15 +1,10 @@
 from __future__ import annotations
 
-<<<<<<< HEAD
 from functools import reduce
 from typing import TYPE_CHECKING
 from typing import Any
 from typing import Callable
-=======
-from typing import TYPE_CHECKING
-from typing import Any
 from typing import NoReturn
->>>>>>> ce8d1a07
 
 from narwhals import dtypes
 from narwhals._dask.expr import DaskExpr
@@ -54,12 +49,11 @@
             backend_version=self._backend_version,
         )
 
-<<<<<<< HEAD
+
     def all_horizontal(self, *exprs: DaskExpr) -> DaskExpr:
         return reduce(lambda x, y: x & y, parse_into_exprs(*exprs, namespace=self))  # type: ignore[no-any-return, call-overload]
 
-    def _create_expr_from_callable(
-=======
+
     def _create_expr_from_series(self, _: Any) -> NoReturn:
         msg = "`_create_expr_from_series` for DaskNamespace exists only for compatibility"
         raise NotImplementedError(msg)
@@ -75,7 +69,6 @@
         raise NotImplementedError(msg)
 
     def _create_expr_from_callable(  # pragma: no cover
->>>>>>> ce8d1a07
         self,
         func: Callable[[DaskLazyFrame], list[DaskExpr]],
         *,
@@ -85,17 +78,12 @@
         output_names: list[str] | None,
     ) -> DaskExpr:
         return DaskExpr(
-<<<<<<< HEAD
-            func,
-=======
             call=func,
->>>>>>> ce8d1a07
             depth=depth,
             function_name=function_name,
             root_names=root_names,
             output_names=output_names,
             backend_version=self._backend_version,
-<<<<<<< HEAD
         )
 
     def _create_expr_from_series(self, series: Any) -> DaskExpr:
@@ -108,7 +96,4 @@
 
     def _create_series_from_scalar(self, value: Any, series: Any) -> DaskExpr:
         msg = "This functionality is not yet implemented for DaskNamespace"
-        raise NotImplementedError(msg)
-=======
-        )
->>>>>>> ce8d1a07
+        raise NotImplementedError(msg)