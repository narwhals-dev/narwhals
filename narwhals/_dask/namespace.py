from __future__ import annotations

import operator
from functools import reduce
from typing import TYPE_CHECKING
from typing import Any
from typing import Iterable
from typing import Sequence

import dask.dataframe as dd
import pandas as pd

from narwhals._compliant import CompliantThen
from narwhals._compliant import CompliantWhen
from narwhals._compliant import LazyNamespace
from narwhals._compliant.namespace import DepthTrackingNamespace
from narwhals._dask.dataframe import DaskLazyFrame
from narwhals._dask.expr import DaskExpr
from narwhals._dask.selectors import DaskSelectorNamespace
from narwhals._dask.utils import align_series_full_broadcast
from narwhals._dask.utils import name_preserving_div
from narwhals._dask.utils import name_preserving_sum
from narwhals._dask.utils import narwhals_to_native_dtype
from narwhals._dask.utils import validate_comparand
from narwhals._expression_parsing import combine_alias_output_names
from narwhals._expression_parsing import combine_evaluate_output_names
from narwhals.utils import Implementation

if TYPE_CHECKING:
    from typing_extensions import Self

    from narwhals.dtypes import DType
    from narwhals.typing import ConcatMethod
    from narwhals.utils import Version

    try:
        import dask.dataframe.dask_expr as dx
    except ModuleNotFoundError:  # pragma: no cover
        import dask_expr as dx


class DaskNamespace(
    LazyNamespace[DaskLazyFrame, DaskExpr, dd.DataFrame],
    DepthTrackingNamespace[DaskLazyFrame, DaskExpr],
):
    _implementation: Implementation = Implementation.DASK

    @property
    def selectors(self: Self) -> DaskSelectorNamespace:
        return DaskSelectorNamespace.from_namespace(self)

    @property
    def _expr(self) -> type[DaskExpr]:
        return DaskExpr

    @property
    def _lazyframe(self) -> type[DaskLazyFrame]:
        return DaskLazyFrame

    def __init__(
        self: Self, *, backend_version: tuple[int, ...], version: Version
    ) -> None:
        self._backend_version = backend_version
        self._version = version

    def lit(self: Self, value: Any, dtype: DType | type[DType] | None) -> DaskExpr:
        def func(df: DaskLazyFrame) -> list[dx.Series]:
            if dtype is not None:
                native_dtype = narwhals_to_native_dtype(dtype, self._version)
                native_pd_series = pd.Series([value], dtype=native_dtype, name="literal")
            else:
                native_pd_series = pd.Series([value], name="literal")
            npartitions = df._native_frame.npartitions
            dask_series = dd.from_pandas(native_pd_series, npartitions=npartitions)
            return [dask_series[0].to_series()]

        return self._expr(
            func,
            depth=0,
            function_name="lit",
            evaluate_output_names=lambda _df: ["literal"],
            alias_output_names=None,
            backend_version=self._backend_version,
            version=self._version,
        )

    def len(self: Self) -> DaskExpr:
        def func(df: DaskLazyFrame) -> list[dx.Series]:
            # We don't allow dataframes with 0 columns, so `[0]` is safe.
            return [df._native_frame[df.columns[0]].size.to_series()]

        return self._expr(
            func,
            depth=0,
            function_name="len",
            evaluate_output_names=lambda _df: ["len"],
            alias_output_names=None,
            backend_version=self._backend_version,
            version=self._version,
        )

    def all_horizontal(self: Self, *exprs: DaskExpr) -> DaskExpr:
        def func(df: DaskLazyFrame) -> list[dx.Series]:
            series = align_series_full_broadcast(
                df, *(s for _expr in exprs for s in _expr(df))
            )
            return [reduce(operator.and_, series)]

        return self._expr(
            call=func,
            depth=max(x._depth for x in exprs) + 1,
            function_name="all_horizontal",
            evaluate_output_names=combine_evaluate_output_names(*exprs),
            alias_output_names=combine_alias_output_names(*exprs),
            backend_version=self._backend_version,
            version=self._version,
        )

    def any_horizontal(self: Self, *exprs: DaskExpr) -> DaskExpr:
        def func(df: DaskLazyFrame) -> list[dx.Series]:
            series = align_series_full_broadcast(
                df, *(s for _expr in exprs for s in _expr(df))
            )
            return [reduce(operator.or_, series)]

        return self._expr(
            call=func,
            depth=max(x._depth for x in exprs) + 1,
            function_name="any_horizontal",
            evaluate_output_names=combine_evaluate_output_names(*exprs),
            alias_output_names=combine_alias_output_names(*exprs),
            backend_version=self._backend_version,
            version=self._version,
        )

    def sum_horizontal(self: Self, *exprs: DaskExpr) -> DaskExpr:
        def func(df: DaskLazyFrame) -> list[dx.Series]:
            series = align_series_full_broadcast(
                df, *(s for _expr in exprs for s in _expr(df))
            )
            return [dd.concat(series, axis=1).sum(axis=1)]

        return self._expr(
            call=func,
            depth=max(x._depth for x in exprs) + 1,
            function_name="sum_horizontal",
            evaluate_output_names=combine_evaluate_output_names(*exprs),
            alias_output_names=combine_alias_output_names(*exprs),
            backend_version=self._backend_version,
            version=self._version,
        )

    def concat(
<<<<<<< HEAD
        self: Self,
        items: Iterable[DaskLazyFrame],
        *,
        how: Literal["vertical", "diagonal"],
=======
        self, items: Iterable[DaskLazyFrame], *, how: ConcatMethod
>>>>>>> 16b4527b
    ) -> DaskLazyFrame:
        if not items:
            msg = "No items to concatenate"  # pragma: no cover
            raise AssertionError(msg)
        dfs = [i._native_frame for i in items]
        cols_0 = dfs[0].columns
        if how == "vertical":
            for i, df in enumerate(dfs[1:], start=1):
                cols_current = df.columns
                if not (
                    (len(cols_current) == len(cols_0)) and (cols_current == cols_0).all()
                ):
                    msg = (
                        "unable to vstack, column names don't match:\n"
                        f"   - dataframe 0: {cols_0.to_list()}\n"
                        f"   - dataframe {i}: {cols_current.to_list()}\n"
                    )
                    raise TypeError(msg)
            return DaskLazyFrame(
                dd.concat(dfs, axis=0, join="inner"),
                backend_version=self._backend_version,
                version=self._version,
            )
        if how == "diagonal":
            return DaskLazyFrame(
                dd.concat(dfs, axis=0, join="outer"),
                backend_version=self._backend_version,
                version=self._version,
            )

        raise NotImplementedError

    def mean_horizontal(self: Self, *exprs: DaskExpr) -> DaskExpr:
        def func(df: DaskLazyFrame) -> list[dx.Series]:
            expr_results = [s for _expr in exprs for s in _expr(df)]
            series = align_series_full_broadcast(df, *(s.fillna(0) for s in expr_results))
            non_na = align_series_full_broadcast(
                df, *(1 - s.isna() for s in expr_results)
            )
            return [
                name_preserving_div(
                    reduce(name_preserving_sum, series),
                    reduce(name_preserving_sum, non_na),
                )
            ]

        return self._expr(
            call=func,
            depth=max(x._depth for x in exprs) + 1,
            function_name="mean_horizontal",
            evaluate_output_names=combine_evaluate_output_names(*exprs),
            alias_output_names=combine_alias_output_names(*exprs),
            backend_version=self._backend_version,
            version=self._version,
        )

    def min_horizontal(self: Self, *exprs: DaskExpr) -> DaskExpr:
        def func(df: DaskLazyFrame) -> list[dx.Series]:
            series = align_series_full_broadcast(
                df, *(s for _expr in exprs for s in _expr(df))
            )

            return [dd.concat(series, axis=1).min(axis=1)]

        return self._expr(
            call=func,
            depth=max(x._depth for x in exprs) + 1,
            function_name="min_horizontal",
            evaluate_output_names=combine_evaluate_output_names(*exprs),
            alias_output_names=combine_alias_output_names(*exprs),
            backend_version=self._backend_version,
            version=self._version,
        )

    def max_horizontal(self: Self, *exprs: DaskExpr) -> DaskExpr:
        def func(df: DaskLazyFrame) -> list[dx.Series]:
            series = align_series_full_broadcast(
                df, *(s for _expr in exprs for s in _expr(df))
            )

            return [dd.concat(series, axis=1).max(axis=1)]

        return self._expr(
            call=func,
            depth=max(x._depth for x in exprs) + 1,
            function_name="max_horizontal",
            evaluate_output_names=combine_evaluate_output_names(*exprs),
            alias_output_names=combine_alias_output_names(*exprs),
            backend_version=self._backend_version,
            version=self._version,
        )

    def when(self: Self, predicate: DaskExpr) -> DaskWhen:
        return DaskWhen.from_expr(predicate, context=self)

    def concat_str(
        self: Self,
        *exprs: DaskExpr,
        separator: str,
        ignore_nulls: bool,
    ) -> DaskExpr:
        def func(df: DaskLazyFrame) -> list[dx.Series]:
            expr_results = [s for _expr in exprs for s in _expr(df)]
            series = (
                s.astype(str) for s in align_series_full_broadcast(df, *expr_results)
            )
            null_mask = [s.isna() for s in align_series_full_broadcast(df, *expr_results)]

            if not ignore_nulls:
                null_mask_result = reduce(operator.or_, null_mask)
                result = reduce(lambda x, y: x + separator + y, series).where(
                    ~null_mask_result, None
                )
            else:
                init_value, *values = [
                    s.where(~nm, "") for s, nm in zip(series, null_mask)
                ]

                separators = (
                    nm.map({True: "", False: separator}, meta=str)
                    for nm in null_mask[:-1]
                )
                result = reduce(
                    operator.add,
                    (s + v for s, v in zip(separators, values)),
                    init_value,
                )

            return [result]

        return self._expr(
            call=func,
            depth=max(x._depth for x in exprs) + 1,
            function_name="concat_str",
            evaluate_output_names=getattr(
                exprs[0], "_evaluate_output_names", lambda _df: ["literal"]
            ),
            alias_output_names=getattr(exprs[0], "_alias_output_names", None),
            backend_version=self._backend_version,
            version=self._version,
        )


class DaskWhen(CompliantWhen[DaskLazyFrame, "dx.Series", DaskExpr]):
    @property
    def _then(self) -> type[DaskThen]:
        return DaskThen

    def __call__(self: Self, df: DaskLazyFrame) -> Sequence[dx.Series]:
        condition = self._condition(df)[0]

        if isinstance(self._then_value, DaskExpr):
            then_value = self._then_value(df)[0]
        else:
            then_value = self._then_value
        (then_series,) = align_series_full_broadcast(df, then_value)
        validate_comparand(condition, then_series)

        if self._otherwise_value is None:
            return [then_series.where(condition)]

        if isinstance(self._otherwise_value, DaskExpr):
            otherwise_value = self._otherwise_value(df)[0]
        else:
            return [then_series.where(condition, self._otherwise_value)]  # pyright: ignore[reportArgumentType]
        (otherwise_series,) = align_series_full_broadcast(df, otherwise_value)
        validate_comparand(condition, otherwise_series)
        return [then_series.where(condition, otherwise_series)]  # pyright: ignore[reportArgumentType]


class DaskThen(CompliantThen[DaskLazyFrame, "dx.Series", DaskExpr], DaskExpr): ...<|MERGE_RESOLUTION|>--- conflicted
+++ resolved
@@ -151,14 +151,7 @@
         )
 
     def concat(
-<<<<<<< HEAD
-        self: Self,
-        items: Iterable[DaskLazyFrame],
-        *,
-        how: Literal["vertical", "diagonal"],
-=======
         self, items: Iterable[DaskLazyFrame], *, how: ConcatMethod
->>>>>>> 16b4527b
     ) -> DaskLazyFrame:
         if not items:
             msg = "No items to concatenate"  # pragma: no cover
