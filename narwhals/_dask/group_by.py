from __future__ import annotations

import re
from functools import partial
from typing import TYPE_CHECKING
from typing import Any
from typing import Callable
from typing import Mapping
from typing import Sequence

import dask.dataframe as dd

from narwhals._expression_parsing import evaluate_output_names_and_aliases
from narwhals._expression_parsing import is_simple_aggregation

try:
    import dask.dataframe.dask_expr as dx
except ModuleNotFoundError:  # pragma: no cover
    import dask_expr as dx

if TYPE_CHECKING:
    import pandas as pd
    from pandas.core.groupby import SeriesGroupBy as _PandasSeriesGroupBy
    from typing_extensions import Self
    from typing_extensions import TypeAlias

    from narwhals._dask.dataframe import DaskLazyFrame
    from narwhals._dask.expr import DaskExpr

    PandasSeriesGroupBy: TypeAlias = _PandasSeriesGroupBy[Any, Any]
    _AggFn: TypeAlias = Callable[..., Any]
    Aggregation: TypeAlias = "str | _AggFn"

    from dask_expr._groupby import GroupBy as _DaskGroupBy
else:
    _DaskGroupBy = dx._groupby.GroupBy


def n_unique() -> dd.Aggregation:
    def chunk(s: PandasSeriesGroupBy) -> pd.Series[Any]:
        return s.nunique(dropna=False)

    def agg(s0: PandasSeriesGroupBy) -> pd.Series[Any]:
        return s0.sum()

    return dd.Aggregation(name="nunique", chunk=chunk, agg=agg)


def var(ddof: int) -> _AggFn:
    return partial(_DaskGroupBy.var, ddof=ddof)


def std(ddof: int) -> _AggFn:
    return partial(_DaskGroupBy.std, ddof=ddof)


POLARS_TO_DASK_AGGREGATIONS: Mapping[str, Aggregation] = {
    "sum": "sum",
    "mean": "mean",
    "median": "median",
    "max": "max",
    "min": "min",
    "std": std,
    "var": var,
    "len": "size",
    "n_unique": n_unique,
    "count": "count",
}


class DaskLazyGroupBy:
    def __init__(
        self: Self, df: DaskLazyFrame, keys: list[str], *, drop_null_keys: bool
    ) -> None:
        self._df: DaskLazyFrame = df
        self._keys = keys
        self._grouped = self._df._native_frame.groupby(
            list(self._keys),
            dropna=drop_null_keys,
            observed=True,
        )

    def agg(
        self: Self,
        *exprs: DaskExpr,
    ) -> DaskLazyFrame:
        return agg_dask(
            self._df,
            self._grouped,
            exprs,
            self._keys,
            self._from_native_frame,
        )

    def _from_native_frame(self: Self, df: dd.DataFrame) -> DaskLazyFrame:
        from narwhals._dask.dataframe import DaskLazyFrame

        return DaskLazyFrame(
            df,
            backend_version=self._df._backend_version,
            version=self._df._version,
        )


def agg_dask(
    df: DaskLazyFrame,
    grouped: Any,
<<<<<<< HEAD
    exprs: Sequence[CompliantExpr[DaskLazyFrame, dx.Series]],  # pyright: ignore[reportInvalidTypeArguments]
=======
    exprs: Sequence[DaskExpr],
>>>>>>> 490d029a
    keys: list[str],
    from_dataframe: Callable[[Any], DaskLazyFrame],
) -> DaskLazyFrame:
    """This should be the fastpath, but cuDF is too far behind to use it.

    - https://github.com/rapidsai/cudf/issues/15118
    - https://github.com/rapidsai/cudf/issues/15084
    """
    if not exprs:
        # No aggregation provided
        return df.simple_select(*keys).unique(subset=keys)

    all_simple_aggs = True
    for expr in exprs:
        if not (
            is_simple_aggregation(expr)
            and re.sub(r"(\w+->)", "", expr._function_name) in POLARS_TO_DASK_AGGREGATIONS
        ):
            all_simple_aggs = False
            break

    if all_simple_aggs:
        simple_aggregations: dict[str, tuple[str, Aggregation]] = {}
        for expr in exprs:
            output_names, aliases = evaluate_output_names_and_aliases(expr, df, keys)
            if expr._depth == 0:
                # e.g. agg(nw.len()) # noqa: ERA001
                function_name = POLARS_TO_DASK_AGGREGATIONS.get(
                    expr._function_name, expr._function_name
                )
                simple_aggregations.update(
                    dict.fromkeys(aliases, (keys[0], function_name))
                )
                continue

            # e.g. agg(nw.mean('a')) # noqa: ERA001
            function_name = re.sub(r"(\w+->)", "", expr._function_name)
            agg_function = POLARS_TO_DASK_AGGREGATIONS.get(function_name, function_name)
            # deal with n_unique case in a "lazy" mode to not depend on dask globally
            agg_function = (
                agg_function(**expr._call_kwargs)
                if callable(agg_function)
                else agg_function
            )

            simple_aggregations.update(
                {
                    alias: (output_name, agg_function)
                    for alias, output_name in zip(aliases, output_names)
                }
            )
        result_simple = grouped.agg(**simple_aggregations)
        return from_dataframe(result_simple.reset_index())

    msg = (
        "Non-trivial complex aggregation found.\n\n"
        "Hint: you were probably trying to apply a non-elementary aggregation with a "
        "dask dataframe.\n"
        "Please rewrite your query such that group-by aggregations "
        "are elementary. For example, instead of:\n\n"
        "    df.group_by('a').agg(nw.col('b').round(2).mean())\n\n"
        "use:\n\n"
        "    df.with_columns(nw.col('b').round(2)).group_by('a').agg(nw.col('b').mean())\n\n"
    )
    raise ValueError(msg)<|MERGE_RESOLUTION|>--- conflicted
+++ resolved
@@ -105,11 +105,7 @@
 def agg_dask(
     df: DaskLazyFrame,
     grouped: Any,
-<<<<<<< HEAD
-    exprs: Sequence[CompliantExpr[DaskLazyFrame, dx.Series]],  # pyright: ignore[reportInvalidTypeArguments]
-=======
     exprs: Sequence[DaskExpr],
->>>>>>> 490d029a
     keys: list[str],
     from_dataframe: Callable[[Any], DaskLazyFrame],
 ) -> DaskLazyFrame:
