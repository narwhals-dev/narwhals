from __future__ import annotations

from typing import TYPE_CHECKING
from typing import Any

<<<<<<< HEAD
=======
from narwhals.dependencies import get_dask_expr
from narwhals.dependencies import get_pandas
from narwhals.dependencies import get_pyarrow
from narwhals.utils import isinstance_or_issubclass
from narwhals.utils import parse_version

>>>>>>> 706b7c8a
if TYPE_CHECKING:
    import dask_expr

    from narwhals._dask.dataframe import DaskLazyFrame
    from narwhals.dtypes import DType


def maybe_evaluate(df: DaskLazyFrame, obj: Any) -> Any:
    from narwhals._dask.expr import DaskExpr

    if isinstance(obj, DaskExpr):
        results = obj._call(df)
        if len(results) != 1:  # pragma: no cover
            msg = "Multi-output expressions not supported in this context"
            raise NotImplementedError(msg)
        result = results[0]
        validate_comparand(df._native_frame, result)
        if obj._returns_scalar:
            # Return scalar, let Dask do its broadcasting
            return result[0]
        return result
    return obj


def parse_exprs_and_named_exprs(
    df: DaskLazyFrame, *exprs: Any, **named_exprs: Any
) -> dict[str, Any]:
    results = {}
    for expr in exprs:
        if hasattr(expr, "__narwhals_expr__"):
            _results = expr._call(df)
        elif isinstance(expr, str):
            _results = [df._native_frame.loc[:, expr]]
        else:  # pragma: no cover
            msg = f"Expected expression or column name, got: {expr}"
            raise TypeError(msg)
        for _result in _results:
            if getattr(expr, "_returns_scalar", False):
                results[_result.name] = _result[0]
            else:
                results[_result.name] = _result
    for name, value in named_exprs.items():
        _results = value._call(df)
        if len(_results) != 1:  # pragma: no cover
            msg = "Named expressions must return a single column"
            raise AssertionError(msg)
        for _result in _results:
            if getattr(value, "_returns_scalar", False):
                results[name] = _result[0]
            else:
                results[name] = _result
    return results


def add_row_index(frame: Any, name: str) -> Any:
    frame = frame.assign(**{name: 1})
    return frame.assign(**{name: frame[name].cumsum(method="blelloch") - 1})


<<<<<<< HEAD
def validate_comparand(lhs: dask_expr.Series, rhs: dask_expr.Series) -> None:
    import dask_expr  # ignore-banned-import

    if not dask_expr._expr.are_co_aligned(lhs._expr, rhs._expr):  # pragma: no cover
        # are_co_aligned is a method which cheaply checks if two Dask expressions
        # have the same index, and therefore don't require index alignment.
        # If someone only operates on a Dask DataFrame via expressions, then this
        # should always be the case: expression outputs (by definition) all come from the
        # same input dataframe, and Dask Series does not have any operations which
        # change the index. Nonetheless, we perform this safety check anyway.

        # However, we still need to carefully vet which methods we support for Dask, to
        # avoid issues where `are_co_aligned` doesn't do what we want it to do:
        # https://github.com/dask/dask-expr/issues/1112.
        msg = "Objects are not co-aligned, so this operation is not supported for Dask backend"
        raise RuntimeError(msg)
=======
def reverse_translate_dtype(dtype: DType | type[DType]) -> Any:
    from narwhals import dtypes

    if isinstance_or_issubclass(dtype, dtypes.Float64):
        return "float64"
    if isinstance_or_issubclass(dtype, dtypes.Float32):
        return "float32"
    if isinstance_or_issubclass(dtype, dtypes.Int64):
        return "int64"
    if isinstance_or_issubclass(dtype, dtypes.Int32):
        return "int32"
    if isinstance_or_issubclass(dtype, dtypes.Int16):
        return "int16"
    if isinstance_or_issubclass(dtype, dtypes.Int8):
        return "int8"
    if isinstance_or_issubclass(dtype, dtypes.UInt64):
        return "uint64"
    if isinstance_or_issubclass(dtype, dtypes.UInt32):
        return "uint32"
    if isinstance_or_issubclass(dtype, dtypes.UInt16):
        return "uint16"
    if isinstance_or_issubclass(dtype, dtypes.UInt8):
        return "uint8"
    if isinstance_or_issubclass(dtype, dtypes.String):
        if (pd := get_pandas()) is not None and parse_version(
            pd.__version__
        ) >= parse_version("2.0.0"):
            if get_pyarrow() is not None:
                return "string[pyarrow]"
            return "string[python]"  # pragma: no cover
        return "object"  # pragma: no cover
    if isinstance_or_issubclass(dtype, dtypes.Boolean):
        return "bool"
    if isinstance_or_issubclass(dtype, dtypes.Categorical):
        return "category"
    if isinstance_or_issubclass(dtype, dtypes.Datetime):
        return "datetime64[us]"
    if isinstance_or_issubclass(dtype, dtypes.Duration):
        return "timedelta64[ns]"

    msg = f"Unknown dtype: {dtype}"  # pragma: no cover
    raise AssertionError(msg)
>>>>>>> 706b7c8a
<|MERGE_RESOLUTION|>--- conflicted
+++ resolved
@@ -3,15 +3,11 @@
 from typing import TYPE_CHECKING
 from typing import Any
 
-<<<<<<< HEAD
-=======
-from narwhals.dependencies import get_dask_expr
 from narwhals.dependencies import get_pandas
 from narwhals.dependencies import get_pyarrow
 from narwhals.utils import isinstance_or_issubclass
 from narwhals.utils import parse_version
 
->>>>>>> 706b7c8a
 if TYPE_CHECKING:
     import dask_expr
 
@@ -71,7 +67,6 @@
     return frame.assign(**{name: frame[name].cumsum(method="blelloch") - 1})
 
 
-<<<<<<< HEAD
 def validate_comparand(lhs: dask_expr.Series, rhs: dask_expr.Series) -> None:
     import dask_expr  # ignore-banned-import
 
@@ -88,7 +83,8 @@
         # https://github.com/dask/dask-expr/issues/1112.
         msg = "Objects are not co-aligned, so this operation is not supported for Dask backend"
         raise RuntimeError(msg)
-=======
+
+
 def reverse_translate_dtype(dtype: DType | type[DType]) -> Any:
     from narwhals import dtypes
 
@@ -130,5 +126,4 @@
         return "timedelta64[ns]"
 
     msg = f"Unknown dtype: {dtype}"  # pragma: no cover
-    raise AssertionError(msg)
->>>>>>> 706b7c8a
+    raise AssertionError(msg)