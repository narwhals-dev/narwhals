--- conflicted
+++ resolved
@@ -674,8 +674,5 @@
     list = not_implemented()  # pyright: ignore[reportAssignmentType]
     struct = not_implemented()  # pyright: ignore[reportAssignmentType]
     rank = not_implemented()  # pyright: ignore[reportAssignmentType]
-<<<<<<< HEAD
-    first = not_implemented()
-=======
     _alias_native = not_implemented()
->>>>>>> bbb1c656
+    first = not_implemented()