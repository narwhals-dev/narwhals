--- conflicted
+++ resolved
@@ -633,27 +633,5 @@
     def name(self: Self) -> DaskExprNameNamespace:
         return DaskExprNameNamespace(self)
 
-<<<<<<< HEAD
     list = not_implemented()  # pyright: ignore[reportAssignmentType]
-=======
-    arg_min = not_implemented()
-    arg_max = not_implemented()
-    arg_true = not_implemented()
-    head = not_implemented()
-    tail = not_implemented()
-    mode = not_implemented()
-    sort = not_implemented()
-    rank = not_implemented()
-    sample = not_implemented()
-    map_batches = not_implemented()
-    ewm_mean = not_implemented()
-    rolling_mean = not_implemented()
-    rolling_var = not_implemented()
-    rolling_std = not_implemented()
-    gather_every = not_implemented()
-    replace_strict = not_implemented()
-
-    cat = not_implemented()  # pyright: ignore[reportAssignmentType]
-    list = not_implemented()  # pyright: ignore[reportAssignmentType]
-    struct = not_implemented()  # pyright: ignore[reportAssignmentType]
->>>>>>> 8ce8b5d2
+    struct = not_implemented()  # pyright: ignore[reportAssignmentType]