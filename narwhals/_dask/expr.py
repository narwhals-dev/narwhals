from __future__ import annotations

from copy import copy
from typing import TYPE_CHECKING
from typing import Any
from typing import Callable
from typing import Literal
from typing import NoReturn

from narwhals._dask.utils import add_row_index
from narwhals._dask.utils import maybe_evaluate
from narwhals._dask.utils import reverse_translate_dtype
from narwhals.dependencies import get_dask
from narwhals.utils import generate_unique_token

if TYPE_CHECKING:
    import dask_expr
    from typing_extensions import Self

    from narwhals._dask.dataframe import DaskLazyFrame
    from narwhals._dask.namespace import DaskNamespace
    from narwhals.dtypes import DType


class DaskExpr:
    def __init__(
        self,
        call: Callable[[DaskLazyFrame], list[dask_expr.Series]],
        *,
        depth: int,
        function_name: str,
        root_names: list[str] | None,
        output_names: list[str] | None,
        # Whether the expression is a length-1 Series resulting from
        # a reduction, such as `nw.col('a').sum()`
        returns_scalar: bool,
        modifies_index: bool,
        backend_version: tuple[int, ...],
    ) -> None:
        self._call = call
        self._depth = depth
        self._function_name = function_name
        self._root_names = root_names
        self._output_names = output_names
        self._returns_scalar = returns_scalar
        self._modifies_index = modifies_index
        self._backend_version = backend_version

    def __narwhals_expr__(self) -> None: ...

    def __narwhals_namespace__(self) -> DaskNamespace:  # pragma: no cover
        # Unused, just for compatibility with PandasLikeExpr
        from narwhals._dask.namespace import DaskNamespace

        return DaskNamespace(backend_version=self._backend_version)

    @classmethod
    def from_column_names(
        cls: type[Self],
        *column_names: str,
        backend_version: tuple[int, ...],
    ) -> Self:
        def func(df: DaskLazyFrame) -> list[dask_expr.Series]:
            return [df._native_frame.loc[:, column_name] for column_name in column_names]

        return cls(
            func,
            depth=0,
            function_name="col",
            root_names=list(column_names),
            output_names=list(column_names),
            returns_scalar=False,
            modifies_index=False,
            backend_version=backend_version,
        )

    def _from_call(
        self,
        # First argument to `call` should be `dask_expr.Series`
        call: Callable[..., dask_expr.Series],
        expr_name: str,
        *args: Any,
        returns_scalar: bool,
        modifies_index: bool,
        **kwargs: Any,
    ) -> Self:
        def func(df: DaskLazyFrame) -> list[dask_expr.Series]:
            results = []
            inputs = self._call(df)
            _args = [maybe_evaluate(df, x) for x in args]
            _kwargs = {key: maybe_evaluate(df, value) for key, value in kwargs.items()}
            for _input in inputs:
                result = call(_input, *_args, **_kwargs)
                if returns_scalar:
                    result = result.to_series()
                result = result.rename(_input.name)
                results.append(result)
            return results

        # Try tracking root and output names by combining them from all
        # expressions appearing in args and kwargs. If any anonymous
        # expression appears (e.g. nw.all()), then give up on tracking root names
        # and just set it to None.
        root_names = copy(self._root_names)
        output_names = self._output_names
        for arg in list(args) + list(kwargs.values()):
            if root_names is not None and isinstance(arg, self.__class__):
                if arg._root_names is not None:
                    root_names.extend(arg._root_names)
                else:  # pragma: no cover
                    # TODO(unassigned): increase coverage
                    root_names = None
                    output_names = None
                    break
            elif root_names is None:  # pragma: no cover
                # TODO(unassigned): increase coverage
                output_names = None
                break

        if not (
            (output_names is None and root_names is None)
            or (output_names is not None and root_names is not None)
        ):  # pragma: no cover
            msg = "Safety assertion failed, please report a bug to https://github.com/narwhals-dev/narwhals/issues"
            raise AssertionError(msg)

        return self.__class__(
            func,
            depth=self._depth + 1,
            function_name=f"{self._function_name}->{expr_name}",
            root_names=root_names,
            output_names=output_names,
            returns_scalar=self._returns_scalar or returns_scalar,
            modifies_index=(self._modifies_index or modifies_index)
            and not (self._returns_scalar or returns_scalar),
            backend_version=self._backend_version,
        )

    def alias(self, name: str) -> Self:
        def func(df: DaskLazyFrame) -> list[dask_expr.Series]:
            inputs = self._call(df)
            return [_input.rename(name) for _input in inputs]

        return self.__class__(
            func,
            depth=self._depth,
            function_name=self._function_name,
            root_names=self._root_names,
            output_names=[name],
            returns_scalar=self._returns_scalar,
            modifies_index=self._modifies_index,
            backend_version=self._backend_version,
        )

    def __add__(self, other: Any) -> Self:
        return self._from_call(
            lambda _input, other: _input.__add__(other),
            "__add__",
            other,
            returns_scalar=False,
            modifies_index=False,
        )

    def __radd__(self, other: Any) -> Self:
        return self._from_call(
            lambda _input, other: _input.__radd__(other),
            "__radd__",
            other,
            returns_scalar=False,
            modifies_index=False,
        )

    def __sub__(self, other: Any) -> Self:
        return self._from_call(
            lambda _input, other: _input.__sub__(other),
            "__sub__",
            other,
            returns_scalar=False,
            modifies_index=False,
        )

    def __rsub__(self, other: Any) -> Self:
        return self._from_call(
            lambda _input, other: _input.__rsub__(other),
            "__rsub__",
            other,
            returns_scalar=False,
            modifies_index=False,
        )

    def __mul__(self, other: Any) -> Self:
        return self._from_call(
            lambda _input, other: _input.__mul__(other),
            "__mul__",
            other,
            returns_scalar=False,
            modifies_index=False,
        )

    def __rmul__(self, other: Any) -> Self:
        return self._from_call(
            lambda _input, other: _input.__rmul__(other),
            "__rmul__",
            other,
            returns_scalar=False,
            modifies_index=False,
        )

    def __truediv__(self, other: Any) -> Self:
        return self._from_call(
            lambda _input, other: _input.__truediv__(other),
            "__truediv__",
            other,
            returns_scalar=False,
            modifies_index=False,
        )

    def __rtruediv__(self, other: Any) -> Self:
        return self._from_call(
            lambda _input, other: _input.__rtruediv__(other),
            "__rtruediv__",
            other,
            returns_scalar=False,
            modifies_index=False,
        )

    def __floordiv__(self, other: Any) -> Self:
        return self._from_call(
            lambda _input, other: _input.__floordiv__(other),
            "__floordiv__",
            other,
            returns_scalar=False,
            modifies_index=False,
        )

    def __rfloordiv__(self, other: Any) -> Self:
        return self._from_call(
            lambda _input, other: _input.__rfloordiv__(other),
            "__rfloordiv__",
            other,
            returns_scalar=False,
            modifies_index=False,
        )

    def __pow__(self, other: Any) -> Self:
        return self._from_call(
            lambda _input, other: _input.__pow__(other),
            "__pow__",
            other,
            returns_scalar=False,
            modifies_index=False,
        )

    def __rpow__(self, other: Any) -> Self:
        return self._from_call(
            lambda _input, other: _input.__rpow__(other),
            "__rpow__",
            other,
            returns_scalar=False,
            modifies_index=False,
        )

    def __mod__(self, other: Any) -> Self:
        return self._from_call(
            lambda _input, other: _input.__mod__(other),
            "__mod__",
            other,
            returns_scalar=False,
            modifies_index=False,
        )

    def __rmod__(self, other: Any) -> Self:
        return self._from_call(
            lambda _input, other: _input.__rmod__(other),
            "__rmod__",
            other,
            returns_scalar=False,
            modifies_index=False,
        )

    def __eq__(self, other: DaskExpr) -> Self:  # type: ignore[override]
        return self._from_call(
            lambda _input, other: _input.__eq__(other),
            "__eq__",
            other,
            returns_scalar=False,
            modifies_index=False,
        )

    def __ne__(self, other: DaskExpr) -> Self:  # type: ignore[override]
        return self._from_call(
            lambda _input, other: _input.__ne__(other),
            "__ne__",
            other,
            returns_scalar=False,
            modifies_index=False,
        )

    def __ge__(self, other: DaskExpr) -> Self:
        return self._from_call(
            lambda _input, other: _input.__ge__(other),
            "__ge__",
            other,
            returns_scalar=False,
            modifies_index=False,
        )

    def __gt__(self, other: DaskExpr) -> Self:
        return self._from_call(
            lambda _input, other: _input.__gt__(other),
            "__gt__",
            other,
            returns_scalar=False,
            modifies_index=False,
        )

    def __le__(self, other: DaskExpr) -> Self:
        return self._from_call(
            lambda _input, other: _input.__le__(other),
            "__le__",
            other,
            returns_scalar=False,
            modifies_index=False,
        )

    def __lt__(self, other: DaskExpr) -> Self:
        return self._from_call(
            lambda _input, other: _input.__lt__(other),
            "__lt__",
            other,
            returns_scalar=False,
            modifies_index=False,
        )

    def __and__(self, other: DaskExpr) -> Self:
        return self._from_call(
            lambda _input, other: _input.__and__(other),
            "__and__",
            other,
            returns_scalar=False,
            modifies_index=False,
        )

    def __rand__(self, other: DaskExpr) -> Self:  # pragma: no cover
        return self._from_call(
            lambda _input, other: _input.__rand__(other),
            "__rand__",
            other,
            returns_scalar=False,
            modifies_index=False,
        )

    def __or__(self, other: DaskExpr) -> Self:
        return self._from_call(
            lambda _input, other: _input.__or__(other),
            "__or__",
            other,
            returns_scalar=False,
            modifies_index=False,
        )

    def __ror__(self, other: DaskExpr) -> Self:  # pragma: no cover
        return self._from_call(
            lambda _input, other: _input.__ror__(other),
            "__ror__",
            other,
            returns_scalar=False,
            modifies_index=False,
        )

    def __invert__(self: Self) -> Self:
        return self._from_call(
            lambda _input: _input.__invert__(),
            "__invert__",
            returns_scalar=False,
            modifies_index=False,
        )

    def mean(self) -> Self:
        return self._from_call(
            lambda _input: _input.mean(),
            "mean",
            returns_scalar=True,
            modifies_index=False,
        )

    def min(self) -> Self:
        return self._from_call(
            lambda _input: _input.min(),
            "min",
            returns_scalar=True,
            modifies_index=False,
        )

    def max(self) -> Self:
        return self._from_call(
            lambda _input: _input.max(),
            "max",
            returns_scalar=True,
            modifies_index=False,
        )

    def std(self, ddof: int = 1) -> Self:
        return self._from_call(
            lambda _input, ddof: _input.std(ddof=ddof),
            "std",
            ddof,
            returns_scalar=True,
            modifies_index=False,
        )

    def shift(self, n: int) -> Self:
        return self._from_call(
            lambda _input, n: _input.shift(n),
            "shift",
            n,
            returns_scalar=False,
            modifies_index=False,
        )

    def cum_sum(self) -> Self:
        return self._from_call(
            lambda _input: _input.cumsum(),
            "cum_sum",
            returns_scalar=False,
            modifies_index=False,
        )

    def is_between(
        self,
        lower_bound: Any,
        upper_bound: Any,
        closed: str = "both",
    ) -> Self:
        if closed == "none":
            closed = "neither"
        return self._from_call(
            lambda _input, lower_bound, upper_bound, closed: _input.between(
                lower_bound,
                upper_bound,
                closed,
            ),
            "is_between",
            lower_bound,
            upper_bound,
            closed,
            returns_scalar=False,
            modifies_index=False,
        )

    def sum(self) -> Self:
        return self._from_call(
            lambda _input: _input.sum(),
            "sum",
            returns_scalar=True,
            modifies_index=False,
        )

    def count(self) -> Self:
        return self._from_call(
            lambda _input: _input.count(),
            "count",
            returns_scalar=True,
            modifies_index=False,
        )

    def round(self, decimals: int) -> Self:
        return self._from_call(
            lambda _input, decimals: _input.round(decimals),
            "round",
            decimals,
            returns_scalar=False,
            modifies_index=False,
        )

    def abs(self) -> Self:
        return self._from_call(
            lambda _input: _input.abs(),
            "abs",
            returns_scalar=False,
            modifies_index=False,
        )

    def all(self) -> Self:
        return self._from_call(
            lambda _input: _input.all(
                axis=None, skipna=True, split_every=False, out=None
            ),
            "all",
            returns_scalar=True,
            modifies_index=False,
        )

    def any(self) -> Self:
        return self._from_call(
            lambda _input: _input.any(axis=0, skipna=True, split_every=False),
            "any",
            returns_scalar=True,
            modifies_index=False,
        )

    def fill_null(self, value: Any) -> DaskExpr:
        return self._from_call(
            lambda _input, _val: _input.fillna(_val),
            "fillna",
            value,
            returns_scalar=False,
            modifies_index=False,
        )

    def clip(
        self: Self,
        lower_bound: Any | None = None,
        upper_bound: Any | None = None,
    ) -> Self:
        return self._from_call(
            lambda _input, _lower, _upper: _input.clip(lower=_lower, upper=_upper),
            "clip",
            lower_bound,
            upper_bound,
            returns_scalar=False,
            modifies_index=False,
        )

    def diff(self: Self) -> Self:
        return self._from_call(
            lambda _input: _input.diff(),
            "diff",
            returns_scalar=False,
            modifies_index=False,
        )

    def n_unique(self: Self) -> Self:
        return self._from_call(
            lambda _input: _input.nunique(dropna=False),
            "n_unique",
            returns_scalar=True,
            modifies_index=False,
        )

    def is_null(self: Self) -> Self:
        return self._from_call(
            lambda _input: _input.isna(),
            "is_null",
            returns_scalar=False,
            modifies_index=False,
        )

    def len(self: Self) -> Self:
        return self._from_call(
            lambda _input: _input.size,
            "len",
            returns_scalar=True,
            modifies_index=False,
        )

    def quantile(
        self: Self,
        quantile: float,
        interpolation: Literal["nearest", "higher", "lower", "midpoint", "linear"],
    ) -> Self:
        if interpolation == "linear":

            def func(_input: dask_expr.Series, _quantile: float) -> dask_expr.Series:
                if _input.npartitions > 1:
                    msg = "`Expr.quantile` is not supported for Dask backend with multiple partitions."
                    raise NotImplementedError(msg)
                return _input.quantile(q=_quantile, method="dask")

            return self._from_call(
                func,
                "quantile",
                quantile,
                returns_scalar=True,
                modifies_index=False,
            )
        else:
            msg = "`higher`, `lower`, `midpoint`, `nearest` - interpolation methods are not supported by Dask. Please use `linear` instead."
            raise NotImplementedError(msg)

    def is_first_distinct(self: Self) -> Self:
        def func(_input: dask_expr.Series) -> dask_expr.Series:
            _name = _input.name
            col_token = generate_unique_token(n_bytes=8, columns=[_name])
            _input = add_row_index(_input.to_frame(), col_token)
            first_distinct_index = _input.groupby(_name).agg({col_token: "min"})[
                col_token
            ]

            return _input[col_token].isin(first_distinct_index)

        return self._from_call(
            func,
            "is_first_distinct",
            returns_scalar=False,
            modifies_index=False,
        )

    def is_last_distinct(self: Self) -> Self:
        def func(_input: dask_expr.Series) -> dask_expr.Series:
            _name = _input.name
            col_token = generate_unique_token(n_bytes=8, columns=[_name])
            _input = add_row_index(_input.to_frame(), col_token)
            last_distinct_index = _input.groupby(_name).agg({col_token: "max"})[col_token]

            return _input[col_token].isin(last_distinct_index)

        return self._from_call(
            func,
            "is_last_distinct",
            returns_scalar=False,
            modifies_index=False,
        )

    def is_duplicated(self: Self) -> Self:
        def func(_input: dask_expr.Series) -> dask_expr.Series:
            _name = _input.name
            return (
                _input.to_frame().groupby(_name).transform("size", meta=(_name, int)) > 1
            )

        return self._from_call(
            func,
            "is_duplicated",
            returns_scalar=False,
            modifies_index=False,
        )

    def is_unique(self: Self) -> Self:
        def func(_input: dask_expr.Series) -> dask_expr.Series:
            _name = _input.name
            return (
                _input.to_frame().groupby(_name).transform("size", meta=(_name, int)) == 1
            )

        return self._from_call(
            func,
            "is_unique",
            returns_scalar=False,
            modifies_index=False,
        )

    def is_in(self: Self, other: Any) -> Self:
        return self._from_call(
            lambda _input, other: _input.isin(other),
            "is_in",
            other,
            returns_scalar=False,
            modifies_index=False,
        )

    def null_count(self: Self) -> Self:
        return self._from_call(
            lambda _input: _input.isna().sum(),
            "null_count",
            returns_scalar=True,
            modifies_index=False,
        )

    def over(self: Self, keys: list[str]) -> Self:
        def func(df: DaskLazyFrame) -> list[Any]:
            if self._output_names is None:
                msg = (
                    "Anonymous expressions are not supported in over.\n"
                    "Instead of `nw.all()`, try using a named expression, such as "
                    "`nw.col('a', 'b')`\n"
                )
                raise ValueError(msg)

            if df._native_frame.npartitions > 1:
                msg = "`Expr.over` is not supported for Dask backend with multiple partitions."
                raise NotImplementedError(msg)

            tmp = df.group_by(*keys).agg(self)
            tmp_native = (
                df.select(*keys)
                .join(tmp, how="left", left_on=keys, right_on=keys, suffix="_right")
                ._native_frame
            )
            return [tmp_native[name] for name in self._output_names]

        return self.__class__(
            func,
            depth=self._depth + 1,
            function_name=self._function_name + "->over",
            root_names=self._root_names,
            output_names=self._output_names,
            returns_scalar=False,
            modifies_index=False,
            backend_version=self._backend_version,
        )

<<<<<<< HEAD
    def sort(self: Self, *, descending: bool = False, nulls_last: bool = False) -> Self:
        na_position = "last" if nulls_last else "first"

        def func(_input: Any, ascending: bool, na_position: bool) -> Any:  # noqa: FBT001
            import dask_expr as de  # ignore-banned-import

            name = _input.name

            result = _input.to_frame(name=name).sort_values(
                by=name, ascending=ascending, na_position=na_position
            )[name]
            return de._collection.Series(de._expr.AssignIndex(result, _input.index))

        return self._from_call(
            func,
            "sort",
            not descending,
            na_position,
            returns_scalar=False,
            modifies_index=False,
        )

    # Index modifiers

    def drop_nulls(self: Self) -> Self:
        return self._from_call(
            lambda _input: _input.dropna(),
            "drop_nulls",
            returns_scalar=False,
            modifies_index=True,
        )

    def head(self: Self, n: int) -> Self:
        return self._from_call(
            lambda _input, _n: _input.head(_n, npartitions=-1, compute=False),
            "head",
            n,
            returns_scalar=False,
            modifies_index=True,
        )

    def tail(self: Self, n: int) -> Self:
        return self._from_call(
            lambda _input, _n: _input.tail(_n, compute=False),
            "tail",
            n,
            returns_scalar=False,
            modifies_index=True,
        )

    def gather_every(self: Self, n: int, offset: int = 0) -> NoReturn:
        # We can't (yet?) allow methods which modify the index
        msg = "`Expr.gather_every` is not supported for the Dask backend. Please use `LazyFrame.gather_every` instead."
=======
    def mode(self: Self) -> Self:
        msg = "`Expr.mode` is not supported for the Dask backend."
>>>>>>> d49af40b
        raise NotImplementedError(msg)

    @property
    def str(self: Self) -> DaskExprStringNamespace:
        return DaskExprStringNamespace(self)

    @property
    def dt(self: Self) -> DaskExprDateTimeNamespace:
        return DaskExprDateTimeNamespace(self)

    @property
    def name(self: Self) -> DaskExprNameNamespace:
        return DaskExprNameNamespace(self)

    def cast(
        self: Self,
        dtype: DType | type[DType],
    ) -> Self:
        def func(_input: Any, dtype: DType | type[DType]) -> Any:
            dtype = reverse_translate_dtype(dtype)
            return _input.astype(dtype)

        return self._from_call(
            func,
            "cast",
            dtype,
            returns_scalar=False,
            modifies_index=False,
        )


class DaskExprStringNamespace:
    def __init__(self, expr: DaskExpr) -> None:
        self._expr = expr

    def replace(
        self,
        pattern: str,
        value: str,
        *,
        literal: bool = False,
        n: int = 1,
    ) -> DaskExpr:
        return self._expr._from_call(
            lambda _input, _pattern, _value, _literal, _n: _input.str.replace(
                _pattern, _value, regex=not _literal, n=_n
            ),
            "replace",
            pattern,
            value,
            literal,
            n,
            returns_scalar=False,
            modifies_index=False,
        )

    def replace_all(
        self,
        pattern: str,
        value: str,
        *,
        literal: bool = False,
    ) -> DaskExpr:
        return self._expr._from_call(
            lambda _input, _pattern, _value, _literal: _input.str.replace(
                _pattern, _value, n=-1, regex=not _literal
            ),
            "replace",
            pattern,
            value,
            literal,
            returns_scalar=False,
            modifies_index=False,
        )

    def strip_chars(self, characters: str | None = None) -> DaskExpr:
        return self._expr._from_call(
            lambda _input, characters: _input.str.strip(characters),
            "strip",
            characters,
            returns_scalar=False,
            modifies_index=False,
        )

    def starts_with(self, prefix: str) -> DaskExpr:
        return self._expr._from_call(
            lambda _input, prefix: _input.str.startswith(prefix),
            "starts_with",
            prefix,
            returns_scalar=False,
            modifies_index=False,
        )

    def ends_with(self, suffix: str) -> DaskExpr:
        return self._expr._from_call(
            lambda _input, suffix: _input.str.endswith(suffix),
            "ends_with",
            suffix,
            returns_scalar=False,
            modifies_index=False,
        )

    def contains(self, pattern: str, *, literal: bool = False) -> DaskExpr:
        return self._expr._from_call(
            lambda _input, pat, regex: _input.str.contains(pat=pat, regex=regex),
            "contains",
            pattern,
            not literal,
            returns_scalar=False,
            modifies_index=False,
        )

    def slice(self, offset: int, length: int | None = None) -> DaskExpr:
        stop = offset + length if length else None
        return self._expr._from_call(
            lambda _input, start, stop: _input.str.slice(start=start, stop=stop),
            "slice",
            offset,
            stop,
            returns_scalar=False,
            modifies_index=False,
        )

    def to_datetime(self, format: str | None = None) -> DaskExpr:  # noqa: A002
        return self._expr._from_call(
            lambda _input, fmt: get_dask().dataframe.to_datetime(_input, format=fmt),
            "to_datetime",
            format,
            returns_scalar=False,
            modifies_index=False,
        )

    def to_uppercase(self) -> DaskExpr:
        return self._expr._from_call(
            lambda _input: _input.str.upper(),
            "to_uppercase",
            returns_scalar=False,
            modifies_index=False,
        )

    def to_lowercase(self) -> DaskExpr:
        return self._expr._from_call(
            lambda _input: _input.str.lower(),
            "to_lowercase",
            returns_scalar=False,
            modifies_index=False,
        )


class DaskExprDateTimeNamespace:
    def __init__(self, expr: DaskExpr) -> None:
        self._expr = expr

    def date(self) -> DaskExpr:
        return self._expr._from_call(
            lambda _input: _input.dt.date,
            "date",
            returns_scalar=False,
            modifies_index=False,
        )

    def year(self) -> DaskExpr:
        return self._expr._from_call(
            lambda _input: _input.dt.year,
            "year",
            returns_scalar=False,
            modifies_index=False,
        )

    def month(self) -> DaskExpr:
        return self._expr._from_call(
            lambda _input: _input.dt.month,
            "month",
            returns_scalar=False,
            modifies_index=False,
        )

    def day(self) -> DaskExpr:
        return self._expr._from_call(
            lambda _input: _input.dt.day,
            "day",
            returns_scalar=False,
            modifies_index=False,
        )

    def hour(self) -> DaskExpr:
        return self._expr._from_call(
            lambda _input: _input.dt.hour,
            "hour",
            returns_scalar=False,
            modifies_index=False,
        )

    def minute(self) -> DaskExpr:
        return self._expr._from_call(
            lambda _input: _input.dt.minute,
            "minute",
            returns_scalar=False,
            modifies_index=False,
        )

    def second(self) -> DaskExpr:
        return self._expr._from_call(
            lambda _input: _input.dt.second,
            "second",
            returns_scalar=False,
            modifies_index=False,
        )

    def millisecond(self) -> DaskExpr:
        return self._expr._from_call(
            lambda _input: _input.dt.microsecond // 1000,
            "millisecond",
            returns_scalar=False,
            modifies_index=False,
        )

    def microsecond(self) -> DaskExpr:
        return self._expr._from_call(
            lambda _input: _input.dt.microsecond,
            "microsecond",
            returns_scalar=False,
            modifies_index=False,
        )

    def nanosecond(self) -> DaskExpr:
        return self._expr._from_call(
            lambda _input: _input.dt.microsecond * 1000 + _input.dt.nanosecond,
            "nanosecond",
            returns_scalar=False,
            modifies_index=False,
        )

    def ordinal_day(self) -> DaskExpr:
        return self._expr._from_call(
            lambda _input: _input.dt.dayofyear,
            "ordinal_day",
            returns_scalar=False,
            modifies_index=False,
        )

    def to_string(self, format: str) -> DaskExpr:  # noqa: A002
        return self._expr._from_call(
            lambda _input, _format: _input.dt.strftime(_format),
            "strftime",
            format.replace("%.f", ".%f"),
            returns_scalar=False,
            modifies_index=False,
        )

    def total_minutes(self) -> DaskExpr:
        return self._expr._from_call(
            lambda _input: _input.dt.total_seconds() // 60,
            "total_minutes",
            returns_scalar=False,
            modifies_index=False,
        )

    def total_seconds(self) -> DaskExpr:
        return self._expr._from_call(
            lambda _input: _input.dt.total_seconds() // 1,
            "total_seconds",
            returns_scalar=False,
            modifies_index=False,
        )

    def total_milliseconds(self) -> DaskExpr:
        return self._expr._from_call(
            lambda _input: _input.dt.total_seconds() * 1000 // 1,
            "total_milliseconds",
            returns_scalar=False,
            modifies_index=False,
        )

    def total_microseconds(self) -> DaskExpr:
        return self._expr._from_call(
            lambda _input: _input.dt.total_seconds() * 1_000_000 // 1,
            "total_microseconds",
            returns_scalar=False,
            modifies_index=False,
        )

    def total_nanoseconds(self) -> DaskExpr:
        return self._expr._from_call(
            lambda _input: _input.dt.total_seconds() * 1_000_000_000 // 1,
            "total_nanoseconds",
            returns_scalar=False,
            modifies_index=False,
        )


class DaskExprNameNamespace:
    def __init__(self: Self, expr: DaskExpr) -> None:
        self._expr = expr

    def keep(self: Self) -> DaskExpr:
        root_names = self._expr._root_names

        if root_names is None:
            msg = (
                "Anonymous expressions are not supported in `.name.keep`.\n"
                "Instead of `nw.all()`, try using a named expression, such as "
                "`nw.col('a', 'b')`\n"
            )
            raise ValueError(msg)

        return self._expr.__class__(
            lambda df: [
                series.rename(name)
                for series, name in zip(self._expr._call(df), root_names)
            ],
            depth=self._expr._depth,
            function_name=self._expr._function_name,
            root_names=root_names,
            output_names=root_names,
            returns_scalar=self._expr._returns_scalar,
            modifies_index=self._expr._modifies_index,
            backend_version=self._expr._backend_version,
        )

    def map(self: Self, function: Callable[[str], str]) -> DaskExpr:
        root_names = self._expr._root_names

        if root_names is None:
            msg = (
                "Anonymous expressions are not supported in `.name.map`.\n"
                "Instead of `nw.all()`, try using a named expression, such as "
                "`nw.col('a', 'b')`\n"
            )
            raise ValueError(msg)

        output_names = [function(str(name)) for name in root_names]

        return self._expr.__class__(
            lambda df: [
                series.rename(name)
                for series, name in zip(self._expr._call(df), output_names)
            ],
            depth=self._expr._depth,
            function_name=self._expr._function_name,
            root_names=root_names,
            output_names=output_names,
            returns_scalar=self._expr._returns_scalar,
            modifies_index=self._expr._modifies_index,
            backend_version=self._expr._backend_version,
        )

    def prefix(self: Self, prefix: str) -> DaskExpr:
        root_names = self._expr._root_names
        if root_names is None:
            msg = (
                "Anonymous expressions are not supported in `.name.prefix`.\n"
                "Instead of `nw.all()`, try using a named expression, such as "
                "`nw.col('a', 'b')`\n"
            )
            raise ValueError(msg)

        output_names = [prefix + str(name) for name in root_names]
        return self._expr.__class__(
            lambda df: [
                series.rename(name)
                for series, name in zip(self._expr._call(df), output_names)
            ],
            depth=self._expr._depth,
            function_name=self._expr._function_name,
            root_names=root_names,
            output_names=output_names,
            returns_scalar=self._expr._returns_scalar,
            modifies_index=self._expr._modifies_index,
            backend_version=self._expr._backend_version,
        )

    def suffix(self: Self, suffix: str) -> DaskExpr:
        root_names = self._expr._root_names
        if root_names is None:
            msg = (
                "Anonymous expressions are not supported in `.name.suffix`.\n"
                "Instead of `nw.all()`, try using a named expression, such as "
                "`nw.col('a', 'b')`\n"
            )
            raise ValueError(msg)

        output_names = [str(name) + suffix for name in root_names]

        return self._expr.__class__(
            lambda df: [
                series.rename(name)
                for series, name in zip(self._expr._call(df), output_names)
            ],
            depth=self._expr._depth,
            function_name=self._expr._function_name,
            root_names=root_names,
            output_names=output_names,
            returns_scalar=self._expr._returns_scalar,
            modifies_index=self._expr._modifies_index,
            backend_version=self._expr._backend_version,
        )

    def to_lowercase(self: Self) -> DaskExpr:
        root_names = self._expr._root_names

        if root_names is None:
            msg = (
                "Anonymous expressions are not supported in `.name.to_lowercase`.\n"
                "Instead of `nw.all()`, try using a named expression, such as "
                "`nw.col('a', 'b')`\n"
            )
            raise ValueError(msg)
        output_names = [str(name).lower() for name in root_names]

        return self._expr.__class__(
            lambda df: [
                series.rename(name)
                for series, name in zip(self._expr._call(df), output_names)
            ],
            depth=self._expr._depth,
            function_name=self._expr._function_name,
            root_names=root_names,
            output_names=output_names,
            returns_scalar=self._expr._returns_scalar,
            modifies_index=self._expr._modifies_index,
            backend_version=self._expr._backend_version,
        )

    def to_uppercase(self: Self) -> DaskExpr:
        root_names = self._expr._root_names

        if root_names is None:
            msg = (
                "Anonymous expressions are not supported in `.name.to_uppercase`.\n"
                "Instead of `nw.all()`, try using a named expression, such as "
                "`nw.col('a', 'b')`\n"
            )
            raise ValueError(msg)
        output_names = [str(name).upper() for name in root_names]

        return self._expr.__class__(
            lambda df: [
                series.rename(name)
                for series, name in zip(self._expr._call(df), output_names)
            ],
            depth=self._expr._depth,
            function_name=self._expr._function_name,
            root_names=root_names,
            output_names=output_names,
            returns_scalar=self._expr._returns_scalar,
            modifies_index=self._expr._modifies_index,
            backend_version=self._expr._backend_version,
        )<|MERGE_RESOLUTION|>--- conflicted
+++ resolved
@@ -690,19 +690,19 @@
             backend_version=self._backend_version,
         )
 
-<<<<<<< HEAD
+    def mode(self: Self) -> Self:
+        msg = "`Expr.mode` is not supported for the Dask backend."
+        raise NotImplementedError(msg)
+
     def sort(self: Self, *, descending: bool = False, nulls_last: bool = False) -> Self:
         na_position = "last" if nulls_last else "first"
 
         def func(_input: Any, ascending: bool, na_position: bool) -> Any:  # noqa: FBT001
-            import dask_expr as de  # ignore-banned-import
-
             name = _input.name
 
-            result = _input.to_frame(name=name).sort_values(
+            return _input.to_frame(name=name).sort_values(
                 by=name, ascending=ascending, na_position=na_position
             )[name]
-            return de._collection.Series(de._expr.AssignIndex(result, _input.index))
 
         return self._from_call(
             func,
@@ -710,7 +710,7 @@
             not descending,
             na_position,
             returns_scalar=False,
-            modifies_index=False,
+            modifies_index=True,
         )
 
     # Index modifiers
@@ -733,8 +733,14 @@
         )
 
     def tail(self: Self, n: int) -> Self:
-        return self._from_call(
-            lambda _input, _n: _input.tail(_n, compute=False),
+        def func(_input: dask_expr.Series, _n: int) -> dask_expr.Series:
+            if _input.npartitions > 1:
+                msg = "`Expr.tail` is not supported for Dask backend with multiple partitions."
+                raise NotImplementedError(msg)
+            return _input.tail(_n, compute=False)
+
+        return self._from_call(
+            func,
             "tail",
             n,
             returns_scalar=False,
@@ -744,10 +750,6 @@
     def gather_every(self: Self, n: int, offset: int = 0) -> NoReturn:
         # We can't (yet?) allow methods which modify the index
         msg = "`Expr.gather_every` is not supported for the Dask backend. Please use `LazyFrame.gather_every` instead."
-=======
-    def mode(self: Self) -> Self:
-        msg = "`Expr.mode` is not supported for the Dask backend."
->>>>>>> d49af40b
         raise NotImplementedError(msg)
 
     @property
