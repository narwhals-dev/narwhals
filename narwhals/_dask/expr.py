--- conflicted
+++ resolved
@@ -13,11 +13,7 @@
     maybe_evaluate_expr,
     narwhals_to_native_dtype,
 )
-<<<<<<< HEAD
 from narwhals._expression_parsing import evaluate_output_names_and_aliases
-=======
-from narwhals._expression_parsing import ExprKind, evaluate_output_names_and_aliases
->>>>>>> 1684f3e1
 from narwhals._pandas_like.expr import window_kwargs_to_pandas_equivalent
 from narwhals._pandas_like.utils import get_dtype_backend, native_to_narwhals_dtype
 from narwhals._utils import (
@@ -487,15 +483,7 @@
                     q=quantile, method="dask"
                 ).to_series()  # pragma: no cover
 
-<<<<<<< HEAD
             return self._with_callable(func)
-=======
-            return self._with_callable(
-                func,
-                "quantile",
-                scalar_kwargs={"quantile": quantile, "interpolation": "linear"},
-            )
->>>>>>> 1684f3e1
         msg = "`higher`, `lower`, `midpoint`, `nearest` - interpolation methods are not supported by Dask. Please use `linear` instead."
         raise NotImplementedError(msg)
 
@@ -595,19 +583,11 @@
                             msg = "Safety check failed, please report a bug."
                             raise AssertionError(msg)
                         res_native = grouped.transform(
-<<<<<<< HEAD
-                            dask_function_name, **pandas_kwargs
-                        ).to_frame(output_names[0])
-                    else:
-                        res_native = grouped[list(output_names)].transform(
-                            dask_function_name, **pandas_kwargs
-=======
                             dask_function_name, **dask_kwargs
                         ).to_frame(output_names[0])
                     else:
                         res_native = grouped[list(output_names)].transform(
                             dask_function_name, **dask_kwargs
->>>>>>> 1684f3e1
                         )
                 result_frame = df._with_native(
                     res_native.rename(columns=dict(zip(output_names, aliases)))
