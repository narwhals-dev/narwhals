from __future__ import annotations

from copy import copy
from typing import TYPE_CHECKING
from typing import Any
from typing import Callable

from narwhals.dependencies import get_dask_expr

if TYPE_CHECKING:
    from typing_extensions import Self

    from narwhals._dask.dataframe import DaskLazyFrame

from narwhals._dask.utils import maybe_evaluate


class DaskExpr:
    def __init__(
        self,
        # callable from DaskLazyFrame to list of (native) Dask Series
        call: Callable[[DaskLazyFrame], Any],
        *,
        depth: int,
        function_name: str,
        root_names: list[str] | None,
        output_names: list[str] | None,
        backend_version: tuple[int, ...],
    ) -> None:
        self._call = call
        self._depth = depth
        self._function_name = function_name
        self._root_names = root_names
        self._output_names = output_names
        self._backend_version = backend_version

    @classmethod
    def from_column_names(
        cls: type[Self],
        *column_names: str,
        backend_version: tuple[int, ...],
    ) -> Self:
        def func(df: DaskLazyFrame) -> list[Any]:
            return [
                df._native_dataframe.loc[:, column_name] for column_name in column_names
            ]

        return cls(
            func,
            depth=0,
            function_name="col",
            root_names=list(column_names),
            output_names=list(column_names),
            backend_version=backend_version,
        )

    def _from_call(
        self,
        # callable from DaskLazyFrame to list of (native) Dask Series
        call: Any,
        expr_name: str,
        *args: Any,
        **kwargs: Any,
    ) -> Self:
        def func(df: DaskLazyFrame) -> list[Any]:
            results = []
            inputs = self._call(df)
            for _input in inputs:
                _args = [maybe_evaluate(df, x) for x in args]
                _kwargs = {
                    key: maybe_evaluate(df, value) for key, value in kwargs.items()
                }
                result = call(_input, *_args, **_kwargs)
                if isinstance(result, get_dask_expr()._collection.Series):
                    result = result.rename(_input.name)
                results.append(result)
            return results

        # Try tracking root and output names by combining them from all
        # expressions appearing in args and kwargs. If any anonymous
        # expression appears (e.g. nw.all()), then give up on tracking root names
        # and just set it to None.
        root_names = copy(self._root_names)
        output_names = self._output_names
        for arg in list(args) + list(kwargs.values()):
            if root_names is not None and isinstance(arg, self.__class__):
                if arg._root_names is not None:
                    root_names.extend(arg._root_names)
                else:  # pragma: no cover
                    # TODO(unassigned): increase coverage
                    root_names = None
                    output_names = None
                    break
            elif root_names is None:  # pragma: no cover
                # TODO(unassigned): increase coverage
                output_names = None
                break

        if not (
            (output_names is None and root_names is None)
            or (output_names is not None and root_names is not None)
        ):  # pragma: no cover
            msg = "Safety assertion failed, please report a bug to https://github.com/narwhals-dev/narwhals/issues"
            raise AssertionError(msg)

        return self.__class__(
            func,
            depth=self._depth + 1,
            function_name=f"{self._function_name}->{expr_name}",
            root_names=root_names,
            output_names=output_names,
            backend_version=self._backend_version,
        )

    def alias(self, name: str) -> Self:
        def func(df: DaskLazyFrame) -> list[Any]:
            results = []
            inputs = self._call(df)
            for _input in inputs:
                result = _input.rename(name)
                results.append(result)
            return results

        return self.__class__(
            func,
            depth=self._depth,
            function_name=self._function_name,
            root_names=self._root_names,
            output_names=[name],
            backend_version=self._backend_version,
        )

    def __add__(self, other: Any) -> Self:
        return self._from_call(
            lambda _input, other: _input.__add__(other),
            "__add__",
            other,
        )

<<<<<<< HEAD
    def __sub__(self, other: Any) -> Self:
        return self._from_call(
            lambda _input, other: _input.__sub__(other),
            "__sub__",
=======
    def __mul__(self, other: Any) -> Self:
        return self._from_call(
            lambda _input, other: _input.__mul__(other),
            "__mul__",
>>>>>>> f96c42f1
            other,
        )

    def mean(self) -> Self:
        return self._from_call(
            lambda _input: _input.mean(),
            "mean",
        )

    def shift(self, n: int) -> Self:
        return self._from_call(
            lambda _input, n: _input.shift(n),
            "shift",
            n,
        )

    def cum_sum(self) -> Self:
        return self._from_call(
            lambda _input: _input.cumsum(),
            "cum_sum",
        )

    def is_between(
        self,
        lower_bound: Any,
        upper_bound: Any,
        closed: str = "both",
    ) -> Self:
        return self._from_call(
            lambda _input, lower_bound, upper_bound, closed: _input.between(
                lower_bound,
                upper_bound,
                closed,
            ),
            "is_between",
            lower_bound,
            upper_bound,
            closed,
        )<|MERGE_RESOLUTION|>--- conflicted
+++ resolved
@@ -137,17 +137,15 @@
             other,
         )
 
-<<<<<<< HEAD
     def __sub__(self, other: Any) -> Self:
         return self._from_call(
             lambda _input, other: _input.__sub__(other),
             "__sub__",
-=======
+
     def __mul__(self, other: Any) -> Self:
         return self._from_call(
             lambda _input, other: _input.__mul__(other),
             "__mul__",
->>>>>>> f96c42f1
             other,
         )
 
