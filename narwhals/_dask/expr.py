--- conflicted
+++ resolved
@@ -607,31 +607,6 @@
         msg = "`Expr.gather_every` is not supported for the Dask backend. Please use `LazyFrame.gather_every` instead."
         raise NotImplementedError(msg)
 
-<<<<<<< HEAD
-    def sort(self: Self, *, descending: bool = False, nulls_last: bool = False) -> Self:
-        na_position = "last" if nulls_last else "first"
-
-        def func(_input: Any, ascending: bool, na_position: bool) -> Any:  # noqa: FBT001
-            name = _input.name
-
-            return _input.to_frame(name=name).sort_values(
-                by=name, ascending=ascending, na_position=na_position
-            )[name]
-
-        return self._from_call(
-            func,
-            "sort",
-            not descending,
-            na_position,
-            returns_scalar=False,
-        )
-
-    def drop_nulls(self: Self) -> Self:
-        return self._from_call(
-            lambda _input: _input.dropna(),
-            "drop_nulls",
-            returns_scalar=False,
-=======
     def over(self: Self, keys: list[str]) -> Self:
         def func(df: DaskLazyFrame) -> list[Any]:
             if self._output_names is None:
@@ -657,7 +632,34 @@
             output_names=self._output_names,
             returns_scalar=False,
             backend_version=self._backend_version,
->>>>>>> 9dfd6f54
+        )
+
+    def sort(self: Self, *, descending: bool = False, nulls_last: bool = False) -> Self:
+        na_position = "last" if nulls_last else "first"
+
+        def func(_input: Any, ascending: bool, na_position: bool) -> Any:  # noqa: FBT001
+            import dask_expr as de  # ignore-banned-import
+
+            name = _input.name
+
+            result = _input.to_frame(name=name).sort_values(
+                by=name, ascending=ascending, na_position=na_position
+            )[name]
+            return de._collection.Series(de._expr.AssignIndex(result, _input.index))
+
+        return self._from_call(
+            func,
+            "sort",
+            not descending,
+            na_position,
+            returns_scalar=False,
+        )
+
+    def drop_nulls(self: Self) -> Self:
+        return self._from_call(
+            lambda _input: _input.dropna(),
+            "drop_nulls",
+            returns_scalar=False,
         )
 
     @property
