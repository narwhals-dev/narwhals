--- conflicted
+++ resolved
@@ -831,7 +831,15 @@
             returns_scalar=False,
         )
 
-<<<<<<< HEAD
+    def is_finite(self: Self) -> Self:
+        import dask.array as da  # ignore-banned-import
+
+        return self._from_call(
+            lambda _input: da.isfinite(_input),
+            "is_finite",
+            returns_scalar=False,
+        )
+
     def rolling_sum(
         self: Self,
         window_size: int,
@@ -855,14 +863,6 @@
             window_size,
             min_periods,
             center,
-=======
-    def is_finite(self: Self) -> Self:
-        import dask.array as da  # ignore-banned-import
-
-        return self._from_call(
-            lambda _input: da.isfinite(_input),
-            "is_finite",
->>>>>>> 836f0868
             returns_scalar=False,
         )
 
