--- conflicted
+++ resolved
@@ -536,16 +536,12 @@
             lambda _input: _input.isna().sum().to_series(), "null_count"
         )
 
-<<<<<<< HEAD
     def over(
         self: Self,
-        partition_by: list[str],
+        partition_by: Sequence[str],
         kind: ExprKind,
         order_by: Sequence[str] | None,
     ) -> Self:
-=======
-    def over(self: Self, keys: Sequence[str], kind: ExprKind) -> Self:
->>>>>>> b986bfd5
         # pandas is a required dependency of dask so it's safe to import this
         from narwhals._pandas_like.group_by import AGGREGATIONS_TO_PANDAS_EQUIVALENT
 
