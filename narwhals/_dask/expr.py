--- conflicted
+++ resolved
@@ -38,9 +38,9 @@
     from narwhals.typing import FillNullStrategy
     from narwhals.typing import NonNestedLiteral
     from narwhals.typing import NumericLiteral
-    from narwhals.typing import PythonLiteral
     from narwhals.typing import RollingInterpolationMethod
-    from narwhals.typing import TemporalLiteral, ScalarKwargs
+    from narwhals.typing import ScalarKwargs
+    from narwhals.typing import TemporalLiteral
     from narwhals.utils import Version
     from narwhals.utils import _FullContext
 
@@ -61,11 +61,7 @@
         alias_output_names: AliasNames | None,
         backend_version: tuple[int, ...],
         version: Version,
-<<<<<<< HEAD
-        scalar_kwargs: dict[str, PythonLiteral] | None = None,
-=======
         scalar_kwargs: ScalarKwargs | None = None,
->>>>>>> cba568db
     ) -> None:
         self._call = call
         self._depth = depth
@@ -162,11 +158,7 @@
         call: Callable[..., dx.Series],
         /,
         expr_name: str = "",
-<<<<<<< HEAD
-        scalar_kwargs: dict[str, PythonLiteral] | None = None,
-=======
         scalar_kwargs: ScalarKwargs | None = None,
->>>>>>> cba568db
         **expressifiable_args: Self | Any,
     ) -> Self:
         def func(df: DaskLazyFrame) -> list[dx.Series]:
