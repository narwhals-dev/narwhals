from __future__ import annotations

from typing import TYPE_CHECKING
from typing import Any
from typing import Callable
from typing import Literal
from typing import Sequence

from narwhals._dask.expr_dt import DaskExprDateTimeNamespace
from narwhals._dask.expr_name import DaskExprNameNamespace
from narwhals._dask.expr_str import DaskExprStringNamespace
from narwhals._dask.utils import add_row_index
from narwhals._dask.utils import maybe_evaluate_expr
from narwhals._dask.utils import narwhals_to_native_dtype
from narwhals._expression_parsing import ExprKind
from narwhals._expression_parsing import evaluate_output_names_and_aliases
from narwhals._pandas_like.utils import native_to_narwhals_dtype
from narwhals.exceptions import ColumnNotFoundError
from narwhals.exceptions import InvalidOperationError
from narwhals.typing import CompliantExpr
from narwhals.utils import Implementation
from narwhals.utils import generate_temporary_column_name

if TYPE_CHECKING:
    try:
        import dask.dataframe.dask_expr as dx
    except ModuleNotFoundError:
        import dask_expr as dx

    from typing_extensions import Self

    from narwhals._dask.dataframe import DaskLazyFrame
    from narwhals._dask.namespace import DaskNamespace
    from narwhals.dtypes import DType
    from narwhals.utils import Version


class DaskExpr(CompliantExpr["DaskLazyFrame", "dx.Series"]):  # pyright: ignore[reportInvalidTypeArguments] (#2044)
    _implementation: Implementation = Implementation.DASK

    def __init__(
        self: Self,
        call: Callable[[DaskLazyFrame], Sequence[dx.Series]],
        *,
        depth: int,
        function_name: str,
        evaluate_output_names: Callable[[DaskLazyFrame], Sequence[str]],
        alias_output_names: Callable[[Sequence[str]], Sequence[str]] | None,
        backend_version: tuple[int, ...],
        version: Version,
        # Kwargs with metadata which we may need in group-by agg
        # (e.g. `ddof` for `std` and `var`).
        call_kwargs: dict[str, Any] | None = None,
    ) -> None:
        self._call = call
        self._depth = depth
        self._function_name = function_name
        self._evaluate_output_names = evaluate_output_names
        self._alias_output_names = alias_output_names
        self._backend_version = backend_version
        self._version = version
        self._call_kwargs = call_kwargs or {}

    def __call__(self: Self, df: DaskLazyFrame) -> Sequence[dx.Series]:
        return self._call(df)

    def __narwhals_expr__(self) -> None: ...

    def __narwhals_namespace__(self) -> DaskNamespace:  # pragma: no cover
        # Unused, just for compatibility with PandasLikeExpr
        from narwhals._dask.namespace import DaskNamespace

        return DaskNamespace(backend_version=self._backend_version, version=self._version)

    def broadcast(self, kind: Literal[ExprKind.AGGREGATION, ExprKind.LITERAL]) -> Self:
        def func(df: DaskLazyFrame) -> list[dx.Series]:
            return [result[0] for result in self(df)]

        return self.__class__(
            func,
            depth=self._depth,
            function_name=self._function_name,
            evaluate_output_names=self._evaluate_output_names,
            alias_output_names=self._alias_output_names,
            backend_version=self._backend_version,
            version=self._version,
            call_kwargs=self._call_kwargs,
        )

    @classmethod
    def from_column_names(
        cls: type[Self],
        *column_names: str,
        backend_version: tuple[int, ...],
        version: Version,
    ) -> Self:
        def func(df: DaskLazyFrame) -> list[dx.Series]:
            try:
                return [df._native_frame[column_name] for column_name in column_names]
            except KeyError as e:
                missing_columns = [x for x in column_names if x not in df.columns]
                raise ColumnNotFoundError.from_missing_and_available_column_names(
                    missing_columns=missing_columns,
                    available_columns=df.columns,
                ) from e

        return cls(
            func,
            depth=0,
            function_name="col",
            evaluate_output_names=lambda _df: column_names,
            alias_output_names=None,
            backend_version=backend_version,
            version=version,
        )

    @classmethod
    def from_column_indices(
        cls: type[Self],
        *column_indices: int,
        backend_version: tuple[int, ...],
        version: Version,
    ) -> Self:
        def func(df: DaskLazyFrame) -> list[dx.Series]:
            return [
                df._native_frame.iloc[:, column_index] for column_index in column_indices
            ]

        return cls(
            func,
            depth=0,
            function_name="nth",
            evaluate_output_names=lambda df: [df.columns[i] for i in column_indices],
            alias_output_names=None,
            backend_version=backend_version,
            version=version,
        )

    def _from_call(
        self: Self,
        # First argument to `call` should be `dx.Series`
        call: Callable[..., dx.Series],
        expr_name: str,
        call_kwargs: dict[str, Any] | None = None,
        **expressifiable_args: Self | Any,
    ) -> Self:
        def func(df: DaskLazyFrame) -> list[dx.Series]:
            native_results: list[dx.Series] = []
            native_series_list = self._call(df)
            other_native_series = {
                key: maybe_evaluate_expr(df, value)
                for key, value in expressifiable_args.items()
            }
            for native_series in native_series_list:
                result_native = call(native_series, **other_native_series)
                native_results.append(result_native)
            return native_results

        return self.__class__(
            func,
            depth=self._depth + 1,
            function_name=f"{self._function_name}->{expr_name}",
            evaluate_output_names=self._evaluate_output_names,
            alias_output_names=self._alias_output_names,
            backend_version=self._backend_version,
            version=self._version,
            call_kwargs=call_kwargs,
        )

    def alias(self: Self, name: str) -> Self:
        def alias_output_names(names: Sequence[str]) -> Sequence[str]:
            if len(names) != 1:
                msg = f"Expected function with single output, found output names: {names}"
                raise ValueError(msg)
            return [name]

        return self.__class__(
            self._call,
            depth=self._depth,
            function_name=self._function_name,
            evaluate_output_names=self._evaluate_output_names,
            alias_output_names=alias_output_names,
            backend_version=self._backend_version,
            version=self._version,
            call_kwargs=self._call_kwargs,
        )

    def __add__(self: Self, other: Any) -> Self:
        return self._from_call(
            lambda _input, other: _input.__add__(other), "__add__", other=other
        )

    def __sub__(self: Self, other: Any) -> Self:
        return self._from_call(
            lambda _input, other: _input.__sub__(other), "__sub__", other=other
        )

    def __rsub__(self: Self, other: Any) -> Self:
        return self._from_call(
            lambda _input, other: other - _input, "__rsub__", other=other
        ).alias("literal")

    def __mul__(self: Self, other: Any) -> Self:
        return self._from_call(
            lambda _input, other: _input.__mul__(other), "__mul__", other=other
        )

    def __truediv__(self: Self, other: Any) -> Self:
        return self._from_call(
            lambda _input, other: _input.__truediv__(other), "__truediv__", other=other
        )

    def __rtruediv__(self: Self, other: Any) -> Self:
        return self._from_call(
            lambda _input, other: other / _input, "__rtruediv__", other=other
        ).alias("literal")

    def __floordiv__(self: Self, other: Any) -> Self:
        return self._from_call(
            lambda _input, other: _input.__floordiv__(other), "__floordiv__", other=other
        )

    def __rfloordiv__(self: Self, other: Any) -> Self:
        return self._from_call(
            lambda _input, other: other // _input, "__rfloordiv__", other=other
        ).alias("literal")

    def __pow__(self: Self, other: Any) -> Self:
        return self._from_call(
            lambda _input, other: _input.__pow__(other), "__pow__", other=other
        )

    def __rpow__(self: Self, other: Any) -> Self:
        return self._from_call(
            lambda _input, other: other**_input, "__rpow__", other=other
        ).alias("literal")

    def __mod__(self: Self, other: Any) -> Self:
        return self._from_call(
            lambda _input, other: _input.__mod__(other), "__mod__", other=other
        )

    def __rmod__(self: Self, other: Any) -> Self:
        return self._from_call(
            lambda _input, other: other % _input, "__rmod__", other=other
        ).alias("literal")

    def __eq__(self: Self, other: DaskExpr) -> Self:  # type: ignore[override]
        return self._from_call(
            lambda _input, other: _input.__eq__(other), "__eq__", other=other
        )

    def __ne__(self: Self, other: DaskExpr) -> Self:  # type: ignore[override]
        return self._from_call(
            lambda _input, other: _input.__ne__(other), "__ne__", other=other
        )

    def __ge__(self: Self, other: DaskExpr | Any) -> Self:
        return self._from_call(
            lambda _input, other: _input.__ge__(other), "__ge__", other=other
        )

    def __gt__(self: Self, other: DaskExpr) -> Self:
        return self._from_call(
            lambda _input, other: _input.__gt__(other), "__gt__", other=other
        )

    def __le__(self: Self, other: DaskExpr) -> Self:
        return self._from_call(
            lambda _input, other: _input.__le__(other), "__le__", other=other
        )

    def __lt__(self: Self, other: DaskExpr) -> Self:
        return self._from_call(
            lambda _input, other: _input.__lt__(other), "__lt__", other=other
        )

    def __and__(self: Self, other: DaskExpr | Any) -> Self:
        return self._from_call(
            lambda _input, other: _input.__and__(other), "__and__", other=other
        )

    def __or__(self: Self, other: DaskExpr) -> Self:
        return self._from_call(
            lambda _input, other: _input.__or__(other), "__or__", other=other
        )

    def __invert__(self: Self) -> Self:
        return self._from_call(lambda _input: _input.__invert__(), "__invert__")

    def mean(self: Self) -> Self:
        return self._from_call(lambda _input: _input.mean().to_series(), "mean")

    def median(self: Self) -> Self:
        from narwhals.exceptions import InvalidOperationError

        def func(s: dx.Series) -> dx.Series:
            dtype = native_to_narwhals_dtype(s.dtype, self._version, Implementation.DASK)
            if not dtype.is_numeric():
                msg = "`median` operation not supported for non-numeric input type."
                raise InvalidOperationError(msg)
            return s.median_approximate().to_series()

        return self._from_call(func, "median")

    def min(self: Self) -> Self:
        return self._from_call(lambda _input: _input.min().to_series(), "min")

    def max(self: Self) -> Self:
        return self._from_call(lambda _input: _input.max().to_series(), "max")

    def std(self: Self, ddof: int) -> Self:
        return self._from_call(
            lambda _input: _input.std(ddof=ddof).to_series(),
            "std",
            call_kwargs={"ddof": ddof},
        )

    def var(self: Self, ddof: int) -> Self:
        return self._from_call(
            lambda _input: _input.var(ddof=ddof).to_series(),
            "var",
            call_kwargs={"ddof": ddof},
        )

    def skew(self: Self) -> Self:
        return self._from_call(lambda _input: _input.skew().to_series(), "skew")

    def shift(self: Self, n: int) -> Self:
        return self._from_call(lambda _input: _input.shift(n), "shift")

    def cum_sum(self: Self, *, reverse: bool) -> Self:
        if reverse:  # pragma: no cover
            msg = "`cum_sum(reverse=True)` is not supported with Dask backend"
            raise NotImplementedError(msg)

        return self._from_call(lambda _input: _input.cumsum(), "cum_sum")

    def cum_count(self: Self, *, reverse: bool) -> Self:
        if reverse:  # pragma: no cover
            msg = "`cum_count(reverse=True)` is not supported with Dask backend"
            raise NotImplementedError(msg)

        return self._from_call(
            lambda _input: (~_input.isna()).astype(int).cumsum(), "cum_count"
        )

    def cum_min(self: Self, *, reverse: bool) -> Self:
        if reverse:  # pragma: no cover
            msg = "`cum_min(reverse=True)` is not supported with Dask backend"
            raise NotImplementedError(msg)

        return self._from_call(lambda _input: _input.cummin(), "cum_min")

    def cum_max(self: Self, *, reverse: bool) -> Self:
        if reverse:  # pragma: no cover
            msg = "`cum_max(reverse=True)` is not supported with Dask backend"
            raise NotImplementedError(msg)

        return self._from_call(lambda _input: _input.cummax(), "cum_max")

    def cum_prod(self: Self, *, reverse: bool) -> Self:
        if reverse:  # pragma: no cover
            msg = "`cum_prod(reverse=True)` is not supported with Dask backend"
            raise NotImplementedError(msg)

        return self._from_call(lambda _input: _input.cumprod(), "cum_prod")

    def sum(self: Self) -> Self:
        return self._from_call(lambda _input: _input.sum().to_series(), "sum")

    def count(self: Self) -> Self:
        return self._from_call(lambda _input: _input.count().to_series(), "count")

    def round(self: Self, decimals: int) -> Self:
        return self._from_call(lambda _input: _input.round(decimals), "round")

    def unique(self: Self) -> Self:
        return self._from_call(lambda _input: _input.unique(), "unique")

    def drop_nulls(self: Self) -> Self:
        return self._from_call(lambda _input: _input.dropna(), "drop_nulls")

    def replace_strict(
        self: Self, old: Sequence[Any], new: Sequence[Any], *, return_dtype: DType | None
    ) -> Self:
        msg = "`replace_strict` is not yet supported for Dask expressions"
        raise NotImplementedError(msg)

    def abs(self: Self) -> Self:
        return self._from_call(lambda _input: _input.abs(), "abs")

    def all(self: Self) -> Self:
        return self._from_call(
            lambda _input: _input.all(
                axis=None, skipna=True, split_every=False, out=None
            ).to_series(),
            "all",
        )

    def any(self: Self) -> Self:
        return self._from_call(
            lambda _input: _input.any(axis=0, skipna=True, split_every=False).to_series(),
            "any",
        )

    def fill_null(
        self: Self,
        value: Any | None,
        strategy: Literal["forward", "backward"] | None,
        limit: int | None,
    ) -> DaskExpr:
        def func(_input: dx.Series) -> dx.Series:
            if value is not None:
                res_ser = _input.fillna(value)
            else:
                res_ser = (
                    _input.ffill(limit=limit)
                    if strategy == "forward"
                    else _input.bfill(limit=limit)
                )
            return res_ser

        return self._from_call(func, "fillna")

    def clip(
        self: Self,
        lower_bound: Self | Any | None,
        upper_bound: Self | Any | None,
    ) -> Self:
        return self._from_call(
            lambda _input, lower_bound, upper_bound: _input.clip(
                lower=lower_bound, upper=upper_bound
            ),
            "clip",
            lower_bound=lower_bound,
            upper_bound=upper_bound,
        )

    def diff(self: Self) -> Self:
        return self._from_call(lambda _input: _input.diff(), "diff")

    def n_unique(self: Self) -> Self:
        return self._from_call(
            lambda _input: _input.nunique(dropna=False).to_series(), "n_unique"
        )

    def is_null(self: Self) -> Self:
        return self._from_call(lambda _input: _input.isna(), "is_null")

    def is_nan(self: Self) -> Self:
        def func(_input: dx.Series) -> dx.Series:
            dtype = native_to_narwhals_dtype(
                _input.dtype, self._version, self._implementation
            )
            if dtype.is_numeric():
                return _input != _input  # pyright: ignore[reportReturnType] # noqa: PLR0124
            msg = f"`.is_nan` only supported for numeric dtypes and not {dtype}, did you mean `.is_null`?"
            raise InvalidOperationError(msg)

        return self._from_call(func, "is_null")

    def len(self: Self) -> Self:
        return self._from_call(lambda _input: _input.size.to_series(), "len")

    def quantile(
        self: Self,
        quantile: float,
        interpolation: Literal["nearest", "higher", "lower", "midpoint", "linear"],
    ) -> Self:
        if interpolation == "linear":

            def func(_input: dx.Series, quantile: float) -> dx.Series:
                if _input.npartitions > 1:
                    msg = "`Expr.quantile` is not supported for Dask backend with multiple partitions."
                    raise NotImplementedError(msg)
                return _input.quantile(
                    q=quantile, method="dask"
                ).to_series()  # pragma: no cover

            return self._from_call(func, "quantile", quantile=quantile)
        else:
            msg = "`higher`, `lower`, `midpoint`, `nearest` - interpolation methods are not supported by Dask. Please use `linear` instead."
            raise NotImplementedError(msg)

    def is_first_distinct(self: Self) -> Self:
        def func(_input: dx.Series) -> dx.Series:
            _name = _input.name
            col_token = generate_temporary_column_name(n_bytes=8, columns=[_name])
<<<<<<< HEAD
            _input = add_row_index(  # pyright: ignore[reportAssignmentType]
                _input.to_frame(),
                col_token,
                backend_version=self._backend_version,
                implementation=self._implementation,
=======
            frame = add_row_index(
                _input.to_frame(), col_token, self._backend_version, self._implementation
>>>>>>> 490d029a
            )
            first_distinct_index = frame.groupby(_name).agg({col_token: "min"})[col_token]
            return frame[col_token].isin(first_distinct_index)

        return self._from_call(func, "is_first_distinct")

    def is_last_distinct(self: Self) -> Self:
        def func(_input: dx.Series) -> dx.Series:
            _name = _input.name
            col_token = generate_temporary_column_name(n_bytes=8, columns=[_name])
<<<<<<< HEAD
            _input = add_row_index(  # pyright: ignore[reportAssignmentType]
                _input.to_frame(),
                col_token,
                backend_version=self._backend_version,
                implementation=self._implementation,
=======
            frame = add_row_index(
                _input.to_frame(), col_token, self._backend_version, self._implementation
>>>>>>> 490d029a
            )
            last_distinct_index = frame.groupby(_name).agg({col_token: "max"})[col_token]
            return frame[col_token].isin(last_distinct_index)

        return self._from_call(func, "is_last_distinct")

    def is_unique(self: Self) -> Self:
        def func(_input: dx.Series) -> dx.Series:
            _name = _input.name
            return (
                _input.to_frame()
                .groupby(_name, dropna=False)
                .transform("size", meta=(_name, int))
                == 1
            )

        return self._from_call(func, "is_unique")

    def is_in(self: Self, other: Any) -> Self:
        return self._from_call(lambda _input: _input.isin(other), "is_in")

    def null_count(self: Self) -> Self:
        return self._from_call(
            lambda _input: _input.isna().sum().to_series(), "null_count"
        )

    def over(self: Self, keys: list[str], kind: ExprKind) -> Self:
        def func(df: DaskLazyFrame) -> list[Any]:
            output_names, aliases = evaluate_output_names_and_aliases(self, df, [])
            if overlap := set(output_names).intersection(keys):
                # E.g. `df.select(nw.all().sum().over('a'))`. This is well-defined,
                # we just don't support it yet.
                msg = (
                    f"Column names {overlap} appear in both expression output names and in `over` keys.\n"
                    "This is not yet supported."
                )
                raise NotImplementedError(msg)
            if df._native_frame.npartitions == 1:  # pragma: no cover
                tmp = df.group_by(*keys, drop_null_keys=False).agg(self)
                tmp_native = (
                    df.simple_select(*keys)
                    .join(tmp, how="left", left_on=keys, right_on=keys, suffix="_right")
                    ._native_frame
                )
                return [tmp_native[name] for name in aliases]
            # https://github.com/dask/dask/issues/6659
            msg = (
                "`Expr.over` is not supported for Dask backend with multiple partitions."
            )
            raise NotImplementedError(msg)

        return self.__class__(
            func,
            depth=self._depth + 1,
            function_name=self._function_name + "->over",
            evaluate_output_names=self._evaluate_output_names,
            alias_output_names=self._alias_output_names,
            backend_version=self._backend_version,
            version=self._version,
            call_kwargs=self._call_kwargs,
        )

    def cast(self: Self, dtype: DType | type[DType]) -> Self:
        def func(_input: dx.Series) -> dx.Series:
            native_dtype = narwhals_to_native_dtype(dtype, self._version)
            return _input.astype(native_dtype)

        return self._from_call(func, "cast")

    def is_finite(self: Self) -> Self:
        import dask.array as da

        return self._from_call(da.isfinite, "is_finite")

    @property
    def str(self: Self) -> DaskExprStringNamespace:
        return DaskExprStringNamespace(self)

    @property
    def dt(self: Self) -> DaskExprDateTimeNamespace:
        return DaskExprDateTimeNamespace(self)

    @property
    def name(self: Self) -> DaskExprNameNamespace:
        return DaskExprNameNamespace(self)<|MERGE_RESOLUTION|>--- conflicted
+++ resolved
@@ -487,16 +487,8 @@
         def func(_input: dx.Series) -> dx.Series:
             _name = _input.name
             col_token = generate_temporary_column_name(n_bytes=8, columns=[_name])
-<<<<<<< HEAD
-            _input = add_row_index(  # pyright: ignore[reportAssignmentType]
-                _input.to_frame(),
-                col_token,
-                backend_version=self._backend_version,
-                implementation=self._implementation,
-=======
             frame = add_row_index(
                 _input.to_frame(), col_token, self._backend_version, self._implementation
->>>>>>> 490d029a
             )
             first_distinct_index = frame.groupby(_name).agg({col_token: "min"})[col_token]
             return frame[col_token].isin(first_distinct_index)
@@ -507,16 +499,8 @@
         def func(_input: dx.Series) -> dx.Series:
             _name = _input.name
             col_token = generate_temporary_column_name(n_bytes=8, columns=[_name])
-<<<<<<< HEAD
-            _input = add_row_index(  # pyright: ignore[reportAssignmentType]
-                _input.to_frame(),
-                col_token,
-                backend_version=self._backend_version,
-                implementation=self._implementation,
-=======
             frame = add_row_index(
                 _input.to_frame(), col_token, self._backend_version, self._implementation
->>>>>>> 490d029a
             )
             last_distinct_index = frame.groupby(_name).agg({col_token: "max"})[col_token]
             return frame[col_token].isin(last_distinct_index)
