--- conflicted
+++ resolved
@@ -115,18 +115,9 @@
                     for column_name in evaluate_column_names(df)
                 ]
             except KeyError as e:
-<<<<<<< HEAD
                 if error := check_columns_exist(df, evaluate_column_names(df)):
                     raise error from e
                 raise
-=======
-                missing_columns = [
-                    x for x in evaluate_column_names(df) if x not in df.columns
-                ]
-                raise ColumnNotFoundError.from_missing_and_available_column_names(
-                    missing_columns=missing_columns, available_columns=df.columns
-                ) from e
->>>>>>> 43d206c6
 
         return cls(
             func,
