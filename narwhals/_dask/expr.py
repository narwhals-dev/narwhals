from __future__ import annotations

from copy import copy
from typing import TYPE_CHECKING
from typing import Any
from typing import Callable
from typing import NoReturn

from narwhals.dependencies import get_dask

if TYPE_CHECKING:
    from typing_extensions import Self

    from narwhals._dask.dataframe import DaskLazyFrame
    from narwhals._dask.namespace import DaskNamespace

from narwhals._dask.utils import maybe_evaluate


class DaskExpr:
    def __init__(
        self,
        # callable from DaskLazyFrame to list of (native) Dask Series
        call: Callable[[DaskLazyFrame], Any],
        *,
        depth: int,
        function_name: str,
        root_names: list[str] | None,
        output_names: list[str] | None,
        # Whether the expression is a length-1 Series resulting from
        # a reduction, such as `nw.col('a').sum()`
        returns_scalar: bool,
        backend_version: tuple[int, ...],
    ) -> None:
        self._call = call
        self._depth = depth
        self._function_name = function_name
        self._root_names = root_names
        self._output_names = output_names
        self._returns_scalar = returns_scalar
        self._backend_version = backend_version

    def __narwhals_expr__(self) -> None: ...

    def __narwhals_namespace__(self) -> DaskNamespace:  # pragma: no cover
        from narwhals._dask.namespace import DaskNamespace

        return DaskNamespace(backend_version=self._backend_version)

    @classmethod
    def from_column_names(
        cls: type[Self],
        *column_names: str,
        backend_version: tuple[int, ...],
    ) -> Self:
        def func(df: DaskLazyFrame) -> list[Any]:
            return [
                df._native_dataframe.loc[:, column_name] for column_name in column_names
            ]

        return cls(
            func,
            depth=0,
            function_name="col",
            root_names=list(column_names),
            output_names=list(column_names),
            returns_scalar=False,
            backend_version=backend_version,
        )

    def _from_call(
        self,
        # callable from DaskLazyFrame to list of (native) Dask Series
        call: Any,
        expr_name: str,
        *args: Any,
        returns_scalar: bool,
        **kwargs: Any,
    ) -> Self:
        def func(df: DaskLazyFrame) -> list[Any]:
            results = []
            inputs = self._call(df)
            _args = [maybe_evaluate(df, x) for x in args]
            _kwargs = {key: maybe_evaluate(df, value) for key, value in kwargs.items()}
            for _input in inputs:
                result = call(_input, *_args, **_kwargs)
                if returns_scalar:
                    result = result.to_series()
                result = result.rename(_input.name)
                results.append(result)
            return results

        # Try tracking root and output names by combining them from all
        # expressions appearing in args and kwargs. If any anonymous
        # expression appears (e.g. nw.all()), then give up on tracking root names
        # and just set it to None.
        root_names = copy(self._root_names)
        output_names = self._output_names
        for arg in list(args) + list(kwargs.values()):
            if root_names is not None and isinstance(arg, self.__class__):
                if arg._root_names is not None:
                    root_names.extend(arg._root_names)
                else:  # pragma: no cover
                    # TODO(unassigned): increase coverage
                    root_names = None
                    output_names = None
                    break
            elif root_names is None:  # pragma: no cover
                # TODO(unassigned): increase coverage
                output_names = None
                break

        if not (
            (output_names is None and root_names is None)
            or (output_names is not None and root_names is not None)
        ):  # pragma: no cover
            msg = "Safety assertion failed, please report a bug to https://github.com/narwhals-dev/narwhals/issues"
            raise AssertionError(msg)

        return self.__class__(
            func,
            depth=self._depth + 1,
            function_name=f"{self._function_name}->{expr_name}",
            root_names=root_names,
            output_names=output_names,
            returns_scalar=self._returns_scalar or returns_scalar,
            backend_version=self._backend_version,
        )

    def alias(self, name: str) -> Self:
        def func(df: DaskLazyFrame) -> list[Any]:
            inputs = self._call(df)
            return [_input.rename(name) for _input in inputs]

        return self.__class__(
            func,
            depth=self._depth,
            function_name=self._function_name,
            root_names=self._root_names,
            output_names=[name],
            returns_scalar=self._returns_scalar,
            backend_version=self._backend_version,
        )

    def __add__(self, other: Any) -> Self:
        return self._from_call(
            lambda _input, other: _input.__add__(other),
            "__add__",
            other,
            returns_scalar=False,
        )

    def __radd__(self, other: Any) -> Self:
        return self._from_call(
            lambda _input, other: _input.__radd__(other),
            "__radd__",
            other,
            returns_scalar=False,
        )

    def __sub__(self, other: Any) -> Self:
        return self._from_call(
            lambda _input, other: _input.__sub__(other),
            "__sub__",
            other,
            returns_scalar=False,
        )

    def __rsub__(self, other: Any) -> Self:
        return self._from_call(
            lambda _input, other: _input.__rsub__(other),
            "__rsub__",
            other,
            returns_scalar=False,
        )

    def __mul__(self, other: Any) -> Self:
        return self._from_call(
            lambda _input, other: _input.__mul__(other),
            "__mul__",
            other,
            returns_scalar=False,
        )

    def __rmul__(self, other: Any) -> Self:
        return self._from_call(
            lambda _input, other: _input.__rmul__(other),
            "__rmul__",
            other,
            returns_scalar=False,
        )

    def __truediv__(self, other: Any) -> Self:
        return self._from_call(
            lambda _input, other: _input.__truediv__(other),
            "__truediv__",
            other,
            returns_scalar=False,
        )

    def __rtruediv__(self, other: Any) -> Self:
        return self._from_call(
            lambda _input, other: _input.__rtruediv__(other),
            "__rtruediv__",
            other,
            returns_scalar=False,
        )

    def __floordiv__(self, other: Any) -> Self:
        return self._from_call(
            lambda _input, other: _input.__floordiv__(other),
            "__floordiv__",
            other,
            returns_scalar=False,
        )

    def __rfloordiv__(self, other: Any) -> Self:
        return self._from_call(
            lambda _input, other: _input.__rfloordiv__(other),
            "__rfloordiv__",
            other,
            returns_scalar=False,
        )

    def __pow__(self, other: Any) -> Self:
        return self._from_call(
            lambda _input, other: _input.__pow__(other),
            "__pow__",
            other,
            returns_scalar=False,
        )

    def __rpow__(self, other: Any) -> Self:
        return self._from_call(
            lambda _input, other: _input.__rpow__(other),
            "__rpow__",
            other,
            returns_scalar=False,
        )

    def __mod__(self, other: Any) -> Self:
        return self._from_call(
            lambda _input, other: _input.__mod__(other),
            "__mod__",
            other,
            returns_scalar=False,
        )

    def __rmod__(self, other: Any) -> Self:
        return self._from_call(
            lambda _input, other: _input.__rmod__(other),
            "__rmod__",
            other,
            returns_scalar=False,
        )

    def __eq__(self, other: DaskExpr) -> Self:  # type: ignore[override]
        return self._from_call(
            lambda _input, other: _input.__eq__(other),
            "__eq__",
            other,
            returns_scalar=False,
        )

    def __ne__(self, other: DaskExpr) -> Self:  # type: ignore[override]
        return self._from_call(
            lambda _input, other: _input.__ne__(other),
            "__ne__",
            other,
            returns_scalar=False,
        )

    def __ge__(self, other: DaskExpr) -> Self:
        return self._from_call(
            lambda _input, other: _input.__ge__(other),
            "__ge__",
            other,
            returns_scalar=False,
        )

    def __gt__(self, other: DaskExpr) -> Self:
        return self._from_call(
            lambda _input, other: _input.__gt__(other),
            "__gt__",
            other,
            returns_scalar=False,
        )

    def __le__(self, other: DaskExpr) -> Self:
        return self._from_call(
            lambda _input, other: _input.__le__(other),
            "__le__",
            other,
            returns_scalar=False,
        )

    def __lt__(self, other: DaskExpr) -> Self:
        return self._from_call(
            lambda _input, other: _input.__lt__(other),
            "__lt__",
            other,
            returns_scalar=False,
        )

    def __and__(self, other: DaskExpr) -> Self:
        return self._from_call(
            lambda _input, other: _input.__and__(other),
            "__and__",
            other,
            returns_scalar=False,
        )

    def __rand__(self, other: DaskExpr) -> Self:  # pragma: no cover
        return self._from_call(
            lambda _input, other: _input.__rand__(other),
            "__rand__",
            other,
            returns_scalar=False,
        )

    def __or__(self, other: DaskExpr) -> Self:
        return self._from_call(
            lambda _input, other: _input.__or__(other),
            "__or__",
            other,
            returns_scalar=False,
        )

    def __ror__(self, other: DaskExpr) -> Self:  # pragma: no cover
        return self._from_call(
            lambda _input, other: _input.__ror__(other),
            "__ror__",
            other,
            returns_scalar=False,
        )

    def mean(self) -> Self:
        return self._from_call(
            lambda _input: _input.mean(),
            "mean",
            returns_scalar=True,
        )

    def min(self) -> Self:
        return self._from_call(
            lambda _input: _input.min(),
            "min",
            returns_scalar=True,
        )

    def max(self) -> Self:
        return self._from_call(
            lambda _input: _input.max(),
            "max",
            returns_scalar=True,
        )

    def std(self, ddof: int = 1) -> Self:
        return self._from_call(
            lambda _input, ddof: _input.std(ddof=ddof),
            "std",
            ddof,
            returns_scalar=True,
        )

    def shift(self, n: int) -> Self:
        return self._from_call(
            lambda _input, n: _input.shift(n),
            "shift",
            n,
            returns_scalar=False,
        )

    def cum_sum(self) -> Self:
        return self._from_call(
            lambda _input: _input.cumsum(),
            "cum_sum",
            returns_scalar=False,
        )

    def is_between(
        self,
        lower_bound: Any,
        upper_bound: Any,
        closed: str = "both",
    ) -> Self:
        if closed == "none":
            closed = "neither"
        return self._from_call(
            lambda _input, lower_bound, upper_bound, closed: _input.between(
                lower_bound,
                upper_bound,
                closed,
            ),
            "is_between",
            lower_bound,
            upper_bound,
            closed,
            returns_scalar=False,
        )

    def sum(self) -> Self:
        return self._from_call(
            lambda _input: _input.sum(),
            "sum",
            returns_scalar=True,
        )

    def count(self) -> Self:
        return self._from_call(
            lambda _input: _input.count(),
            "count",
            returns_scalar=True,
        )

    def round(self, decimals: int) -> Self:
        return self._from_call(
            lambda _input, decimals: _input.round(decimals),
            "round",
            decimals,
            returns_scalar=False,
        )

<<<<<<< HEAD
    def drop_nulls(self) -> NoReturn:
        # We can't (yet?) allow methods which modify the index
        msg = "`Expr.drop_nulls` is not supported for the Dask backend. Please use `LazyFrame.drop_nulls` instead."
        raise NotImplementedError(msg)

    def sort(self, *, descending: bool = False, nulls_last: bool = False) -> NoReturn:
        # We can't (yet?) allow methods which modify the index
        msg = "`Expr.sort` is not supported for the Dask backend. Please use `LazyFrame.sort` instead."
        raise NotImplementedError(msg)
=======
    def abs(self) -> Self:
        return self._from_call(
            lambda _input: _input.abs(),
            "abs",
            returns_scalar=False,
        )
>>>>>>> 5c9c54ce

    def fill_null(self, value: Any) -> DaskExpr:
        return self._from_call(
            lambda _input, _val: _input.fillna(_val),
            "fillna",
            value,
            returns_scalar=False,
        )

    def clip(
        self: Self, lower_bound: Any | None = None, upper_bound: Any | None = None
    ) -> Self:
        return self._from_call(
            lambda _input, _lower, _upper: _input.clip(lower=_lower, upper=_upper),
            "clip",
            lower_bound,
            upper_bound,
            returns_scalar=False,
        )

    @property
    def str(self: Self) -> DaskExprStringNamespace:
        return DaskExprStringNamespace(self)

    @property
    def dt(self: Self) -> DaskExprDateTimeNamespace:
        return DaskExprDateTimeNamespace(self)

    @property
    def name(self: Self) -> DaskExprNameNamespace:
        return DaskExprNameNamespace(self)


class DaskExprStringNamespace:
    def __init__(self, expr: DaskExpr) -> None:
        self._expr = expr

    def strip_chars(self, characters: str | None = None) -> DaskExpr:
        return self._expr._from_call(
            lambda _input, characters: _input.str.strip(characters),
            "strip",
            characters,
            returns_scalar=False,
        )

    def starts_with(self, prefix: str) -> DaskExpr:
        return self._expr._from_call(
            lambda _input, prefix: _input.str.startswith(prefix),
            "starts_with",
            prefix,
            returns_scalar=False,
        )

    def ends_with(self, suffix: str) -> DaskExpr:
        return self._expr._from_call(
            lambda _input, suffix: _input.str.endswith(suffix),
            "ends_with",
            suffix,
            returns_scalar=False,
        )

    def contains(self, pattern: str, *, literal: bool = False) -> DaskExpr:
        return self._expr._from_call(
            lambda _input, pat, regex: _input.str.contains(pat=pat, regex=regex),
            "contains",
            pattern,
            not literal,
            returns_scalar=False,
        )

    def slice(self, offset: int, length: int | None = None) -> DaskExpr:
        stop = offset + length if length else None
        return self._expr._from_call(
            lambda _input, start, stop: _input.str.slice(start=start, stop=stop),
            "slice",
            offset,
            stop,
            returns_scalar=False,
        )

    def to_datetime(self, format: str | None = None) -> DaskExpr:  # noqa: A002
        return self._expr._from_call(
            lambda _input, fmt: get_dask().dataframe.to_datetime(_input, format=fmt),
            "to_datetime",
            format,
            returns_scalar=False,
        )

    def to_uppercase(self) -> DaskExpr:
        return self._expr._from_call(
            lambda _input: _input.str.upper(),
            "to_uppercase",
            returns_scalar=False,
        )

    def to_lowercase(self) -> DaskExpr:
        return self._expr._from_call(
            lambda _input: _input.str.lower(),
            "to_lowercase",
            returns_scalar=False,
        )


class DaskExprDateTimeNamespace:
    def __init__(self, expr: DaskExpr) -> None:
        self._expr = expr

    def date(self) -> DaskExpr:
        return self._expr._from_call(
            lambda _input: _input.dt.date,
            "date",
            returns_scalar=False,
        )

    def year(self) -> DaskExpr:
        return self._expr._from_call(
            lambda _input: _input.dt.year,
            "year",
            returns_scalar=False,
        )

    def month(self) -> DaskExpr:
        return self._expr._from_call(
            lambda _input: _input.dt.month,
            "month",
            returns_scalar=False,
        )

    def day(self) -> DaskExpr:
        return self._expr._from_call(
            lambda _input: _input.dt.day,
            "day",
            returns_scalar=False,
        )

    def hour(self) -> DaskExpr:
        return self._expr._from_call(
            lambda _input: _input.dt.hour,
            "hour",
            returns_scalar=False,
        )

    def minute(self) -> DaskExpr:
        return self._expr._from_call(
            lambda _input: _input.dt.minute,
            "minute",
            returns_scalar=False,
        )

    def second(self) -> DaskExpr:
        return self._expr._from_call(
            lambda _input: _input.dt.second,
            "second",
            returns_scalar=False,
        )

    def millisecond(self) -> DaskExpr:
        return self._expr._from_call(
            lambda _input: _input.dt.microsecond // 1000,
            "millisecond",
            returns_scalar=False,
        )

    def microsecond(self) -> DaskExpr:
        return self._expr._from_call(
            lambda _input: _input.dt.microsecond,
            "microsecond",
            returns_scalar=False,
        )

    def nanosecond(self) -> DaskExpr:
        return self._expr._from_call(
            lambda _input: _input.dt.microsecond * 1000 + _input.dt.nanosecond,
            "nanosecond",
            returns_scalar=False,
        )

    def ordinal_day(self) -> DaskExpr:
        return self._expr._from_call(
            lambda _input: _input.dt.dayofyear,
            "ordinal_day",
            returns_scalar=False,
        )


class DaskExprNameNamespace:
    def __init__(self: Self, expr: DaskExpr) -> None:
        self._expr = expr

    def keep(self: Self) -> DaskExpr:
        root_names = self._expr._root_names

        if root_names is None:
            msg = (
                "Anonymous expressions are not supported in `.name.keep`.\n"
                "Instead of `nw.all()`, try using a named expression, such as "
                "`nw.col('a', 'b')`\n"
            )
            raise ValueError(msg)

        return self._expr.__class__(
            lambda df: [
                series.rename(name)
                for series, name in zip(self._expr._call(df), root_names)
            ],
            depth=self._expr._depth,
            function_name=self._expr._function_name,
            root_names=root_names,
            output_names=root_names,
            returns_scalar=self._expr._returns_scalar,
            backend_version=self._expr._backend_version,
        )

    def map(self: Self, function: Callable[[str], str]) -> DaskExpr:
        root_names = self._expr._root_names

        if root_names is None:
            msg = (
                "Anonymous expressions are not supported in `.name.map`.\n"
                "Instead of `nw.all()`, try using a named expression, such as "
                "`nw.col('a', 'b')`\n"
            )
            raise ValueError(msg)

        output_names = [function(str(name)) for name in root_names]

        return self._expr.__class__(
            lambda df: [
                series.rename(name)
                for series, name in zip(self._expr._call(df), output_names)
            ],
            depth=self._expr._depth,
            function_name=self._expr._function_name,
            root_names=root_names,
            output_names=output_names,
            returns_scalar=self._expr._returns_scalar,
            backend_version=self._expr._backend_version,
        )

    def prefix(self: Self, prefix: str) -> DaskExpr:
        root_names = self._expr._root_names
        if root_names is None:
            msg = (
                "Anonymous expressions are not supported in `.name.prefix`.\n"
                "Instead of `nw.all()`, try using a named expression, such as "
                "`nw.col('a', 'b')`\n"
            )
            raise ValueError(msg)

        output_names = [prefix + str(name) for name in root_names]
        return self._expr.__class__(
            lambda df: [
                series.rename(name)
                for series, name in zip(self._expr._call(df), output_names)
            ],
            depth=self._expr._depth,
            function_name=self._expr._function_name,
            root_names=root_names,
            output_names=output_names,
            returns_scalar=self._expr._returns_scalar,
            backend_version=self._expr._backend_version,
        )

    def suffix(self: Self, suffix: str) -> DaskExpr:
        root_names = self._expr._root_names
        if root_names is None:
            msg = (
                "Anonymous expressions are not supported in `.name.suffix`.\n"
                "Instead of `nw.all()`, try using a named expression, such as "
                "`nw.col('a', 'b')`\n"
            )
            raise ValueError(msg)

        output_names = [str(name) + suffix for name in root_names]

        return self._expr.__class__(
            lambda df: [
                series.rename(name)
                for series, name in zip(self._expr._call(df), output_names)
            ],
            depth=self._expr._depth,
            function_name=self._expr._function_name,
            root_names=root_names,
            output_names=output_names,
            returns_scalar=self._expr._returns_scalar,
            backend_version=self._expr._backend_version,
        )

    def to_lowercase(self: Self) -> DaskExpr:
        root_names = self._expr._root_names

        if root_names is None:
            msg = (
                "Anonymous expressions are not supported in `.name.to_lowercase`.\n"
                "Instead of `nw.all()`, try using a named expression, such as "
                "`nw.col('a', 'b')`\n"
            )
            raise ValueError(msg)
        output_names = [str(name).lower() for name in root_names]

        return self._expr.__class__(
            lambda df: [
                series.rename(name)
                for series, name in zip(self._expr._call(df), output_names)
            ],
            depth=self._expr._depth,
            function_name=self._expr._function_name,
            root_names=root_names,
            output_names=output_names,
            returns_scalar=self._expr._returns_scalar,
            backend_version=self._expr._backend_version,
        )

    def to_uppercase(self: Self) -> DaskExpr:
        root_names = self._expr._root_names

        if root_names is None:
            msg = (
                "Anonymous expressions are not supported in `.name.to_uppercase`.\n"
                "Instead of `nw.all()`, try using a named expression, such as "
                "`nw.col('a', 'b')`\n"
            )
            raise ValueError(msg)
        output_names = [str(name).upper() for name in root_names]

        return self._expr.__class__(
            lambda df: [
                series.rename(name)
                for series, name in zip(self._expr._call(df), output_names)
            ],
            depth=self._expr._depth,
            function_name=self._expr._function_name,
            root_names=root_names,
            output_names=output_names,
            returns_scalar=self._expr._returns_scalar,
            backend_version=self._expr._backend_version,
        )<|MERGE_RESOLUTION|>--- conflicted
+++ resolved
@@ -421,7 +421,6 @@
             returns_scalar=False,
         )
 
-<<<<<<< HEAD
     def drop_nulls(self) -> NoReturn:
         # We can't (yet?) allow methods which modify the index
         msg = "`Expr.drop_nulls` is not supported for the Dask backend. Please use `LazyFrame.drop_nulls` instead."
@@ -431,14 +430,13 @@
         # We can't (yet?) allow methods which modify the index
         msg = "`Expr.sort` is not supported for the Dask backend. Please use `LazyFrame.sort` instead."
         raise NotImplementedError(msg)
-=======
-    def abs(self) -> Self:
+
+   def abs(self) -> Self:
         return self._from_call(
             lambda _input: _input.abs(),
             "abs",
             returns_scalar=False,
         )
->>>>>>> 5c9c54ce
 
     def fill_null(self, value: Any) -> DaskExpr:
         return self._from_call(
