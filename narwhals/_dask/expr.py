--- conflicted
+++ resolved
@@ -14,12 +14,9 @@
 from narwhals._dask.utils import add_row_index
 from narwhals._dask.utils import maybe_evaluate_expr
 from narwhals._dask.utils import narwhals_to_native_dtype
-<<<<<<< HEAD
-=======
 from narwhals._expression_parsing import ExprKind
 from narwhals._expression_parsing import evaluate_output_names_and_aliases
 from narwhals._expression_parsing import is_elementary_expression
->>>>>>> 5ac55c6d
 from narwhals._pandas_like.utils import native_to_narwhals_dtype
 from narwhals.exceptions import ColumnNotFoundError
 from narwhals.exceptions import InvalidOperationError
@@ -544,25 +541,12 @@
             lambda _input: _input.isna().sum().to_series(), "null_count"
         )
 
-<<<<<<< HEAD
     def over(
         self: Self,
         partition_by: list[str],
         kind: ExprKind,
         order_by: Sequence[str] | None,
     ) -> Self:
-        if not partition_by:
-            assert order_by is not None  # help type checkers  # noqa: S101
-
-            # This is something like `nw.col('a').cum_sum().order_by(key)`
-            # which we can always easily support, as it doesn't require grouping.
-            def func(df: DaskLazyFrame) -> Sequence[dx.Series]:
-                return self(df.sort(*order_by, descending=False, nulls_last=False))
-        else:
-            # https://github.com/dask/dask/issues/6659
-            msg = "`Expr.over` with `partition_by` is not supported for Dask backend."
-=======
-    def over(self: Self, keys: list[str], kind: ExprKind) -> Self:
         # pandas is a required dependency of dask so it's safe to import this
         from narwhals._pandas_like.group_by import AGGREGATIONS_TO_PANDAS_EQUIVALENT
 
@@ -572,32 +556,41 @@
                 "Please see: "
                 "https://narwhals-dev.github.io/narwhals/pandas_like_concepts/improve_group_by_operation/"
             )
->>>>>>> 5ac55c6d
             raise NotImplementedError(msg)
-        function_name = re.sub(r"(\w+->)", "", self._function_name)
-        try:
-            dask_function_name = AGGREGATIONS_TO_PANDAS_EQUIVALENT[function_name]
-        except KeyError:
-            msg = (
-                f"Unsupported function: {function_name} in `over` context.\n\n."
-                f"Supported functions are {', '.join(AGGREGATIONS_TO_PANDAS_EQUIVALENT)}\n"
-            )
-            raise NotImplementedError(msg) from None
-
-        def func(df: DaskLazyFrame) -> list[dx.Series]:
-            output_names, aliases = evaluate_output_names_and_aliases(self, df, [])
-
-            with warnings.catch_warnings():
-                warnings.filterwarnings(
-                    "ignore", message=".*`meta` is not specified", category=UserWarning
+        if not partition_by:
+            assert order_by is not None  # help type checkers  # noqa: S101
+
+            # This is something like `nw.col('a').cum_sum().order_by(key)`
+            # which we can always easily support, as it doesn't require grouping.
+            def func(df: DaskLazyFrame) -> Sequence[dx.Series]:
+                return self(df.sort(*order_by, descending=False, nulls_last=False))
+        else:
+            function_name = re.sub(r"(\w+->)", "", self._function_name)
+            try:
+                dask_function_name = AGGREGATIONS_TO_PANDAS_EQUIVALENT[function_name]
+            except KeyError:
+                msg = (
+                    f"Unsupported function: {function_name} in `over` context.\n\n."
+                    f"Supported functions are {', '.join(AGGREGATIONS_TO_PANDAS_EQUIVALENT)}\n"
                 )
-                res_native = df._native_frame.groupby(keys)[list(output_names)].transform(
-                    dask_function_name, **self._call_kwargs
-                )
-            result_frame = df._from_native_frame(
-                res_native.rename(columns=dict(zip(output_names, aliases)))
-            )._native_frame
-            return [result_frame[name] for name in aliases]
+                raise NotImplementedError(msg) from None
+
+            def func(df: DaskLazyFrame) -> Sequence[dx.Series]:
+                output_names, aliases = evaluate_output_names_and_aliases(self, df, [])
+
+                with warnings.catch_warnings():
+                    warnings.filterwarnings(
+                        "ignore",
+                        message=".*`meta` is not specified",
+                        category=UserWarning,
+                    )
+                    res_native = df._native_frame.groupby(partition_by)[
+                        list(output_names)
+                    ].transform(dask_function_name, **self._call_kwargs)
+                result_frame = df._from_native_frame(
+                    res_native.rename(columns=dict(zip(output_names, aliases)))
+                )._native_frame
+                return [result_frame[name] for name in aliases]
 
         return self.__class__(
             func,
