--- conflicted
+++ resolved
@@ -680,8 +680,5 @@
     struct = not_implemented()  # pyright: ignore[reportAssignmentType]
     rank = not_implemented()  # pyright: ignore[reportAssignmentType]
     _alias_native = not_implemented()
-<<<<<<< HEAD
-    first = not_implemented()
-=======
     window_function = not_implemented()  # pyright: ignore[reportAssignmentType]
->>>>>>> 66559a07
+    first = not_implemented()