from __future__ import annotations

import warnings
from typing import TYPE_CHECKING, Any, Callable, Literal, cast

import pandas as pd

from narwhals._compliant import DepthTrackingExpr, LazyExpr
from narwhals._dask.expr_dt import DaskExprDateTimeNamespace
from narwhals._dask.expr_str import DaskExprStringNamespace
from narwhals._dask.utils import (
    add_row_index,
    align_series_full_broadcast,
    maybe_evaluate_expr,
    narwhals_to_native_dtype,
)
from narwhals._expression_parsing import ExprKind, evaluate_output_names_and_aliases
from narwhals._pandas_like.utils import get_dtype_backend, native_to_narwhals_dtype
from narwhals._utils import (
    Implementation,
    generate_temporary_column_name,
    not_implemented,
)
from narwhals.exceptions import InvalidOperationError

if TYPE_CHECKING:
    from collections.abc import Sequence

    import dask.dataframe.dask_expr as dx
    from typing_extensions import Self

    from narwhals._compliant.typing import AliasNames, EvalNames, EvalSeries, ScalarKwargs
    from narwhals._dask.dataframe import DaskLazyFrame
    from narwhals._dask.namespace import DaskNamespace
    from narwhals._expression_parsing import ExprKind, ExprMetadata
    from narwhals._utils import Version, _LimitedContext
    from narwhals.typing import (
        FillNullStrategy,
        IntoDType,
        ModeKeepStrategy,
        NonNestedLiteral,
        NumericLiteral,
        RollingInterpolationMethod,
        TemporalLiteral,
    )


class DaskExpr(
    LazyExpr["DaskLazyFrame", "dx.Series"],  # pyright: ignore[reportInvalidTypeArguments]
    DepthTrackingExpr["DaskLazyFrame", "dx.Series"],  # pyright: ignore[reportInvalidTypeArguments]
):
    _implementation: Implementation = Implementation.DASK

    def __init__(
        self,
        call: EvalSeries[DaskLazyFrame, dx.Series],  # pyright: ignore[reportInvalidTypeForm]
        *,
        depth: int,
        function_name: str,
        evaluate_output_names: EvalNames[DaskLazyFrame],
        alias_output_names: AliasNames | None,
        version: Version,
        scalar_kwargs: ScalarKwargs | None = None,
    ) -> None:
        self._call = call
        self._depth = depth
        self._function_name = function_name
        self._evaluate_output_names = evaluate_output_names
        self._alias_output_names = alias_output_names
        self._version = version
        self._scalar_kwargs = scalar_kwargs or {}
        self._metadata: ExprMetadata | None = None

    def __call__(self, df: DaskLazyFrame) -> Sequence[dx.Series]:
        return self._call(df)

    def __narwhals_namespace__(self) -> DaskNamespace:  # pragma: no cover
        from narwhals._dask.namespace import DaskNamespace

        return DaskNamespace(version=self._version)

    def broadcast(self, kind: Literal[ExprKind.AGGREGATION, ExprKind.LITERAL]) -> Self:
        def func(df: DaskLazyFrame) -> list[dx.Series]:
            # result.loc[0][0] is a workaround for dask~<=2024.10.0/dask_expr~<=1.1.16
            #   that raised a KeyError for result[0] during collection.
            return [result.loc[0][0] for result in self(df)]

        return self.__class__(
            func,
            depth=self._depth,
            function_name=self._function_name,
            evaluate_output_names=self._evaluate_output_names,
            alias_output_names=self._alias_output_names,
            version=self._version,
            scalar_kwargs=self._scalar_kwargs,
        )

    @classmethod
    def from_column_names(
        cls: type[Self],
        evaluate_column_names: EvalNames[DaskLazyFrame],
        /,
        *,
        context: _LimitedContext,
        function_name: str = "",
    ) -> Self:
        def func(df: DaskLazyFrame) -> list[dx.Series]:
            try:
                return [
                    df._native_frame[column_name]
                    for column_name in evaluate_column_names(df)
                ]
            except KeyError as e:
                if error := df._check_columns_exist(evaluate_column_names(df)):
                    raise error from e
                raise

        return cls(
            func,
            depth=0,
            function_name=function_name,
            evaluate_output_names=evaluate_column_names,
            alias_output_names=None,
            version=context._version,
        )

    @classmethod
    def from_column_indices(cls, *column_indices: int, context: _LimitedContext) -> Self:
        def func(df: DaskLazyFrame) -> list[dx.Series]:
            return [df.native.iloc[:, i] for i in column_indices]

        return cls(
            func,
            depth=0,
            function_name="nth",
            evaluate_output_names=cls._eval_names_indices(column_indices),
            alias_output_names=None,
            version=context._version,
        )

    def _with_callable(
        self,
        # First argument to `call` should be `dx.Series`
        call: Callable[..., dx.Series],
        /,
        expr_name: str = "",
        scalar_kwargs: ScalarKwargs | None = None,
        **expressifiable_args: Self | Any,
    ) -> Self:
        def func(df: DaskLazyFrame) -> list[dx.Series]:
            native_results: list[dx.Series] = []
            native_series_list = self._call(df)
            other_native_series = {
                key: maybe_evaluate_expr(df, value)
                for key, value in expressifiable_args.items()
            }
            for native_series in native_series_list:
                result_native = call(native_series, **other_native_series)
                native_results.append(result_native)
            return native_results

        return self.__class__(
            func,
            depth=self._depth + 1,
            function_name=f"{self._function_name}->{expr_name}",
            evaluate_output_names=self._evaluate_output_names,
            alias_output_names=self._alias_output_names,
            version=self._version,
            scalar_kwargs=scalar_kwargs,
        )

    def _with_alias_output_names(self, func: AliasNames | None, /) -> Self:
        current_alias_output_names = self._alias_output_names
        alias_output_names = (
            None
            if func is None
            else func
            if current_alias_output_names is None
            else lambda output_names: func(current_alias_output_names(output_names))
        )
        return type(self)(
            call=self._call,
            depth=self._depth,
            function_name=self._function_name,
            evaluate_output_names=self._evaluate_output_names,
            alias_output_names=alias_output_names,
            version=self._version,
            scalar_kwargs=self._scalar_kwargs,
        )

    def _with_binary(
        self,
        call: Callable[[dx.Series, Any], dx.Series],
        name: str,
        other: Any,
        *,
        reverse: bool = False,
    ) -> Self:
        result = self._with_callable(
            lambda expr, other: call(expr, other), name, other=other
        )
        if reverse:
            result = result.alias("literal")
        return result

    def _binary_op(self, op_name: str, other: Any) -> Self:
        return self._with_binary(
            lambda expr, other: getattr(expr, op_name)(other), op_name, other
        )

    def _reverse_binary_op(
        self, op_name: str, operator_func: Callable[..., dx.Series], other: Any
    ) -> Self:
        return self._with_binary(
            lambda expr, other: operator_func(other, expr), op_name, other, reverse=True
        )

    def __add__(self, other: Any) -> Self:
        return self._binary_op("__add__", other)

    def __sub__(self, other: Any) -> Self:
        return self._binary_op("__sub__", other)

    def __mul__(self, other: Any) -> Self:
        return self._binary_op("__mul__", other)

    def __truediv__(self, other: Any) -> Self:
        return self._binary_op("__truediv__", other)

    def __floordiv__(self, other: Any) -> Self:
<<<<<<< HEAD
        def _floordiv(
            df: DaskLazyFrame, series: dx.Series, other: dx.Series | Any
        ) -> dx.Series:
            series, other = align_series_full_broadcast(df, series, other)
            return (series.__floordiv__(other)).where(other != 0, None)

        def func(df: DaskLazyFrame) -> list[dx.Series]:
            if isinstance(other, type(self)):
                if len(other_ := other(df)) > 1:  # pragma: no cover
                    msg = "Expected expression with single output, found multiple"
                    raise ValueError(msg)
                other_series = other_[0]
            else:
                other_series = other

            return [_floordiv(df, series, other_series) for series in self(df)]

        return self.__class__(
            func,
            depth=self._depth + 1,
            function_name=self._function_name + "->__floordiv__",
            evaluate_output_names=self._evaluate_output_names,
            alias_output_names=self._alias_output_names,
            version=self._version,
        )

    def __rfloordiv__(self, other: Any) -> Self:
        def _rfloordiv(
            df: DaskLazyFrame, series: dx.Series, other: dx.Series | Any
        ) -> dx.Series:
            series, other = align_series_full_broadcast(df, series, other)
            return (other.__floordiv__(series)).where(series != 0, None)

        def func(df: DaskLazyFrame) -> list[dx.Series]:
            return [_rfloordiv(df, series, other) for series in self(df)]

        return self.__class__(
            func,
            depth=self._depth + 1,
            function_name=self._function_name + "->__rfloordiv__",
            evaluate_output_names=self._evaluate_output_names,
            alias_output_names=self._alias_output_names,
            version=self._version,
        ).alias("literal")
=======
        return self._binary_op("__floordiv__", other)
>>>>>>> 12662873

    def __pow__(self, other: Any) -> Self:
        return self._binary_op("__pow__", other)

    def __mod__(self, other: Any) -> Self:
        return self._binary_op("__mod__", other)

    def __eq__(self, other: object) -> Self:  # type: ignore[override]
        return self._binary_op("__eq__", other)

    def __ne__(self, other: object) -> Self:  # type: ignore[override]
        return self._binary_op("__ne__", other)

    def __ge__(self, other: Any) -> Self:
        return self._binary_op("__ge__", other)

    def __gt__(self, other: Any) -> Self:
        return self._binary_op("__gt__", other)

    def __le__(self, other: Any) -> Self:
        return self._binary_op("__le__", other)

    def __lt__(self, other: Any) -> Self:
        return self._binary_op("__lt__", other)

    def __and__(self, other: Any) -> Self:
        return self._binary_op("__and__", other)

    def __or__(self, other: Any) -> Self:
        return self._binary_op("__or__", other)

    def __rsub__(self, other: Any) -> Self:
        return self._reverse_binary_op("__rsub__", lambda a, b: a - b, other)

    def __rtruediv__(self, other: Any) -> Self:
        return self._reverse_binary_op("__rtruediv__", lambda a, b: a / b, other)

    def __rfloordiv__(self, other: Any) -> Self:
        return self._reverse_binary_op("__rfloordiv__", lambda a, b: a // b, other)

    def __rpow__(self, other: Any) -> Self:
        return self._reverse_binary_op("__rpow__", lambda a, b: a**b, other)

    def __rmod__(self, other: Any) -> Self:
        return self._reverse_binary_op("__rmod__", lambda a, b: a % b, other)

    def __invert__(self) -> Self:
        return self._with_callable(lambda expr: expr.__invert__(), "__invert__")

    def mean(self) -> Self:
        return self._with_callable(lambda expr: expr.mean().to_series(), "mean")

    def median(self) -> Self:
        from narwhals.exceptions import InvalidOperationError

        def func(s: dx.Series) -> dx.Series:
            dtype = native_to_narwhals_dtype(s.dtype, self._version, Implementation.DASK)
            if not dtype.is_numeric():
                msg = "`median` operation not supported for non-numeric input type."
                raise InvalidOperationError(msg)
            return s.median_approximate().to_series()

        return self._with_callable(func, "median")

    def min(self) -> Self:
        return self._with_callable(lambda expr: expr.min().to_series(), "min")

    def max(self) -> Self:
        return self._with_callable(lambda expr: expr.max().to_series(), "max")

    def std(self, ddof: int) -> Self:
        return self._with_callable(
            lambda expr: expr.std(ddof=ddof).to_series(),
            "std",
            scalar_kwargs={"ddof": ddof},
        )

    def var(self, ddof: int) -> Self:
        return self._with_callable(
            lambda expr: expr.var(ddof=ddof).to_series(),
            "var",
            scalar_kwargs={"ddof": ddof},
        )

    def skew(self) -> Self:
        return self._with_callable(lambda expr: expr.skew().to_series(), "skew")

    def kurtosis(self) -> Self:
        return self._with_callable(lambda expr: expr.kurtosis().to_series(), "kurtosis")

    def shift(self, n: int) -> Self:
        return self._with_callable(lambda expr: expr.shift(n), "shift")

    def cum_sum(self, *, reverse: bool) -> Self:
        if reverse:  # pragma: no cover
            # https://github.com/dask/dask/issues/11802
            msg = "`cum_sum(reverse=True)` is not supported with Dask backend"
            raise NotImplementedError(msg)

        return self._with_callable(lambda expr: expr.cumsum(), "cum_sum")

    def cum_count(self, *, reverse: bool) -> Self:
        if reverse:  # pragma: no cover
            msg = "`cum_count(reverse=True)` is not supported with Dask backend"
            raise NotImplementedError(msg)

        return self._with_callable(
            lambda expr: (~expr.isna()).astype(int).cumsum(), "cum_count"
        )

    def cum_min(self, *, reverse: bool) -> Self:
        if reverse:  # pragma: no cover
            msg = "`cum_min(reverse=True)` is not supported with Dask backend"
            raise NotImplementedError(msg)

        return self._with_callable(lambda expr: expr.cummin(), "cum_min")

    def cum_max(self, *, reverse: bool) -> Self:
        if reverse:  # pragma: no cover
            msg = "`cum_max(reverse=True)` is not supported with Dask backend"
            raise NotImplementedError(msg)

        return self._with_callable(lambda expr: expr.cummax(), "cum_max")

    def cum_prod(self, *, reverse: bool) -> Self:
        if reverse:  # pragma: no cover
            msg = "`cum_prod(reverse=True)` is not supported with Dask backend"
            raise NotImplementedError(msg)

        return self._with_callable(lambda expr: expr.cumprod(), "cum_prod")

    def rolling_sum(self, window_size: int, *, min_samples: int, center: bool) -> Self:
        return self._with_callable(
            lambda expr: expr.rolling(
                window=window_size, min_periods=min_samples, center=center
            ).sum(),
            "rolling_sum",
        )

    def rolling_mean(self, window_size: int, *, min_samples: int, center: bool) -> Self:
        return self._with_callable(
            lambda expr: expr.rolling(
                window=window_size, min_periods=min_samples, center=center
            ).mean(),
            "rolling_mean",
        )

    def rolling_var(
        self, window_size: int, *, min_samples: int, center: bool, ddof: int
    ) -> Self:
        if ddof == 1:
            return self._with_callable(
                lambda expr: expr.rolling(
                    window=window_size, min_periods=min_samples, center=center
                ).var(),
                "rolling_var",
            )
        msg = "Dask backend only supports `ddof=1` for `rolling_var`"
        raise NotImplementedError(msg)

    def rolling_std(
        self, window_size: int, *, min_samples: int, center: bool, ddof: int
    ) -> Self:
        if ddof == 1:
            return self._with_callable(
                lambda expr: expr.rolling(
                    window=window_size, min_periods=min_samples, center=center
                ).std(),
                "rolling_std",
            )
        msg = "Dask backend only supports `ddof=1` for `rolling_std`"
        raise NotImplementedError(msg)

    def sum(self) -> Self:
        return self._with_callable(lambda expr: expr.sum().to_series(), "sum")

    def count(self) -> Self:
        return self._with_callable(lambda expr: expr.count().to_series(), "count")

    def round(self, decimals: int) -> Self:
        return self._with_callable(lambda expr: expr.round(decimals), "round")

    def unique(self) -> Self:
        return self._with_callable(lambda expr: expr.unique(), "unique")

    def drop_nulls(self) -> Self:
        return self._with_callable(lambda expr: expr.dropna(), "drop_nulls")

    def abs(self) -> Self:
        return self._with_callable(lambda expr: expr.abs(), "abs")

    def all(self) -> Self:
        return self._with_callable(
            lambda expr: expr.all(
                axis=None, skipna=True, split_every=False, out=None
            ).to_series(),
            "all",
        )

    def any(self) -> Self:
        return self._with_callable(
            lambda expr: expr.any(axis=0, skipna=True, split_every=False).to_series(),
            "any",
        )

    def fill_nan(self, value: float | None) -> Self:
        value_nullable = pd.NA if value is None else value
        value_numpy = float("nan") if value is None else value

        def func(expr: dx.Series) -> dx.Series:
            # If/when pandas exposes an API which distinguishes NaN vs null, use that.
            mask = cast("dx.Series", expr != expr)  # noqa: PLR0124
            mask = mask.fillna(False)
            fill = (
                value_nullable
                if get_dtype_backend(expr.dtype, self._implementation)
                else value_numpy
            )
            return expr.mask(mask, fill)  # pyright: ignore[reportArgumentType]

        return self._with_callable(func, "fill_nan")

    def fill_null(
        self,
        value: Self | NonNestedLiteral,
        strategy: FillNullStrategy | None,
        limit: int | None,
    ) -> Self:
        def func(expr: dx.Series) -> dx.Series:
            if value is not None:
                res_ser = expr.fillna(value)
            else:
                res_ser = (
                    expr.ffill(limit=limit)
                    if strategy == "forward"
                    else expr.bfill(limit=limit)
                )
            return res_ser

        return self._with_callable(func, "fill_null")

    def clip(
        self,
        lower_bound: Self | NumericLiteral | TemporalLiteral | None,
        upper_bound: Self | NumericLiteral | TemporalLiteral | None,
    ) -> Self:
        return self._with_callable(
            lambda expr, lower_bound, upper_bound: expr.clip(
                lower=lower_bound, upper=upper_bound
            ),
            "clip",
            lower_bound=lower_bound,
            upper_bound=upper_bound,
        )

    def diff(self) -> Self:
        return self._with_callable(lambda expr: expr.diff(), "diff")

    def n_unique(self) -> Self:
        return self._with_callable(
            lambda expr: expr.nunique(dropna=False).to_series(), "n_unique"
        )

    def is_null(self) -> Self:
        return self._with_callable(lambda expr: expr.isna(), "is_null")

    def is_nan(self) -> Self:
        def func(expr: dx.Series) -> dx.Series:
            dtype = native_to_narwhals_dtype(
                expr.dtype, self._version, self._implementation
            )
            if dtype.is_numeric():
                return expr != expr  # pyright: ignore[reportReturnType] # noqa: PLR0124
            msg = f"`.is_nan` only supported for numeric dtypes and not {dtype}, did you mean `.is_null`?"
            raise InvalidOperationError(msg)

        return self._with_callable(func, "is_null")

    def len(self) -> Self:
        return self._with_callable(lambda expr: expr.size.to_series(), "len")

    def quantile(
        self, quantile: float, interpolation: RollingInterpolationMethod
    ) -> Self:
        if interpolation == "linear":

            def func(expr: dx.Series, quantile: float) -> dx.Series:
                if expr.npartitions > 1:
                    msg = "`Expr.quantile` is not supported for Dask backend with multiple partitions."
                    raise NotImplementedError(msg)
                return expr.quantile(
                    q=quantile, method="dask"
                ).to_series()  # pragma: no cover

            return self._with_callable(func, "quantile", quantile=quantile)
        msg = "`higher`, `lower`, `midpoint`, `nearest` - interpolation methods are not supported by Dask. Please use `linear` instead."
        raise NotImplementedError(msg)

    def is_first_distinct(self) -> Self:
        def func(expr: dx.Series) -> dx.Series:
            _name = expr.name
            col_token = generate_temporary_column_name(n_bytes=8, columns=[_name])
            frame = add_row_index(expr.to_frame(), col_token)
            first_distinct_index = frame.groupby(_name).agg({col_token: "min"})[col_token]
            return frame[col_token].isin(first_distinct_index)

        return self._with_callable(func, "is_first_distinct")

    def is_last_distinct(self) -> Self:
        def func(expr: dx.Series) -> dx.Series:
            _name = expr.name
            col_token = generate_temporary_column_name(n_bytes=8, columns=[_name])
            frame = add_row_index(expr.to_frame(), col_token)
            last_distinct_index = frame.groupby(_name).agg({col_token: "max"})[col_token]
            return frame[col_token].isin(last_distinct_index)

        return self._with_callable(func, "is_last_distinct")

    def is_unique(self) -> Self:
        def func(expr: dx.Series) -> dx.Series:
            _name = expr.name
            return (
                expr.to_frame()
                .groupby(_name, dropna=False)
                .transform("size", meta=(_name, int))
                == 1
            )

        return self._with_callable(func, "is_unique")

    def is_in(self, other: Any) -> Self:
        return self._with_callable(lambda expr: expr.isin(other), "is_in")

    def null_count(self) -> Self:
        return self._with_callable(
            lambda expr: expr.isna().sum().to_series(), "null_count"
        )

    def over(self, partition_by: Sequence[str], order_by: Sequence[str]) -> Self:
        # pandas is a required dependency of dask so it's safe to import this
        from narwhals._pandas_like.group_by import PandasLikeGroupBy

        if not partition_by:
            assert order_by  # noqa: S101

            # This is something like `nw.col('a').cum_sum().order_by(key)`
            # which we can always easily support, as it doesn't require grouping.
            def func(df: DaskLazyFrame) -> Sequence[dx.Series]:
                return self(df.sort(*order_by, descending=False, nulls_last=False))
        elif not self._is_elementary():  # pragma: no cover
            msg = (
                "Only elementary expressions are supported for `.over` in dask.\n\n"
                "Please see: "
                "https://narwhals-dev.github.io/narwhals/concepts/improve_group_by_operation/"
            )
            raise NotImplementedError(msg)
        elif order_by:
            # Wrong results https://github.com/dask/dask/issues/11806.
            msg = "`over` with `order_by` is not yet supported in Dask."
            raise NotImplementedError(msg)
        else:
            function_name = PandasLikeGroupBy._leaf_name(self)
            try:
                dask_function_name = PandasLikeGroupBy._REMAP_AGGS[function_name]
            except KeyError:
                # window functions are unsupported: https://github.com/dask/dask/issues/11806
                msg = (
                    f"Unsupported function: {function_name} in `over` context.\n\n"
                    f"Supported functions are {', '.join(PandasLikeGroupBy._REMAP_AGGS)}\n"
                )
                raise NotImplementedError(msg) from None

            def func(df: DaskLazyFrame) -> Sequence[dx.Series]:
                output_names, aliases = evaluate_output_names_and_aliases(self, df, [])

                with warnings.catch_warnings():
                    # https://github.com/dask/dask/issues/11804
                    warnings.filterwarnings(
                        "ignore",
                        message=".*`meta` is not specified",
                        category=UserWarning,
                    )
                    grouped = df.native.groupby(partition_by)
                    if dask_function_name == "size":
                        if len(output_names) != 1:  # pragma: no cover
                            msg = "Safety check failed, please report a bug."
                            raise AssertionError(msg)
                        res_native = grouped.transform(
                            dask_function_name, **self._scalar_kwargs
                        ).to_frame(output_names[0])
                    else:
                        res_native = grouped[list(output_names)].transform(
                            dask_function_name, **self._scalar_kwargs
                        )
                result_frame = df._with_native(
                    res_native.rename(columns=dict(zip(output_names, aliases)))
                ).native
                return [result_frame[name] for name in aliases]

        return self.__class__(
            func,
            depth=self._depth + 1,
            function_name=self._function_name + "->over",
            evaluate_output_names=self._evaluate_output_names,
            alias_output_names=self._alias_output_names,
            version=self._version,
        )

    def cast(self, dtype: IntoDType) -> Self:
        def func(expr: dx.Series) -> dx.Series:
            native_dtype = narwhals_to_native_dtype(dtype, self._version)
            return expr.astype(native_dtype)

        return self._with_callable(func, "cast")

    def is_finite(self) -> Self:
        import dask.array as da

        return self._with_callable(da.isfinite, "is_finite")

    def log(self, base: float) -> Self:
        import dask.array as da

        def _log(expr: dx.Series) -> dx.Series:
            return da.log(expr) / da.log(base)

        return self._with_callable(_log, "log")

    def exp(self) -> Self:
        import dask.array as da

        return self._with_callable(da.exp, "exp")

    def sqrt(self) -> Self:
        import dask.array as da

        return self._with_callable(da.sqrt, "sqrt")

    def mode(self, *, keep: ModeKeepStrategy) -> Self:
        def func(expr: dx.Series) -> dx.Series:
            _name = expr.name
            result = expr.to_frame().mode()[_name]
            return result.head(1) if keep == "any" else result

        return self._with_callable(func, "mode", scalar_kwargs={"keep": keep})

    @property
    def str(self) -> DaskExprStringNamespace:
        return DaskExprStringNamespace(self)

    @property
    def dt(self) -> DaskExprDateTimeNamespace:
        return DaskExprDateTimeNamespace(self)

    arg_max: not_implemented = not_implemented()
    arg_min: not_implemented = not_implemented()
    arg_true: not_implemented = not_implemented()
    ewm_mean: not_implemented = not_implemented()
    gather_every: not_implemented = not_implemented()
    head: not_implemented = not_implemented()
    map_batches: not_implemented = not_implemented()
    sample: not_implemented = not_implemented()
    rank: not_implemented = not_implemented()
    replace_strict: not_implemented = not_implemented()
    sort: not_implemented = not_implemented()
    tail: not_implemented = not_implemented()

    # namespaces
    list: not_implemented = not_implemented()  # type: ignore[assignment]
    cat: not_implemented = not_implemented()  # type: ignore[assignment]
    struct: not_implemented = not_implemented()  # type: ignore[assignment]<|MERGE_RESOLUTION|>--- conflicted
+++ resolved
@@ -228,7 +228,6 @@
         return self._binary_op("__truediv__", other)
 
     def __floordiv__(self, other: Any) -> Self:
-<<<<<<< HEAD
         def _floordiv(
             df: DaskLazyFrame, series: dx.Series, other: dx.Series | Any
         ) -> dx.Series:
@@ -255,6 +254,42 @@
             version=self._version,
         )
 
+    def __pow__(self, other: Any) -> Self:
+        return self._binary_op("__pow__", other)
+
+    def __mod__(self, other: Any) -> Self:
+        return self._binary_op("__mod__", other)
+
+    def __eq__(self, other: object) -> Self:  # type: ignore[override]
+        return self._binary_op("__eq__", other)
+
+    def __ne__(self, other: object) -> Self:  # type: ignore[override]
+        return self._binary_op("__ne__", other)
+
+    def __ge__(self, other: Any) -> Self:
+        return self._binary_op("__ge__", other)
+
+    def __gt__(self, other: Any) -> Self:
+        return self._binary_op("__gt__", other)
+
+    def __le__(self, other: Any) -> Self:
+        return self._binary_op("__le__", other)
+
+    def __lt__(self, other: Any) -> Self:
+        return self._binary_op("__lt__", other)
+
+    def __and__(self, other: Any) -> Self:
+        return self._binary_op("__and__", other)
+
+    def __or__(self, other: Any) -> Self:
+        return self._binary_op("__or__", other)
+
+    def __rsub__(self, other: Any) -> Self:
+        return self._reverse_binary_op("__rsub__", lambda a, b: a - b, other)
+
+    def __rtruediv__(self, other: Any) -> Self:
+        return self._reverse_binary_op("__rtruediv__", lambda a, b: a / b, other)
+
     def __rfloordiv__(self, other: Any) -> Self:
         def _rfloordiv(
             df: DaskLazyFrame, series: dx.Series, other: dx.Series | Any
@@ -273,48 +308,6 @@
             alias_output_names=self._alias_output_names,
             version=self._version,
         ).alias("literal")
-=======
-        return self._binary_op("__floordiv__", other)
->>>>>>> 12662873
-
-    def __pow__(self, other: Any) -> Self:
-        return self._binary_op("__pow__", other)
-
-    def __mod__(self, other: Any) -> Self:
-        return self._binary_op("__mod__", other)
-
-    def __eq__(self, other: object) -> Self:  # type: ignore[override]
-        return self._binary_op("__eq__", other)
-
-    def __ne__(self, other: object) -> Self:  # type: ignore[override]
-        return self._binary_op("__ne__", other)
-
-    def __ge__(self, other: Any) -> Self:
-        return self._binary_op("__ge__", other)
-
-    def __gt__(self, other: Any) -> Self:
-        return self._binary_op("__gt__", other)
-
-    def __le__(self, other: Any) -> Self:
-        return self._binary_op("__le__", other)
-
-    def __lt__(self, other: Any) -> Self:
-        return self._binary_op("__lt__", other)
-
-    def __and__(self, other: Any) -> Self:
-        return self._binary_op("__and__", other)
-
-    def __or__(self, other: Any) -> Self:
-        return self._binary_op("__or__", other)
-
-    def __rsub__(self, other: Any) -> Self:
-        return self._reverse_binary_op("__rsub__", lambda a, b: a - b, other)
-
-    def __rtruediv__(self, other: Any) -> Self:
-        return self._reverse_binary_op("__rtruediv__", lambda a, b: a / b, other)
-
-    def __rfloordiv__(self, other: Any) -> Self:
-        return self._reverse_binary_op("__rfloordiv__", lambda a, b: a // b, other)
 
     def __rpow__(self, other: Any) -> Self:
         return self._reverse_binary_op("__rpow__", lambda a, b: a**b, other)
