--- conflicted
+++ resolved
@@ -145,13 +145,8 @@
             returns_scalar=self._compliant_expr._returns_scalar,
         )
 
-<<<<<<< HEAD
-    def timestamp(self, time_unit: TimeUnit) -> DaskExpr:
+    def timestamp(self: Self, time_unit: TimeUnit) -> DaskExpr:
         def func(s: dx.Series, time_unit: TimeUnit) -> dx.Series:
-=======
-    def timestamp(self: Self, time_unit: Literal["ns", "us", "ms"]) -> DaskExpr:
-        def func(s: dx.Series, time_unit: Literal["ns", "us", "ms"]) -> dx.Series:
->>>>>>> 562b213c
             dtype = native_to_narwhals_dtype(
                 s, self._compliant_expr._version, Implementation.DASK
             )
