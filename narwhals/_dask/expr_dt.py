--- conflicted
+++ resolved
@@ -2,12 +2,8 @@
 
 from typing import TYPE_CHECKING
 
-<<<<<<< HEAD
+from narwhals._constants import MS_PER_SECOND, NS_PER_SECOND, US_PER_SECOND
 from narwhals._duration import Interval
-=======
-from narwhals._constants import MS_PER_SECOND, NS_PER_SECOND, US_PER_SECOND
-from narwhals._duration import parse_interval_string
->>>>>>> 4bba50ab
 from narwhals._pandas_like.utils import (
     UNIT_DICT,
     calculate_timestamp_date,
