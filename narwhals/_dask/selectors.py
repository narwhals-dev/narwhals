--- conflicted
+++ resolved
@@ -10,18 +10,13 @@
 from narwhals.utils import import_dtypes_module
 
 if TYPE_CHECKING:
-<<<<<<< HEAD
     try:
         import dask.dataframe.dask_expr as dx
     except ModuleNotFoundError:
         import dask_expr as dx
 
-    from collections.abc import Collection
-    from collections.abc import Container
     from datetime import timezone
 
-=======
->>>>>>> 562b213c
     from typing_extensions import Self
 
     from narwhals._dask.dataframe import DaskLazyFrame
@@ -42,13 +37,8 @@
         self._backend_version = backend_version
         self._version = version
 
-<<<<<<< HEAD
-    def by_dtype(self: Self, dtypes: Container[DType | type[DType]]) -> DaskSelector:
-        def func(df: DaskLazyFrame) -> list[Any]:
-=======
     def by_dtype(self: Self, dtypes: Iterable[DType | type[DType]]) -> DaskSelector:
         def func(df: DaskLazyFrame) -> list[dx.Series]:
->>>>>>> 562b213c
             return [
                 df._native_frame[col] for col in df.columns if df.schema[col] in dtypes
             ]
@@ -138,8 +128,8 @@
 
     def datetime(
         self: Self,
-        time_unit: TimeUnit | Collection[TimeUnit] | None,
-        time_zone: str | timezone | Collection[str | timezone | None] | None,
+        time_unit: TimeUnit | Iterable[TimeUnit] | None,
+        time_zone: str | timezone | Iterable[str | timezone | None] | None,
     ) -> DaskSelector:  # pragma: no cover
         from narwhals.utils import _parse_datetime_selector_to_datetimes
 
