--- conflicted
+++ resolved
@@ -2,13 +2,9 @@
 
 from typing import TYPE_CHECKING
 from typing import Any
-<<<<<<< HEAD
-from typing import Literal
-=======
 from typing import Iterable
 from typing import Literal
 from typing import Sequence
->>>>>>> 663fc1c2
 
 from narwhals._dask.utils import parse_exprs_and_named_exprs
 from narwhals._pandas_like.utils import translate_dtype
@@ -133,7 +129,6 @@
     def rename(self: Self, mapping: dict[str, str]) -> Self:
         return self._from_native_dataframe(self._native_dataframe.rename(columns=mapping))
 
-<<<<<<< HEAD
     def unique(
         self: Self,
         subset: str | list[str] | None,
@@ -166,7 +161,7 @@
         return self._from_native_dataframe(result)
 
       def group_by(self, *by: str) -> Any:
-=======
+
     def sort(
         self: Self,
         by: str | Iterable[str],
@@ -278,7 +273,6 @@
         )
 
     def group_by(self, *by: str) -> Any:
->>>>>>> 663fc1c2
         from narwhals._dask.group_by import DaskLazyGroupBy
 
         return DaskLazyGroupBy(self, list(by))