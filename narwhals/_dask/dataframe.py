--- conflicted
+++ resolved
@@ -257,11 +257,7 @@
         self: Self,
         other: Self,
         *,
-<<<<<<< HEAD
         how: Literal["inner", "left", "full", "cross", "semi", "anti"],
-=======
-        how: Literal["left", "inner", "cross", "anti", "semi"],
->>>>>>> 319c9d15
         left_on: Sequence[str] | None,
         right_on: Sequence[str] | None,
         suffix: str,
@@ -294,11 +290,7 @@
             other_native = (
                 select_columns_by_name(
                     other._native_frame,
-<<<<<<< HEAD
-                    right_on,  # type: ignore[arg-type]
-=======
                     list(right_on),
->>>>>>> 319c9d15
                     self._backend_version,
                     self._implementation,
                 )
@@ -325,11 +317,7 @@
             other_native = (
                 select_columns_by_name(
                     other._native_frame,
-<<<<<<< HEAD
-                    right_on,  # type: ignore[arg-type]
-=======
                     list(right_on),
->>>>>>> 319c9d15
                     self._backend_version,
                     self._implementation,
                 )
