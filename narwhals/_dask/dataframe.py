--- conflicted
+++ resolved
@@ -97,19 +97,6 @@
     def drop_nulls(self) -> Self:
         return self._from_native_dataframe(self._native_dataframe.dropna())
 
-<<<<<<< HEAD
-    def with_row_index(self: Self, name: str) -> Self:
-        # Implementation is based on the following StackOverflow reply:
-        # https://stackoverflow.com/questions/60831518/in-dask-how-does-one-add-a-range-of-integersauto-increment-to-a-new-column/60852409#60852409
-        return self._from_native_dataframe(
-            self._native_dataframe.assign(**{name: 1}).assign(
-                **{name: lambda t: t[name].cumsum(method="blelloch") - 1}
-            )
-        )
-
-    def rename(self: Self, mapping: dict[str, str]) -> Self:
-        return self._from_native_dataframe(self._native_dataframe.rename(columns=mapping))
-=======
     @property
     def schema(self) -> dict[str, DType]:
         return {
@@ -124,4 +111,15 @@
         return self._from_native_dataframe(
             self._native_dataframe.drop(columns=list(columns))
         )
->>>>>>> d9b01918
+
+    def with_row_index(self: Self, name: str) -> Self:
+        # Implementation is based on the following StackOverflow reply:
+        # https://stackoverflow.com/questions/60831518/in-dask-how-does-one-add-a-range-of-integersauto-increment-to-a-new-column/60852409#60852409
+        return self._from_native_dataframe(
+            self._native_dataframe.assign(**{name: 1}).assign(
+                **{name: lambda t: t[name].cumsum(method="blelloch") - 1}
+            )
+        )
+
+    def rename(self: Self, mapping: dict[str, str]) -> Self:
+        return self._from_native_dataframe(self._native_dataframe.rename(columns=mapping))