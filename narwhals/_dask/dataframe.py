from __future__ import annotations

from typing import TYPE_CHECKING
from typing import Any
from typing import Literal

from narwhals._dask.utils import parse_exprs_and_named_exprs
from narwhals._pandas_like.utils import translate_dtype
from narwhals.dependencies import get_dask_dataframe
from narwhals.dependencies import get_pandas
from narwhals.utils import Implementation
from narwhals.utils import flatten
from narwhals.utils import generate_unique_token
from narwhals.utils import parse_version

if TYPE_CHECKING:
    from typing_extensions import Self

    from narwhals._dask.expr import DaskExpr
    from narwhals._dask.namespace import DaskNamespace
    from narwhals._dask.typing import IntoDaskExpr
    from narwhals.dtypes import DType


class DaskLazyFrame:
    def __init__(
        self, native_dataframe: Any, *, backend_version: tuple[int, ...]
    ) -> None:
        self._native_dataframe = native_dataframe
        self._backend_version = backend_version

    def __native_namespace__(self) -> Any:  # pragma: no cover
        return get_dask_dataframe()

    def __narwhals_namespace__(self) -> DaskNamespace:
        from narwhals._dask.namespace import DaskNamespace

        return DaskNamespace(backend_version=self._backend_version)

    def __narwhals_lazyframe__(self) -> Self:
        return self

    def _from_native_dataframe(self, df: Any) -> Self:
        return self.__class__(df, backend_version=self._backend_version)

    def with_columns(self, *exprs: DaskExpr, **named_exprs: DaskExpr) -> Self:
        df = self._native_dataframe
        new_series = parse_exprs_and_named_exprs(self, *exprs, **named_exprs)
        df = df.assign(**new_series)
        return self._from_native_dataframe(df)

    def collect(self) -> Any:
        from narwhals._pandas_like.dataframe import PandasLikeDataFrame

        result = self._native_dataframe.compute()
        return PandasLikeDataFrame(
            result,
            implementation=Implementation.PANDAS,
            backend_version=parse_version(get_pandas().__version__),
        )

    @property
    def columns(self) -> list[str]:
        return self._native_dataframe.columns.tolist()  # type: ignore[no-any-return]

    def filter(
        self,
        *predicates: DaskExpr,
    ) -> Self:
        from narwhals._dask.namespace import DaskNamespace

        plx = DaskNamespace(backend_version=self._backend_version)
        expr = plx.all_horizontal(*predicates)
        # Safety: all_horizontal's expression only returns a single column.
        mask = expr._call(self)[0]
        return self._from_native_dataframe(self._native_dataframe.loc[mask])

    def lazy(self) -> Self:
        return self

    def select(
        self: Self,
        *exprs: IntoDaskExpr,
        **named_exprs: IntoDaskExpr,
    ) -> Self:
        dd = get_dask_dataframe()

        if exprs and all(isinstance(x, str) for x in exprs) and not named_exprs:
            # This is a simple slice => fastpath!
            return self._from_native_dataframe(self._native_dataframe.loc[:, exprs])

        new_series = parse_exprs_and_named_exprs(self, *exprs, **named_exprs)
        if not new_series:
            # return empty dataframe, like Polars does
            pd = get_pandas()
            return self._from_native_dataframe(dd.from_pandas(pd.DataFrame()))
        df = dd.concat([val.rename(name) for name, val in new_series.items()], axis=1)
        return self._from_native_dataframe(df)

    def drop_nulls(self) -> Self:
        return self._from_native_dataframe(self._native_dataframe.dropna())

    @property
    def schema(self) -> dict[str, DType]:
        return {
            col: translate_dtype(self._native_dataframe.loc[:, col])
            for col in self._native_dataframe.columns
        }

    def collect_schema(self) -> dict[str, DType]:
        return self.schema

    def drop(self: Self, *columns: str) -> Self:
        return self._from_native_dataframe(
            self._native_dataframe.drop(columns=list(columns))
        )

    def with_row_index(self: Self, name: str) -> Self:
        # Implementation is based on the following StackOverflow reply:
        # https://stackoverflow.com/questions/60831518/in-dask-how-does-one-add-a-range-of-integersauto-increment-to-a-new-column/60852409#60852409
        return self._from_native_dataframe(
            self._native_dataframe.assign(**{name: 1}).assign(
                **{name: lambda t: t[name].cumsum(method="blelloch") - 1}
            )
        )

    def rename(self: Self, mapping: dict[str, str]) -> Self:
        return self._from_native_dataframe(self._native_dataframe.rename(columns=mapping))

<<<<<<< HEAD
    def unique(
        self: Self,
        subset: str | list[str] | None,
        *,
        keep: Literal["any", "first", "last", "none"] = "any",
        maintain_order: bool = False,
    ) -> Self:
        """
        NOTE:
            The param `maintain_order` is only here for compatibility with the polars API
            and has no effect on the output.
        """
        subset = flatten(subset) if subset else None
        native_frame = self._native_dataframe
        if keep == "none":
            subset = subset or self.columns
            token = generate_unique_token(n_bytes=8, columns=subset)
            unique = (
                native_frame.groupby(subset)
                .size()
                .rename(token)
                .loc[lambda t: t == 1]
                .reset_index()
                .drop(columns=token)
            )
            result = native_frame.merge(unique, on=subset, how="inner")
        else:
            mapped_keep = {"any": "first"}.get(keep, keep)
            result = native_frame.drop_duplicates(subset=subset, keep=mapped_keep)
        return self._from_native_dataframe(result)
=======
    def group_by(self, *by: str) -> Any:
        from narwhals._dask.group_by import DaskLazyGroupBy

        return DaskLazyGroupBy(self, list(by))
>>>>>>> 235d3cb2
<|MERGE_RESOLUTION|>--- conflicted
+++ resolved
@@ -127,7 +127,6 @@
     def rename(self: Self, mapping: dict[str, str]) -> Self:
         return self._from_native_dataframe(self._native_dataframe.rename(columns=mapping))
 
-<<<<<<< HEAD
     def unique(
         self: Self,
         subset: str | list[str] | None,
@@ -158,9 +157,8 @@
             mapped_keep = {"any": "first"}.get(keep, keep)
             result = native_frame.drop_duplicates(subset=subset, keep=mapped_keep)
         return self._from_native_dataframe(result)
-=======
-    def group_by(self, *by: str) -> Any:
+
+      def group_by(self, *by: str) -> Any:
         from narwhals._dask.group_by import DaskLazyGroupBy
 
-        return DaskLazyGroupBy(self, list(by))
->>>>>>> 235d3cb2
+        return DaskLazyGroupBy(self, list(by))