from __future__ import annotations

from typing import TYPE_CHECKING
from typing import Any

from narwhals._dask.utils import parse_exprs_and_named_exprs
from narwhals.dependencies import get_dask_dataframe
from narwhals.dependencies import get_pandas
from narwhals.utils import Implementation
from narwhals.utils import parse_version

if TYPE_CHECKING:
    from typing_extensions import Self

    from narwhals._dask.expr import DaskExpr
    from narwhals._dask.namespace import DaskNamespace
    from narwhals._dask.typing import IntoDaskExpr


class DaskLazyFrame:
    def __init__(
        self, native_dataframe: Any, *, backend_version: tuple[int, ...]
    ) -> None:
        self._native_dataframe = native_dataframe
        self._backend_version = backend_version

    def __native_namespace__(self) -> Any:  # pragma: no cover
        return get_dask_dataframe()

    def __narwhals_namespace__(self) -> DaskNamespace:
        from narwhals._dask.namespace import DaskNamespace

        return DaskNamespace(backend_version=self._backend_version)

    def __narwhals_lazyframe__(self) -> Self:
        return self

    def _from_native_dataframe(self, df: Any) -> Self:
        return self.__class__(df, backend_version=self._backend_version)

    def with_columns(self, *exprs: DaskExpr, **named_exprs: DaskExpr) -> Self:
        df = self._native_dataframe
        new_series = parse_exprs_and_named_exprs(self, *exprs, **named_exprs)
        df = df.assign(**new_series)
        return self._from_native_dataframe(df)

    def collect(self) -> Any:
        from narwhals._pandas_like.dataframe import PandasLikeDataFrame

        result = self._native_dataframe.compute()
        return PandasLikeDataFrame(
            result,
            implementation=Implementation.PANDAS,
            backend_version=parse_version(get_pandas().__version__),
        )

    @property
    def columns(self) -> list[str]:
        return self._native_dataframe.columns.tolist()  # type: ignore[no-any-return]

    def filter(
        self,
        *predicates: DaskExpr,
    ) -> Self:
        from narwhals._dask.namespace import DaskNamespace

        plx = DaskNamespace(backend_version=self._backend_version)
        expr = plx.all_horizontal(*predicates)
        # Safety: all_horizontal's expression only returns a single column.
        mask = expr._call(self)[0]
        return self._from_native_dataframe(self._native_dataframe.loc[mask])

    def lazy(self) -> Self:
        return self

    def select(
        self: Self,
        *exprs: IntoDaskExpr,
        **named_exprs: IntoDaskExpr,
    ) -> Self:
        dd = get_dask_dataframe()

        if exprs and all(isinstance(x, str) for x in exprs) and not named_exprs:
            # This is a simple slice => fastpath!
            return self._from_native_dataframe(self._native_dataframe.loc[:, exprs])

        new_series = parse_exprs_and_named_exprs(self, *exprs, **named_exprs)
        if not new_series:
            # return empty dataframe, like Polars does
            pd = get_pandas()
            return self._from_native_dataframe(dd.from_pandas(pd.DataFrame()))
<<<<<<< HEAD
        df = dd.concat(new_series, axis=1)
        return self._from_native_dataframe(df)

    def drop_nulls(self) -> Self:
        return self._from_native_dataframe(self._native_dataframe.dropna())
=======
        df = dd.concat([val.rename(name) for name, val in new_series.items()], axis=1)
        return self._from_native_dataframe(df)
>>>>>>> 94eb1e22
<|MERGE_RESOLUTION|>--- conflicted
+++ resolved
@@ -89,13 +89,8 @@
             # return empty dataframe, like Polars does
             pd = get_pandas()
             return self._from_native_dataframe(dd.from_pandas(pd.DataFrame()))
-<<<<<<< HEAD
-        df = dd.concat(new_series, axis=1)
+        df = dd.concat([val.rename(name) for name, val in new_series.items()], axis=1)
         return self._from_native_dataframe(df)
 
     def drop_nulls(self) -> Self:
-        return self._from_native_dataframe(self._native_dataframe.dropna())
-=======
-        df = dd.concat([val.rename(name) for name, val in new_series.items()], axis=1)
-        return self._from_native_dataframe(df)
->>>>>>> 94eb1e22
+        return self._from_native_dataframe(self._native_dataframe.dropna())