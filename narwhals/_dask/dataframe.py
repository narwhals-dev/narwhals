from __future__ import annotations

from typing import TYPE_CHECKING, Any

import dask.dataframe as dd
import pandas as pd

from narwhals._dask.utils import add_row_index, evaluate_exprs
from narwhals._expression_parsing import ExprKind
from narwhals._pandas_like.utils import native_to_narwhals_dtype, select_columns_by_name
from narwhals._utils import (
    Implementation,
    _remap_full_join_keys,
    check_column_names_are_unique,
    generate_temporary_column_name,
    not_implemented,
    parse_columns_to_drop,
    parse_version,
    validate_backend_version,
)
from narwhals.typing import CompliantLazyFrame

if TYPE_CHECKING:
    from collections.abc import Iterator, Mapping, Sequence
    from types import ModuleType

    import dask.dataframe.dask_expr as dx
    from typing_extensions import Self, TypeAlias, TypeIs

    from narwhals._compliant.typing import CompliantDataFrameAny
    from narwhals._dask.expr import DaskExpr
    from narwhals._dask.group_by import DaskLazyGroupBy
    from narwhals._dask.namespace import DaskNamespace
    from narwhals._utils import Version, _FullContext
    from narwhals.dataframe import LazyFrame
    from narwhals.dtypes import DType
    from narwhals.typing import AsofJoinStrategy, JoinStrategy, LazyUniqueKeepStrategy

Incomplete: TypeAlias = "Any"
"""Using `_pandas_like` utils with `_dask`.

Typing this correctly will complicate the `_pandas_like`-side.
Very low priority until `dask` adds typing.
"""


class DaskLazyFrame(
    CompliantLazyFrame["DaskExpr", "dd.DataFrame", "LazyFrame[dd.DataFrame]"]
):
    def __init__(
        self,
        native_dataframe: dd.DataFrame,
        *,
        backend_version: tuple[int, ...],
        version: Version,
    ) -> None:
        self._native_frame: dd.DataFrame = native_dataframe
        self._backend_version = backend_version
        self._implementation = Implementation.DASK
        self._version = version
        self._cached_schema: dict[str, DType] | None = None
        self._cached_columns: list[str] | None = None
        validate_backend_version(self._implementation, self._backend_version)

    @staticmethod
    def _is_native(obj: dd.DataFrame | Any) -> TypeIs[dd.DataFrame]:
        return isinstance(obj, dd.DataFrame)

    @classmethod
    def from_native(cls, data: dd.DataFrame, /, *, context: _FullContext) -> Self:
        return cls(
            data, backend_version=context._backend_version, version=context._version
        )

    def to_narwhals(self) -> LazyFrame[dd.DataFrame]:
        return self._version.lazyframe(self, level="lazy")

    def __native_namespace__(self) -> ModuleType:
        if self._implementation is Implementation.DASK:
            return self._implementation.to_native_namespace()

        msg = f"Expected dask, got: {type(self._implementation)}"  # pragma: no cover
        raise AssertionError(msg)

    def __narwhals_namespace__(self) -> DaskNamespace:
        from narwhals._dask.namespace import DaskNamespace

        return DaskNamespace(backend_version=self._backend_version, version=self._version)

    def __narwhals_lazyframe__(self) -> Self:
        return self

    def _with_version(self, version: Version) -> Self:
        return self.__class__(
            self.native, backend_version=self._backend_version, version=version
        )

    def _with_native(self, df: Any) -> Self:
        return self.__class__(
            df, backend_version=self._backend_version, version=self._version
        )

    def _iter_columns(self) -> Iterator[dx.Series]:
        for _col, ser in self.native.items():  # noqa: PERF102
            yield ser

    def with_columns(self, *exprs: DaskExpr) -> Self:
        new_series = evaluate_exprs(self, *exprs)
        return self._with_native(self.native.assign(**dict(new_series)))

    def collect(
        self, backend: Implementation | None, **kwargs: Any
    ) -> CompliantDataFrameAny:
        result = self.native.compute(**kwargs)

        if backend is None or backend is Implementation.PANDAS:
            from narwhals._pandas_like.dataframe import PandasLikeDataFrame

            return PandasLikeDataFrame(
                result,
                implementation=Implementation.PANDAS,
                backend_version=parse_version(pd),
                version=self._version,
                validate_column_names=True,
            )

        if backend is Implementation.POLARS:
            import polars as pl  # ignore-banned-import

            from narwhals._polars.dataframe import PolarsDataFrame

            return PolarsDataFrame(
                pl.from_pandas(result),
                backend_version=parse_version(pl),
                version=self._version,
            )

        if backend is Implementation.PYARROW:
            import pyarrow as pa  # ignore-banned-import

            from narwhals._arrow.dataframe import ArrowDataFrame

            return ArrowDataFrame(
                pa.Table.from_pandas(result),
                backend_version=parse_version(pa),
                version=self._version,
                validate_column_names=True,
            )

        msg = f"Unsupported `backend` value: {backend}"  # pragma: no cover
        raise ValueError(msg)  # pragma: no cover

    @property
    def columns(self) -> list[str]:
        if self._cached_columns is None:
            self._cached_columns = (
                list(self.schema)
                if self._cached_schema is not None
                else self.native.columns.tolist()
            )
        return self._cached_columns

    def filter(self, predicate: DaskExpr) -> Self:
        # `[0]` is safe as the predicate's expression only returns a single column
        mask = predicate(self)[0]
        return self._with_native(self.native.loc[mask])

    def simple_select(self, *column_names: str) -> Self:
        df: Incomplete = self.native
        native = select_columns_by_name(
            df, list(column_names), self._backend_version, self._implementation
        )
        return self._with_native(native)

    def aggregate(self, *exprs: DaskExpr) -> Self:
        new_series = evaluate_exprs(self, *exprs)
        df = dd.concat([val.rename(name) for name, val in new_series], axis=1)
        return self._with_native(df)

    def select(self, *exprs: DaskExpr) -> Self:
        new_series = evaluate_exprs(self, *exprs)
        df: Incomplete = self.native
        df = select_columns_by_name(
            df.assign(**dict(new_series)),
            [s[0] for s in new_series],
            self._backend_version,
            self._implementation,
        )
        return self._with_native(df)

    def drop_nulls(self, subset: Sequence[str] | None) -> Self:
        if subset is None:
            return self._with_native(self.native.dropna())
        plx = self.__narwhals_namespace__()
        mask = ~plx.any_horizontal(plx.col(*subset).is_null(), ignore_nulls=True)
        return self.filter(mask)

    @property
    def schema(self) -> dict[str, DType]:
        if self._cached_schema is None:
            native_dtypes = self.native.dtypes
            self._cached_schema = {
                col: native_to_narwhals_dtype(
                    native_dtypes[col], self._version, self._implementation
                )
                for col in self.native.columns
            }
        return self._cached_schema

    def collect_schema(self) -> dict[str, DType]:
        return self.schema

    def drop(self, columns: Sequence[str], *, strict: bool) -> Self:
        to_drop = parse_columns_to_drop(self, columns, strict=strict)

        return self._with_native(self.native.drop(columns=to_drop))

    def with_row_index(self, name: str, order_by: Sequence[str] | None) -> Self:
        # Implementation is based on the following StackOverflow reply:
        # https://stackoverflow.com/questions/60831518/in-dask-how-does-one-add-a-range-of-integersauto-increment-to-a-new-column/60852409#60852409
        if order_by is None:
            return self._with_native(
                add_row_index(
                    self.native, name, self._backend_version, self._implementation
                )
            )
        else:
            plx = self.__narwhals_namespace__()
            columns = self.columns
            const_expr = (
                plx.lit(value=1, dtype=None).alias(name).broadcast(ExprKind.LITERAL)
            )
            row_index_expr = (
                plx.col(name)
                .cum_sum(reverse=False)
                .over(partition_by=[], order_by=order_by)
                - 1
            )
            return self.with_columns(const_expr).select(row_index_expr, plx.col(*columns))

    def rename(self, mapping: Mapping[str, str]) -> Self:
        return self._with_native(self.native.rename(columns=mapping))

    def head(self, n: int) -> Self:
        return self._with_native(self.native.head(n=n, compute=False, npartitions=-1))

    def unique(
        self, subset: Sequence[str] | None, *, keep: LazyUniqueKeepStrategy
    ) -> Self:
        if subset and (error := self._check_columns_exist(subset)):
            raise error
        if keep == "none":
            subset = subset or self.columns
            token = generate_temporary_column_name(n_bytes=8, columns=subset)
            ser = self.native.groupby(subset).size().rename(token)
            ser = ser[ser == 1]
            unique = ser.reset_index().drop(columns=token)
            result = self.native.merge(unique, on=subset, how="inner")
        else:
            mapped_keep = {"any": "first"}.get(keep, keep)
            result = self.native.drop_duplicates(subset=subset, keep=mapped_keep)
        return self._with_native(result)

    def sort(self, *by: str, descending: bool | Sequence[bool], nulls_last: bool) -> Self:
        if isinstance(descending, bool):
            ascending: bool | list[bool] = not descending
        else:
            ascending = [not d for d in descending]
        position = "last" if nulls_last else "first"
        return self._with_native(
            self.native.sort_values(list(by), ascending=ascending, na_position=position)
        )

    def _join_inner(
        self, other: Self, *, left_on: Sequence[str], right_on: Sequence[str], suffix: str
    ) -> Self:
        return self._with_native(
            self.native.merge(
                other.native,
                left_on=left_on,
                right_on=right_on,
                how="inner",
                suffixes=("", suffix),
            )
        )

    def _join_left(
        self, other: Self, *, left_on: Sequence[str], right_on: Sequence[str], suffix: str
    ) -> Self:
        result_native = self.native.merge(
            other.native,
            how="left",
            left_on=left_on,
            right_on=right_on,
            suffixes=("", suffix),
        )
        extra = [
            right_key if right_key not in self.columns else f"{right_key}{suffix}"
            for left_key, right_key in zip(left_on, right_on)
            if right_key != left_key
        ]
        return self._with_native(result_native.drop(columns=extra))

    def _join_full(
        self, other: Self, *, left_on: Sequence[str], right_on: Sequence[str], suffix: str
    ) -> Self:
        # dask does not retain keys post-join
        # we must append the suffix to each key before-hand

        right_on_mapper = _remap_full_join_keys(left_on, right_on, suffix)
        other_native = other.native.rename(columns=right_on_mapper)
        check_column_names_are_unique(other_native.columns)
        right_suffixed = list(right_on_mapper.values())
        return self._with_native(
            self.native.merge(
                other_native,
                left_on=left_on,
                right_on=right_suffixed,
                how="outer",
                suffixes=("", suffix),
            )
        )

    def _join_cross(self, other: Self, *, suffix: str) -> Self:
        key_token = generate_temporary_column_name(
            n_bytes=8, columns=(*self.columns, *other.columns)
        )
        return self._with_native(
            self.native.assign(**{key_token: 0})
            .merge(
                other.native.assign(**{key_token: 0}),
                how="inner",
                left_on=key_token,
                right_on=key_token,
                suffixes=("", suffix),
            )
            .drop(columns=key_token)
        )

    def _join_semi(
        self, other: Self, *, left_on: Sequence[str], right_on: Sequence[str]
    ) -> Self:
        other_native = self._join_filter_rename(
            other=other,
            columns_to_select=list(right_on),
            columns_mapping=dict(zip(right_on, left_on)),
        )
        return self._with_native(
            self.native.merge(
                other_native, how="inner", left_on=left_on, right_on=left_on
            )
        )

    def _join_anti(
        self, other: Self, *, left_on: Sequence[str], right_on: Sequence[str]
    ) -> Self:
        indicator_token = generate_temporary_column_name(
            n_bytes=8, columns=(*self.columns, *other.columns)
        )
        other_native = self._join_filter_rename(
            other=other,
            columns_to_select=list(right_on),
            columns_mapping=dict(zip(right_on, left_on)),
        )
        df = self.native.merge(
            other_native,
            how="left",
            indicator=indicator_token,  # pyright: ignore[reportArgumentType]
            left_on=left_on,
            right_on=left_on,
        )
        return self._with_native(
            df[df[indicator_token] == "left_only"].drop(columns=[indicator_token])
        )

    def _join_filter_rename(
        self, other: Self, columns_to_select: list[str], columns_mapping: dict[str, str]
    ) -> dd.DataFrame:
        """Helper function to avoid creating extra columns and row duplication.

        Used in `"anti"` and `"semi`" join's.

        Notice that a native object is returned.
        """
        return (
            select_columns_by_name(
                other.native,
                column_names=columns_to_select,
                backend_version=self._backend_version,
                implementation=self._implementation,
            )
            # rename to avoid creating extra columns in join
            .rename(columns=columns_mapping)
            .drop_duplicates()
        )

    def join(
        self,
        other: Self,
        *,
        how: JoinStrategy,
        left_on: Sequence[str] | None,
        right_on: Sequence[str] | None,
        suffix: str,
    ) -> Self:
        if how == "cross":
<<<<<<< HEAD
            return self._join_cross(other=other, suffix=suffix)
=======
            key_token = generate_temporary_column_name(
                n_bytes=8, columns=[*self.columns, *other.columns]
            )

            return self._with_native(
                self.native.assign(**{key_token: 0})
                .merge(
                    other.native.assign(**{key_token: 0}),
                    how="inner",
                    left_on=key_token,
                    right_on=key_token,
                    suffixes=("", suffix),
                )
                .drop(columns=key_token)
            )
        other_native: Incomplete = other.native
>>>>>>> 7cfa873b

        if left_on is None or right_on is None:  # pragma: no cover
            raise ValueError(left_on, right_on)

<<<<<<< HEAD
        if how == "inner":
            return self._join_inner(
                other=other, left_on=left_on, right_on=right_on, suffix=suffix
=======
            if right_on is None:  # pragma: no cover
                msg = "`right_on` cannot be `None` in anti-join"
                raise TypeError(msg)
            other_native = (
                select_columns_by_name(
                    other_native,
                    list(right_on),
                    self._backend_version,
                    self._implementation,
                )
                .rename(  # rename to avoid creating extra columns in join
                    columns=dict(zip(right_on, left_on))  # type: ignore[arg-type]
                )
                .drop_duplicates()
>>>>>>> 7cfa873b
            )
        if how == "anti":
            return self._join_anti(other=other, left_on=left_on, right_on=right_on)
        if how == "semi":
<<<<<<< HEAD
            return self._join_semi(other=other, left_on=left_on, right_on=right_on)
=======
            if right_on is None:  # pragma: no cover
                msg = "`right_on` cannot be `None` in semi-join"
                raise TypeError(msg)
            other_native = (
                select_columns_by_name(
                    other_native,
                    list(right_on),
                    self._backend_version,
                    self._implementation,
                )
                .rename(  # rename to avoid creating extra columns in join
                    columns=dict(zip(right_on, left_on))  # type: ignore[arg-type]
                )
                .drop_duplicates()  # avoids potential rows duplication from inner join
            )
            return self._with_native(
                self.native.merge(
                    other_native, how="inner", left_on=left_on, right_on=left_on
                )
            )

>>>>>>> 7cfa873b
        if how == "left":
            return self._join_left(
                other=other, left_on=left_on, right_on=right_on, suffix=suffix
            )
        if how == "full":
            return self._join_full(
                other=other, left_on=left_on, right_on=right_on, suffix=suffix
            )

        msg = f"Unreachable code, got unexpected join method: {how}"  # pragma: no cover
        raise AssertionError(msg)

    def join_asof(
        self,
        other: Self,
        *,
        left_on: str,
        right_on: str,
        by_left: Sequence[str] | None,
        by_right: Sequence[str] | None,
        strategy: AsofJoinStrategy,
        suffix: str,
    ) -> Self:
        plx = self.__native_namespace__()
        return self._with_native(
            plx.merge_asof(
                self.native,
                other.native,
                left_on=left_on,
                right_on=right_on,
                left_by=by_left,
                right_by=by_right,
                direction=strategy,
                suffixes=("", suffix),
            )
        )

    def group_by(
        self, keys: Sequence[str] | Sequence[DaskExpr], *, drop_null_keys: bool
    ) -> DaskLazyGroupBy:
        from narwhals._dask.group_by import DaskLazyGroupBy

        return DaskLazyGroupBy(self, keys, drop_null_keys=drop_null_keys)

    def tail(self, n: int) -> Self:  # pragma: no cover
        native_frame = self.native
        n_partitions = native_frame.npartitions

        if n_partitions == 1:
            return self._with_native(self.native.tail(n=n, compute=False))
        else:
            msg = "`LazyFrame.tail` is not supported for Dask backend with multiple partitions."
            raise NotImplementedError(msg)

    def gather_every(self, n: int, offset: int) -> Self:
        row_index_token = generate_temporary_column_name(n_bytes=8, columns=self.columns)
        plx = self.__narwhals_namespace__()
        return (
            self.with_row_index(row_index_token, order_by=None)
            .filter(
                (plx.col(row_index_token) >= offset)
                & ((plx.col(row_index_token) - offset) % n == 0)
            )
            .drop([row_index_token], strict=False)
        )

    def unpivot(
        self,
        on: Sequence[str] | None,
        index: Sequence[str] | None,
        variable_name: str,
        value_name: str,
    ) -> Self:
        return self._with_native(
            self.native.melt(
                id_vars=index,
                value_vars=on,
                var_name=variable_name,
                value_name=value_name,
            )
        )

    explode = not_implemented()<|MERGE_RESOLUTION|>--- conflicted
+++ resolved
@@ -404,79 +404,19 @@
         suffix: str,
     ) -> Self:
         if how == "cross":
-<<<<<<< HEAD
             return self._join_cross(other=other, suffix=suffix)
-=======
-            key_token = generate_temporary_column_name(
-                n_bytes=8, columns=[*self.columns, *other.columns]
-            )
-
-            return self._with_native(
-                self.native.assign(**{key_token: 0})
-                .merge(
-                    other.native.assign(**{key_token: 0}),
-                    how="inner",
-                    left_on=key_token,
-                    right_on=key_token,
-                    suffixes=("", suffix),
-                )
-                .drop(columns=key_token)
-            )
-        other_native: Incomplete = other.native
->>>>>>> 7cfa873b
 
         if left_on is None or right_on is None:  # pragma: no cover
             raise ValueError(left_on, right_on)
 
-<<<<<<< HEAD
         if how == "inner":
             return self._join_inner(
                 other=other, left_on=left_on, right_on=right_on, suffix=suffix
-=======
-            if right_on is None:  # pragma: no cover
-                msg = "`right_on` cannot be `None` in anti-join"
-                raise TypeError(msg)
-            other_native = (
-                select_columns_by_name(
-                    other_native,
-                    list(right_on),
-                    self._backend_version,
-                    self._implementation,
-                )
-                .rename(  # rename to avoid creating extra columns in join
-                    columns=dict(zip(right_on, left_on))  # type: ignore[arg-type]
-                )
-                .drop_duplicates()
->>>>>>> 7cfa873b
             )
         if how == "anti":
             return self._join_anti(other=other, left_on=left_on, right_on=right_on)
         if how == "semi":
-<<<<<<< HEAD
             return self._join_semi(other=other, left_on=left_on, right_on=right_on)
-=======
-            if right_on is None:  # pragma: no cover
-                msg = "`right_on` cannot be `None` in semi-join"
-                raise TypeError(msg)
-            other_native = (
-                select_columns_by_name(
-                    other_native,
-                    list(right_on),
-                    self._backend_version,
-                    self._implementation,
-                )
-                .rename(  # rename to avoid creating extra columns in join
-                    columns=dict(zip(right_on, left_on))  # type: ignore[arg-type]
-                )
-                .drop_duplicates()  # avoids potential rows duplication from inner join
-            )
-            return self._with_native(
-                self.native.merge(
-                    other_native, how="inner", left_on=left_on, right_on=left_on
-                )
-            )
-
->>>>>>> 7cfa873b
         if how == "left":
             return self._join_left(
                 other=other, left_on=left_on, right_on=right_on, suffix=suffix
