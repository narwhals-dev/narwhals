from __future__ import annotations

from typing import TYPE_CHECKING
from typing import Any
from typing import Iterable
from typing import Literal
from typing import Sequence

from narwhals._dask.utils import add_row_index
from narwhals._dask.utils import parse_exprs_and_named_exprs
from narwhals._pandas_like.utils import translate_dtype
from narwhals.dependencies import get_dask_dataframe
from narwhals.dependencies import get_pandas
from narwhals.utils import Implementation
from narwhals.utils import flatten
from narwhals.utils import generate_unique_token
from narwhals.utils import parse_version

if TYPE_CHECKING:
    from typing_extensions import Self

    from narwhals._dask.expr import DaskExpr
    from narwhals._dask.namespace import DaskNamespace
    from narwhals._dask.typing import IntoDaskExpr
    from narwhals.dtypes import DType


class DaskLazyFrame:
    def __init__(
        self, native_dataframe: Any, *, backend_version: tuple[int, ...]
    ) -> None:
        self._native_dataframe = native_dataframe
        self._backend_version = backend_version

    def __native_namespace__(self) -> Any:  # pragma: no cover
        return get_dask_dataframe()

    def __narwhals_namespace__(self) -> DaskNamespace:
        from narwhals._dask.namespace import DaskNamespace

        return DaskNamespace(backend_version=self._backend_version)

    def __narwhals_lazyframe__(self) -> Self:
        return self

    def _from_native_dataframe(self, df: Any) -> Self:
        return self.__class__(df, backend_version=self._backend_version)

    def with_columns(self, *exprs: DaskExpr, **named_exprs: DaskExpr) -> Self:
        df = self._native_dataframe
        new_series = parse_exprs_and_named_exprs(self, *exprs, **named_exprs)
        df = df.assign(**new_series)
        return self._from_native_dataframe(df)

    def collect(self) -> Any:
        from narwhals._pandas_like.dataframe import PandasLikeDataFrame

        result = self._native_dataframe.compute()
        return PandasLikeDataFrame(
            result,
            implementation=Implementation.PANDAS,
            backend_version=parse_version(get_pandas().__version__),
        )

    @property
    def columns(self) -> list[str]:
        return self._native_dataframe.columns.tolist()  # type: ignore[no-any-return]

    def filter(
        self,
        *predicates: DaskExpr,
    ) -> Self:
        from narwhals._dask.namespace import DaskNamespace

        plx = DaskNamespace(backend_version=self._backend_version)
        expr = plx.all_horizontal(*predicates)
        # Safety: all_horizontal's expression only returns a single column.
        mask = expr._call(self)[0]
        return self._from_native_dataframe(self._native_dataframe.loc[mask])

    def lazy(self) -> Self:
        return self

    def select(
        self: Self,
        *exprs: IntoDaskExpr,
        **named_exprs: IntoDaskExpr,
    ) -> Self:
        dd = get_dask_dataframe()

        if exprs and all(isinstance(x, str) for x in exprs) and not named_exprs:
            # This is a simple slice => fastpath!
            return self._from_native_dataframe(self._native_dataframe.loc[:, exprs])

        new_series = parse_exprs_and_named_exprs(self, *exprs, **named_exprs)

        if not new_series:
            # return empty dataframe, like Polars does
            pd = get_pandas()
            return self._from_native_dataframe(dd.from_pandas(pd.DataFrame()))

        if all(getattr(expr, "_returns_scalar", False) for expr in exprs) and all(
            getattr(val, "_returns_scalar", False) for val in named_exprs.values()
        ):
            df = dd.concat(
                [val.to_series().rename(name) for name, val in new_series.items()], axis=1
            )
            return self._from_native_dataframe(df)

        df = self._native_dataframe.assign(**new_series).loc[:, list(new_series.keys())]
        return self._from_native_dataframe(df)

    def drop_nulls(self) -> Self:
        return self._from_native_dataframe(self._native_dataframe.dropna())

    @property
    def schema(self) -> dict[str, DType]:
        return {
            col: translate_dtype(self._native_dataframe.loc[:, col])
            for col in self._native_dataframe.columns
        }

    def collect_schema(self) -> dict[str, DType]:
        return self.schema

    def drop(self: Self, *columns: str) -> Self:
        return self._from_native_dataframe(
            self._native_dataframe.drop(columns=list(columns))
        )

    def with_row_index(self: Self, name: str) -> Self:
        # Implementation is based on the following StackOverflow reply:
        # https://stackoverflow.com/questions/60831518/in-dask-how-does-one-add-a-range-of-integersauto-increment-to-a-new-column/60852409#60852409
<<<<<<< HEAD
        df = self._native_dataframe
        df = df.assign(**{name: 1})
        df = df.assign(**{name: df[name].cumsum(method="blelloch") - 1})
        return self._from_native_dataframe(df)
=======
        return self._from_native_dataframe(add_row_index(self._native_dataframe, name))
>>>>>>> 70cd9465

    def rename(self: Self, mapping: dict[str, str]) -> Self:
        return self._from_native_dataframe(self._native_dataframe.rename(columns=mapping))

    def unique(
        self: Self,
        subset: str | list[str] | None,
        *,
        keep: Literal["any", "first", "last", "none"] = "any",
        maintain_order: bool = False,
    ) -> Self:
        """
        NOTE:
            The param `maintain_order` is only here for compatibility with the polars API
            and has no effect on the output.
        """
        subset = flatten(subset) if subset else None
        native_frame = self._native_dataframe
        if keep == "none":
            subset = subset or self.columns
            token = generate_unique_token(n_bytes=8, columns=subset)
            ser = native_frame.groupby(subset).size().rename(token)
            ser = ser.loc[ser == 1]
            unique = ser.reset_index().drop(columns=token)
            result = native_frame.merge(unique, on=subset, how="inner")
        else:
            mapped_keep = {"any": "first"}.get(keep, keep)
            result = native_frame.drop_duplicates(subset=subset, keep=mapped_keep)
        return self._from_native_dataframe(result)

    def sort(
        self: Self,
        by: str | Iterable[str],
        *more_by: str,
        descending: bool | Sequence[bool] = False,
    ) -> Self:
        flat_keys = flatten([*flatten([by]), *more_by])
        df = self._native_dataframe
        if isinstance(descending, bool):
            ascending: bool | list[bool] = not descending
        else:
            ascending = [not d for d in descending]
        return self._from_native_dataframe(df.sort_values(flat_keys, ascending=ascending))

    def join(
        self: Self,
        other: Self,
        *,
        how: Literal["left", "inner", "outer", "cross", "anti", "semi"] = "inner",
        left_on: str | list[str] | None,
        right_on: str | list[str] | None,
    ) -> Self:
        if isinstance(left_on, str):
            left_on = [left_on]
        if isinstance(right_on, str):
            right_on = [right_on]

        if how == "cross":
            key_token = generate_unique_token(
                n_bytes=8, columns=[*self.columns, *other.columns]
            )

            return self._from_native_dataframe(
                self._native_dataframe.assign(**{key_token: 0}).merge(
                    other._native_dataframe.assign(**{key_token: 0}),
                    how="inner",
                    left_on=key_token,
                    right_on=key_token,
                    suffixes=("", "_right"),
                ),
            ).drop(key_token)

        if how == "anti":
            indicator_token = generate_unique_token(
                n_bytes=8, columns=[*self.columns, *other.columns]
            )

            other_native = (
                other._native_dataframe.loc[:, right_on]
                .rename(  # rename to avoid creating extra columns in join
                    columns=dict(zip(right_on, left_on))  # type: ignore[arg-type]
                )
                .drop_duplicates()
            )
            df = self._native_dataframe.merge(
                other_native,
                how="outer",
                indicator=indicator_token,
                left_on=left_on,
                right_on=left_on,
            )
            return self._from_native_dataframe(
                df.loc[df[indicator_token] == "left_only"].drop(columns=[indicator_token])
            )

        if how == "semi":
            other_native = (
                other._native_dataframe.loc[:, right_on]
                .rename(  # rename to avoid creating extra columns in join
                    columns=dict(zip(right_on, left_on))  # type: ignore[arg-type]
                )
                .drop_duplicates()  # avoids potential rows duplication from inner join
            )
            return self._from_native_dataframe(
                self._native_dataframe.merge(
                    other_native,
                    how="inner",
                    left_on=left_on,
                    right_on=left_on,
                )
            )

        if how == "left":
            other_native = other._native_dataframe
            result_native = self._native_dataframe.merge(
                other_native,
                how="left",
                left_on=left_on,
                right_on=right_on,
                suffixes=("", "_right"),
            )
            extra = []
            for left_key, right_key in zip(left_on, right_on):  # type: ignore[arg-type]
                if right_key != left_key and right_key not in self.columns:
                    extra.append(right_key)
                elif right_key != left_key:
                    extra.append(f"{right_key}_right")
            return self._from_native_dataframe(result_native.drop(columns=extra))

        return self._from_native_dataframe(
            self._native_dataframe.merge(
                other._native_dataframe,
                left_on=left_on,
                right_on=right_on,
                how=how,
                suffixes=("", "_right"),
            ),
        )

    def group_by(self, *by: str) -> Any:
        from narwhals._dask.group_by import DaskLazyGroupBy

        return DaskLazyGroupBy(self, list(by))<|MERGE_RESOLUTION|>--- conflicted
+++ resolved
@@ -131,14 +131,7 @@
     def with_row_index(self: Self, name: str) -> Self:
         # Implementation is based on the following StackOverflow reply:
         # https://stackoverflow.com/questions/60831518/in-dask-how-does-one-add-a-range-of-integersauto-increment-to-a-new-column/60852409#60852409
-<<<<<<< HEAD
-        df = self._native_dataframe
-        df = df.assign(**{name: 1})
-        df = df.assign(**{name: df[name].cumsum(method="blelloch") - 1})
-        return self._from_native_dataframe(df)
-=======
         return self._from_native_dataframe(add_row_index(self._native_dataframe, name))
->>>>>>> 70cd9465
 
     def rename(self: Self, mapping: dict[str, str]) -> Self:
         return self._from_native_dataframe(self._native_dataframe.rename(columns=mapping))
