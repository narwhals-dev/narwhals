from __future__ import annotations

from typing import TYPE_CHECKING
from typing import Any

from narwhals._dask.utils import parse_exprs_and_named_exprs
from narwhals._expression_parsing import evaluate_into_exprs
from narwhals.dependencies import get_dask_dataframe
from narwhals.dependencies import get_pandas
from narwhals.utils import Implementation
from narwhals.utils import parse_version

if TYPE_CHECKING:
    from typing_extensions import Self

    from narwhals._dask.expr import DaskExpr
    from narwhals._dask.namespace import DaskNamespace
    from narwhals._dask.typing import IntoDaskExpr


class DaskLazyFrame:
    def __init__(
        self, native_dataframe: Any, *, backend_version: tuple[int, ...]
    ) -> None:
        self._native_dataframe = native_dataframe
        self._backend_version = backend_version

    def __native_namespace__(self) -> Any:  # pragma: no cover
        return get_dask_dataframe()

    def __narwhals_namespace__(self) -> DaskNamespace:
        from narwhals._dask.namespace import DaskNamespace

        return DaskNamespace(backend_version=self._backend_version)

    def __narwhals_lazyframe__(self) -> Self:
        return self

    def _from_native_dataframe(self, df: Any) -> Self:
        return self.__class__(df, backend_version=self._backend_version)

    def with_columns(self, *exprs: DaskExpr, **named_exprs: DaskExpr) -> Self:
        df = self._native_dataframe
        new_series = parse_exprs_and_named_exprs(self, *exprs, **named_exprs)
        df = df.assign(**new_series)
        return self._from_native_dataframe(df)

    def collect(self) -> Any:
        from narwhals._pandas_like.dataframe import PandasLikeDataFrame

        result = self._native_dataframe.compute()
        return PandasLikeDataFrame(
            result,
            implementation=Implementation.PANDAS,
            backend_version=parse_version(get_pandas().__version__),
        )

<<<<<<< HEAD
    @property
    def columns(self) -> list[str]:
        return self._native_dataframe.columns.tolist()  # type: ignore[no-any-return]
=======
    def lazy(self) -> Self:
        return self

    def select(
        self: Self,
        *exprs: IntoDaskExpr,
        **named_exprs: IntoDaskExpr,
    ) -> Self:
        dd = get_dask_dataframe()

        if exprs and all(isinstance(x, str) for x in exprs) and not named_exprs:
            # This is a simple slice => fastpath!
            return self._from_native_dataframe(self._native_dataframe.loc[:, exprs])

        new_series = evaluate_into_exprs(self, *exprs, **named_exprs)
        if not new_series:
            # return empty dataframe, like Polars does
            pd = get_pandas()
            return self._from_native_dataframe(dd.from_pandas(pd.DataFrame()))
        df = dd.concat(new_series, axis=1)
        return self._from_native_dataframe(df)
>>>>>>> 55c9a86e
<|MERGE_RESOLUTION|>--- conflicted
+++ resolved
@@ -55,11 +55,10 @@
             backend_version=parse_version(get_pandas().__version__),
         )
 
-<<<<<<< HEAD
     @property
     def columns(self) -> list[str]:
         return self._native_dataframe.columns.tolist()  # type: ignore[no-any-return]
-=======
+
     def lazy(self) -> Self:
         return self
 
@@ -80,5 +79,4 @@
             pd = get_pandas()
             return self._from_native_dataframe(dd.from_pandas(pd.DataFrame()))
         df = dd.concat(new_series, axis=1)
-        return self._from_native_dataframe(df)
->>>>>>> 55c9a86e
+        return self._from_native_dataframe(df)