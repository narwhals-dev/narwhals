--- conflicted
+++ resolved
@@ -1751,155 +1751,6 @@
     )
 
 
-<<<<<<< HEAD
-@overload
-def int_range(
-    start: int | Expr,
-    end: int | Expr | None = ...,
-    step: int = ...,
-    *,
-    dtype: IntegerDType = ...,
-    eager: Literal[False] = ...,
-) -> Expr: ...
-
-
-@overload
-def int_range(
-    start: int | Expr,
-    end: int | Expr | None = ...,
-    step: int = ...,
-    *,
-    dtype: IntegerDType = ...,
-    eager: IntoBackend[EagerAllowed],
-) -> Series[Any]: ...
-
-
-@unstable
-def int_range(
-    start: int | Expr,
-    end: int | Expr | None = None,
-    step: int = 1,
-    *,
-    dtype: IntegerDType = Int64,
-    eager: IntoBackend[EagerAllowed] | Literal[False] = False,
-) -> Expr | Series[Any]:
-    """Generate a range of integers.
-
-    Warning:
-        This functionality is considered **unstable**. It may be changed at any point
-        without it being considered a breaking change.
-
-    Arguments:
-        start: Start of the range (inclusive). Defaults to 0.
-        end:  End of the range (exclusive). If set to `None` (default),
-            the value of `start` is used and `start` is set to `0`.
-        step: Step size of the range.
-        dtype: Data type of the range (must be an integer data type).
-        eager: If set to `False` (default), then an expression is returned.
-            If set to an (eager) implementation ("pandas", "polars" or "pyarrow"), then
-            a `Series` is returned.
-
-    Examples:
-        >>> import narwhals as nw
-        >>> nw.int_range(0, 5, step=2, eager="pandas")
-        ┌───────────────────────────┐
-        |      Narwhals Series      |
-        |---------------------------|
-        |0    0                     |
-        |1    2                     |
-        |2    4                     |
-        |Name: literal, dtype: int64|
-        └───────────────────────────┘
-
-        `end` can be omitted for a shorter syntax.
-
-        >>> nw.int_range(5, step=2, eager="pandas")
-        ┌───────────────────────────┐
-        |      Narwhals Series      |
-        |---------------------------|
-        |0    0                     |
-        |1    2                     |
-        |2    4                     |
-        |Name: literal, dtype: int64|
-        └───────────────────────────┘
-
-        Generate an index column by using `int_range` in conjunction with :func:`len`.
-
-        >>> import pandas as pd
-        >>> df = nw.from_native(pd.DataFrame({"a": [1, 3, 5], "b": [2, 4, 6]}))
-        >>> df.select(nw.int_range(nw.len(), dtype=nw.UInt32).alias("index"), nw.all())
-        ┌──────────────────┐
-        |Narwhals DataFrame|
-        |------------------|
-        |     index  a  b  |
-        |  0      0  1  2  |
-        |  1      1  3  4  |
-        |  2      2  5  6  |
-        └──────────────────┘
-    """
-    return _int_range_impl(start, end, step, dtype=dtype, eager=eager)
-
-
-def _int_range_impl(
-    start: int | Expr,
-    end: int | Expr | None,
-    step: int,
-    *,
-    dtype: IntegerDType,
-    eager: IntoBackend[EagerAllowed] | Literal[False],
-) -> Expr | Series[Any]:
-    from narwhals.exceptions import ComputeError
-
-    if not dtype.is_integer():
-        msg = f"non-integer `dtype` passed to `int_range`: {dtype}"
-        raise ComputeError(msg)
-
-    if end is None:
-        end = start
-        start = 0
-
-    if not eager:
-        start = start if isinstance(start, Expr) else lit(start, dtype=dtype)
-        end = end if isinstance(end, Expr) else lit(end, dtype=dtype)
-
-        if start._metadata.expansion_kind.is_multi_output():
-            msg = "`start` must contain exactly one value, got expression returning multiple values"
-            raise ComputeError(msg)
-
-        if end._metadata.expansion_kind.is_multi_output():
-            msg = "`end` must contain exactly one value, got expression returning multiple values"
-            raise ComputeError(msg)
-
-        args = start, end
-        return Expr(
-            lambda plx: apply_n_ary_operation(
-                plx,
-                partial(plx.int_range, step=step, dtype=dtype),
-                *args,
-                str_as_lit=False,
-            ),
-            ExprMetadata.selector_single(),
-        )
-
-    impl = Implementation.from_backend(eager)
-    if is_eager_allowed(impl):
-        if not (isinstance(start, int) and isinstance(end, int)):
-            msg = (
-                f"Expected `start` and `end` to be integer values since `eager={eager}`.\n"
-                f"Found: `start` of type {type(start)} and `end` of type {type(end)}\n\n"
-                "Hint: Calling `nw.int_range` with expressions requires:\n"
-                "  - `eager=False`"
-                "  - a context such as `select` or `with_columns`"
-            )
-            raise InvalidOperationError(msg)
-
-        ns = Version.MAIN.namespace.from_backend(impl).compliant
-        series = ns.int_range_eager(start=start, end=end, step=step, dtype=dtype)
-        return series.to_narwhals()
-
-    msg = f"Cannot create a Series from a lazy backend. Found: {impl}"
-    raise ValueError(msg)
-=======
 def format(f_string: str, *args: IntoExpr) -> Expr:
     """Format expressions as a string.
 
@@ -1938,4 +1789,152 @@
         if len(s) > 0:
             exprs.append(lit(s))
     return concat_str(exprs, separator="")
->>>>>>> 8ac061c9
+
+
+@overload
+def int_range(
+    start: int | Expr,
+    end: int | Expr | None = ...,
+    step: int = ...,
+    *,
+    dtype: IntegerDType = ...,
+    eager: Literal[False] = ...,
+) -> Expr: ...
+
+
+@overload
+def int_range(
+    start: int | Expr,
+    end: int | Expr | None = ...,
+    step: int = ...,
+    *,
+    dtype: IntegerDType = ...,
+    eager: IntoBackend[EagerAllowed],
+) -> Series[Any]: ...
+
+
+@unstable
+def int_range(
+    start: int | Expr,
+    end: int | Expr | None = None,
+    step: int = 1,
+    *,
+    dtype: IntegerDType = Int64,
+    eager: IntoBackend[EagerAllowed] | Literal[False] = False,
+) -> Expr | Series[Any]:
+    """Generate a range of integers.
+
+    Warning:
+        This functionality is considered **unstable**. It may be changed at any point
+        without it being considered a breaking change.
+
+    Arguments:
+        start: Start of the range (inclusive). Defaults to 0.
+        end:  End of the range (exclusive). If set to `None` (default),
+            the value of `start` is used and `start` is set to `0`.
+        step: Step size of the range.
+        dtype: Data type of the range (must be an integer data type).
+        eager: If set to `False` (default), then an expression is returned.
+            If set to an (eager) implementation ("pandas", "polars" or "pyarrow"), then
+            a `Series` is returned.
+
+    Examples:
+        >>> import narwhals as nw
+        >>> nw.int_range(0, 5, step=2, eager="pandas")
+        ┌───────────────────────────┐
+        |      Narwhals Series      |
+        |---------------------------|
+        |0    0                     |
+        |1    2                     |
+        |2    4                     |
+        |Name: literal, dtype: int64|
+        └───────────────────────────┘
+
+        `end` can be omitted for a shorter syntax.
+
+        >>> nw.int_range(5, step=2, eager="pandas")
+        ┌───────────────────────────┐
+        |      Narwhals Series      |
+        |---------------------------|
+        |0    0                     |
+        |1    2                     |
+        |2    4                     |
+        |Name: literal, dtype: int64|
+        └───────────────────────────┘
+
+        Generate an index column by using `int_range` in conjunction with :func:`len`.
+
+        >>> import pandas as pd
+        >>> df = nw.from_native(pd.DataFrame({"a": [1, 3, 5], "b": [2, 4, 6]}))
+        >>> df.select(nw.int_range(nw.len(), dtype=nw.UInt32).alias("index"), nw.all())
+        ┌──────────────────┐
+        |Narwhals DataFrame|
+        |------------------|
+        |     index  a  b  |
+        |  0      0  1  2  |
+        |  1      1  3  4  |
+        |  2      2  5  6  |
+        └──────────────────┘
+    """
+    return _int_range_impl(start, end, step, dtype=dtype, eager=eager)
+
+
+def _int_range_impl(
+    start: int | Expr,
+    end: int | Expr | None,
+    step: int,
+    *,
+    dtype: IntegerDType,
+    eager: IntoBackend[EagerAllowed] | Literal[False],
+) -> Expr | Series[Any]:
+    from narwhals.exceptions import ComputeError
+
+    if not dtype.is_integer():
+        msg = f"non-integer `dtype` passed to `int_range`: {dtype}"
+        raise ComputeError(msg)
+
+    if end is None:
+        end = start
+        start = 0
+
+    if not eager:
+        start = start if isinstance(start, Expr) else lit(start, dtype=dtype)
+        end = end if isinstance(end, Expr) else lit(end, dtype=dtype)
+
+        if start._metadata.expansion_kind.is_multi_output():
+            msg = "`start` must contain exactly one value, got expression returning multiple values"
+            raise ComputeError(msg)
+
+        if end._metadata.expansion_kind.is_multi_output():
+            msg = "`end` must contain exactly one value, got expression returning multiple values"
+            raise ComputeError(msg)
+
+        args = start, end
+        return Expr(
+            lambda plx: apply_n_ary_operation(
+                plx,
+                partial(plx.int_range, step=step, dtype=dtype),
+                *args,
+                str_as_lit=False,
+            ),
+            ExprMetadata.selector_single(),
+        )
+
+    impl = Implementation.from_backend(eager)
+    if is_eager_allowed(impl):
+        if not (isinstance(start, int) and isinstance(end, int)):
+            msg = (
+                f"Expected `start` and `end` to be integer values since `eager={eager}`.\n"
+                f"Found: `start` of type {type(start)} and `end` of type {type(end)}\n\n"
+                "Hint: Calling `nw.int_range` with expressions requires:\n"
+                "  - `eager=False`"
+                "  - a context such as `select` or `with_columns`"
+            )
+            raise InvalidOperationError(msg)
+
+        ns = Version.MAIN.namespace.from_backend(impl).compliant
+        series = ns.int_range_eager(start=start, end=end, step=step, dtype=dtype)
+        return series.to_narwhals()
+
+    msg = f"Cannot create a Series from a lazy backend. Found: {impl}"
+    raise ValueError(msg)