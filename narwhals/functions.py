--- conflicted
+++ resolved
@@ -1641,15 +1641,7 @@
         )
         raise TypeError(msg)
 
-<<<<<<< HEAD
     return Expr(ExprNode(ExprKind.ELEMENTWISE, "coalesce", *flat_exprs))
-=======
-    return Expr(
-        lambda plx: apply_n_ary_operation(
-            plx, lambda *args: plx.coalesce(*args), *flat_exprs, str_as_lit=False
-        ),
-        ExprMetadata.from_horizontal_op(*flat_exprs),
-    )
 
 
 def format(f_string: str, *args: IntoExpr) -> Expr:
@@ -1689,5 +1681,4 @@
             exprs.append(next(it))
         if len(s) > 0:
             exprs.append(lit(s))
-    return concat_str(exprs, separator="")
->>>>>>> a3411548
+    return concat_str(exprs, separator="")