--- conflicted
+++ resolved
@@ -42,7 +42,6 @@
     from typing_extensions import TypeAlias, TypeIs
 
     from narwhals._compliant import CompliantExpr, CompliantNamespace
-    from narwhals._namespace import _NativeDuckDB, _NativeIbis
     from narwhals._translate import IntoArrowTable
     from narwhals.dataframe import DataFrame, LazyFrame
     from narwhals.typing import (
@@ -596,17 +595,10 @@
         |     1  2   5     |
         └──────────────────┘
     """
-<<<<<<< HEAD
-    eager_backend = Implementation.from_backend(backend)
-    native_namespace = eager_backend.to_native_namespace()
-    native_frame: NativeDataFrame
-    if eager_backend in {
-=======
     impl = Implementation.from_backend(backend)
     native_namespace = impl.to_native_namespace()
-    native_frame: NativeFrame
+    native_frame: NativeDataFrame
     if impl in {
->>>>>>> b14d880e
         Implementation.POLARS,
         Implementation.PANDAS,
         Implementation.MODIN,
@@ -759,17 +751,10 @@
         |c: [[0.2,0.1]]    |
         └──────────────────┘
     """
-<<<<<<< HEAD
-    implementation = Implementation.from_backend(backend)
-    native_namespace = implementation.to_native_namespace()
-    native_frame: NativeDataFrame | _NativeIbis | _NativeDuckDB
-    if implementation in {
-=======
     impl = Implementation.from_backend(backend)
     native_namespace = impl.to_native_namespace()
-    native_frame: NativeFrame
+    native_frame: NativeDataFrame
     if impl in {
->>>>>>> b14d880e
         Implementation.POLARS,
         Implementation.PANDAS,
         Implementation.MODIN,
