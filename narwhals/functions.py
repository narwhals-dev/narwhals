--- conflicted
+++ resolved
@@ -507,17 +507,13 @@
             schema_pl = None
 
         native_frame = native_namespace.from_dict(data, schema=schema_pl)
-    elif eager_backend in (
+    elif eager_backend in {
         Implementation.PANDAS,
         Implementation.MODIN,
         Implementation.CUDF,
-<<<<<<< HEAD
     }:
         from narwhals._pandas_like.utils import broadcast_align_and_extract_native
 
-=======
-    ):
->>>>>>> 71a5bc5d
         aligned_data = {}
         left_most_series = None
         for key, native_series in data.items():
