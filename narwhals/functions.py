from __future__ import annotations

import platform
import sys
from collections.abc import Iterable, Mapping, Sequence
from functools import partial
from typing import TYPE_CHECKING, Any

from narwhals._expression_parsing import (
    ExprKind,
    ExprMetadata,
    apply_n_ary_operation,
    combine_metadata,
    extract_compliant,
    is_scalar_like,
)
from narwhals._utils import (
    Implementation,
    Version,
    deprecate_native_namespace,
    flatten,
    is_compliant_expr,
    is_eager_allowed,
    is_sequence_but_not_str,
    supports_arrow_c_stream,
    validate_laziness,
)
from narwhals.dependencies import (
    is_narwhals_series,
    is_numpy_array,
    is_numpy_array_2d,
    is_pyarrow_table,
)
from narwhals.exceptions import InvalidOperationError
from narwhals.expr import Expr
from narwhals.series import Series
from narwhals.translate import from_native, to_native

if TYPE_CHECKING:
    from types import ModuleType

    from typing_extensions import TypeAlias, TypeIs

    from narwhals._compliant import CompliantExpr, CompliantNamespace
    from narwhals._translate import IntoArrowTable
    from narwhals.dataframe import DataFrame, LazyFrame
    from narwhals.typing import (
        ConcatMethod,
        FrameT,
        IntoDType,
        IntoExpr,
        IntoSchema,
        NativeFrame,
        NativeLazyFrame,
        NativeSeries,
        NonNestedLiteral,
        _1DArray,
        _2DArray,
    )

    _IntoSchema: TypeAlias = "IntoSchema | Sequence[str] | None"


def concat(items: Iterable[FrameT], *, how: ConcatMethod = "vertical") -> FrameT:
    """Concatenate multiple DataFrames, LazyFrames into a single entity.

    Arguments:
        items: DataFrames, LazyFrames to concatenate.
        how: concatenating strategy

            - vertical: Concatenate vertically. Column names must match.
            - horizontal: Concatenate horizontally. If lengths don't match, then
                missing rows are filled with null values. This is only supported
                when all inputs are (eager) DataFrames.
            - diagonal: Finds a union between the column schemas and fills missing column
                values with null.

    Returns:
        A new DataFrame or LazyFrame resulting from the concatenation.

    Raises:
        TypeError: The items to concatenate should either all be eager, or all lazy

    Examples:
        Let's take an example of vertical concatenation:

        >>> import pandas as pd
        >>> import polars as pl
        >>> import pyarrow as pa
        >>> import narwhals as nw

        Let's look at one case a for vertical concatenation (pandas backed):

        >>> df_pd_1 = nw.from_native(pd.DataFrame({"a": [1, 2, 3], "b": [4, 5, 6]}))
        >>> df_pd_2 = nw.from_native(pd.DataFrame({"a": [5, 2], "b": [1, 4]}))
        >>> nw.concat([df_pd_1, df_pd_2], how="vertical")
        ┌──────────────────┐
        |Narwhals DataFrame|
        |------------------|
        |        a  b      |
        |     0  1  4      |
        |     1  2  5      |
        |     2  3  6      |
        |     0  5  1      |
        |     1  2  4      |
        └──────────────────┘

        Let's look at one case a for horizontal concatenation (polars backed):

        >>> df_pl_1 = nw.from_native(pl.DataFrame({"a": [1, 2, 3], "b": [4, 5, 6]}))
        >>> df_pl_2 = nw.from_native(pl.DataFrame({"c": [5, 2], "d": [1, 4]}))
        >>> nw.concat([df_pl_1, df_pl_2], how="horizontal")
        ┌───────────────────────────┐
        |    Narwhals DataFrame     |
        |---------------------------|
        |shape: (3, 4)              |
        |┌─────┬─────┬──────┬──────┐|
        |│ a   ┆ b   ┆ c    ┆ d    │|
        |│ --- ┆ --- ┆ ---  ┆ ---  │|
        |│ i64 ┆ i64 ┆ i64  ┆ i64  │|
        |╞═════╪═════╪══════╪══════╡|
        |│ 1   ┆ 4   ┆ 5    ┆ 1    │|
        |│ 2   ┆ 5   ┆ 2    ┆ 4    │|
        |│ 3   ┆ 6   ┆ null ┆ null │|
        |└─────┴─────┴──────┴──────┘|
        └───────────────────────────┘

        Let's look at one case a for diagonal concatenation (pyarrow backed):

        >>> df_pa_1 = nw.from_native(pa.table({"a": [1, 2], "b": [3.5, 4.5]}))
        >>> df_pa_2 = nw.from_native(pa.table({"a": [3, 4], "z": ["x", "y"]}))
        >>> nw.concat([df_pa_1, df_pa_2], how="diagonal")
        ┌──────────────────────────┐
        |    Narwhals DataFrame    |
        |--------------------------|
        |pyarrow.Table             |
        |a: int64                  |
        |b: double                 |
        |z: string                 |
        |----                      |
        |a: [[1,2],[3,4]]          |
        |b: [[3.5,4.5],[null,null]]|
        |z: [[null,null],["x","y"]]|
        └──────────────────────────┘
    """
    from narwhals.dependencies import is_narwhals_lazyframe

    if not items:
        msg = "No items to concatenate."
        raise ValueError(msg)
    items = list(items)
    validate_laziness(items)
    if how not in {"horizontal", "vertical", "diagonal"}:  # pragma: no cover
        msg = "Only vertical, horizontal and diagonal concatenations are supported."
        raise NotImplementedError(msg)
    first_item = items[0]
    if is_narwhals_lazyframe(first_item) and how == "horizontal":
        msg = (
            "Horizontal concatenation is not supported for LazyFrames.\n\n"
            "Hint: you may want to use `join` instead."
        )
        raise InvalidOperationError(msg)
    plx = first_item.__narwhals_namespace__()
    return first_item._with_compliant(
        plx.concat([df._compliant_frame for df in items], how=how)
    )


def new_series(
    name: str,
    values: Any,
    dtype: IntoDType | None = None,
    *,
    backend: ModuleType | Implementation | str,
) -> Series[Any]:
    """Instantiate Narwhals Series from iterable (e.g. list or array).

    Arguments:
        name: Name of resulting Series.
        values: Values of make Series from.
        dtype: (Narwhals) dtype. If not provided, the native library
            may auto-infer it from `values`.
        backend: specifies which eager backend instantiate to.

            `backend` can be specified in various ways

            - As `Implementation.<BACKEND>` with `BACKEND` being `PANDAS`, `PYARROW`,
                `POLARS`, `MODIN` or `CUDF`.
            - As a string: `"pandas"`, `"pyarrow"`, `"polars"`, `"modin"` or `"cudf"`.
            - Directly as a module `pandas`, `pyarrow`, `polars`, `modin` or `cudf`.

    Returns:
        A new Series

    Examples:
        >>> import pandas as pd
        >>> import narwhals as nw
        >>>
        >>> values = [4, 1, 2, 3]
        >>> nw.new_series(name="a", values=values, dtype=nw.Int32, backend=pd)
        ┌─────────────────────┐
        |   Narwhals Series   |
        |---------------------|
        |0    4               |
        |1    1               |
        |2    2               |
        |3    3               |
        |Name: a, dtype: int32|
        └─────────────────────┘
    """
    return _new_series_impl(name, values, dtype, backend=backend)


def _new_series_impl(
    name: str,
    values: Any,
    dtype: IntoDType | None = None,
    *,
    backend: ModuleType | Implementation | str,
) -> Series[Any]:
    implementation = Implementation.from_backend(backend)
    if is_eager_allowed(implementation):
        ns = Version.MAIN.namespace.from_backend(implementation).compliant
        series = ns._series.from_iterable(values, name=name, context=ns, dtype=dtype)
        return series.to_narwhals()
    if implementation is Implementation.UNKNOWN:  # pragma: no cover
        _native_namespace = implementation.to_native_namespace()
        try:
            native_series: NativeSeries = _native_namespace.new_series(
                name, values, dtype
            )
            return from_native(native_series, series_only=True).alias(name)
        except AttributeError as e:
            msg = "Unknown namespace is expected to implement `new_series` constructor."
            raise AttributeError(msg) from e
    msg = (
        f"{implementation} support in Narwhals is lazy-only, but `new_series` is an eager-only function.\n\n"
        "Hint: you may want to use an eager backend and then call `.lazy`, e.g.:\n\n"
        f"    nw.new_series('a', [1,2,3], backend='pyarrow').to_frame().lazy('{implementation}')"
    )
    raise ValueError(msg)


@deprecate_native_namespace(warn_version="1.26.0")
def from_dict(
    data: Mapping[str, Any],
    schema: IntoSchema | None = None,
    *,
    backend: ModuleType | Implementation | str | None = None,
    native_namespace: ModuleType | None = None,  # noqa: ARG001
) -> DataFrame[Any]:
    """Instantiate DataFrame from dictionary.

    Indexes (if present, for pandas-like backends) are aligned following
    the [left-hand-rule](../concepts/pandas_index.md/).

    Notes:
        For pandas-like dataframes, conversion to schema is applied after dataframe
        creation.

    Arguments:
        data: Dictionary to create DataFrame from.
        schema: The DataFrame schema as Schema or dict of {name: type}. If not
            specified, the schema will be inferred by the native library.
        backend: specifies which eager backend instantiate to. Only
            necessary if inputs are not Narwhals Series.

            `backend` can be specified in various ways

            - As `Implementation.<BACKEND>` with `BACKEND` being `PANDAS`, `PYARROW`,
                `POLARS`, `MODIN` or `CUDF`.
            - As a string: `"pandas"`, `"pyarrow"`, `"polars"`, `"modin"` or `"cudf"`.
            - Directly as a module `pandas`, `pyarrow`, `polars`, `modin` or `cudf`.
        native_namespace: deprecated, same as `backend`.

    Returns:
        A new DataFrame.

    Examples:
        >>> import pandas as pd
        >>> import narwhals as nw
        >>> data = {"c": [5, 2], "d": [1, 4]}
        >>> nw.from_dict(data, backend="pandas")
        ┌──────────────────┐
        |Narwhals DataFrame|
        |------------------|
        |        c  d      |
        |     0  5  1      |
        |     1  2  4      |
        └──────────────────┘
    """
    if backend is None:
        data, backend = _from_dict_no_backend(data)
    implementation = Implementation.from_backend(backend)
    if is_eager_allowed(implementation):
        ns = Version.MAIN.namespace.from_backend(implementation).compliant
        return ns._dataframe.from_dict(data, schema=schema, context=ns).to_narwhals()
    if implementation is Implementation.UNKNOWN:  # pragma: no cover
        _native_namespace = implementation.to_native_namespace()
        try:
            # implementation is UNKNOWN, Narwhals extension using this feature should
            # implement `from_dict` function in the top-level namespace.
            native_frame: NativeFrame = _native_namespace.from_dict(data, schema=schema)
        except AttributeError as e:
            msg = "Unknown namespace is expected to implement `from_dict` function."
            raise AttributeError(msg) from e
        return from_native(native_frame, eager_only=True)
    msg = (
        f"{implementation} support in Narwhals is lazy-only, but `from_dict` is an eager-only function.\n\n"
        "Hint: you may want to use an eager backend and then call `.lazy`, e.g.:\n\n"
        f"    nw.from_dict({{'a': [1, 2]}}, backend='pyarrow').lazy('{implementation}')"
    )
    raise ValueError(msg)


def _from_dict_no_backend(
    data: Mapping[str, Series[Any] | Any], /
) -> tuple[dict[str, Series[Any] | Any], ModuleType]:
    for val in data.values():
        if is_narwhals_series(val):
            native_namespace = val.__native_namespace__()
            break
    else:
        msg = "Calling `from_dict` without `backend` is only supported if all input values are already Narwhals Series"
        raise TypeError(msg)
    data = {key: to_native(value, pass_through=True) for key, value in data.items()}
    return data, native_namespace


def from_numpy(
    data: _2DArray,
    schema: IntoSchema | Sequence[str] | None = None,
    *,
    backend: ModuleType | Implementation | str,
) -> DataFrame[Any]:
    """Construct a DataFrame from a NumPy ndarray.

    Notes:
        Only row orientation is currently supported.

        For pandas-like dataframes, conversion to schema is applied after dataframe
        creation.

    Arguments:
        data: Two-dimensional data represented as a NumPy ndarray.
        schema: The DataFrame schema as Schema, dict of {name: type}, or a sequence of str.
        backend: specifies which eager backend instantiate to.

            `backend` can be specified in various ways

            - As `Implementation.<BACKEND>` with `BACKEND` being `PANDAS`, `PYARROW`,
                `POLARS`, `MODIN` or `CUDF`.
            - As a string: `"pandas"`, `"pyarrow"`, `"polars"`, `"modin"` or `"cudf"`.
            - Directly as a module `pandas`, `pyarrow`, `polars`, `modin` or `cudf`.

    Returns:
        A new DataFrame.

    Examples:
        >>> import numpy as np
        >>> import pyarrow as pa
        >>> import narwhals as nw
        >>>
        >>> arr = np.array([[5, 2, 1], [1, 4, 3]])
        >>> schema = {"c": nw.Int16(), "d": nw.Float32(), "e": nw.Int8()}
        >>> nw.from_numpy(arr, schema=schema, backend="pyarrow")
        ┌──────────────────┐
        |Narwhals DataFrame|
        |------------------|
        |  pyarrow.Table   |
        |  c: int16        |
        |  d: float        |
        |  e: int8         |
        |  ----            |
        |  c: [[5,1]]      |
        |  d: [[2,4]]      |
        |  e: [[1,3]]      |
        └──────────────────┘
    """
    if not is_numpy_array_2d(data):
        msg = "`from_numpy` only accepts 2D numpy arrays"
        raise ValueError(msg)
    if not _is_into_schema(schema):
        msg = (
            "`schema` is expected to be one of the following types: "
            "IntoSchema | Sequence[str]. "
            f"Got {type(schema)}."
        )
        raise TypeError(msg)
    implementation = Implementation.from_backend(backend)
    if is_eager_allowed(implementation):
        ns = Version.MAIN.namespace.from_backend(implementation).compliant
        return ns.from_numpy(data, schema).to_narwhals()
    if implementation is Implementation.UNKNOWN:  # pragma: no cover
        _native_namespace = implementation.to_native_namespace()
        try:
            # implementation is UNKNOWN, Narwhals extension using this feature should
            # implement `from_numpy` function in the top-level namespace.
            native_frame: NativeFrame = _native_namespace.from_numpy(data, schema=schema)
        except AttributeError as e:
            msg = "Unknown namespace is expected to implement `from_numpy` function."
            raise AttributeError(msg) from e
        return from_native(native_frame, eager_only=True)
    msg = (
        f"{implementation} support in Narwhals is lazy-only, but `from_numpy` is an eager-only function.\n\n"
        "Hint: you may want to use an eager backend and then call `.lazy`, e.g.:\n\n"
        f"    nw.from_numpy(arr, backend='pyarrow').lazy('{implementation}')"
    )
    raise ValueError(msg)


def _is_into_schema(obj: Any) -> TypeIs[_IntoSchema]:
    from narwhals.schema import Schema

    return (
        obj is None or isinstance(obj, (Mapping, Schema)) or is_sequence_but_not_str(obj)
    )


def from_arrow(
    native_frame: IntoArrowTable, *, backend: ModuleType | Implementation | str
) -> DataFrame[Any]:  # pragma: no cover
    """Construct a DataFrame from an object which supports the PyCapsule Interface.

    Arguments:
        native_frame: Object which implements `__arrow_c_stream__`.
        backend: specifies which eager backend instantiate to.

            `backend` can be specified in various ways

            - As `Implementation.<BACKEND>` with `BACKEND` being `PANDAS`, `PYARROW`,
                `POLARS`, `MODIN` or `CUDF`.
            - As a string: `"pandas"`, `"pyarrow"`, `"polars"`, `"modin"` or `"cudf"`.
            - Directly as a module `pandas`, `pyarrow`, `polars`, `modin` or `cudf`.

    Returns:
        A new DataFrame.

    Examples:
        >>> import pandas as pd
        >>> import polars as pl
        >>> import narwhals as nw
        >>>
        >>> df_native = pd.DataFrame({"a": [1, 2], "b": [4.2, 5.1]})
        >>> nw.from_arrow(df_native, backend="polars")
        ┌──────────────────┐
        |Narwhals DataFrame|
        |------------------|
        |  shape: (2, 2)   |
        |  ┌─────┬─────┐   |
        |  │ a   ┆ b   │   |
        |  │ --- ┆ --- │   |
        |  │ i64 ┆ f64 │   |
        |  ╞═════╪═════╡   |
        |  │ 1   ┆ 4.2 │   |
        |  │ 2   ┆ 5.1 │   |
        |  └─────┴─────┘   |
        └──────────────────┘
    """
    if not (supports_arrow_c_stream(native_frame) or is_pyarrow_table(native_frame)):
        msg = f"Given object of type {type(native_frame)} does not support PyCapsule interface"
        raise TypeError(msg)
    implementation = Implementation.from_backend(backend)
    if is_eager_allowed(implementation):
        ns = Version.MAIN.namespace.from_backend(implementation).compliant
        return ns._dataframe.from_arrow(native_frame, context=ns).to_narwhals()
    if implementation is Implementation.UNKNOWN:  # pragma: no cover
        _native_namespace = implementation.to_native_namespace()
        try:
            # implementation is UNKNOWN, Narwhals extension using this feature should
            # implement PyCapsule support
            native: NativeFrame = _native_namespace.DataFrame(native_frame)
        except AttributeError as e:
            msg = "Unknown namespace is expected to implement `DataFrame` class which accepts object which supports PyCapsule Interface."
            raise AttributeError(msg) from e
        return from_native(native, eager_only=True)
    msg = (
        f"{implementation} support in Narwhals is lazy-only, but `from_arrow` is an eager-only function.\n\n"
        "Hint: you may want to use an eager backend and then call `.lazy`, e.g.:\n\n"
        f"    nw.from_arrow(df, backend='pyarrow').lazy('{implementation}')"
    )
    raise ValueError(msg)


def _get_sys_info() -> dict[str, str]:
    """System information.

    Returns system and Python version information

    Copied from sklearn

    Returns:
        Dictionary with system info.
    """
    python = sys.version.replace("\n", " ")

    blob = (
        ("python", python),
        ("executable", sys.executable),
        ("machine", platform.platform()),
    )

    return dict(blob)


def _get_deps_info() -> dict[str, str]:
    """Overview of the installed version of main dependencies.

    This function does not import the modules to collect the version numbers
    but instead relies on standard Python package metadata.

    Returns version information on relevant Python libraries

    This function and show_versions were copied from sklearn and adapted

    Returns:
        Mapping from dependency to version.
    """
    from importlib.metadata import distributions

    extra_names = ("narwhals", "numpy")
    member_names = Implementation._member_names_
    exclude = {"PYSPARK_CONNECT", "UNKNOWN"}
    target_names = tuple(
        name.lower() for name in (*extra_names, *member_names) if name not in exclude
    )
    result = dict.fromkeys(target_names, "")  # Initialize with empty strings

    for dist in distributions():
        dist_name, dist_version = dist.name.lower(), dist.version

        if dist_name in result:  # exact match
            result[dist_name] = dist_version
        else:  # prefix match
            for target in target_names:
                if not result[target] and dist_name.startswith(target):
                    result[target] = dist_version
                    break

    return result


def show_versions() -> None:
    """Print useful debugging information.

    Examples:
        >>> from narwhals import show_versions
        >>> show_versions()  # doctest: +SKIP
    """
    sys_info = _get_sys_info()
    deps_info = _get_deps_info()

    print("\nSystem:")  # noqa: T201
    for k, stat in sys_info.items():
        print(f"{k:>10}: {stat}")  # noqa: T201

    print("\nPython dependencies:")  # noqa: T201
    for k, stat in deps_info.items():
        print(f"{k:>13}: {stat}")  # noqa: T201


def read_csv(
    source: str,
    *,
    backend: ModuleType | Implementation | str,
    separator: str = ",",
    **kwargs: Any,
) -> DataFrame[Any]:
    """Read a CSV file into a DataFrame.

    Arguments:
        source: Path to a file.
        backend: The eager backend for DataFrame creation.
            `backend` can be specified in various ways

            - As `Implementation.<BACKEND>` with `BACKEND` being `PANDAS`, `PYARROW`,
                `POLARS`, `MODIN` or `CUDF`.
            - As a string: `"pandas"`, `"pyarrow"`, `"polars"`, `"modin"` or `"cudf"`.
            - Directly as a module `pandas`, `pyarrow`, `polars`, `modin` or `cudf`.
        separator: Single byte character to use as separator in the file.
        kwargs: Extra keyword arguments which are passed to the native CSV reader.
            For example, you could use
            `nw.read_csv('file.csv', backend='pandas', engine='pyarrow')`.

    Returns:
        DataFrame.

    Examples:
        >>> import narwhals as nw
        >>> nw.read_csv("file.csv", backend="pandas")  # doctest:+SKIP
        ┌──────────────────┐
        |Narwhals DataFrame|
        |------------------|
        |        a   b     |
        |     0  1   4     |
        |     1  2   5     |
        └──────────────────┘
    """
    impl = Implementation.from_backend(backend)
    native_namespace = impl.to_native_namespace()
    native_frame: NativeFrame
<<<<<<< HEAD
    if eager_backend in {
=======
    if impl in {
        Implementation.POLARS,
>>>>>>> 411e6a2b
        Implementation.PANDAS,
        Implementation.MODIN,
        Implementation.CUDF,
    }:
<<<<<<< HEAD
        native_frame = native_namespace.read_csv(source, sep=separator, **kwargs)
    elif eager_backend is Implementation.POLARS:
        native_frame = native_namespace.read_csv(source, separator=separator, **kwargs)
    elif eager_backend is Implementation.PYARROW:
        if separator is not None and "parse_options" in kwargs:
            msg = "Can't pass both `separator` and `parse_options`."
            raise TypeError(msg)
        from pyarrow import csv  # ignore-banned-import

        native_frame = csv.read_csv(
            source, parse_options=csv.ParseOptions(delimiter=separator), **kwargs
        )
=======
        native_frame = native_namespace.read_csv(source, **kwargs)
    elif impl is Implementation.PYARROW:
        from pyarrow import csv  # ignore-banned-import

        native_frame = csv.read_csv(source, **kwargs)
    elif impl in {
        Implementation.PYSPARK,
        Implementation.DASK,
        Implementation.DUCKDB,
        Implementation.IBIS,
        Implementation.SQLFRAME,
        Implementation.PYSPARK_CONNECT,
    }:
        msg = (
            f"Expected eager backend, found {impl}.\n\n"
            f"Hint: use nw.scan_csv(source={source}, backend={backend})"
        )
        raise ValueError(msg)
>>>>>>> 411e6a2b
    else:  # pragma: no cover
        try:
            # implementation is UNKNOWN, Narwhals extension using this feature should
            # implement `read_csv` function in the top-level namespace.
            native_frame = native_namespace.read_csv(source=source, **kwargs)
        except AttributeError as e:
            msg = "Unknown namespace is expected to implement `read_csv` function."
            raise AttributeError(msg) from e
    return from_native(native_frame, eager_only=True)


def scan_csv(
    source: str,
    *,
    backend: ModuleType | Implementation | str,
    separator: str = ",",
    **kwargs: Any,
) -> LazyFrame[Any]:
    """Lazily read from a CSV file.

    For the libraries that do not support lazy dataframes, the function reads
    a csv file eagerly and then converts the resulting dataframe to a lazyframe.

    Arguments:
        source: Path to a file.
        backend: The eager backend for DataFrame creation.
            `backend` can be specified in various ways

            - As `Implementation.<BACKEND>` with `BACKEND` being `PANDAS`, `PYARROW`,
                `POLARS`, `MODIN` or `CUDF`.
            - As a string: `"pandas"`, `"pyarrow"`, `"polars"`, `"modin"` or `"cudf"`.
            - Directly as a module `pandas`, `pyarrow`, `polars`, `modin` or `cudf`.
        separator: Single byte character to use as separator in the file.
        kwargs: Extra keyword arguments which are passed to the native CSV reader.
            For example, you could use
            `nw.scan_csv('file.csv', backend=pd, engine='pyarrow')`.

    Returns:
        LazyFrame.

    Examples:
        >>> import duckdb
        >>> import narwhals as nw
        >>>
        >>> nw.scan_csv("file.csv", backend="duckdb").to_native()  # doctest:+SKIP
        ┌─────────┬───────┐
        │    a    │   b   │
        │ varchar │ int32 │
        ├─────────┼───────┤
        │ x       │     1 │
        │ y       │     2 │
        │ z       │     3 │
        └─────────┴───────┘
    """
    implementation = Implementation.from_backend(backend)
    native_namespace = implementation.to_native_namespace()
    native_frame: NativeFrame | NativeLazyFrame
    if implementation is Implementation.POLARS:
        native_frame = native_namespace.scan_csv(source, separator=separator, **kwargs)
    elif implementation in {
        Implementation.PANDAS,
        Implementation.MODIN,
        Implementation.CUDF,
        Implementation.DASK,
        Implementation.IBIS,
    }:
        native_frame = native_namespace.read_csv(source, sep=separator, **kwargs)
    elif implementation in {Implementation.DUCKDB}:
        native_frame = native_namespace.read_csv(source, delimiter=separator, **kwargs)
    elif implementation is Implementation.PYARROW:
        if separator is not None and "parse_options" in kwargs:
            msg = "Can't pass both `separator` and `parse_options`."
            raise TypeError(msg)
        from pyarrow import csv  # ignore-banned-import

        native_frame = csv.read_csv(
            source, parse_options=csv.ParseOptions(delimiter=separator), **kwargs
        )
    elif implementation.is_spark_like():
        if (session := kwargs.pop("session", None)) is None:
            msg = "Spark like backends require a session object to be passed in `kwargs`."
            raise ValueError(msg)

        csv_reader = session.read.format("csv")
        native_frame = (
            csv_reader.load(source, sep=separator)
            if (
                implementation is Implementation.SQLFRAME
                and implementation._backend_version() < (3, 27, 0)
            )
            else csv_reader.options(sep=separator, **kwargs).load(source)
        )
    else:  # pragma: no cover
        try:
            # implementation is UNKNOWN, Narwhals extension using this feature should
            # implement `scan_csv` function in the top-level namespace.
            native_frame = native_namespace.scan_csv(source=source, **kwargs)
        except AttributeError as e:
            msg = "Unknown namespace is expected to implement `scan_csv` function."
            raise AttributeError(msg) from e
    return from_native(native_frame).lazy()


def read_parquet(
    source: str, *, backend: ModuleType | Implementation | str, **kwargs: Any
) -> DataFrame[Any]:
    """Read into a DataFrame from a parquet file.

    Arguments:
        source: Path to a file.
        backend: The eager backend for DataFrame creation.
            `backend` can be specified in various ways

            - As `Implementation.<BACKEND>` with `BACKEND` being `PANDAS`, `PYARROW`,
                `POLARS`, `MODIN` or `CUDF`.
            - As a string: `"pandas"`, `"pyarrow"`, `"polars"`, `"modin"` or `"cudf"`.
            - Directly as a module `pandas`, `pyarrow`, `polars`, `modin` or `cudf`.
        kwargs: Extra keyword arguments which are passed to the native parquet reader.
            For example, you could use
            `nw.read_parquet('file.parquet', backend=pd, engine='pyarrow')`.

    Returns:
        DataFrame.

    Examples:
        >>> import pyarrow as pa
        >>> import narwhals as nw
        >>>
        >>> nw.read_parquet("file.parquet", backend="pyarrow")  # doctest:+SKIP
        ┌──────────────────┐
        |Narwhals DataFrame|
        |------------------|
        |pyarrow.Table     |
        |a: int64          |
        |c: double         |
        |----              |
        |a: [[1,2]]        |
        |c: [[0.2,0.1]]    |
        └──────────────────┘
    """
    impl = Implementation.from_backend(backend)
    native_namespace = impl.to_native_namespace()
    native_frame: NativeFrame
    if impl in {
        Implementation.POLARS,
        Implementation.PANDAS,
        Implementation.MODIN,
        Implementation.CUDF,
    }:
        native_frame = native_namespace.read_parquet(source, **kwargs)
    elif impl is Implementation.PYARROW:
        import pyarrow.parquet as pq  # ignore-banned-import

        native_frame = pq.read_table(source, **kwargs)
    elif impl in {
        Implementation.PYSPARK,
        Implementation.DASK,
        Implementation.DUCKDB,
        Implementation.IBIS,
        Implementation.SQLFRAME,
        Implementation.PYSPARK_CONNECT,
    }:
        msg = (
            f"Expected eager backend, found {impl}.\n\n"
            f"Hint: use nw.scan_parquet(source={source}, backend={backend})"
        )
        raise ValueError(msg)
    else:  # pragma: no cover
        try:
            # implementation is UNKNOWN, Narwhals extension using this feature should
            # implement `read_parquet` function in the top-level namespace.
            native_frame = native_namespace.read_parquet(source=source, **kwargs)
        except AttributeError as e:
            msg = "Unknown namespace is expected to implement `read_parquet` function."
            raise AttributeError(msg) from e
    return from_native(native_frame, eager_only=True)


def scan_parquet(
    source: str, *, backend: ModuleType | Implementation | str, **kwargs: Any
) -> LazyFrame[Any]:
    """Lazily read from a parquet file.

    For the libraries that do not support lazy dataframes, the function reads
    a parquet file eagerly and then converts the resulting dataframe to a lazyframe.

    Note:
        Spark like backends require a session object to be passed in `kwargs`.

        For instance:

        ```py
        import narwhals as nw
        from sqlframe.duckdb import DuckDBSession

        nw.scan_parquet(source, backend="sqlframe", session=DuckDBSession())
        ```

    Arguments:
        source: Path to a file.
        backend: The eager backend for DataFrame creation.
            `backend` can be specified in various ways

            - As `Implementation.<BACKEND>` with `BACKEND` being `PANDAS`, `PYARROW`,
                `POLARS`, `MODIN`, `CUDF`, `PYSPARK` or `SQLFRAME`.
            - As a string: `"pandas"`, `"pyarrow"`, `"polars"`, `"modin"`, `"cudf"`,
                `"pyspark"` or `"sqlframe"`.
            - Directly as a module `pandas`, `pyarrow`, `polars`, `modin`, `cudf`,
                `pyspark.sql` or `sqlframe`.
        kwargs: Extra keyword arguments which are passed to the native parquet reader.
            For example, you could use
            `nw.scan_parquet('file.parquet', backend=pd, engine='pyarrow')`.

    Returns:
        LazyFrame.

    Examples:
        >>> import dask.dataframe as dd
        >>> from sqlframe.duckdb import DuckDBSession
        >>> import narwhals as nw
        >>>
        >>> nw.scan_parquet("file.parquet", backend="dask").collect()  # doctest:+SKIP
        ┌──────────────────┐
        |Narwhals DataFrame|
        |------------------|
        |        a   b     |
        |     0  1   4     |
        |     1  2   5     |
        └──────────────────┘
        >>> nw.scan_parquet(
        ...     "file.parquet", backend="sqlframe", session=DuckDBSession()
        ... ).collect()  # doctest:+SKIP
        ┌──────────────────┐
        |Narwhals DataFrame|
        |------------------|
        |  pyarrow.Table   |
        |  a: int64        |
        |  b: int64        |
        |  ----            |
        |  a: [[1,2]]      |
        |  b: [[4,5]]      |
        └──────────────────┘
    """
    implementation = Implementation.from_backend(backend)
    native_namespace = implementation.to_native_namespace()
    native_frame: NativeFrame | NativeLazyFrame
    if implementation is Implementation.POLARS:
        native_frame = native_namespace.scan_parquet(source, **kwargs)
    elif implementation in {
        Implementation.PANDAS,
        Implementation.MODIN,
        Implementation.CUDF,
        Implementation.DASK,
        Implementation.DUCKDB,
        Implementation.IBIS,
    }:
        native_frame = native_namespace.read_parquet(source, **kwargs)
    elif implementation is Implementation.PYARROW:
        import pyarrow.parquet as pq  # ignore-banned-import

        native_frame = pq.read_table(source, **kwargs)
    elif implementation.is_spark_like():
        if (session := kwargs.pop("session", None)) is None:
            msg = "Spark like backends require a session object to be passed in `kwargs`."
            raise ValueError(msg)

        pq_reader = session.read.format("parquet")
        native_frame = (
            pq_reader.load(source)
            if (
                implementation is Implementation.SQLFRAME
                and implementation._backend_version() < (3, 27, 0)
            )
            else pq_reader.options(**kwargs).load(source)
        )

    else:  # pragma: no cover
        try:
            # implementation is UNKNOWN, Narwhals extension using this feature should
            # implement `scan_parquet` function in the top-level namespace.
            native_frame = native_namespace.scan_parquet(source=source, **kwargs)
        except AttributeError as e:
            msg = "Unknown namespace is expected to implement `scan_parquet` function."
            raise AttributeError(msg) from e
    return from_native(native_frame).lazy()


def col(*names: str | Iterable[str]) -> Expr:
    """Creates an expression that references one or more columns by their name(s).

    Arguments:
        names: Name(s) of the columns to use.

    Returns:
        A new expression.

    Examples:
        >>> import polars as pl
        >>> import narwhals as nw
        >>>
        >>> df_native = pl.DataFrame({"a": [1, 2], "b": [3, 4], "c": ["x", "z"]})
        >>> nw.from_native(df_native).select(nw.col("a", "b") * nw.col("b"))
        ┌──────────────────┐
        |Narwhals DataFrame|
        |------------------|
        |  shape: (2, 2)   |
        |  ┌─────┬─────┐   |
        |  │ a   ┆ b   │   |
        |  │ --- ┆ --- │   |
        |  │ i64 ┆ i64 │   |
        |  ╞═════╪═════╡   |
        |  │ 3   ┆ 9   │   |
        |  │ 8   ┆ 16  │   |
        |  └─────┴─────┘   |
        └──────────────────┘
    """
    flat_names = flatten(names)

    def func(plx: Any) -> Any:
        return plx.col(*flat_names)

    return Expr(
        func,
        ExprMetadata.selector_single()
        if len(flat_names) == 1
        else ExprMetadata.selector_multi_named(),
    )


def exclude(*names: str | Iterable[str]) -> Expr:
    """Creates an expression that excludes columns by their name(s).

    Arguments:
        names: Name(s) of the columns to exclude.

    Returns:
        A new expression.

    Examples:
        >>> import polars as pl
        >>> import narwhals as nw
        >>>
        >>> df_native = pl.DataFrame({"a": [1, 2], "b": [3, 4], "c": ["x", "z"]})
        >>> nw.from_native(df_native).select(nw.exclude("c", "a"))
        ┌──────────────────┐
        |Narwhals DataFrame|
        |------------------|
        |  shape: (2, 1)   |
        |  ┌─────┐         |
        |  │ b   │         |
        |  │ --- │         |
        |  │ i64 │         |
        |  ╞═════╡         |
        |  │ 3   │         |
        |  │ 4   │         |
        |  └─────┘         |
        └──────────────────┘
    """
    exclude_names = frozenset(flatten(names))

    def func(plx: Any) -> Any:
        return plx.exclude(exclude_names)

    return Expr(func, ExprMetadata.selector_multi_unnamed())


def nth(*indices: int | Sequence[int]) -> Expr:
    """Creates an expression that references one or more columns by their index(es).

    Notes:
        `nth` is not supported for Polars version<1.0.0. Please use
        [`narwhals.col`][] instead.

    Arguments:
        indices: One or more indices representing the columns to retrieve.

    Returns:
        A new expression.

    Examples:
        >>> import pyarrow as pa
        >>> import narwhals as nw
        >>>
        >>> df_native = pa.table({"a": [1, 2], "b": [3, 4], "c": [0.123, 3.14]})
        >>> nw.from_native(df_native).select(nw.nth(0, 2) * 2)
        ┌──────────────────┐
        |Narwhals DataFrame|
        |------------------|
        |pyarrow.Table     |
        |a: int64          |
        |c: double         |
        |----              |
        |a: [[2,4]]        |
        |c: [[0.246,6.28]] |
        └──────────────────┘
    """
    flat_indices = flatten(indices)

    def func(plx: Any) -> Any:
        return plx.nth(*flat_indices)

    return Expr(
        func,
        ExprMetadata.selector_single()
        if len(flat_indices) == 1
        else ExprMetadata.selector_multi_unnamed(),
    )


# Add underscore so it doesn't conflict with builtin `all`
def all_() -> Expr:
    """Instantiate an expression representing all columns.

    Returns:
        A new expression.

    Examples:
        >>> import pandas as pd
        >>> import narwhals as nw
        >>>
        >>> df_native = pd.DataFrame({"a": [1, 2], "b": [3.14, 0.123]})
        >>> nw.from_native(df_native).select(nw.all() * 2)
        ┌──────────────────┐
        |Narwhals DataFrame|
        |------------------|
        |      a      b    |
        |   0  2  6.280    |
        |   1  4  0.246    |
        └──────────────────┘
    """
    return Expr(lambda plx: plx.all(), ExprMetadata.selector_multi_unnamed())


# Add underscore so it doesn't conflict with builtin `len`
def len_() -> Expr:
    """Return the number of rows.

    Returns:
        A new expression.

    Examples:
        >>> import polars as pl
        >>> import narwhals as nw
        >>>
        >>> df_native = pl.DataFrame({"a": [1, 2], "b": [5, None]})
        >>> nw.from_native(df_native).select(nw.len())
        ┌──────────────────┐
        |Narwhals DataFrame|
        |------------------|
        |  shape: (1, 1)   |
        |  ┌─────┐         |
        |  │ len │         |
        |  │ --- │         |
        |  │ u32 │         |
        |  ╞═════╡         |
        |  │ 2   │         |
        |  └─────┘         |
        └──────────────────┘
    """

    def func(plx: Any) -> Any:
        return plx.len()

    return Expr(func, ExprMetadata.aggregation())


def sum(*columns: str) -> Expr:
    """Sum all values.

    Note:
        Syntactic sugar for ``nw.col(columns).sum()``

    Arguments:
        columns: Name(s) of the columns to use in the aggregation function

    Returns:
        A new expression.

    Examples:
        >>> import pandas as pd
        >>> import narwhals as nw
        >>>
        >>> df_native = pd.DataFrame({"a": [1, 2], "b": [-1.4, 6.2]})
        >>> nw.from_native(df_native).select(nw.sum("a", "b"))
        ┌──────────────────┐
        |Narwhals DataFrame|
        |------------------|
        |       a    b     |
        |    0  3  4.8     |
        └──────────────────┘
    """
    return col(*columns).sum()


def mean(*columns: str) -> Expr:
    """Get the mean value.

    Note:
        Syntactic sugar for ``nw.col(columns).mean()``

    Arguments:
        columns: Name(s) of the columns to use in the aggregation function

    Returns:
        A new expression.

    Examples:
        >>> import pyarrow as pa
        >>> import narwhals as nw
        >>>
        >>> df_native = pa.table({"a": [1, 8, 3], "b": [3.14, 6.28, 42.1]})
        >>> nw.from_native(df_native).select(nw.mean("a", "b"))
        ┌─────────────────────────┐
        |   Narwhals DataFrame    |
        |-------------------------|
        |pyarrow.Table            |
        |a: double                |
        |b: double                |
        |----                     |
        |a: [[4]]                 |
        |b: [[17.173333333333336]]|
        └─────────────────────────┘
    """
    return col(*columns).mean()


def median(*columns: str) -> Expr:
    """Get the median value.

    Notes:
        - Syntactic sugar for ``nw.col(columns).median()``
        - Results might slightly differ across backends due to differences in the
            underlying algorithms used to compute the median.

    Arguments:
        columns: Name(s) of the columns to use in the aggregation function

    Returns:
        A new expression.

    Examples:
        >>> import polars as pl
        >>> import narwhals as nw
        >>>
        >>> df_native = pl.DataFrame({"a": [4, 5, 2]})
        >>> nw.from_native(df_native).select(nw.median("a"))
        ┌──────────────────┐
        |Narwhals DataFrame|
        |------------------|
        |  shape: (1, 1)   |
        |  ┌─────┐         |
        |  │ a   │         |
        |  │ --- │         |
        |  │ f64 │         |
        |  ╞═════╡         |
        |  │ 4.0 │         |
        |  └─────┘         |
        └──────────────────┘
    """
    return col(*columns).median()


def min(*columns: str) -> Expr:
    """Return the minimum value.

    Note:
       Syntactic sugar for ``nw.col(columns).min()``.

    Arguments:
        columns: Name(s) of the columns to use in the aggregation function.

    Returns:
        A new expression.

    Examples:
        >>> import pyarrow as pa
        >>> import narwhals as nw
        >>>
        >>> df_native = pa.table({"a": [1, 2], "b": [5, 10]})
        >>> nw.from_native(df_native).select(nw.min("a", "b"))
        ┌──────────────────┐
        |Narwhals DataFrame|
        |------------------|
        |  pyarrow.Table   |
        |  a: int64        |
        |  b: int64        |
        |  ----            |
        |  a: [[1]]        |
        |  b: [[5]]        |
        └──────────────────┘
    """
    return col(*columns).min()


def max(*columns: str) -> Expr:
    """Return the maximum value.

    Note:
       Syntactic sugar for ``nw.col(columns).max()``.

    Arguments:
        columns: Name(s) of the columns to use in the aggregation function.

    Returns:
        A new expression.

    Examples:
        >>> import pandas as pd
        >>> import narwhals as nw
        >>>
        >>> df_native = pd.DataFrame({"a": [1, 2], "b": [5, 10]})
        >>> nw.from_native(df_native).select(nw.max("a", "b"))
        ┌──────────────────┐
        |Narwhals DataFrame|
        |------------------|
        |        a   b     |
        |     0  2  10     |
        └──────────────────┘
    """
    return col(*columns).max()


def sum_horizontal(*exprs: IntoExpr | Iterable[IntoExpr]) -> Expr:
    """Sum all values horizontally across columns.

    Warning:
        Unlike Polars, we support horizontal sum over numeric columns only.

    Arguments:
        exprs: Name(s) of the columns to use in the aggregation function. Accepts
            expression input.

    Returns:
        A new expression.

    Examples:
        >>> import polars as pl
        >>> import narwhals as nw
        >>>
        >>> df_native = pl.DataFrame({"a": [1, 2, 3], "b": [5, 10, None]})
        >>> nw.from_native(df_native).with_columns(sum=nw.sum_horizontal("a", "b"))
        ┌────────────────────┐
        | Narwhals DataFrame |
        |--------------------|
        |shape: (3, 3)       |
        |┌─────┬──────┬─────┐|
        |│ a   ┆ b    ┆ sum │|
        |│ --- ┆ ---  ┆ --- │|
        |│ i64 ┆ i64  ┆ i64 │|
        |╞═════╪══════╪═════╡|
        |│ 1   ┆ 5    ┆ 6   │|
        |│ 2   ┆ 10   ┆ 12  │|
        |│ 3   ┆ null ┆ 3   │|
        |└─────┴──────┴─────┘|
        └────────────────────┘
    """
    if not exprs:
        msg = "At least one expression must be passed to `sum_horizontal`"
        raise ValueError(msg)
    flat_exprs = flatten(exprs)
    return Expr(
        lambda plx: apply_n_ary_operation(
            plx, plx.sum_horizontal, *flat_exprs, str_as_lit=False
        ),
        ExprMetadata.from_horizontal_op(*flat_exprs),
    )


def min_horizontal(*exprs: IntoExpr | Iterable[IntoExpr]) -> Expr:
    """Get the minimum value horizontally across columns.

    Notes:
        We support `min_horizontal` over numeric columns only.

    Arguments:
        exprs: Name(s) of the columns to use in the aggregation function. Accepts
            expression input.

    Returns:
        A new expression.

    Examples:
        >>> import pyarrow as pa
        >>> import narwhals as nw
        >>>
        >>> df_native = pa.table({"a": [1, 8, 3], "b": [4, 5, None]})
        >>> nw.from_native(df_native).with_columns(h_min=nw.min_horizontal("a", "b"))
        ┌──────────────────┐
        |Narwhals DataFrame|
        |------------------|
        | pyarrow.Table    |
        | a: int64         |
        | b: int64         |
        | h_min: int64     |
        | ----             |
        | a: [[1,8,3]]     |
        | b: [[4,5,null]]  |
        | h_min: [[1,5,3]] |
        └──────────────────┘
    """
    if not exprs:
        msg = "At least one expression must be passed to `min_horizontal`"
        raise ValueError(msg)
    flat_exprs = flatten(exprs)
    return Expr(
        lambda plx: apply_n_ary_operation(
            plx, plx.min_horizontal, *flat_exprs, str_as_lit=False
        ),
        ExprMetadata.from_horizontal_op(*flat_exprs),
    )


def max_horizontal(*exprs: IntoExpr | Iterable[IntoExpr]) -> Expr:
    """Get the maximum value horizontally across columns.

    Notes:
        We support `max_horizontal` over numeric columns only.

    Arguments:
        exprs: Name(s) of the columns to use in the aggregation function. Accepts
            expression input.

    Returns:
        A new expression.

    Examples:
        >>> import polars as pl
        >>> import narwhals as nw
        >>>
        >>> df_native = pl.DataFrame({"a": [1, 8, 3], "b": [4, 5, None]})
        >>> nw.from_native(df_native).with_columns(h_max=nw.max_horizontal("a", "b"))
        ┌──────────────────────┐
        |  Narwhals DataFrame  |
        |----------------------|
        |shape: (3, 3)         |
        |┌─────┬──────┬───────┐|
        |│ a   ┆ b    ┆ h_max │|
        |│ --- ┆ ---  ┆ ---   │|
        |│ i64 ┆ i64  ┆ i64   │|
        |╞═════╪══════╪═══════╡|
        |│ 1   ┆ 4    ┆ 4     │|
        |│ 8   ┆ 5    ┆ 8     │|
        |│ 3   ┆ null ┆ 3     │|
        |└─────┴──────┴───────┘|
        └──────────────────────┘
    """
    if not exprs:
        msg = "At least one expression must be passed to `max_horizontal`"
        raise ValueError(msg)
    flat_exprs = flatten(exprs)
    return Expr(
        lambda plx: apply_n_ary_operation(
            plx, plx.max_horizontal, *flat_exprs, str_as_lit=False
        ),
        ExprMetadata.from_horizontal_op(*flat_exprs),
    )


class When:
    def __init__(self, *predicates: IntoExpr | Iterable[IntoExpr]) -> None:
        self._predicate = all_horizontal(*flatten(predicates), ignore_nulls=False)

    def then(self, value: IntoExpr | NonNestedLiteral | _1DArray) -> Then:
        kind = ExprKind.from_into_expr(value, str_as_lit=False)
        if self._predicate._metadata.is_scalar_like and not kind.is_scalar_like:
            msg = (
                "If you pass a scalar-like predicate to `nw.when`, then "
                "the `then` value must also be scalar-like."
            )
            raise InvalidOperationError(msg)

        return Then(
            lambda plx: apply_n_ary_operation(
                plx,
                lambda *args: plx.when(args[0]).then(args[1]),
                self._predicate,
                value,
                str_as_lit=False,
            ),
            combine_metadata(
                self._predicate,
                value,
                str_as_lit=False,
                allow_multi_output=False,
                to_single_output=False,
            ),
        )


class Then(Expr):
    def otherwise(self, value: IntoExpr | NonNestedLiteral | _1DArray) -> Expr:
        kind = ExprKind.from_into_expr(value, str_as_lit=False)
        if self._metadata.is_scalar_like and not is_scalar_like(kind):
            msg = (
                "If you pass a scalar-like predicate to `nw.when`, then "
                "the `otherwise` value must also be scalar-like."
            )
            raise InvalidOperationError(msg)

        def func(plx: CompliantNamespace[Any, Any]) -> CompliantExpr[Any, Any]:
            compliant_expr = self._to_compliant_expr(plx)
            compliant_value = extract_compliant(plx, value, str_as_lit=False)
            if (
                not self._metadata.is_scalar_like
                and is_scalar_like(kind)
                and is_compliant_expr(compliant_value)
            ):
                compliant_value = compliant_value.broadcast(kind)
            return compliant_expr.otherwise(compliant_value)  # type: ignore[attr-defined, no-any-return]

        return Expr(
            func,
            combine_metadata(
                self,
                value,
                str_as_lit=False,
                allow_multi_output=False,
                to_single_output=False,
            ),
        )


def when(*predicates: IntoExpr | Iterable[IntoExpr]) -> When:
    """Start a `when-then-otherwise` expression.

    Expression similar to an `if-else` statement in Python. Always initiated by a
    `pl.when(<condition>).then(<value if condition>)`, and optionally followed by a
    `.otherwise(<value if condition is false>)` can be appended at the end. If not
    appended, and the condition is not `True`, `None` will be returned.

    Info:
        Chaining multiple `.when(<condition>).then(<value>)` statements is currently
        not supported.
        See [Narwhals#668](https://github.com/narwhals-dev/narwhals/issues/668).

    Arguments:
        predicates: Condition(s) that must be met in order to apply the subsequent
            statement. Accepts one or more boolean expressions, which are implicitly
            combined with `&`. String input is parsed as a column name.

    Returns:
        A "when" object, which `.then` can be called on.

    Examples:
        >>> import pandas as pd
        >>> import narwhals as nw
        >>>
        >>> data = {"a": [1, 2, 3], "b": [5, 10, 15]}
        >>> df_native = pd.DataFrame(data)
        >>> nw.from_native(df_native).with_columns(
        ...     nw.when(nw.col("a") < 3).then(5).otherwise(6).alias("a_when")
        ... )
        ┌──────────────────┐
        |Narwhals DataFrame|
        |------------------|
        |    a   b  a_when |
        | 0  1   5       5 |
        | 1  2  10       5 |
        | 2  3  15       6 |
        └──────────────────┘
    """
    return When(*predicates)


def all_horizontal(*exprs: IntoExpr | Iterable[IntoExpr], ignore_nulls: bool) -> Expr:
    r"""Compute the bitwise AND horizontally across columns.

    Arguments:
        exprs: Name(s) of the columns to use in the aggregation function. Accepts
            expression input.
        ignore_nulls: Whether to ignore nulls:

            - If `True`, null values are ignored. If there are no elements, the result
              is `True`.
            - If `False`, Kleene logic is followed. Note that this is not allowed for
              pandas with classical NumPy dtypes when null values are present.

    Returns:
        A new expression.

    Examples:
        >>> import pyarrow as pa
        >>> import narwhals as nw
        >>>
        >>> data = {
        ...     "a": [False, False, True, True, False, None],
        ...     "b": [False, True, True, None, None, None],
        ... }
        >>> df_native = pa.table(data)
        >>> nw.from_native(df_native).select(
        ...     "a", "b", all=nw.all_horizontal("a", "b", ignore_nulls=False)
        ... )
        ┌─────────────────────────────────────────┐
        |           Narwhals DataFrame            |
        |-----------------------------------------|
        |pyarrow.Table                            |
        |a: bool                                  |
        |b: bool                                  |
        |all: bool                                |
        |----                                     |
        |a: [[false,false,true,true,false,null]]  |
        |b: [[false,true,true,null,null,null]]    |
        |all: [[false,false,true,null,false,null]]|
        └─────────────────────────────────────────┘

    """
    if not exprs:
        msg = "At least one expression must be passed to `all_horizontal`"
        raise ValueError(msg)
    flat_exprs = flatten(exprs)
    return Expr(
        lambda plx: apply_n_ary_operation(
            plx,
            partial(plx.all_horizontal, ignore_nulls=ignore_nulls),
            *flat_exprs,
            str_as_lit=False,
        ),
        ExprMetadata.from_horizontal_op(*flat_exprs),
    )


def lit(value: NonNestedLiteral, dtype: IntoDType | None = None) -> Expr:
    """Return an expression representing a literal value.

    Arguments:
        value: The value to use as literal.
        dtype: The data type of the literal value. If not provided, the data type will
            be inferred by the native library.

    Returns:
        A new expression.

    Examples:
        >>> import pandas as pd
        >>> import narwhals as nw
        >>>
        >>> df_native = pd.DataFrame({"a": [1, 2]})
        >>> nw.from_native(df_native).with_columns(nw.lit(3))
        ┌──────────────────┐
        |Narwhals DataFrame|
        |------------------|
        |     a  literal   |
        |  0  1        3   |
        |  1  2        3   |
        └──────────────────┘
    """
    if is_numpy_array(value):
        msg = (
            "numpy arrays are not supported as literal values. "
            "Consider using `with_columns` to create a new column from the array."
        )
        raise ValueError(msg)

    if isinstance(value, (list, tuple)):
        msg = f"Nested datatypes are not supported yet. Got {value}"
        raise NotImplementedError(msg)

    return Expr(lambda plx: plx.lit(value, dtype), ExprMetadata.literal())


def any_horizontal(*exprs: IntoExpr | Iterable[IntoExpr], ignore_nulls: bool) -> Expr:
    r"""Compute the bitwise OR horizontally across columns.

    Arguments:
        exprs: Name(s) of the columns to use in the aggregation function. Accepts
            expression input.
        ignore_nulls: Whether to ignore nulls:

            - If `True`, null values are ignored. If there are no elements, the result
              is `False`.
            - If `False`, Kleene logic is followed. Note that this is not allowed for
              pandas with classical NumPy dtypes when null values are present.

    Returns:
        A new expression.

    Examples:
        >>> import polars as pl
        >>> import narwhals as nw
        >>>
        >>> data = {
        ...     "a": [False, False, True, True, False, None],
        ...     "b": [False, True, True, None, None, None],
        ... }
        >>> df_native = pl.DataFrame(data)
        >>> nw.from_native(df_native).select(
        ...     "a", "b", any=nw.any_horizontal("a", "b", ignore_nulls=False)
        ... )
        ┌─────────────────────────┐
        |   Narwhals DataFrame    |
        |-------------------------|
        |shape: (6, 3)            |
        |┌───────┬───────┬───────┐|
        |│ a     ┆ b     ┆ any   │|
        |│ ---   ┆ ---   ┆ ---   │|
        |│ bool  ┆ bool  ┆ bool  │|
        |╞═══════╪═══════╪═══════╡|
        |│ false ┆ false ┆ false │|
        |│ false ┆ true  ┆ true  │|
        |│ true  ┆ true  ┆ true  │|
        |│ true  ┆ null  ┆ true  │|
        |│ false ┆ null  ┆ null  │|
        |│ null  ┆ null  ┆ null  │|
        |└───────┴───────┴───────┘|
        └─────────────────────────┘
    """
    if not exprs:
        msg = "At least one expression must be passed to `any_horizontal`"
        raise ValueError(msg)
    flat_exprs = flatten(exprs)
    return Expr(
        lambda plx: apply_n_ary_operation(
            plx,
            partial(plx.any_horizontal, ignore_nulls=ignore_nulls),
            *flat_exprs,
            str_as_lit=False,
        ),
        ExprMetadata.from_horizontal_op(*flat_exprs),
    )


def mean_horizontal(*exprs: IntoExpr | Iterable[IntoExpr]) -> Expr:
    """Compute the mean of all values horizontally across columns.

    Arguments:
        exprs: Name(s) of the columns to use in the aggregation function. Accepts
            expression input.

    Returns:
        A new expression.

    Examples:
        >>> import pyarrow as pa
        >>> import narwhals as nw
        >>>
        >>> data = {"a": [1, 8, 3], "b": [4, 5, None], "c": ["x", "y", "z"]}
        >>> df_native = pa.table(data)

        We define a dataframe-agnostic function that computes the horizontal mean of "a"
        and "b" columns:

        >>> nw.from_native(df_native).select(nw.mean_horizontal("a", "b"))
        ┌──────────────────┐
        |Narwhals DataFrame|
        |------------------|
        | pyarrow.Table    |
        | a: double        |
        | ----             |
        | a: [[2.5,6.5,3]] |
        └──────────────────┘
    """
    if not exprs:
        msg = "At least one expression must be passed to `mean_horizontal`"
        raise ValueError(msg)
    flat_exprs = flatten(exprs)
    return Expr(
        lambda plx: apply_n_ary_operation(
            plx, plx.mean_horizontal, *flat_exprs, str_as_lit=False
        ),
        ExprMetadata.from_horizontal_op(*flat_exprs),
    )


def concat_str(
    exprs: IntoExpr | Iterable[IntoExpr],
    *more_exprs: IntoExpr,
    separator: str = "",
    ignore_nulls: bool = False,
) -> Expr:
    r"""Horizontally concatenate columns into a single string column.

    Arguments:
        exprs: Columns to concatenate into a single string column. Accepts expression
            input. Strings are parsed as column names, other non-expression inputs are
            parsed as literals. Non-`String` columns are cast to `String`.
        *more_exprs: Additional columns to concatenate into a single string column,
            specified as positional arguments.
        separator: String that will be used to separate the values of each column.
        ignore_nulls: Ignore null values (default is `False`).
            If set to `False`, null values will be propagated and if the row contains any
            null values, the output is null.

    Returns:
        A new expression.

    Examples:
        >>> import pandas as pd
        >>> import narwhals as nw
        >>>
        >>> data = {
        ...     "a": [1, 2, 3],
        ...     "b": ["dogs", "cats", None],
        ...     "c": ["play", "swim", "walk"],
        ... }
        >>> df_native = pd.DataFrame(data)
        >>> (
        ...     nw.from_native(df_native).select(
        ...         nw.concat_str(
        ...             [nw.col("a") * 2, nw.col("b"), nw.col("c")], separator=" "
        ...         ).alias("full_sentence")
        ...     )
        ... )
        ┌──────────────────┐
        |Narwhals DataFrame|
        |------------------|
        |   full_sentence  |
        | 0   2 dogs play  |
        | 1   4 cats swim  |
        | 2          None  |
        └──────────────────┘
    """
    flat_exprs = flatten([*flatten([exprs]), *more_exprs])
    return Expr(
        lambda plx: apply_n_ary_operation(
            plx,
            lambda *args: plx.concat_str(
                *args, separator=separator, ignore_nulls=ignore_nulls
            ),
            *flat_exprs,
            str_as_lit=False,
        ),
        combine_metadata(
            *flat_exprs, str_as_lit=False, allow_multi_output=True, to_single_output=True
        ),
    )


def coalesce(
    exprs: IntoExpr | Iterable[IntoExpr], *more_exprs: IntoExpr | NonNestedLiteral
) -> Expr:
    """Folds the columns from left to right, keeping the first non-null value.

    Arguments:
        exprs: Columns to coalesce, must be a str, nw.Expr, or nw.Series
            where strings are parsed as column names and both nw.Expr/nw.Series
            are passed through as-is. Scalar values must be wrapped in `nw.lit`.

        *more_exprs: Additional columns to coalesce, specified as positional arguments.

    Raises:
        TypeError: If any of the inputs are not a str, nw.Expr, or nw.Series.

    Returns:
        A new expression.

    Examples:
    >>> import polars as pl
    >>> import narwhals as nw
    >>> data = [
    ...     (1, 5, None),
    ...     (None, 6, None),
    ...     (None, None, 9),
    ...     (4, 8, 10),
    ...     (None, None, None),
    ... ]
    >>> df = pl.DataFrame(data, schema=["a", "b", "c"], orient="row")
    >>> nw.from_native(df).select(nw.coalesce("a", "b", "c", nw.lit(-1)))
    ┌──────────────────┐
    |Narwhals DataFrame|
    |------------------|
    |  shape: (5, 1)   |
    |  ┌─────┐         |
    |  │ a   │         |
    |  │ --- │         |
    |  │ i64 │         |
    |  ╞═════╡         |
    |  │ 1   │         |
    |  │ 6   │         |
    |  │ 9   │         |
    |  │ 4   │         |
    |  │ -1  │         |
    |  └─────┘         |
    └──────────────────┘
    """
    flat_exprs = flatten([*flatten([exprs]), *more_exprs])

    non_exprs = [expr for expr in flat_exprs if not isinstance(expr, (str, Expr, Series))]
    if non_exprs:
        msg = (
            f"All arguments to `coalesce` must be of type {str!r}, {Expr!r}, or {Series!r}."
            "\nGot the following invalid arguments (type, value):"
            f"\n    {', '.join(repr((type(e), e)) for e in non_exprs)}"
        )
        raise TypeError(msg)

    return Expr(
        lambda plx: apply_n_ary_operation(
            plx, lambda *args: plx.coalesce(*args), *flat_exprs, str_as_lit=False
        ),
        ExprMetadata.from_horizontal_op(*flat_exprs),
    )<|MERGE_RESOLUTION|>--- conflicted
+++ resolved
@@ -599,21 +599,11 @@
     impl = Implementation.from_backend(backend)
     native_namespace = impl.to_native_namespace()
     native_frame: NativeFrame
-<<<<<<< HEAD
-    if eager_backend in {
-=======
-    if impl in {
-        Implementation.POLARS,
->>>>>>> 411e6a2b
-        Implementation.PANDAS,
-        Implementation.MODIN,
-        Implementation.CUDF,
-    }:
-<<<<<<< HEAD
+    if impl in {Implementation.PANDAS, Implementation.MODIN, Implementation.CUDF}:
         native_frame = native_namespace.read_csv(source, sep=separator, **kwargs)
-    elif eager_backend is Implementation.POLARS:
+    elif impl is Implementation.POLARS:
         native_frame = native_namespace.read_csv(source, separator=separator, **kwargs)
-    elif eager_backend is Implementation.PYARROW:
+    elif impl is Implementation.PYARROW:
         if separator is not None and "parse_options" in kwargs:
             msg = "Can't pass both `separator` and `parse_options`."
             raise TypeError(msg)
@@ -622,12 +612,6 @@
         native_frame = csv.read_csv(
             source, parse_options=csv.ParseOptions(delimiter=separator), **kwargs
         )
-=======
-        native_frame = native_namespace.read_csv(source, **kwargs)
-    elif impl is Implementation.PYARROW:
-        from pyarrow import csv  # ignore-banned-import
-
-        native_frame = csv.read_csv(source, **kwargs)
     elif impl in {
         Implementation.PYSPARK,
         Implementation.DASK,
@@ -641,7 +625,6 @@
             f"Hint: use nw.scan_csv(source={source}, backend={backend})"
         )
         raise ValueError(msg)
->>>>>>> 411e6a2b
     else:  # pragma: no cover
         try:
             # implementation is UNKNOWN, Narwhals extension using this feature should
