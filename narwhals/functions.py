from __future__ import annotations

import platform
import sys
from collections.abc import Iterable, Mapping, Sequence
from functools import partial
from typing import TYPE_CHECKING, Any

from narwhals._expression_parsing import (
    ExprKind,
    ExprMetadata,
    apply_n_ary_operation,
    combine_metadata,
    extract_compliant,
    is_scalar_like,
)
from narwhals._utils import (
    Implementation,
    Version,
    deprecate_native_namespace,
    flatten,
    is_compliant_expr,
    is_eager_allowed,
    is_sequence_but_not_str,
    supports_arrow_c_stream,
    validate_laziness,
)
from narwhals.dependencies import (
    is_narwhals_series,
    is_numpy_array,
    is_numpy_array_2d,
    is_pyarrow_table,
)
from narwhals.exceptions import InvalidOperationError
from narwhals.expr import Expr
from narwhals.series import Series
from narwhals.translate import from_native, to_native

if TYPE_CHECKING:
    from types import ModuleType

    from typing_extensions import TypeAlias, TypeIs

    from narwhals._compliant import CompliantExpr, CompliantNamespace
    from narwhals._translate import IntoArrowTable
    from narwhals._typing import Backend, EagerAllowed, IntoBackend
    from narwhals.dataframe import DataFrame, LazyFrame
    from narwhals.typing import (
        ConcatMethod,
        FrameT,
        IntoDType,
        IntoExpr,
        IntoSchema,
        NativeDataFrame,
        NativeLazyFrame,
        NativeSeries,
        NonNestedLiteral,
        _1DArray,
        _2DArray,
    )

    _IntoSchema: TypeAlias = "IntoSchema | Sequence[str] | None"


def concat(items: Iterable[FrameT], *, how: ConcatMethod = "vertical") -> FrameT:
    """Concatenate multiple DataFrames, LazyFrames into a single entity.

    Arguments:
        items: DataFrames, LazyFrames to concatenate.
        how: concatenating strategy

            - vertical: Concatenate vertically. Column names must match.
            - horizontal: Concatenate horizontally. If lengths don't match, then
                missing rows are filled with null values. This is only supported
                when all inputs are (eager) DataFrames.
            - diagonal: Finds a union between the column schemas and fills missing column
                values with null.

    Returns:
        A new DataFrame or LazyFrame resulting from the concatenation.

    Raises:
        TypeError: The items to concatenate should either all be eager, or all lazy

    Examples:
        Let's take an example of vertical concatenation:

        >>> import pandas as pd
        >>> import polars as pl
        >>> import pyarrow as pa
        >>> import narwhals as nw

        Let's look at one case a for vertical concatenation (pandas backed):

        >>> df_pd_1 = nw.from_native(pd.DataFrame({"a": [1, 2, 3], "b": [4, 5, 6]}))
        >>> df_pd_2 = nw.from_native(pd.DataFrame({"a": [5, 2], "b": [1, 4]}))
        >>> nw.concat([df_pd_1, df_pd_2], how="vertical")
        ┌──────────────────┐
        |Narwhals DataFrame|
        |------------------|
        |        a  b      |
        |     0  1  4      |
        |     1  2  5      |
        |     2  3  6      |
        |     0  5  1      |
        |     1  2  4      |
        └──────────────────┘

        Let's look at one case a for horizontal concatenation (polars backed):

        >>> df_pl_1 = nw.from_native(pl.DataFrame({"a": [1, 2, 3], "b": [4, 5, 6]}))
        >>> df_pl_2 = nw.from_native(pl.DataFrame({"c": [5, 2], "d": [1, 4]}))
        >>> nw.concat([df_pl_1, df_pl_2], how="horizontal")
        ┌───────────────────────────┐
        |    Narwhals DataFrame     |
        |---------------------------|
        |shape: (3, 4)              |
        |┌─────┬─────┬──────┬──────┐|
        |│ a   ┆ b   ┆ c    ┆ d    │|
        |│ --- ┆ --- ┆ ---  ┆ ---  │|
        |│ i64 ┆ i64 ┆ i64  ┆ i64  │|
        |╞═════╪═════╪══════╪══════╡|
        |│ 1   ┆ 4   ┆ 5    ┆ 1    │|
        |│ 2   ┆ 5   ┆ 2    ┆ 4    │|
        |│ 3   ┆ 6   ┆ null ┆ null │|
        |└─────┴─────┴──────┴──────┘|
        └───────────────────────────┘

        Let's look at one case a for diagonal concatenation (pyarrow backed):

        >>> df_pa_1 = nw.from_native(pa.table({"a": [1, 2], "b": [3.5, 4.5]}))
        >>> df_pa_2 = nw.from_native(pa.table({"a": [3, 4], "z": ["x", "y"]}))
        >>> nw.concat([df_pa_1, df_pa_2], how="diagonal")
        ┌──────────────────────────┐
        |    Narwhals DataFrame    |
        |--------------------------|
        |pyarrow.Table             |
        |a: int64                  |
        |b: double                 |
        |z: string                 |
        |----                      |
        |a: [[1,2],[3,4]]          |
        |b: [[3.5,4.5],[null,null]]|
        |z: [[null,null],["x","y"]]|
        └──────────────────────────┘
    """
    from narwhals.dependencies import is_narwhals_lazyframe

    if not items:
        msg = "No items to concatenate."
        raise ValueError(msg)
    items = list(items)
    validate_laziness(items)
    if how not in {"horizontal", "vertical", "diagonal"}:  # pragma: no cover
        msg = "Only vertical, horizontal and diagonal concatenations are supported."
        raise NotImplementedError(msg)
    first_item = items[0]
    if is_narwhals_lazyframe(first_item) and how == "horizontal":
        msg = (
            "Horizontal concatenation is not supported for LazyFrames.\n\n"
            "Hint: you may want to use `join` instead."
        )
        raise InvalidOperationError(msg)
    plx = first_item.__narwhals_namespace__()
    return first_item._with_compliant(
        plx.concat([df._compliant_frame for df in items], how=how)
    )


def new_series(
    name: str,
    values: Any,
    dtype: IntoDType | None = None,
    *,
    backend: IntoBackend[EagerAllowed],
) -> Series[Any]:
    """Instantiate Narwhals Series from iterable (e.g. list or array).

    Arguments:
        name: Name of resulting Series.
        values: Values of make Series from.
        dtype: (Narwhals) dtype. If not provided, the native library
            may auto-infer it from `values`.
        backend: specifies which eager backend instantiate to.

            `backend` can be specified in various ways

            - As `Implementation.<BACKEND>` with `BACKEND` being `PANDAS`, `PYARROW`,
                `POLARS`, `MODIN` or `CUDF`.
            - As a string: `"pandas"`, `"pyarrow"`, `"polars"`, `"modin"` or `"cudf"`.
            - Directly as a module `pandas`, `pyarrow`, `polars`, `modin` or `cudf`.

    Returns:
        A new Series

    Examples:
        >>> import pandas as pd
        >>> import narwhals as nw
        >>>
        >>> values = [4, 1, 2, 3]
        >>> nw.new_series(name="a", values=values, dtype=nw.Int32, backend=pd)
        ┌─────────────────────┐
        |   Narwhals Series   |
        |---------------------|
        |0    4               |
        |1    1               |
        |2    2               |
        |3    3               |
        |Name: a, dtype: int32|
        └─────────────────────┘
    """
    return _new_series_impl(name, values, dtype, backend=backend)


def _new_series_impl(
    name: str,
    values: Any,
    dtype: IntoDType | None = None,
    *,
    backend: IntoBackend[EagerAllowed],
) -> Series[Any]:
    implementation = Implementation.from_backend(backend)
    if is_eager_allowed(implementation):
        ns = Version.MAIN.namespace.from_backend(implementation).compliant
        series = ns._series.from_iterable(values, name=name, context=ns, dtype=dtype)
        return series.to_narwhals()
    if implementation is Implementation.UNKNOWN:  # pragma: no cover
        _native_namespace = implementation.to_native_namespace()
        try:
            native_series: NativeSeries = _native_namespace.new_series(
                name, values, dtype
            )
            return from_native(native_series, series_only=True).alias(name)
        except AttributeError as e:
            msg = "Unknown namespace is expected to implement `new_series` constructor."
            raise AttributeError(msg) from e
    msg = (
        f"{implementation} support in Narwhals is lazy-only, but `new_series` is an eager-only function.\n\n"
        "Hint: you may want to use an eager backend and then call `.lazy`, e.g.:\n\n"
        f"    nw.new_series('a', [1,2,3], backend='pyarrow').to_frame().lazy('{implementation}')"
    )
    raise ValueError(msg)


@deprecate_native_namespace(warn_version="1.26.0")
def from_dict(
    data: Mapping[str, Any],
    schema: IntoSchema | None = None,
    *,
    backend: IntoBackend[EagerAllowed] | None = None,
    native_namespace: ModuleType | None = None,  # noqa: ARG001
) -> DataFrame[Any]:
    """Instantiate DataFrame from dictionary.

    Indexes (if present, for pandas-like backends) are aligned following
    the [left-hand-rule](../concepts/pandas_index.md/).

    Notes:
        For pandas-like dataframes, conversion to schema is applied after dataframe
        creation.

    Arguments:
        data: Dictionary to create DataFrame from.
        schema: The DataFrame schema as Schema or dict of {name: type}. If not
            specified, the schema will be inferred by the native library.
        backend: specifies which eager backend instantiate to. Only
            necessary if inputs are not Narwhals Series.

            `backend` can be specified in various ways

            - As `Implementation.<BACKEND>` with `BACKEND` being `PANDAS`, `PYARROW`,
                `POLARS`, `MODIN` or `CUDF`.
            - As a string: `"pandas"`, `"pyarrow"`, `"polars"`, `"modin"` or `"cudf"`.
            - Directly as a module `pandas`, `pyarrow`, `polars`, `modin` or `cudf`.
        native_namespace: deprecated, same as `backend`.

    Returns:
        A new DataFrame.

    Examples:
        >>> import pandas as pd
        >>> import narwhals as nw
        >>> data = {"c": [5, 2], "d": [1, 4]}
        >>> nw.from_dict(data, backend="pandas")
        ┌──────────────────┐
        |Narwhals DataFrame|
        |------------------|
        |        c  d      |
        |     0  5  1      |
        |     1  2  4      |
        └──────────────────┘
    """
    if backend is None:
        data, backend = _from_dict_no_backend(data)
    implementation = Implementation.from_backend(backend)
    if is_eager_allowed(implementation):
        ns = Version.MAIN.namespace.from_backend(implementation).compliant
        return ns._dataframe.from_dict(data, schema=schema, context=ns).to_narwhals()
    if implementation is Implementation.UNKNOWN:  # pragma: no cover
        _native_namespace = implementation.to_native_namespace()
        try:
            # implementation is UNKNOWN, Narwhals extension using this feature should
            # implement `from_dict` function in the top-level namespace.
            native_frame: NativeDataFrame = _native_namespace.from_dict(
                data, schema=schema
            )
        except AttributeError as e:
            msg = "Unknown namespace is expected to implement `from_dict` function."
            raise AttributeError(msg) from e
        return from_native(native_frame, eager_only=True)
    msg = (
        f"{implementation} support in Narwhals is lazy-only, but `from_dict` is an eager-only function.\n\n"
        "Hint: you may want to use an eager backend and then call `.lazy`, e.g.:\n\n"
        f"    nw.from_dict({{'a': [1, 2]}}, backend='pyarrow').lazy('{implementation}')"
    )
    raise ValueError(msg)


def _from_dict_no_backend(
    data: Mapping[str, Series[Any] | Any], /
) -> tuple[dict[str, Series[Any] | Any], ModuleType]:
    for val in data.values():
        if is_narwhals_series(val):
            native_namespace = val.__native_namespace__()
            break
    else:
        msg = "Calling `from_dict` without `backend` is only supported if all input values are already Narwhals Series"
        raise TypeError(msg)
    data = {key: to_native(value, pass_through=True) for key, value in data.items()}
    return data, native_namespace


def from_numpy(
    data: _2DArray,
    schema: IntoSchema | Sequence[str] | None = None,
    *,
    backend: IntoBackend[EagerAllowed],
) -> DataFrame[Any]:
    """Construct a DataFrame from a NumPy ndarray.

    Notes:
        Only row orientation is currently supported.

        For pandas-like dataframes, conversion to schema is applied after dataframe
        creation.

    Arguments:
        data: Two-dimensional data represented as a NumPy ndarray.
        schema: The DataFrame schema as Schema, dict of {name: type}, or a sequence of str.
        backend: specifies which eager backend instantiate to.

            `backend` can be specified in various ways

            - As `Implementation.<BACKEND>` with `BACKEND` being `PANDAS`, `PYARROW`,
                `POLARS`, `MODIN` or `CUDF`.
            - As a string: `"pandas"`, `"pyarrow"`, `"polars"`, `"modin"` or `"cudf"`.
            - Directly as a module `pandas`, `pyarrow`, `polars`, `modin` or `cudf`.

    Returns:
        A new DataFrame.

    Examples:
        >>> import numpy as np
        >>> import pyarrow as pa
        >>> import narwhals as nw
        >>>
        >>> arr = np.array([[5, 2, 1], [1, 4, 3]])
        >>> schema = {"c": nw.Int16(), "d": nw.Float32(), "e": nw.Int8()}
        >>> nw.from_numpy(arr, schema=schema, backend="pyarrow")
        ┌──────────────────┐
        |Narwhals DataFrame|
        |------------------|
        |  pyarrow.Table   |
        |  c: int16        |
        |  d: float        |
        |  e: int8         |
        |  ----            |
        |  c: [[5,1]]      |
        |  d: [[2,4]]      |
        |  e: [[1,3]]      |
        └──────────────────┘
    """
    if not is_numpy_array_2d(data):
        msg = "`from_numpy` only accepts 2D numpy arrays"
        raise ValueError(msg)
    if not _is_into_schema(schema):
        msg = (
            "`schema` is expected to be one of the following types: "
            "IntoSchema | Sequence[str]. "
            f"Got {type(schema)}."
        )
        raise TypeError(msg)
    implementation = Implementation.from_backend(backend)
    if is_eager_allowed(implementation):
        ns = Version.MAIN.namespace.from_backend(implementation).compliant
        return ns.from_numpy(data, schema).to_narwhals()
    if implementation is Implementation.UNKNOWN:  # pragma: no cover
        _native_namespace = implementation.to_native_namespace()
        try:
            # implementation is UNKNOWN, Narwhals extension using this feature should
            # implement `from_numpy` function in the top-level namespace.
            native_frame: NativeDataFrame = _native_namespace.from_numpy(
                data, schema=schema
            )
        except AttributeError as e:
            msg = "Unknown namespace is expected to implement `from_numpy` function."
            raise AttributeError(msg) from e
        return from_native(native_frame, eager_only=True)
    msg = (
        f"{implementation} support in Narwhals is lazy-only, but `from_numpy` is an eager-only function.\n\n"
        "Hint: you may want to use an eager backend and then call `.lazy`, e.g.:\n\n"
        f"    nw.from_numpy(arr, backend='pyarrow').lazy('{implementation}')"
    )
    raise ValueError(msg)


def _is_into_schema(obj: Any) -> TypeIs[_IntoSchema]:
    from narwhals.schema import Schema

    return (
        obj is None or isinstance(obj, (Mapping, Schema)) or is_sequence_but_not_str(obj)
    )


def from_arrow(
    native_frame: IntoArrowTable, *, backend: IntoBackend[EagerAllowed]
) -> DataFrame[Any]:  # pragma: no cover
    """Construct a DataFrame from an object which supports the PyCapsule Interface.

    Arguments:
        native_frame: Object which implements `__arrow_c_stream__`.
        backend: specifies which eager backend instantiate to.

            `backend` can be specified in various ways

            - As `Implementation.<BACKEND>` with `BACKEND` being `PANDAS`, `PYARROW`,
                `POLARS`, `MODIN` or `CUDF`.
            - As a string: `"pandas"`, `"pyarrow"`, `"polars"`, `"modin"` or `"cudf"`.
            - Directly as a module `pandas`, `pyarrow`, `polars`, `modin` or `cudf`.

    Returns:
        A new DataFrame.

    Examples:
        >>> import pandas as pd
        >>> import polars as pl
        >>> import narwhals as nw
        >>>
        >>> df_native = pd.DataFrame({"a": [1, 2], "b": [4.2, 5.1]})
        >>> nw.from_arrow(df_native, backend="polars")
        ┌──────────────────┐
        |Narwhals DataFrame|
        |------------------|
        |  shape: (2, 2)   |
        |  ┌─────┬─────┐   |
        |  │ a   ┆ b   │   |
        |  │ --- ┆ --- │   |
        |  │ i64 ┆ f64 │   |
        |  ╞═════╪═════╡   |
        |  │ 1   ┆ 4.2 │   |
        |  │ 2   ┆ 5.1 │   |
        |  └─────┴─────┘   |
        └──────────────────┘
    """
    if not (supports_arrow_c_stream(native_frame) or is_pyarrow_table(native_frame)):
        msg = f"Given object of type {type(native_frame)} does not support PyCapsule interface"
        raise TypeError(msg)
    implementation = Implementation.from_backend(backend)
    if is_eager_allowed(implementation):
        ns = Version.MAIN.namespace.from_backend(implementation).compliant
        return ns._dataframe.from_arrow(native_frame, context=ns).to_narwhals()
    if implementation is Implementation.UNKNOWN:  # pragma: no cover
        _native_namespace = implementation.to_native_namespace()
        try:
            # implementation is UNKNOWN, Narwhals extension using this feature should
            # implement PyCapsule support
            native: NativeDataFrame = _native_namespace.DataFrame(native_frame)
        except AttributeError as e:
            msg = "Unknown namespace is expected to implement `DataFrame` class which accepts object which supports PyCapsule Interface."
            raise AttributeError(msg) from e
        return from_native(native, eager_only=True)
    msg = (
        f"{implementation} support in Narwhals is lazy-only, but `from_arrow` is an eager-only function.\n\n"
        "Hint: you may want to use an eager backend and then call `.lazy`, e.g.:\n\n"
        f"    nw.from_arrow(df, backend='pyarrow').lazy('{implementation}')"
    )
    raise ValueError(msg)


def _get_sys_info() -> dict[str, str]:
    """System information.

    Returns system and Python version information

    Copied from sklearn

    Returns:
        Dictionary with system info.
    """
    python = sys.version.replace("\n", " ")

    blob = (
        ("python", python),
        ("executable", sys.executable),
        ("machine", platform.platform()),
    )

    return dict(blob)


def _get_deps_info() -> dict[str, str]:
    """Overview of the installed version of main dependencies.

    This function does not import the modules to collect the version numbers
    but instead relies on standard Python package metadata.

    Returns version information on relevant Python libraries

    This function and show_versions were copied from sklearn and adapted

    Returns:
        Mapping from dependency to version.
    """
    from importlib.metadata import distributions

    extra_names = ("narwhals", "numpy")
    member_names = Implementation._member_names_
    exclude = {"PYSPARK_CONNECT", "UNKNOWN"}
    target_names = tuple(
        name.lower() for name in (*extra_names, *member_names) if name not in exclude
    )
    result = dict.fromkeys(target_names, "")  # Initialize with empty strings

    for dist in distributions():
        dist_name, dist_version = dist.name.lower(), dist.version

        if dist_name in result:  # exact match
            result[dist_name] = dist_version
        else:  # prefix match
            for target in target_names:
                if not result[target] and dist_name.startswith(target):
                    result[target] = dist_version
                    break

    return result


def show_versions() -> None:
    """Print useful debugging information.

    Examples:
        >>> from narwhals import show_versions
        >>> show_versions()  # doctest: +SKIP
    """
    sys_info = _get_sys_info()
    deps_info = _get_deps_info()

    print("\nSystem:")  # noqa: T201
    for k, stat in sys_info.items():
        print(f"{k:>10}: {stat}")  # noqa: T201

    print("\nPython dependencies:")  # noqa: T201
    for k, stat in deps_info.items():
        print(f"{k:>13}: {stat}")  # noqa: T201


def validate_separator(separator: str, native_separator: str, **kwargs: Any) -> None:
    if native_separator in kwargs and kwargs[native_separator] != separator:
        msg = (
            f"`separator` and `{native_separator}` do not match: "
            f"`separator`={separator} and `{native_separator}`={kwargs[native_separator]}."
        )
        raise TypeError(msg)


def validate_separator_pyarrow(separator: str, **kwargs: Any) -> Any:
    if "parse_options" in kwargs:
        parse_options = kwargs.pop("parse_options")
        if parse_options.delimiter != separator:
            msg = (
                "`separator` and `parse_options.delimiter` do not match: "
                f"`separator`={separator} and `delimiter`={parse_options.delimiter}."
            )
            raise TypeError(msg)
        return kwargs
    from pyarrow import csv  # ignore-banned-import

    return {"parse_options": csv.ParseOptions(delimiter=separator)}


def read_csv(
    source: str,
    *,
    backend: IntoBackend[EagerAllowed],
    separator: str = ",",
    **kwargs: Any,
) -> DataFrame[Any]:
    """Read a CSV file into a DataFrame.

    Arguments:
        source: Path to a file.
        backend: The eager backend for DataFrame creation.
            `backend` can be specified in various ways

            - As `Implementation.<BACKEND>` with `BACKEND` being `PANDAS`, `PYARROW`,
                `POLARS`, `MODIN` or `CUDF`.
            - As a string: `"pandas"`, `"pyarrow"`, `"polars"`, `"modin"` or `"cudf"`.
            - Directly as a module `pandas`, `pyarrow`, `polars`, `modin` or `cudf`.
        separator: Single byte character to use as separator in the file.
        kwargs: Extra keyword arguments which are passed to the native CSV reader.
            For example, you could use
            `nw.read_csv('file.csv', backend='pandas', engine='pyarrow')`.

    Returns:
        DataFrame.

    Examples:
        >>> import narwhals as nw
        >>> nw.read_csv("file.csv", backend="pandas")  # doctest:+SKIP
        ┌──────────────────┐
        |Narwhals DataFrame|
        |------------------|
        |        a   b     |
        |     0  1   4     |
        |     1  2   5     |
        └──────────────────┘
    """
    impl = Implementation.from_backend(backend)
    native_namespace = impl.to_native_namespace()
<<<<<<< HEAD
    native_frame: NativeFrame
    if impl in {Implementation.PANDAS, Implementation.MODIN, Implementation.CUDF}:
        validate_separator(separator, "sep", **kwargs)
        native_frame = native_namespace.read_csv(source, sep=separator, **kwargs)
    elif impl is Implementation.POLARS:
        native_frame = native_namespace.read_csv(source, separator=separator, **kwargs)
=======
    native_frame: NativeDataFrame
    if impl in {
        Implementation.POLARS,
        Implementation.PANDAS,
        Implementation.MODIN,
        Implementation.CUDF,
    }:
        native_frame = native_namespace.read_csv(source, **kwargs)
>>>>>>> b0e10af8
    elif impl is Implementation.PYARROW:
        kwargs = validate_separator_pyarrow(separator, **kwargs)
        from pyarrow import csv  # ignore-banned-import

        native_frame = csv.read_csv(source, **kwargs)
    elif impl in {
        Implementation.PYSPARK,
        Implementation.DASK,
        Implementation.DUCKDB,
        Implementation.IBIS,
        Implementation.SQLFRAME,
        Implementation.PYSPARK_CONNECT,
    }:
        msg = (
            f"Expected eager backend, found {impl}.\n\n"
            f"Hint: use nw.scan_csv(source={source}, backend={backend})"
        )
        raise ValueError(msg)
    else:  # pragma: no cover
        try:
            # implementation is UNKNOWN, Narwhals extension using this feature should
            # implement `read_csv` function in the top-level namespace.
            native_frame = native_namespace.read_csv(source=source, **kwargs)
        except AttributeError as e:
            msg = "Unknown namespace is expected to implement `read_csv` function."
            raise AttributeError(msg) from e
    return from_native(native_frame, eager_only=True)


def scan_csv(
    source: str, *, backend: IntoBackend[Backend], separator: str = ",", **kwargs: Any
) -> LazyFrame[Any]:
    """Lazily read from a CSV file.

    For the libraries that do not support lazy dataframes, the function reads
    a csv file eagerly and then converts the resulting dataframe to a lazyframe.

    Arguments:
        source: Path to a file.
        backend: The eager backend for DataFrame creation.
            `backend` can be specified in various ways

            - As `Implementation.<BACKEND>` with `BACKEND` being `PANDAS`, `PYARROW`,
                `POLARS`, `MODIN` or `CUDF`.
            - As a string: `"pandas"`, `"pyarrow"`, `"polars"`, `"modin"` or `"cudf"`.
            - Directly as a module `pandas`, `pyarrow`, `polars`, `modin` or `cudf`.
        separator: Single byte character to use as separator in the file.
        kwargs: Extra keyword arguments which are passed to the native CSV reader.
            For example, you could use
            `nw.scan_csv('file.csv', backend=pd, engine='pyarrow')`.

    Returns:
        LazyFrame.

    Examples:
        >>> import duckdb
        >>> import narwhals as nw
        >>>
        >>> nw.scan_csv("file.csv", backend="duckdb").to_native()  # doctest:+SKIP
        ┌─────────┬───────┐
        │    a    │   b   │
        │ varchar │ int32 │
        ├─────────┼───────┤
        │ x       │     1 │
        │ y       │     2 │
        │ z       │     3 │
        └─────────┴───────┘
    """
    implementation = Implementation.from_backend(backend)
    native_namespace = implementation.to_native_namespace()
    native_frame: NativeDataFrame | NativeLazyFrame
    if implementation is Implementation.POLARS:
        native_frame = native_namespace.scan_csv(source, separator=separator, **kwargs)
    elif implementation in {
        Implementation.PANDAS,
        Implementation.MODIN,
        Implementation.CUDF,
        Implementation.DASK,
        Implementation.IBIS,
    }:
        validate_separator(separator, "sep", **kwargs)
        native_frame = native_namespace.read_csv(source, sep=separator, **kwargs)
    elif implementation is Implementation.DUCKDB:
        validate_separator(separator, "delimiter", **kwargs)
        validate_separator(separator, "delim", **kwargs)
        native_frame = native_namespace.read_csv(source, delimiter=separator, **kwargs)
    elif implementation is Implementation.PYARROW:
        kwargs = validate_separator_pyarrow(separator, **kwargs)
        from pyarrow import csv  # ignore-banned-import

        native_frame = csv.read_csv(source, **kwargs)
    elif implementation.is_spark_like():
        validate_separator(separator, "sep", **kwargs)
        validate_separator(separator, "delimiter", **kwargs)
        if (session := kwargs.pop("session", None)) is None:
            msg = "Spark like backends require a session object to be passed in `kwargs`."
            raise ValueError(msg)

        csv_reader = session.read.format("csv")
        native_frame = (
            csv_reader.load(source, sep=separator)
            if (
                implementation is Implementation.SQLFRAME
                and implementation._backend_version() < (3, 27, 0)
            )
            else csv_reader.options(sep=separator, **kwargs).load(source)
        )
    else:  # pragma: no cover
        try:
            # implementation is UNKNOWN, Narwhals extension using this feature should
            # implement `scan_csv` function in the top-level namespace.
            native_frame = native_namespace.scan_csv(source=source, **kwargs)
        except AttributeError as e:
            msg = "Unknown namespace is expected to implement `scan_csv` function."
            raise AttributeError(msg) from e
    return from_native(native_frame).lazy()


def read_parquet(
    source: str, *, backend: IntoBackend[EagerAllowed], **kwargs: Any
) -> DataFrame[Any]:
    """Read into a DataFrame from a parquet file.

    Arguments:
        source: Path to a file.
        backend: The eager backend for DataFrame creation.
            `backend` can be specified in various ways

            - As `Implementation.<BACKEND>` with `BACKEND` being `PANDAS`, `PYARROW`,
                `POLARS`, `MODIN` or `CUDF`.
            - As a string: `"pandas"`, `"pyarrow"`, `"polars"`, `"modin"` or `"cudf"`.
            - Directly as a module `pandas`, `pyarrow`, `polars`, `modin` or `cudf`.
        kwargs: Extra keyword arguments which are passed to the native parquet reader.
            For example, you could use
            `nw.read_parquet('file.parquet', backend=pd, engine='pyarrow')`.

    Returns:
        DataFrame.

    Examples:
        >>> import pyarrow as pa
        >>> import narwhals as nw
        >>>
        >>> nw.read_parquet("file.parquet", backend="pyarrow")  # doctest:+SKIP
        ┌──────────────────┐
        |Narwhals DataFrame|
        |------------------|
        |pyarrow.Table     |
        |a: int64          |
        |c: double         |
        |----              |
        |a: [[1,2]]        |
        |c: [[0.2,0.1]]    |
        └──────────────────┘
    """
    impl = Implementation.from_backend(backend)
    native_namespace = impl.to_native_namespace()
    native_frame: NativeDataFrame
    if impl in {
        Implementation.POLARS,
        Implementation.PANDAS,
        Implementation.MODIN,
        Implementation.CUDF,
    }:
        native_frame = native_namespace.read_parquet(source, **kwargs)
    elif impl is Implementation.PYARROW:
        import pyarrow.parquet as pq  # ignore-banned-import

        native_frame = pq.read_table(source, **kwargs)
    elif impl in {
        Implementation.PYSPARK,
        Implementation.DASK,
        Implementation.DUCKDB,
        Implementation.IBIS,
        Implementation.SQLFRAME,
        Implementation.PYSPARK_CONNECT,
    }:
        msg = (
            f"Expected eager backend, found {impl}.\n\n"
            f"Hint: use nw.scan_parquet(source={source}, backend={backend})"
        )
        raise ValueError(msg)
    else:  # pragma: no cover
        try:
            # implementation is UNKNOWN, Narwhals extension using this feature should
            # implement `read_parquet` function in the top-level namespace.
            native_frame = native_namespace.read_parquet(source=source, **kwargs)
        except AttributeError as e:
            msg = "Unknown namespace is expected to implement `read_parquet` function."
            raise AttributeError(msg) from e
    return from_native(native_frame, eager_only=True)


def scan_parquet(
    source: str, *, backend: IntoBackend[Backend], **kwargs: Any
) -> LazyFrame[Any]:
    """Lazily read from a parquet file.

    For the libraries that do not support lazy dataframes, the function reads
    a parquet file eagerly and then converts the resulting dataframe to a lazyframe.

    Note:
        Spark like backends require a session object to be passed in `kwargs`.

        For instance:

        ```py
        import narwhals as nw
        from sqlframe.duckdb import DuckDBSession

        nw.scan_parquet(source, backend="sqlframe", session=DuckDBSession())
        ```

    Arguments:
        source: Path to a file.
        backend: The eager backend for DataFrame creation.
            `backend` can be specified in various ways

            - As `Implementation.<BACKEND>` with `BACKEND` being `PANDAS`, `PYARROW`,
                `POLARS`, `MODIN`, `CUDF`, `PYSPARK` or `SQLFRAME`.
            - As a string: `"pandas"`, `"pyarrow"`, `"polars"`, `"modin"`, `"cudf"`,
                `"pyspark"` or `"sqlframe"`.
            - Directly as a module `pandas`, `pyarrow`, `polars`, `modin`, `cudf`,
                `pyspark.sql` or `sqlframe`.
        kwargs: Extra keyword arguments which are passed to the native parquet reader.
            For example, you could use
            `nw.scan_parquet('file.parquet', backend=pd, engine='pyarrow')`.

    Returns:
        LazyFrame.

    Examples:
        >>> import dask.dataframe as dd
        >>> from sqlframe.duckdb import DuckDBSession
        >>> import narwhals as nw
        >>>
        >>> nw.scan_parquet("file.parquet", backend="dask").collect()  # doctest:+SKIP
        ┌──────────────────┐
        |Narwhals DataFrame|
        |------------------|
        |        a   b     |
        |     0  1   4     |
        |     1  2   5     |
        └──────────────────┘
        >>> nw.scan_parquet(
        ...     "file.parquet", backend="sqlframe", session=DuckDBSession()
        ... ).collect()  # doctest:+SKIP
        ┌──────────────────┐
        |Narwhals DataFrame|
        |------------------|
        |  pyarrow.Table   |
        |  a: int64        |
        |  b: int64        |
        |  ----            |
        |  a: [[1,2]]      |
        |  b: [[4,5]]      |
        └──────────────────┘
    """
    implementation = Implementation.from_backend(backend)
    native_namespace = implementation.to_native_namespace()
    native_frame: NativeDataFrame | NativeLazyFrame
    if implementation is Implementation.POLARS:
        native_frame = native_namespace.scan_parquet(source, **kwargs)
    elif implementation in {
        Implementation.PANDAS,
        Implementation.MODIN,
        Implementation.CUDF,
        Implementation.DASK,
        Implementation.DUCKDB,
        Implementation.IBIS,
    }:
        native_frame = native_namespace.read_parquet(source, **kwargs)
    elif implementation is Implementation.PYARROW:
        import pyarrow.parquet as pq  # ignore-banned-import

        native_frame = pq.read_table(source, **kwargs)
    elif implementation.is_spark_like():
        if (session := kwargs.pop("session", None)) is None:
            msg = "Spark like backends require a session object to be passed in `kwargs`."
            raise ValueError(msg)

        pq_reader = session.read.format("parquet")
        native_frame = (
            pq_reader.load(source)
            if (
                implementation is Implementation.SQLFRAME
                and implementation._backend_version() < (3, 27, 0)
            )
            else pq_reader.options(**kwargs).load(source)
        )

    else:  # pragma: no cover
        try:
            # implementation is UNKNOWN, Narwhals extension using this feature should
            # implement `scan_parquet` function in the top-level namespace.
            native_frame = native_namespace.scan_parquet(source=source, **kwargs)
        except AttributeError as e:
            msg = "Unknown namespace is expected to implement `scan_parquet` function."
            raise AttributeError(msg) from e
    return from_native(native_frame).lazy()


def col(*names: str | Iterable[str]) -> Expr:
    """Creates an expression that references one or more columns by their name(s).

    Arguments:
        names: Name(s) of the columns to use.

    Returns:
        A new expression.

    Examples:
        >>> import polars as pl
        >>> import narwhals as nw
        >>>
        >>> df_native = pl.DataFrame({"a": [1, 2], "b": [3, 4], "c": ["x", "z"]})
        >>> nw.from_native(df_native).select(nw.col("a", "b") * nw.col("b"))
        ┌──────────────────┐
        |Narwhals DataFrame|
        |------------------|
        |  shape: (2, 2)   |
        |  ┌─────┬─────┐   |
        |  │ a   ┆ b   │   |
        |  │ --- ┆ --- │   |
        |  │ i64 ┆ i64 │   |
        |  ╞═════╪═════╡   |
        |  │ 3   ┆ 9   │   |
        |  │ 8   ┆ 16  │   |
        |  └─────┴─────┘   |
        └──────────────────┘
    """
    flat_names = flatten(names)

    def func(plx: Any) -> Any:
        return plx.col(*flat_names)

    return Expr(
        func,
        ExprMetadata.selector_single()
        if len(flat_names) == 1
        else ExprMetadata.selector_multi_named(),
    )


def exclude(*names: str | Iterable[str]) -> Expr:
    """Creates an expression that excludes columns by their name(s).

    Arguments:
        names: Name(s) of the columns to exclude.

    Returns:
        A new expression.

    Examples:
        >>> import polars as pl
        >>> import narwhals as nw
        >>>
        >>> df_native = pl.DataFrame({"a": [1, 2], "b": [3, 4], "c": ["x", "z"]})
        >>> nw.from_native(df_native).select(nw.exclude("c", "a"))
        ┌──────────────────┐
        |Narwhals DataFrame|
        |------------------|
        |  shape: (2, 1)   |
        |  ┌─────┐         |
        |  │ b   │         |
        |  │ --- │         |
        |  │ i64 │         |
        |  ╞═════╡         |
        |  │ 3   │         |
        |  │ 4   │         |
        |  └─────┘         |
        └──────────────────┘
    """
    exclude_names = frozenset(flatten(names))

    def func(plx: Any) -> Any:
        return plx.exclude(exclude_names)

    return Expr(func, ExprMetadata.selector_multi_unnamed())


def nth(*indices: int | Sequence[int]) -> Expr:
    """Creates an expression that references one or more columns by their index(es).

    Notes:
        `nth` is not supported for Polars version<1.0.0. Please use
        [`narwhals.col`][] instead.

    Arguments:
        indices: One or more indices representing the columns to retrieve.

    Returns:
        A new expression.

    Examples:
        >>> import pyarrow as pa
        >>> import narwhals as nw
        >>>
        >>> df_native = pa.table({"a": [1, 2], "b": [3, 4], "c": [0.123, 3.14]})
        >>> nw.from_native(df_native).select(nw.nth(0, 2) * 2)
        ┌──────────────────┐
        |Narwhals DataFrame|
        |------------------|
        |pyarrow.Table     |
        |a: int64          |
        |c: double         |
        |----              |
        |a: [[2,4]]        |
        |c: [[0.246,6.28]] |
        └──────────────────┘
    """
    flat_indices = flatten(indices)

    def func(plx: Any) -> Any:
        return plx.nth(*flat_indices)

    return Expr(
        func,
        ExprMetadata.selector_single()
        if len(flat_indices) == 1
        else ExprMetadata.selector_multi_unnamed(),
    )


# Add underscore so it doesn't conflict with builtin `all`
def all_() -> Expr:
    """Instantiate an expression representing all columns.

    Returns:
        A new expression.

    Examples:
        >>> import pandas as pd
        >>> import narwhals as nw
        >>>
        >>> df_native = pd.DataFrame({"a": [1, 2], "b": [3.14, 0.123]})
        >>> nw.from_native(df_native).select(nw.all() * 2)
        ┌──────────────────┐
        |Narwhals DataFrame|
        |------------------|
        |      a      b    |
        |   0  2  6.280    |
        |   1  4  0.246    |
        └──────────────────┘
    """
    return Expr(lambda plx: plx.all(), ExprMetadata.selector_multi_unnamed())


# Add underscore so it doesn't conflict with builtin `len`
def len_() -> Expr:
    """Return the number of rows.

    Returns:
        A new expression.

    Examples:
        >>> import polars as pl
        >>> import narwhals as nw
        >>>
        >>> df_native = pl.DataFrame({"a": [1, 2], "b": [5, None]})
        >>> nw.from_native(df_native).select(nw.len())
        ┌──────────────────┐
        |Narwhals DataFrame|
        |------------------|
        |  shape: (1, 1)   |
        |  ┌─────┐         |
        |  │ len │         |
        |  │ --- │         |
        |  │ u32 │         |
        |  ╞═════╡         |
        |  │ 2   │         |
        |  └─────┘         |
        └──────────────────┘
    """

    def func(plx: Any) -> Any:
        return plx.len()

    return Expr(func, ExprMetadata.aggregation())


def sum(*columns: str) -> Expr:
    """Sum all values.

    Note:
        Syntactic sugar for ``nw.col(columns).sum()``

    Arguments:
        columns: Name(s) of the columns to use in the aggregation function

    Returns:
        A new expression.

    Examples:
        >>> import pandas as pd
        >>> import narwhals as nw
        >>>
        >>> df_native = pd.DataFrame({"a": [1, 2], "b": [-1.4, 6.2]})
        >>> nw.from_native(df_native).select(nw.sum("a", "b"))
        ┌──────────────────┐
        |Narwhals DataFrame|
        |------------------|
        |       a    b     |
        |    0  3  4.8     |
        └──────────────────┘
    """
    return col(*columns).sum()


def mean(*columns: str) -> Expr:
    """Get the mean value.

    Note:
        Syntactic sugar for ``nw.col(columns).mean()``

    Arguments:
        columns: Name(s) of the columns to use in the aggregation function

    Returns:
        A new expression.

    Examples:
        >>> import pyarrow as pa
        >>> import narwhals as nw
        >>>
        >>> df_native = pa.table({"a": [1, 8, 3], "b": [3.14, 6.28, 42.1]})
        >>> nw.from_native(df_native).select(nw.mean("a", "b"))
        ┌─────────────────────────┐
        |   Narwhals DataFrame    |
        |-------------------------|
        |pyarrow.Table            |
        |a: double                |
        |b: double                |
        |----                     |
        |a: [[4]]                 |
        |b: [[17.173333333333336]]|
        └─────────────────────────┘
    """
    return col(*columns).mean()


def median(*columns: str) -> Expr:
    """Get the median value.

    Notes:
        - Syntactic sugar for ``nw.col(columns).median()``
        - Results might slightly differ across backends due to differences in the
            underlying algorithms used to compute the median.

    Arguments:
        columns: Name(s) of the columns to use in the aggregation function

    Returns:
        A new expression.

    Examples:
        >>> import polars as pl
        >>> import narwhals as nw
        >>>
        >>> df_native = pl.DataFrame({"a": [4, 5, 2]})
        >>> nw.from_native(df_native).select(nw.median("a"))
        ┌──────────────────┐
        |Narwhals DataFrame|
        |------------------|
        |  shape: (1, 1)   |
        |  ┌─────┐         |
        |  │ a   │         |
        |  │ --- │         |
        |  │ f64 │         |
        |  ╞═════╡         |
        |  │ 4.0 │         |
        |  └─────┘         |
        └──────────────────┘
    """
    return col(*columns).median()


def min(*columns: str) -> Expr:
    """Return the minimum value.

    Note:
       Syntactic sugar for ``nw.col(columns).min()``.

    Arguments:
        columns: Name(s) of the columns to use in the aggregation function.

    Returns:
        A new expression.

    Examples:
        >>> import pyarrow as pa
        >>> import narwhals as nw
        >>>
        >>> df_native = pa.table({"a": [1, 2], "b": [5, 10]})
        >>> nw.from_native(df_native).select(nw.min("a", "b"))
        ┌──────────────────┐
        |Narwhals DataFrame|
        |------------------|
        |  pyarrow.Table   |
        |  a: int64        |
        |  b: int64        |
        |  ----            |
        |  a: [[1]]        |
        |  b: [[5]]        |
        └──────────────────┘
    """
    return col(*columns).min()


def max(*columns: str) -> Expr:
    """Return the maximum value.

    Note:
       Syntactic sugar for ``nw.col(columns).max()``.

    Arguments:
        columns: Name(s) of the columns to use in the aggregation function.

    Returns:
        A new expression.

    Examples:
        >>> import pandas as pd
        >>> import narwhals as nw
        >>>
        >>> df_native = pd.DataFrame({"a": [1, 2], "b": [5, 10]})
        >>> nw.from_native(df_native).select(nw.max("a", "b"))
        ┌──────────────────┐
        |Narwhals DataFrame|
        |------------------|
        |        a   b     |
        |     0  2  10     |
        └──────────────────┘
    """
    return col(*columns).max()


def sum_horizontal(*exprs: IntoExpr | Iterable[IntoExpr]) -> Expr:
    """Sum all values horizontally across columns.

    Warning:
        Unlike Polars, we support horizontal sum over numeric columns only.

    Arguments:
        exprs: Name(s) of the columns to use in the aggregation function. Accepts
            expression input.

    Returns:
        A new expression.

    Examples:
        >>> import polars as pl
        >>> import narwhals as nw
        >>>
        >>> df_native = pl.DataFrame({"a": [1, 2, 3], "b": [5, 10, None]})
        >>> nw.from_native(df_native).with_columns(sum=nw.sum_horizontal("a", "b"))
        ┌────────────────────┐
        | Narwhals DataFrame |
        |--------------------|
        |shape: (3, 3)       |
        |┌─────┬──────┬─────┐|
        |│ a   ┆ b    ┆ sum │|
        |│ --- ┆ ---  ┆ --- │|
        |│ i64 ┆ i64  ┆ i64 │|
        |╞═════╪══════╪═════╡|
        |│ 1   ┆ 5    ┆ 6   │|
        |│ 2   ┆ 10   ┆ 12  │|
        |│ 3   ┆ null ┆ 3   │|
        |└─────┴──────┴─────┘|
        └────────────────────┘
    """
    if not exprs:
        msg = "At least one expression must be passed to `sum_horizontal`"
        raise ValueError(msg)
    flat_exprs = flatten(exprs)
    return Expr(
        lambda plx: apply_n_ary_operation(
            plx, plx.sum_horizontal, *flat_exprs, str_as_lit=False
        ),
        ExprMetadata.from_horizontal_op(*flat_exprs),
    )


def min_horizontal(*exprs: IntoExpr | Iterable[IntoExpr]) -> Expr:
    """Get the minimum value horizontally across columns.

    Notes:
        We support `min_horizontal` over numeric columns only.

    Arguments:
        exprs: Name(s) of the columns to use in the aggregation function. Accepts
            expression input.

    Returns:
        A new expression.

    Examples:
        >>> import pyarrow as pa
        >>> import narwhals as nw
        >>>
        >>> df_native = pa.table({"a": [1, 8, 3], "b": [4, 5, None]})
        >>> nw.from_native(df_native).with_columns(h_min=nw.min_horizontal("a", "b"))
        ┌──────────────────┐
        |Narwhals DataFrame|
        |------------------|
        | pyarrow.Table    |
        | a: int64         |
        | b: int64         |
        | h_min: int64     |
        | ----             |
        | a: [[1,8,3]]     |
        | b: [[4,5,null]]  |
        | h_min: [[1,5,3]] |
        └──────────────────┘
    """
    if not exprs:
        msg = "At least one expression must be passed to `min_horizontal`"
        raise ValueError(msg)
    flat_exprs = flatten(exprs)
    return Expr(
        lambda plx: apply_n_ary_operation(
            plx, plx.min_horizontal, *flat_exprs, str_as_lit=False
        ),
        ExprMetadata.from_horizontal_op(*flat_exprs),
    )


def max_horizontal(*exprs: IntoExpr | Iterable[IntoExpr]) -> Expr:
    """Get the maximum value horizontally across columns.

    Notes:
        We support `max_horizontal` over numeric columns only.

    Arguments:
        exprs: Name(s) of the columns to use in the aggregation function. Accepts
            expression input.

    Returns:
        A new expression.

    Examples:
        >>> import polars as pl
        >>> import narwhals as nw
        >>>
        >>> df_native = pl.DataFrame({"a": [1, 8, 3], "b": [4, 5, None]})
        >>> nw.from_native(df_native).with_columns(h_max=nw.max_horizontal("a", "b"))
        ┌──────────────────────┐
        |  Narwhals DataFrame  |
        |----------------------|
        |shape: (3, 3)         |
        |┌─────┬──────┬───────┐|
        |│ a   ┆ b    ┆ h_max │|
        |│ --- ┆ ---  ┆ ---   │|
        |│ i64 ┆ i64  ┆ i64   │|
        |╞═════╪══════╪═══════╡|
        |│ 1   ┆ 4    ┆ 4     │|
        |│ 8   ┆ 5    ┆ 8     │|
        |│ 3   ┆ null ┆ 3     │|
        |└─────┴──────┴───────┘|
        └──────────────────────┘
    """
    if not exprs:
        msg = "At least one expression must be passed to `max_horizontal`"
        raise ValueError(msg)
    flat_exprs = flatten(exprs)
    return Expr(
        lambda plx: apply_n_ary_operation(
            plx, plx.max_horizontal, *flat_exprs, str_as_lit=False
        ),
        ExprMetadata.from_horizontal_op(*flat_exprs),
    )


class When:
    def __init__(self, *predicates: IntoExpr | Iterable[IntoExpr]) -> None:
        self._predicate = all_horizontal(*flatten(predicates), ignore_nulls=False)

    def then(self, value: IntoExpr | NonNestedLiteral | _1DArray) -> Then:
        kind = ExprKind.from_into_expr(value, str_as_lit=False)
        if self._predicate._metadata.is_scalar_like and not kind.is_scalar_like:
            msg = (
                "If you pass a scalar-like predicate to `nw.when`, then "
                "the `then` value must also be scalar-like."
            )
            raise InvalidOperationError(msg)

        return Then(
            lambda plx: apply_n_ary_operation(
                plx,
                lambda *args: plx.when(args[0]).then(args[1]),
                self._predicate,
                value,
                str_as_lit=False,
            ),
            combine_metadata(
                self._predicate,
                value,
                str_as_lit=False,
                allow_multi_output=False,
                to_single_output=False,
            ),
        )


class Then(Expr):
    def otherwise(self, value: IntoExpr | NonNestedLiteral | _1DArray) -> Expr:
        kind = ExprKind.from_into_expr(value, str_as_lit=False)
        if self._metadata.is_scalar_like and not is_scalar_like(kind):
            msg = (
                "If you pass a scalar-like predicate to `nw.when`, then "
                "the `otherwise` value must also be scalar-like."
            )
            raise InvalidOperationError(msg)

        def func(plx: CompliantNamespace[Any, Any]) -> CompliantExpr[Any, Any]:
            compliant_expr = self._to_compliant_expr(plx)
            compliant_value = extract_compliant(plx, value, str_as_lit=False)
            if (
                not self._metadata.is_scalar_like
                and is_scalar_like(kind)
                and is_compliant_expr(compliant_value)
            ):
                compliant_value = compliant_value.broadcast(kind)
            return compliant_expr.otherwise(compliant_value)  # type: ignore[attr-defined, no-any-return]

        return Expr(
            func,
            combine_metadata(
                self,
                value,
                str_as_lit=False,
                allow_multi_output=False,
                to_single_output=False,
            ),
        )


def when(*predicates: IntoExpr | Iterable[IntoExpr]) -> When:
    """Start a `when-then-otherwise` expression.

    Expression similar to an `if-else` statement in Python. Always initiated by a
    `pl.when(<condition>).then(<value if condition>)`, and optionally followed by a
    `.otherwise(<value if condition is false>)` can be appended at the end. If not
    appended, and the condition is not `True`, `None` will be returned.

    Info:
        Chaining multiple `.when(<condition>).then(<value>)` statements is currently
        not supported.
        See [Narwhals#668](https://github.com/narwhals-dev/narwhals/issues/668).

    Arguments:
        predicates: Condition(s) that must be met in order to apply the subsequent
            statement. Accepts one or more boolean expressions, which are implicitly
            combined with `&`. String input is parsed as a column name.

    Returns:
        A "when" object, which `.then` can be called on.

    Examples:
        >>> import pandas as pd
        >>> import narwhals as nw
        >>>
        >>> data = {"a": [1, 2, 3], "b": [5, 10, 15]}
        >>> df_native = pd.DataFrame(data)
        >>> nw.from_native(df_native).with_columns(
        ...     nw.when(nw.col("a") < 3).then(5).otherwise(6).alias("a_when")
        ... )
        ┌──────────────────┐
        |Narwhals DataFrame|
        |------------------|
        |    a   b  a_when |
        | 0  1   5       5 |
        | 1  2  10       5 |
        | 2  3  15       6 |
        └──────────────────┘
    """
    return When(*predicates)


def all_horizontal(*exprs: IntoExpr | Iterable[IntoExpr], ignore_nulls: bool) -> Expr:
    r"""Compute the bitwise AND horizontally across columns.

    Arguments:
        exprs: Name(s) of the columns to use in the aggregation function. Accepts
            expression input.
        ignore_nulls: Whether to ignore nulls:

            - If `True`, null values are ignored. If there are no elements, the result
              is `True`.
            - If `False`, Kleene logic is followed. Note that this is not allowed for
              pandas with classical NumPy dtypes when null values are present.

    Returns:
        A new expression.

    Examples:
        >>> import pyarrow as pa
        >>> import narwhals as nw
        >>>
        >>> data = {
        ...     "a": [False, False, True, True, False, None],
        ...     "b": [False, True, True, None, None, None],
        ... }
        >>> df_native = pa.table(data)
        >>> nw.from_native(df_native).select(
        ...     "a", "b", all=nw.all_horizontal("a", "b", ignore_nulls=False)
        ... )
        ┌─────────────────────────────────────────┐
        |           Narwhals DataFrame            |
        |-----------------------------------------|
        |pyarrow.Table                            |
        |a: bool                                  |
        |b: bool                                  |
        |all: bool                                |
        |----                                     |
        |a: [[false,false,true,true,false,null]]  |
        |b: [[false,true,true,null,null,null]]    |
        |all: [[false,false,true,null,false,null]]|
        └─────────────────────────────────────────┘

    """
    if not exprs:
        msg = "At least one expression must be passed to `all_horizontal`"
        raise ValueError(msg)
    flat_exprs = flatten(exprs)
    return Expr(
        lambda plx: apply_n_ary_operation(
            plx,
            partial(plx.all_horizontal, ignore_nulls=ignore_nulls),
            *flat_exprs,
            str_as_lit=False,
        ),
        ExprMetadata.from_horizontal_op(*flat_exprs),
    )


def lit(value: NonNestedLiteral, dtype: IntoDType | None = None) -> Expr:
    """Return an expression representing a literal value.

    Arguments:
        value: The value to use as literal.
        dtype: The data type of the literal value. If not provided, the data type will
            be inferred by the native library.

    Returns:
        A new expression.

    Examples:
        >>> import pandas as pd
        >>> import narwhals as nw
        >>>
        >>> df_native = pd.DataFrame({"a": [1, 2]})
        >>> nw.from_native(df_native).with_columns(nw.lit(3))
        ┌──────────────────┐
        |Narwhals DataFrame|
        |------------------|
        |     a  literal   |
        |  0  1        3   |
        |  1  2        3   |
        └──────────────────┘
    """
    if is_numpy_array(value):
        msg = (
            "numpy arrays are not supported as literal values. "
            "Consider using `with_columns` to create a new column from the array."
        )
        raise ValueError(msg)

    if isinstance(value, (list, tuple)):
        msg = f"Nested datatypes are not supported yet. Got {value}"
        raise NotImplementedError(msg)

    return Expr(lambda plx: plx.lit(value, dtype), ExprMetadata.literal())


def any_horizontal(*exprs: IntoExpr | Iterable[IntoExpr], ignore_nulls: bool) -> Expr:
    r"""Compute the bitwise OR horizontally across columns.

    Arguments:
        exprs: Name(s) of the columns to use in the aggregation function. Accepts
            expression input.
        ignore_nulls: Whether to ignore nulls:

            - If `True`, null values are ignored. If there are no elements, the result
              is `False`.
            - If `False`, Kleene logic is followed. Note that this is not allowed for
              pandas with classical NumPy dtypes when null values are present.

    Returns:
        A new expression.

    Examples:
        >>> import polars as pl
        >>> import narwhals as nw
        >>>
        >>> data = {
        ...     "a": [False, False, True, True, False, None],
        ...     "b": [False, True, True, None, None, None],
        ... }
        >>> df_native = pl.DataFrame(data)
        >>> nw.from_native(df_native).select(
        ...     "a", "b", any=nw.any_horizontal("a", "b", ignore_nulls=False)
        ... )
        ┌─────────────────────────┐
        |   Narwhals DataFrame    |
        |-------------------------|
        |shape: (6, 3)            |
        |┌───────┬───────┬───────┐|
        |│ a     ┆ b     ┆ any   │|
        |│ ---   ┆ ---   ┆ ---   │|
        |│ bool  ┆ bool  ┆ bool  │|
        |╞═══════╪═══════╪═══════╡|
        |│ false ┆ false ┆ false │|
        |│ false ┆ true  ┆ true  │|
        |│ true  ┆ true  ┆ true  │|
        |│ true  ┆ null  ┆ true  │|
        |│ false ┆ null  ┆ null  │|
        |│ null  ┆ null  ┆ null  │|
        |└───────┴───────┴───────┘|
        └─────────────────────────┘
    """
    if not exprs:
        msg = "At least one expression must be passed to `any_horizontal`"
        raise ValueError(msg)
    flat_exprs = flatten(exprs)
    return Expr(
        lambda plx: apply_n_ary_operation(
            plx,
            partial(plx.any_horizontal, ignore_nulls=ignore_nulls),
            *flat_exprs,
            str_as_lit=False,
        ),
        ExprMetadata.from_horizontal_op(*flat_exprs),
    )


def mean_horizontal(*exprs: IntoExpr | Iterable[IntoExpr]) -> Expr:
    """Compute the mean of all values horizontally across columns.

    Arguments:
        exprs: Name(s) of the columns to use in the aggregation function. Accepts
            expression input.

    Returns:
        A new expression.

    Examples:
        >>> import pyarrow as pa
        >>> import narwhals as nw
        >>>
        >>> data = {"a": [1, 8, 3], "b": [4, 5, None], "c": ["x", "y", "z"]}
        >>> df_native = pa.table(data)

        We define a dataframe-agnostic function that computes the horizontal mean of "a"
        and "b" columns:

        >>> nw.from_native(df_native).select(nw.mean_horizontal("a", "b"))
        ┌──────────────────┐
        |Narwhals DataFrame|
        |------------------|
        | pyarrow.Table    |
        | a: double        |
        | ----             |
        | a: [[2.5,6.5,3]] |
        └──────────────────┘
    """
    if not exprs:
        msg = "At least one expression must be passed to `mean_horizontal`"
        raise ValueError(msg)
    flat_exprs = flatten(exprs)
    return Expr(
        lambda plx: apply_n_ary_operation(
            plx, plx.mean_horizontal, *flat_exprs, str_as_lit=False
        ),
        ExprMetadata.from_horizontal_op(*flat_exprs),
    )


def concat_str(
    exprs: IntoExpr | Iterable[IntoExpr],
    *more_exprs: IntoExpr,
    separator: str = "",
    ignore_nulls: bool = False,
) -> Expr:
    r"""Horizontally concatenate columns into a single string column.

    Arguments:
        exprs: Columns to concatenate into a single string column. Accepts expression
            input. Strings are parsed as column names, other non-expression inputs are
            parsed as literals. Non-`String` columns are cast to `String`.
        *more_exprs: Additional columns to concatenate into a single string column,
            specified as positional arguments.
        separator: String that will be used to separate the values of each column.
        ignore_nulls: Ignore null values (default is `False`).
            If set to `False`, null values will be propagated and if the row contains any
            null values, the output is null.

    Returns:
        A new expression.

    Examples:
        >>> import pandas as pd
        >>> import narwhals as nw
        >>>
        >>> data = {
        ...     "a": [1, 2, 3],
        ...     "b": ["dogs", "cats", None],
        ...     "c": ["play", "swim", "walk"],
        ... }
        >>> df_native = pd.DataFrame(data)
        >>> (
        ...     nw.from_native(df_native).select(
        ...         nw.concat_str(
        ...             [nw.col("a") * 2, nw.col("b"), nw.col("c")], separator=" "
        ...         ).alias("full_sentence")
        ...     )
        ... )
        ┌──────────────────┐
        |Narwhals DataFrame|
        |------------------|
        |   full_sentence  |
        | 0   2 dogs play  |
        | 1   4 cats swim  |
        | 2          None  |
        └──────────────────┘
    """
    flat_exprs = flatten([*flatten([exprs]), *more_exprs])
    return Expr(
        lambda plx: apply_n_ary_operation(
            plx,
            lambda *args: plx.concat_str(
                *args, separator=separator, ignore_nulls=ignore_nulls
            ),
            *flat_exprs,
            str_as_lit=False,
        ),
        combine_metadata(
            *flat_exprs, str_as_lit=False, allow_multi_output=True, to_single_output=True
        ),
    )


def coalesce(
    exprs: IntoExpr | Iterable[IntoExpr], *more_exprs: IntoExpr | NonNestedLiteral
) -> Expr:
    """Folds the columns from left to right, keeping the first non-null value.

    Arguments:
        exprs: Columns to coalesce, must be a str, nw.Expr, or nw.Series
            where strings are parsed as column names and both nw.Expr/nw.Series
            are passed through as-is. Scalar values must be wrapped in `nw.lit`.

        *more_exprs: Additional columns to coalesce, specified as positional arguments.

    Raises:
        TypeError: If any of the inputs are not a str, nw.Expr, or nw.Series.

    Returns:
        A new expression.

    Examples:
        >>> import polars as pl
        >>> import narwhals as nw
        >>> data = [
        ...     (1, 5, None),
        ...     (None, 6, None),
        ...     (None, None, 9),
        ...     (4, 8, 10),
        ...     (None, None, None),
        ... ]
        >>> df = pl.DataFrame(data, schema=["a", "b", "c"], orient="row")
        >>> nw.from_native(df).select(nw.coalesce("a", "b", "c", nw.lit(-1)))
        ┌──────────────────┐
        |Narwhals DataFrame|
        |------------------|
        |  shape: (5, 1)   |
        |  ┌─────┐         |
        |  │ a   │         |
        |  │ --- │         |
        |  │ i64 │         |
        |  ╞═════╡         |
        |  │ 1   │         |
        |  │ 6   │         |
        |  │ 9   │         |
        |  │ 4   │         |
        |  │ -1  │         |
        |  └─────┘         |
        └──────────────────┘
    """
    flat_exprs = flatten([*flatten([exprs]), *more_exprs])

    non_exprs = [expr for expr in flat_exprs if not isinstance(expr, (str, Expr, Series))]
    if non_exprs:
        msg = (
            f"All arguments to `coalesce` must be of type {str!r}, {Expr!r}, or {Series!r}."
            "\nGot the following invalid arguments (type, value):"
            f"\n    {', '.join(repr((type(e), e)) for e in non_exprs)}"
        )
        raise TypeError(msg)

    return Expr(
        lambda plx: apply_n_ary_operation(
            plx, lambda *args: plx.coalesce(*args), *flat_exprs, str_as_lit=False
        ),
        ExprMetadata.from_horizontal_op(*flat_exprs),
    )<|MERGE_RESOLUTION|>--- conflicted
+++ resolved
@@ -627,23 +627,12 @@
     """
     impl = Implementation.from_backend(backend)
     native_namespace = impl.to_native_namespace()
-<<<<<<< HEAD
-    native_frame: NativeFrame
+    native_frame: NativeDataFrame
     if impl in {Implementation.PANDAS, Implementation.MODIN, Implementation.CUDF}:
         validate_separator(separator, "sep", **kwargs)
         native_frame = native_namespace.read_csv(source, sep=separator, **kwargs)
     elif impl is Implementation.POLARS:
         native_frame = native_namespace.read_csv(source, separator=separator, **kwargs)
-=======
-    native_frame: NativeDataFrame
-    if impl in {
-        Implementation.POLARS,
-        Implementation.PANDAS,
-        Implementation.MODIN,
-        Implementation.CUDF,
-    }:
-        native_frame = native_namespace.read_csv(source, **kwargs)
->>>>>>> b0e10af8
     elif impl is Implementation.PYARROW:
         kwargs = validate_separator_pyarrow(separator, **kwargs)
         from pyarrow import csv  # ignore-banned-import
