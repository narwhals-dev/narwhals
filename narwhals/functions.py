--- conflicted
+++ resolved
@@ -4,12 +4,7 @@
 import sys
 from collections.abc import Iterable, Mapping, Sequence
 from functools import partial
-<<<<<<< HEAD
-from importlib.metadata import version
 from typing import TYPE_CHECKING, Any
-=======
-from typing import TYPE_CHECKING, Any, Literal, cast
->>>>>>> e256d50a
 
 from narwhals._expression_parsing import (
     ExprKind,
