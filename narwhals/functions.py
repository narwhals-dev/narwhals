from __future__ import annotations

import platform
import sys
from collections.abc import Iterable, Mapping, Sequence
from functools import partial
from typing import TYPE_CHECKING, Any, Callable

from narwhals._expression_parsing import (
    ExprKind,
    ExprMetadata,
    apply_n_ary_operation,
    combine_metadata,
    is_scalar_like,
)
from narwhals._utils import (
    Implementation,
    Version,
    deprecate_native_namespace,
    flatten,
    is_compliant_expr,
    is_eager_allowed,
    is_sequence_but_not_str,
    normalize_path,
    supports_arrow_c_stream,
    validate_laziness,
)
from narwhals.dependencies import (
    is_narwhals_series,
    is_numpy_array,
    is_numpy_array_2d,
    is_pyarrow_table,
)
from narwhals.exceptions import InvalidOperationError
from narwhals.expr import Expr
from narwhals.series import Series
from narwhals.translate import from_native, to_native

if TYPE_CHECKING:
    from types import ModuleType

    from typing_extensions import TypeAlias, TypeIs

    from narwhals._compliant import CompliantExpr, CompliantNamespace
    from narwhals._translate import IntoArrowTable
    from narwhals._typing import Backend, EagerAllowed, IntoBackend
    from narwhals.dataframe import DataFrame, LazyFrame
    from narwhals.typing import (
        ConcatMethod,
        FileSource,
        FrameT,
        IntoDType,
        IntoExpr,
        IntoSchema,
        NativeDataFrame,
        NativeLazyFrame,
        NativeSeries,
        NonNestedLiteral,
        _1DArray,
        _2DArray,
    )

    _IntoSchema: TypeAlias = "IntoSchema | Sequence[str] | None"


def concat(items: Iterable[FrameT], *, how: ConcatMethod = "vertical") -> FrameT:
    """Concatenate multiple DataFrames, LazyFrames into a single entity.

    Arguments:
        items: DataFrames, LazyFrames to concatenate.
        how: concatenating strategy

            - vertical: Concatenate vertically. Column names must match.
            - horizontal: Concatenate horizontally. If lengths don't match, then
                missing rows are filled with null values. This is only supported
                when all inputs are (eager) DataFrames.
            - diagonal: Finds a union between the column schemas and fills missing column
                values with null.

    Raises:
        TypeError: The items to concatenate should either all be eager, or all lazy

    Examples:
        Let's take an example of vertical concatenation:

        >>> import pandas as pd
        >>> import polars as pl
        >>> import pyarrow as pa
        >>> import narwhals as nw

        Let's look at one case a for vertical concatenation (pandas backed):

        >>> df_pd_1 = nw.from_native(pd.DataFrame({"a": [1, 2, 3], "b": [4, 5, 6]}))
        >>> df_pd_2 = nw.from_native(pd.DataFrame({"a": [5, 2], "b": [1, 4]}))
        >>> nw.concat([df_pd_1, df_pd_2], how="vertical")
        ┌──────────────────┐
        |Narwhals DataFrame|
        |------------------|
        |        a  b      |
        |     0  1  4      |
        |     1  2  5      |
        |     2  3  6      |
        |     0  5  1      |
        |     1  2  4      |
        └──────────────────┘

        Let's look at one case a for horizontal concatenation (polars backed):

        >>> df_pl_1 = nw.from_native(pl.DataFrame({"a": [1, 2, 3], "b": [4, 5, 6]}))
        >>> df_pl_2 = nw.from_native(pl.DataFrame({"c": [5, 2], "d": [1, 4]}))
        >>> nw.concat([df_pl_1, df_pl_2], how="horizontal")
        ┌───────────────────────────┐
        |    Narwhals DataFrame     |
        |---------------------------|
        |shape: (3, 4)              |
        |┌─────┬─────┬──────┬──────┐|
        |│ a   ┆ b   ┆ c    ┆ d    │|
        |│ --- ┆ --- ┆ ---  ┆ ---  │|
        |│ i64 ┆ i64 ┆ i64  ┆ i64  │|
        |╞═════╪═════╪══════╪══════╡|
        |│ 1   ┆ 4   ┆ 5    ┆ 1    │|
        |│ 2   ┆ 5   ┆ 2    ┆ 4    │|
        |│ 3   ┆ 6   ┆ null ┆ null │|
        |└─────┴─────┴──────┴──────┘|
        └───────────────────────────┘

        Let's look at one case a for diagonal concatenation (pyarrow backed):

        >>> df_pa_1 = nw.from_native(pa.table({"a": [1, 2], "b": [3.5, 4.5]}))
        >>> df_pa_2 = nw.from_native(pa.table({"a": [3, 4], "z": ["x", "y"]}))
        >>> nw.concat([df_pa_1, df_pa_2], how="diagonal")
        ┌──────────────────────────┐
        |    Narwhals DataFrame    |
        |--------------------------|
        |pyarrow.Table             |
        |a: int64                  |
        |b: double                 |
        |z: string                 |
        |----                      |
        |a: [[1,2],[3,4]]          |
        |b: [[3.5,4.5],[null,null]]|
        |z: [[null,null],["x","y"]]|
        └──────────────────────────┘
    """
    from narwhals.dependencies import is_narwhals_lazyframe

    if not items:
        msg = "No items to concatenate."
        raise ValueError(msg)
    items = tuple(items)
    validate_laziness(items)
    if how not in {"horizontal", "vertical", "diagonal"}:  # pragma: no cover
        msg = "Only vertical, horizontal and diagonal concatenations are supported."
        raise NotImplementedError(msg)
    first_item = items[0]
    if is_narwhals_lazyframe(first_item) and how == "horizontal":
        msg = (
            "Horizontal concatenation is not supported for LazyFrames.\n\n"
            "Hint: you may want to use `join` instead."
        )
        raise InvalidOperationError(msg)
    plx = first_item.__narwhals_namespace__()
    return first_item._with_compliant(
        plx.concat([df._compliant_frame for df in items], how=how)
    )


def new_series(
    name: str,
    values: Any,
    dtype: IntoDType | None = None,
    *,
    backend: IntoBackend[EagerAllowed],
) -> Series[Any]:
    """Instantiate Narwhals Series from iterable (e.g. list or array).

    Arguments:
        name: Name of resulting Series.
        values: Values of make Series from.
        dtype: (Narwhals) dtype. If not provided, the native library
            may auto-infer it from `values`.
        backend: specifies which eager backend instantiate to.

            `backend` can be specified in various ways

            - As `Implementation.<BACKEND>` with `BACKEND` being `PANDAS`, `PYARROW`,
                `POLARS`, `MODIN` or `CUDF`.
            - As a string: `"pandas"`, `"pyarrow"`, `"polars"`, `"modin"` or `"cudf"`.
            - Directly as a module `pandas`, `pyarrow`, `polars`, `modin` or `cudf`.

    Examples:
        >>> import pandas as pd
        >>> import narwhals as nw
        >>>
        >>> values = [4, 1, 2, 3]
        >>> nw.new_series(name="a", values=values, dtype=nw.Int32, backend=pd)
        ┌─────────────────────┐
        |   Narwhals Series   |
        |---------------------|
        |0    4               |
        |1    1               |
        |2    2               |
        |3    3               |
        |Name: a, dtype: int32|
        └─────────────────────┘
    """
    return _new_series_impl(name, values, dtype, backend=backend)


def _new_series_impl(
    name: str,
    values: Any,
    dtype: IntoDType | None = None,
    *,
    backend: IntoBackend[EagerAllowed],
) -> Series[Any]:
    implementation = Implementation.from_backend(backend)
    if is_eager_allowed(implementation):
        ns = Version.MAIN.namespace.from_backend(implementation).compliant
        series = ns._series.from_iterable(values, name=name, context=ns, dtype=dtype)
        return series.to_narwhals()
    if implementation is Implementation.UNKNOWN:  # pragma: no cover
        _native_namespace = implementation.to_native_namespace()
        try:
            native_series: NativeSeries = _native_namespace.new_series(
                name, values, dtype
            )
            return from_native(native_series, series_only=True).alias(name)
        except AttributeError as e:
            msg = "Unknown namespace is expected to implement `new_series` constructor."
            raise AttributeError(msg) from e
    msg = (
        f"{implementation} support in Narwhals is lazy-only, but `new_series` is an eager-only function.\n\n"
        "Hint: you may want to use an eager backend and then call `.lazy`, e.g.:\n\n"
        f"    nw.new_series('a', [1,2,3], backend='pyarrow').to_frame().lazy('{implementation}')"
    )
    raise ValueError(msg)


@deprecate_native_namespace(warn_version="1.26.0")
def from_dict(
    data: Mapping[str, Any],
    schema: IntoSchema | None = None,
    *,
    backend: IntoBackend[EagerAllowed] | None = None,
    native_namespace: ModuleType | None = None,  # noqa: ARG001
) -> DataFrame[Any]:
    """Instantiate DataFrame from dictionary.

    Indexes (if present, for pandas-like backends) are aligned following
    the [left-hand-rule](../concepts/pandas_index.md/).

    Notes:
        For pandas-like dataframes, conversion to schema is applied after dataframe
        creation.

    Arguments:
        data: Dictionary to create DataFrame from.
        schema: The DataFrame schema as Schema or dict of {name: type}. If not
            specified, the schema will be inferred by the native library.
        backend: specifies which eager backend instantiate to. Only
            necessary if inputs are not Narwhals Series.

            `backend` can be specified in various ways

            - As `Implementation.<BACKEND>` with `BACKEND` being `PANDAS`, `PYARROW`,
                `POLARS`, `MODIN` or `CUDF`.
            - As a string: `"pandas"`, `"pyarrow"`, `"polars"`, `"modin"` or `"cudf"`.
            - Directly as a module `pandas`, `pyarrow`, `polars`, `modin` or `cudf`.
        native_namespace: deprecated, same as `backend`.

    Examples:
        >>> import pandas as pd
        >>> import narwhals as nw
        >>> data = {"c": [5, 2], "d": [1, 4]}
        >>> nw.from_dict(data, backend="pandas")
        ┌──────────────────┐
        |Narwhals DataFrame|
        |------------------|
        |        c  d      |
        |     0  5  1      |
        |     1  2  4      |
        └──────────────────┘
    """
    if backend is None:
        data, backend = _from_dict_no_backend(data)
    implementation = Implementation.from_backend(backend)
    if is_eager_allowed(implementation):
        ns = Version.MAIN.namespace.from_backend(implementation).compliant
        return ns._dataframe.from_dict(data, schema=schema, context=ns).to_narwhals()
    if implementation is Implementation.UNKNOWN:  # pragma: no cover
        _native_namespace = implementation.to_native_namespace()
        try:
            # implementation is UNKNOWN, Narwhals extension using this feature should
            # implement `from_dict` function in the top-level namespace.
            native_frame: NativeDataFrame = _native_namespace.from_dict(
                data, schema=schema
            )
        except AttributeError as e:
            msg = "Unknown namespace is expected to implement `from_dict` function."
            raise AttributeError(msg) from e
        return from_native(native_frame, eager_only=True)
    msg = (
        f"{implementation} support in Narwhals is lazy-only, but `from_dict` is an eager-only function.\n\n"
        "Hint: you may want to use an eager backend and then call `.lazy`, e.g.:\n\n"
        f"    nw.from_dict({{'a': [1, 2]}}, backend='pyarrow').lazy('{implementation}')"
    )
    raise ValueError(msg)


def _from_dict_no_backend(
    data: Mapping[str, Series[Any] | Any], /
) -> tuple[dict[str, Series[Any] | Any], ModuleType]:
    for val in data.values():
        if is_narwhals_series(val):
            native_namespace = val.__native_namespace__()
            break
    else:
        msg = "Calling `from_dict` without `backend` is only supported if all input values are already Narwhals Series"
        raise TypeError(msg)
    data = {key: to_native(value, pass_through=True) for key, value in data.items()}
    return data, native_namespace


def from_dicts(
    data: Sequence[Mapping[str, Any]],
    schema: IntoSchema | None = None,
    *,
    backend: IntoBackend[EagerAllowed],
) -> DataFrame[Any]:
    """Instantiate DataFrame from a sequence of dictionaries representing rows.

    Notes:
        For pandas-like dataframes, conversion to schema is applied after dataframe
        creation.

    Arguments:
        data: Sequence with dictionaries mapping column name to value.
        schema: The DataFrame schema as Schema or dict of {name: type}. If not
            specified, the schema will be inferred by the native library.
        backend: Specifies which eager backend instantiate to.

            `backend` can be specified in various ways

            - As `Implementation.<BACKEND>` with `BACKEND` being `PANDAS`, `PYARROW`,
                `POLARS`, `MODIN` or `CUDF`.
            - As a string: `"pandas"`, `"pyarrow"`, `"polars"`, `"modin"` or `"cudf"`.
            - Directly as a module `pandas`, `pyarrow`, `polars`, `modin` or `cudf`.

    Tip:
        If you expect non-uniform keys in `data`, consider passing `schema` for
        more consistent results, as **inference varies between backends**:

        - pandas uses all rows
        - polars uses the first 100 rows
        - pyarrow uses only the first row

    Examples:
        >>> import polars as pl
        >>> import narwhals as nw
        >>> data = [
        ...     {"item": "apple", "weight": 80, "price": 0.60},
        ...     {"item": "egg", "weight": 55, "price": 0.40},
        ... ]
        >>> nw.DataFrame.from_dicts(data, backend="polars")
        ┌──────────────────────────┐
        |    Narwhals DataFrame    |
        |--------------------------|
        |shape: (2, 3)             |
        |┌───────┬────────┬───────┐|
        |│ item  ┆ weight ┆ price │|
        |│ ---   ┆ ---    ┆ ---   │|
        |│ str   ┆ i64    ┆ f64   │|
        |╞═══════╪════════╪═══════╡|
        |│ apple ┆ 80     ┆ 0.6   │|
        |│ egg   ┆ 55     ┆ 0.4   │|
        |└───────┴────────┴───────┘|
        └──────────────────────────┘
    """
    return Version.MAIN.dataframe.from_dicts(data, schema, backend=backend)


def from_numpy(
    data: _2DArray,
    schema: IntoSchema | Sequence[str] | None = None,
    *,
    backend: IntoBackend[EagerAllowed],
) -> DataFrame[Any]:
    """Construct a DataFrame from a NumPy ndarray.

    Notes:
        Only row orientation is currently supported.

        For pandas-like dataframes, conversion to schema is applied after dataframe
        creation.

    Arguments:
        data: Two-dimensional data represented as a NumPy ndarray.
        schema: The DataFrame schema as Schema, dict of {name: type}, or a sequence of str.
        backend: specifies which eager backend instantiate to.

            `backend` can be specified in various ways

            - As `Implementation.<BACKEND>` with `BACKEND` being `PANDAS`, `PYARROW`,
                `POLARS`, `MODIN` or `CUDF`.
            - As a string: `"pandas"`, `"pyarrow"`, `"polars"`, `"modin"` or `"cudf"`.
            - Directly as a module `pandas`, `pyarrow`, `polars`, `modin` or `cudf`.

    Examples:
        >>> import numpy as np
        >>> import pyarrow as pa
        >>> import narwhals as nw
        >>>
        >>> arr = np.array([[5, 2, 1], [1, 4, 3]])
        >>> schema = {"c": nw.Int16(), "d": nw.Float32(), "e": nw.Int8()}
        >>> nw.from_numpy(arr, schema=schema, backend="pyarrow")
        ┌──────────────────┐
        |Narwhals DataFrame|
        |------------------|
        |  pyarrow.Table   |
        |  c: int16        |
        |  d: float        |
        |  e: int8         |
        |  ----            |
        |  c: [[5,1]]      |
        |  d: [[2,4]]      |
        |  e: [[1,3]]      |
        └──────────────────┘
    """
    if not is_numpy_array_2d(data):
        msg = "`from_numpy` only accepts 2D numpy arrays"
        raise ValueError(msg)
    if not _is_into_schema(schema):
        msg = (
            "`schema` is expected to be one of the following types: "
            "IntoSchema | Sequence[str]. "
            f"Got {type(schema)}."
        )
        raise TypeError(msg)
    implementation = Implementation.from_backend(backend)
    if is_eager_allowed(implementation):
        ns = Version.MAIN.namespace.from_backend(implementation).compliant
        return ns.from_numpy(data, schema).to_narwhals()
    if implementation is Implementation.UNKNOWN:  # pragma: no cover
        _native_namespace = implementation.to_native_namespace()
        try:
            # implementation is UNKNOWN, Narwhals extension using this feature should
            # implement `from_numpy` function in the top-level namespace.
            native_frame: NativeDataFrame = _native_namespace.from_numpy(
                data, schema=schema
            )
        except AttributeError as e:
            msg = "Unknown namespace is expected to implement `from_numpy` function."
            raise AttributeError(msg) from e
        return from_native(native_frame, eager_only=True)
    msg = (
        f"{implementation} support in Narwhals is lazy-only, but `from_numpy` is an eager-only function.\n\n"
        "Hint: you may want to use an eager backend and then call `.lazy`, e.g.:\n\n"
        f"    nw.from_numpy(arr, backend='pyarrow').lazy('{implementation}')"
    )
    raise ValueError(msg)


def _is_into_schema(obj: Any) -> TypeIs[_IntoSchema]:
    from narwhals.schema import Schema

    return (
        obj is None or isinstance(obj, (Mapping, Schema)) or is_sequence_but_not_str(obj)
    )


def from_arrow(
    native_frame: IntoArrowTable, *, backend: IntoBackend[EagerAllowed]
) -> DataFrame[Any]:  # pragma: no cover
    """Construct a DataFrame from an object which supports the PyCapsule Interface.

    Arguments:
        native_frame: Object which implements `__arrow_c_stream__`.
        backend: specifies which eager backend instantiate to.

            `backend` can be specified in various ways

            - As `Implementation.<BACKEND>` with `BACKEND` being `PANDAS`, `PYARROW`,
                `POLARS`, `MODIN` or `CUDF`.
            - As a string: `"pandas"`, `"pyarrow"`, `"polars"`, `"modin"` or `"cudf"`.
            - Directly as a module `pandas`, `pyarrow`, `polars`, `modin` or `cudf`.

    Examples:
        >>> import pandas as pd
        >>> import polars as pl
        >>> import narwhals as nw
        >>>
        >>> df_native = pd.DataFrame({"a": [1, 2], "b": [4.2, 5.1]})
        >>> nw.from_arrow(df_native, backend="polars")
        ┌──────────────────┐
        |Narwhals DataFrame|
        |------------------|
        |  shape: (2, 2)   |
        |  ┌─────┬─────┐   |
        |  │ a   ┆ b   │   |
        |  │ --- ┆ --- │   |
        |  │ i64 ┆ f64 │   |
        |  ╞═════╪═════╡   |
        |  │ 1   ┆ 4.2 │   |
        |  │ 2   ┆ 5.1 │   |
        |  └─────┴─────┘   |
        └──────────────────┘
    """
    if not (supports_arrow_c_stream(native_frame) or is_pyarrow_table(native_frame)):
        msg = f"Given object of type {type(native_frame)} does not support PyCapsule interface"
        raise TypeError(msg)
    implementation = Implementation.from_backend(backend)
    if is_eager_allowed(implementation):
        ns = Version.MAIN.namespace.from_backend(implementation).compliant
        return ns._dataframe.from_arrow(native_frame, context=ns).to_narwhals()
    if implementation is Implementation.UNKNOWN:  # pragma: no cover
        _native_namespace = implementation.to_native_namespace()
        try:
            # implementation is UNKNOWN, Narwhals extension using this feature should
            # implement PyCapsule support
            native: NativeDataFrame = _native_namespace.DataFrame(native_frame)
        except AttributeError as e:
            msg = "Unknown namespace is expected to implement `DataFrame` class which accepts object which supports PyCapsule Interface."
            raise AttributeError(msg) from e
        return from_native(native, eager_only=True)
    msg = (
        f"{implementation} support in Narwhals is lazy-only, but `from_arrow` is an eager-only function.\n\n"
        "Hint: you may want to use an eager backend and then call `.lazy`, e.g.:\n\n"
        f"    nw.from_arrow(df, backend='pyarrow').lazy('{implementation}')"
    )
    raise ValueError(msg)


def _get_sys_info() -> dict[str, str]:
    """System information.

    Returns system and Python version information

    Copied from sklearn

    Returns:
        Dictionary with system info.
    """
    python = sys.version.replace("\n", " ")

    blob = (
        ("python", python),
        ("executable", sys.executable),
        ("machine", platform.platform()),
    )

    return dict(blob)


def _get_deps_info() -> dict[str, str]:
    """Overview of the installed version of main dependencies.

    This function does not import the modules to collect the version numbers
    but instead relies on standard Python package metadata.

    Returns version information on relevant Python libraries

    This function and show_versions were copied from sklearn and adapted

    Returns:
        Mapping from dependency to version.
    """
    from importlib.metadata import distributions

    extra_names = ("narwhals", "numpy")
    member_names = Implementation._member_names_
    exclude = {"PYSPARK_CONNECT", "UNKNOWN"}
    target_names = tuple(
        name.lower() for name in (*extra_names, *member_names) if name not in exclude
    )
    result = dict.fromkeys(target_names, "")  # Initialize with empty strings

    for dist in distributions():
        dist_name, dist_version = dist.name.lower(), dist.version

        if dist_name in result:  # exact match
            result[dist_name] = dist_version
        else:  # prefix match
            for target in target_names:
                if not result[target] and dist_name.startswith(target):
                    result[target] = dist_version
                    break

    return result


def show_versions() -> None:
    """Print useful debugging information.

    Examples:
        >>> from narwhals import show_versions
        >>> show_versions()  # doctest: +SKIP
    """
    sys_info = _get_sys_info()
    deps_info = _get_deps_info()

    print("\nSystem:")  # noqa: T201
    for k, stat in sys_info.items():
        print(f"{k:>10}: {stat}")  # noqa: T201

    print("\nPython dependencies:")  # noqa: T201
    for k, stat in deps_info.items():
        print(f"{k:>13}: {stat}")  # noqa: T201


def _validate_separator(separator: str, native_separator: str, **kwargs: Any) -> None:
    if native_separator in kwargs and kwargs[native_separator] != separator:
        msg = (
            f"`separator` and `{native_separator}` do not match: "
            f"`separator`={separator} and `{native_separator}`={kwargs[native_separator]}."
        )
        raise TypeError(msg)


def _validate_separator_pyarrow(separator: str, **kwargs: Any) -> Any:
    if "parse_options" in kwargs:
        parse_options = kwargs.pop("parse_options")
        if parse_options.delimiter != separator:
            msg = (
                "`separator` and `parse_options.delimiter` do not match: "
                f"`separator`={separator} and `delimiter`={parse_options.delimiter}."
            )
            raise TypeError(msg)
        return kwargs
    from pyarrow import csv  # ignore-banned-import

    return {"parse_options": csv.ParseOptions(delimiter=separator)}


def read_csv(
<<<<<<< HEAD
    source: str,
    *,
    backend: IntoBackend[EagerAllowed],
    separator: str = ",",
    **kwargs: Any,
=======
    source: FileSource, *, backend: IntoBackend[EagerAllowed], **kwargs: Any
>>>>>>> 48a4900e
) -> DataFrame[Any]:
    """Read a CSV file into a DataFrame.

    Arguments:
        source: Path to a file.
        backend: The eager backend for DataFrame creation.
            `backend` can be specified in various ways

            - As `Implementation.<BACKEND>` with `BACKEND` being `PANDAS`, `PYARROW`,
                `POLARS`, `MODIN` or `CUDF`.
            - As a string: `"pandas"`, `"pyarrow"`, `"polars"`, `"modin"` or `"cudf"`.
            - Directly as a module `pandas`, `pyarrow`, `polars`, `modin` or `cudf`.
        separator: Single byte character to use as separator in the file.
        kwargs: Extra keyword arguments which are passed to the native CSV reader.
            For example, you could use
            `nw.read_csv('file.csv', backend='pandas', engine='pyarrow')`.

    Examples:
        >>> import narwhals as nw
        >>> nw.read_csv("file.csv", backend="pandas")  # doctest:+SKIP
        ┌──────────────────┐
        |Narwhals DataFrame|
        |------------------|
        |        a   b     |
        |     0  1   4     |
        |     1  2   5     |
        └──────────────────┘
    """
    impl = Implementation.from_backend(backend)
    native_namespace = impl.to_native_namespace()
    native_frame: NativeDataFrame
<<<<<<< HEAD
    if impl in {Implementation.PANDAS, Implementation.MODIN, Implementation.CUDF}:
        _validate_separator(separator, "sep", **kwargs)
        native_frame = native_namespace.read_csv(source, sep=separator, **kwargs)
    elif impl is Implementation.POLARS:
        native_frame = native_namespace.read_csv(source, separator=separator, **kwargs)
=======
    if impl in {
        Implementation.POLARS,
        Implementation.PANDAS,
        Implementation.MODIN,
        Implementation.CUDF,
    }:
        native_frame = native_namespace.read_csv(normalize_path(source), **kwargs)
>>>>>>> 48a4900e
    elif impl is Implementation.PYARROW:
        kwargs = _validate_separator_pyarrow(separator, **kwargs)
        from pyarrow import csv  # ignore-banned-import

        native_frame = csv.read_csv(source, **kwargs)
    elif impl in {
        Implementation.PYSPARK,
        Implementation.DASK,
        Implementation.DUCKDB,
        Implementation.IBIS,
        Implementation.SQLFRAME,
        Implementation.PYSPARK_CONNECT,
    }:
        msg = (
            f"Expected eager backend, found {impl}.\n\n"
            f"Hint: use nw.scan_csv(source={source}, backend={backend})"
        )
        raise ValueError(msg)
    else:  # pragma: no cover
        try:
            # implementation is UNKNOWN, Narwhals extension using this feature should
            # implement `read_csv` function in the top-level namespace.
            native_frame = native_namespace.read_csv(source=source, **kwargs)
        except AttributeError as e:
            msg = "Unknown namespace is expected to implement `read_csv` function."
            raise AttributeError(msg) from e
    return from_native(native_frame, eager_only=True)


def scan_csv(
<<<<<<< HEAD
    source: str, *, backend: IntoBackend[Backend], separator: str = ",", **kwargs: Any
=======
    source: FileSource, *, backend: IntoBackend[Backend], **kwargs: Any
>>>>>>> 48a4900e
) -> LazyFrame[Any]:
    """Lazily read from a CSV file.

    For the libraries that do not support lazy dataframes, the function reads
    a csv file eagerly and then converts the resulting dataframe to a lazyframe.

    Arguments:
        source: Path to a file.
        backend: The eager backend for DataFrame creation.
            `backend` can be specified in various ways

            - As `Implementation.<BACKEND>` with `BACKEND` being `PANDAS`, `PYARROW`,
                `POLARS`, `MODIN` or `CUDF`.
            - As a string: `"pandas"`, `"pyarrow"`, `"polars"`, `"modin"` or `"cudf"`.
            - Directly as a module `pandas`, `pyarrow`, `polars`, `modin` or `cudf`.
        separator: Single byte character to use as separator in the file.
        kwargs: Extra keyword arguments which are passed to the native CSV reader.
            For example, you could use
            `nw.scan_csv('file.csv', backend=pd, engine='pyarrow')`.

    Examples:
        >>> import duckdb
        >>> import narwhals as nw
        >>>
        >>> nw.scan_csv("file.csv", backend="duckdb").to_native()  # doctest:+SKIP
        ┌─────────┬───────┐
        │    a    │   b   │
        │ varchar │ int32 │
        ├─────────┼───────┤
        │ x       │     1 │
        │ y       │     2 │
        │ z       │     3 │
        └─────────┴───────┘
    """
    implementation = Implementation.from_backend(backend)
    native_namespace = implementation.to_native_namespace()
    native_frame: NativeDataFrame | NativeLazyFrame
    source = normalize_path(source)
    if implementation is Implementation.POLARS:
        native_frame = native_namespace.scan_csv(source, separator=separator, **kwargs)
    elif implementation in {
        Implementation.PANDAS,
        Implementation.MODIN,
        Implementation.CUDF,
        Implementation.DASK,
        Implementation.IBIS,
    }:
        _validate_separator(separator, "sep", **kwargs)
        native_frame = native_namespace.read_csv(source, sep=separator, **kwargs)
    elif implementation is Implementation.DUCKDB:
        _validate_separator(separator, "delimiter", **kwargs)
        _validate_separator(separator, "delim", **kwargs)
        native_frame = native_namespace.read_csv(source, delimiter=separator, **kwargs)
    elif implementation is Implementation.PYARROW:
        kwargs = _validate_separator_pyarrow(separator, **kwargs)
        from pyarrow import csv  # ignore-banned-import

        native_frame = csv.read_csv(source, **kwargs)
    elif implementation.is_spark_like():
        _validate_separator(separator, "sep", **kwargs)
        _validate_separator(separator, "delimiter", **kwargs)
        if (session := kwargs.pop("session", None)) is None:
            msg = "Spark like backends require a session object to be passed in `kwargs`."
            raise ValueError(msg)
        csv_reader = session.read.format("csv")
        native_frame = (
            csv_reader.load(source, sep=separator)
            if (
                implementation is Implementation.SQLFRAME
                and implementation._backend_version() < (3, 27, 0)
            )
            else csv_reader.options(sep=separator, **kwargs).load(source)
        )
    else:  # pragma: no cover
        try:
            # implementation is UNKNOWN, Narwhals extension using this feature should
            # implement `scan_csv` function in the top-level namespace.
            native_frame = native_namespace.scan_csv(source=source, **kwargs)
        except AttributeError as e:
            msg = "Unknown namespace is expected to implement `scan_csv` function."
            raise AttributeError(msg) from e
    return from_native(native_frame).lazy()


def read_parquet(
    source: FileSource, *, backend: IntoBackend[EagerAllowed], **kwargs: Any
) -> DataFrame[Any]:
    """Read into a DataFrame from a parquet file.

    Arguments:
        source: Path to a file.
        backend: The eager backend for DataFrame creation.
            `backend` can be specified in various ways

            - As `Implementation.<BACKEND>` with `BACKEND` being `PANDAS`, `PYARROW`,
                `POLARS`, `MODIN` or `CUDF`.
            - As a string: `"pandas"`, `"pyarrow"`, `"polars"`, `"modin"` or `"cudf"`.
            - Directly as a module `pandas`, `pyarrow`, `polars`, `modin` or `cudf`.
        kwargs: Extra keyword arguments which are passed to the native parquet reader.
            For example, you could use
            `nw.read_parquet('file.parquet', backend=pd, engine='pyarrow')`.

    Examples:
        >>> import pyarrow as pa
        >>> import narwhals as nw
        >>>
        >>> nw.read_parquet("file.parquet", backend="pyarrow")  # doctest:+SKIP
        ┌──────────────────┐
        |Narwhals DataFrame|
        |------------------|
        |pyarrow.Table     |
        |a: int64          |
        |c: double         |
        |----              |
        |a: [[1,2]]        |
        |c: [[0.2,0.1]]    |
        └──────────────────┘
    """
    impl = Implementation.from_backend(backend)
    native_namespace = impl.to_native_namespace()
    native_frame: NativeDataFrame
    if impl in {
        Implementation.POLARS,
        Implementation.PANDAS,
        Implementation.MODIN,
        Implementation.CUDF,
    }:
        source = normalize_path(source)
        native_frame = native_namespace.read_parquet(source, **kwargs)
    elif impl is Implementation.PYARROW:
        import pyarrow.parquet as pq  # ignore-banned-import

        native_frame = pq.read_table(source, **kwargs)  # type: ignore[arg-type]
    elif impl in {
        Implementation.PYSPARK,
        Implementation.DASK,
        Implementation.DUCKDB,
        Implementation.IBIS,
        Implementation.SQLFRAME,
        Implementation.PYSPARK_CONNECT,
    }:
        msg = (
            f"Expected eager backend, found {impl}.\n\n"
            f"Hint: use nw.scan_parquet(source={source}, backend={backend})"
        )
        raise ValueError(msg)
    else:  # pragma: no cover
        try:
            # implementation is UNKNOWN, Narwhals extension using this feature should
            # implement `read_parquet` function in the top-level namespace.
            native_frame = native_namespace.read_parquet(source=source, **kwargs)
        except AttributeError as e:
            msg = "Unknown namespace is expected to implement `read_parquet` function."
            raise AttributeError(msg) from e
    return from_native(native_frame, eager_only=True)


def scan_parquet(
    source: FileSource, *, backend: IntoBackend[Backend], **kwargs: Any
) -> LazyFrame[Any]:
    """Lazily read from a parquet file.

    For the libraries that do not support lazy dataframes, the function reads
    a parquet file eagerly and then converts the resulting dataframe to a lazyframe.

    Note:
        Spark like backends require a session object to be passed in `kwargs`.

        For instance:

        ```py
        import narwhals as nw
        from sqlframe.duckdb import DuckDBSession

        nw.scan_parquet(source, backend="sqlframe", session=DuckDBSession())
        ```

    Arguments:
        source: Path to a file.
        backend: The eager backend for DataFrame creation.
            `backend` can be specified in various ways

            - As `Implementation.<BACKEND>` with `BACKEND` being `PANDAS`, `PYARROW`,
                `POLARS`, `MODIN`, `CUDF`, `PYSPARK` or `SQLFRAME`.
            - As a string: `"pandas"`, `"pyarrow"`, `"polars"`, `"modin"`, `"cudf"`,
                `"pyspark"` or `"sqlframe"`.
            - Directly as a module `pandas`, `pyarrow`, `polars`, `modin`, `cudf`,
                `pyspark.sql` or `sqlframe`.
        kwargs: Extra keyword arguments which are passed to the native parquet reader.
            For example, you could use
            `nw.scan_parquet('file.parquet', backend=pd, engine='pyarrow')`.

    Examples:
        >>> import dask.dataframe as dd
        >>> from sqlframe.duckdb import DuckDBSession
        >>> import narwhals as nw
        >>>
        >>> nw.scan_parquet("file.parquet", backend="dask").collect()  # doctest:+SKIP
        ┌──────────────────┐
        |Narwhals DataFrame|
        |------------------|
        |        a   b     |
        |     0  1   4     |
        |     1  2   5     |
        └──────────────────┘
        >>> nw.scan_parquet(
        ...     "file.parquet", backend="sqlframe", session=DuckDBSession()
        ... ).collect()  # doctest:+SKIP
        ┌──────────────────┐
        |Narwhals DataFrame|
        |------------------|
        |  pyarrow.Table   |
        |  a: int64        |
        |  b: int64        |
        |  ----            |
        |  a: [[1,2]]      |
        |  b: [[4,5]]      |
        └──────────────────┘
    """
    implementation = Implementation.from_backend(backend)
    native_namespace = implementation.to_native_namespace()
    native_frame: NativeDataFrame | NativeLazyFrame
    source = normalize_path(source)
    if implementation is Implementation.POLARS:
        native_frame = native_namespace.scan_parquet(source, **kwargs)
    elif implementation in {
        Implementation.PANDAS,
        Implementation.MODIN,
        Implementation.CUDF,
        Implementation.DASK,
        Implementation.DUCKDB,
        Implementation.IBIS,
    }:
        native_frame = native_namespace.read_parquet(source, **kwargs)
    elif implementation is Implementation.PYARROW:
        import pyarrow.parquet as pq  # ignore-banned-import

        native_frame = pq.read_table(source, **kwargs)
    elif implementation.is_spark_like():
        if (session := kwargs.pop("session", None)) is None:
            msg = "Spark like backends require a session object to be passed in `kwargs`."
            raise ValueError(msg)
        pq_reader = session.read.format("parquet")
        native_frame = (
            pq_reader.load(source)
            if (
                implementation is Implementation.SQLFRAME
                and implementation._backend_version() < (3, 27, 0)
            )
            else pq_reader.options(**kwargs).load(source)
        )

    else:  # pragma: no cover
        try:
            # implementation is UNKNOWN, Narwhals extension using this feature should
            # implement `scan_parquet` function in the top-level namespace.
            native_frame = native_namespace.scan_parquet(source=source, **kwargs)
        except AttributeError as e:
            msg = "Unknown namespace is expected to implement `scan_parquet` function."
            raise AttributeError(msg) from e
    return from_native(native_frame).lazy()


def col(*names: str | Iterable[str]) -> Expr:
    """Creates an expression that references one or more columns by their name(s).

    Arguments:
        names: Name(s) of the columns to use.

    Examples:
        >>> import polars as pl
        >>> import narwhals as nw
        >>>
        >>> df_native = pl.DataFrame({"a": [1, 2], "b": [3, 4], "c": ["x", "z"]})
        >>> nw.from_native(df_native).select(nw.col("a", "b") * nw.col("b"))
        ┌──────────────────┐
        |Narwhals DataFrame|
        |------------------|
        |  shape: (2, 2)   |
        |  ┌─────┬─────┐   |
        |  │ a   ┆ b   │   |
        |  │ --- ┆ --- │   |
        |  │ i64 ┆ i64 │   |
        |  ╞═════╪═════╡   |
        |  │ 3   ┆ 9   │   |
        |  │ 8   ┆ 16  │   |
        |  └─────┴─────┘   |
        └──────────────────┘
    """
    flat_names = flatten(names)

    def func(plx: Any) -> Any:
        return plx.col(*flat_names)

    return Expr(
        func,
        ExprMetadata.selector_single()
        if len(flat_names) == 1
        else ExprMetadata.selector_multi_named(),
    )


def exclude(*names: str | Iterable[str]) -> Expr:
    """Creates an expression that excludes columns by their name(s).

    Arguments:
        names: Name(s) of the columns to exclude.

    Examples:
        >>> import polars as pl
        >>> import narwhals as nw
        >>>
        >>> df_native = pl.DataFrame({"a": [1, 2], "b": [3, 4], "c": ["x", "z"]})
        >>> nw.from_native(df_native).select(nw.exclude("c", "a"))
        ┌──────────────────┐
        |Narwhals DataFrame|
        |------------------|
        |  shape: (2, 1)   |
        |  ┌─────┐         |
        |  │ b   │         |
        |  │ --- │         |
        |  │ i64 │         |
        |  ╞═════╡         |
        |  │ 3   │         |
        |  │ 4   │         |
        |  └─────┘         |
        └──────────────────┘
    """
    exclude_names = frozenset(flatten(names))

    def func(plx: Any) -> Any:
        return plx.exclude(exclude_names)

    return Expr(func, ExprMetadata.selector_multi_unnamed())


def nth(*indices: int | Sequence[int]) -> Expr:
    """Creates an expression that references one or more columns by their index(es).

    Notes:
        `nth` is not supported for Polars version<1.0.0. Please use
        [`narwhals.col`][] instead.

    Arguments:
        indices: One or more indices representing the columns to retrieve.

    Examples:
        >>> import pyarrow as pa
        >>> import narwhals as nw
        >>>
        >>> df_native = pa.table({"a": [1, 2], "b": [3, 4], "c": [0.123, 3.14]})
        >>> nw.from_native(df_native).select(nw.nth(0, 2) * 2)
        ┌──────────────────┐
        |Narwhals DataFrame|
        |------------------|
        |pyarrow.Table     |
        |a: int64          |
        |c: double         |
        |----              |
        |a: [[2,4]]        |
        |c: [[0.246,6.28]] |
        └──────────────────┘
    """
    flat_indices = flatten(indices)

    def func(plx: Any) -> Any:
        return plx.nth(*flat_indices)

    return Expr(
        func,
        ExprMetadata.selector_single()
        if len(flat_indices) == 1
        else ExprMetadata.selector_multi_unnamed(),
    )


# Add underscore so it doesn't conflict with builtin `all`
def all_() -> Expr:
    """Instantiate an expression representing all columns.

    Examples:
        >>> import pandas as pd
        >>> import narwhals as nw
        >>>
        >>> df_native = pd.DataFrame({"a": [1, 2], "b": [3.14, 0.123]})
        >>> nw.from_native(df_native).select(nw.all() * 2)
        ┌──────────────────┐
        |Narwhals DataFrame|
        |------------------|
        |      a      b    |
        |   0  2  6.280    |
        |   1  4  0.246    |
        └──────────────────┘
    """
    return Expr(lambda plx: plx.all(), ExprMetadata.selector_multi_unnamed())


# Add underscore so it doesn't conflict with builtin `len`
def len_() -> Expr:
    """Return the number of rows.

    Examples:
        >>> import polars as pl
        >>> import narwhals as nw
        >>>
        >>> df_native = pl.DataFrame({"a": [1, 2], "b": [5, None]})
        >>> nw.from_native(df_native).select(nw.len())
        ┌──────────────────┐
        |Narwhals DataFrame|
        |------------------|
        |  shape: (1, 1)   |
        |  ┌─────┐         |
        |  │ len │         |
        |  │ --- │         |
        |  │ u32 │         |
        |  ╞═════╡         |
        |  │ 2   │         |
        |  └─────┘         |
        └──────────────────┘
    """

    def func(plx: Any) -> Any:
        return plx.len()

    return Expr(func, ExprMetadata.aggregation())


def sum(*columns: str) -> Expr:
    """Sum all values.

    Note:
        Syntactic sugar for ``nw.col(columns).sum()``

    Arguments:
        columns: Name(s) of the columns to use in the aggregation function

    Examples:
        >>> import pandas as pd
        >>> import narwhals as nw
        >>>
        >>> df_native = pd.DataFrame({"a": [1, 2], "b": [-1.4, 6.2]})
        >>> nw.from_native(df_native).select(nw.sum("a", "b"))
        ┌──────────────────┐
        |Narwhals DataFrame|
        |------------------|
        |       a    b     |
        |    0  3  4.8     |
        └──────────────────┘
    """
    return col(*columns).sum()


def mean(*columns: str) -> Expr:
    """Get the mean value.

    Note:
        Syntactic sugar for ``nw.col(columns).mean()``

    Arguments:
        columns: Name(s) of the columns to use in the aggregation function

    Examples:
        >>> import pyarrow as pa
        >>> import narwhals as nw
        >>>
        >>> df_native = pa.table({"a": [1, 8, 3], "b": [3.14, 6.28, 42.1]})
        >>> nw.from_native(df_native).select(nw.mean("a", "b"))
        ┌─────────────────────────┐
        |   Narwhals DataFrame    |
        |-------------------------|
        |pyarrow.Table            |
        |a: double                |
        |b: double                |
        |----                     |
        |a: [[4]]                 |
        |b: [[17.173333333333336]]|
        └─────────────────────────┘
    """
    return col(*columns).mean()


def median(*columns: str) -> Expr:
    """Get the median value.

    Notes:
        - Syntactic sugar for ``nw.col(columns).median()``
        - Results might slightly differ across backends due to differences in the
            underlying algorithms used to compute the median.

    Arguments:
        columns: Name(s) of the columns to use in the aggregation function

    Examples:
        >>> import polars as pl
        >>> import narwhals as nw
        >>>
        >>> df_native = pl.DataFrame({"a": [4, 5, 2]})
        >>> nw.from_native(df_native).select(nw.median("a"))
        ┌──────────────────┐
        |Narwhals DataFrame|
        |------------------|
        |  shape: (1, 1)   |
        |  ┌─────┐         |
        |  │ a   │         |
        |  │ --- │         |
        |  │ f64 │         |
        |  ╞═════╡         |
        |  │ 4.0 │         |
        |  └─────┘         |
        └──────────────────┘
    """
    return col(*columns).median()


def min(*columns: str) -> Expr:
    """Return the minimum value.

    Note:
       Syntactic sugar for ``nw.col(columns).min()``.

    Arguments:
        columns: Name(s) of the columns to use in the aggregation function.

    Examples:
        >>> import pyarrow as pa
        >>> import narwhals as nw
        >>>
        >>> df_native = pa.table({"a": [1, 2], "b": [5, 10]})
        >>> nw.from_native(df_native).select(nw.min("a", "b"))
        ┌──────────────────┐
        |Narwhals DataFrame|
        |------------------|
        |  pyarrow.Table   |
        |  a: int64        |
        |  b: int64        |
        |  ----            |
        |  a: [[1]]        |
        |  b: [[5]]        |
        └──────────────────┘
    """
    return col(*columns).min()


def max(*columns: str) -> Expr:
    """Return the maximum value.

    Note:
       Syntactic sugar for ``nw.col(columns).max()``.

    Arguments:
        columns: Name(s) of the columns to use in the aggregation function.

    Examples:
        >>> import pandas as pd
        >>> import narwhals as nw
        >>>
        >>> df_native = pd.DataFrame({"a": [1, 2], "b": [5, 10]})
        >>> nw.from_native(df_native).select(nw.max("a", "b"))
        ┌──────────────────┐
        |Narwhals DataFrame|
        |------------------|
        |        a   b     |
        |     0  2  10     |
        └──────────────────┘
    """
    return col(*columns).max()


def _expr_with_n_ary_op(
    func_name: str,
    operation_factory: Callable[
        [CompliantNamespace[Any, Any]], Callable[..., CompliantExpr[Any, Any]]
    ],
    *exprs: IntoExpr,
) -> Expr:
    if not exprs:
        msg = f"At least one expression must be passed to `{func_name}`"
        raise ValueError(msg)
    return Expr(
        lambda plx: apply_n_ary_operation(
            plx, operation_factory(plx), *exprs, str_as_lit=False
        ),
        ExprMetadata.from_horizontal_op(*exprs),
    )


def sum_horizontal(*exprs: IntoExpr | Iterable[IntoExpr]) -> Expr:
    """Sum all values horizontally across columns.

    Warning:
        Unlike Polars, we support horizontal sum over numeric columns only.

    Arguments:
        exprs: Name(s) of the columns to use in the aggregation function. Accepts
            expression input.

    Examples:
        >>> import polars as pl
        >>> import narwhals as nw
        >>>
        >>> df_native = pl.DataFrame({"a": [1, 2, 3], "b": [5, 10, None]})
        >>> nw.from_native(df_native).with_columns(sum=nw.sum_horizontal("a", "b"))
        ┌────────────────────┐
        | Narwhals DataFrame |
        |--------------------|
        |shape: (3, 3)       |
        |┌─────┬──────┬─────┐|
        |│ a   ┆ b    ┆ sum │|
        |│ --- ┆ ---  ┆ --- │|
        |│ i64 ┆ i64  ┆ i64 │|
        |╞═════╪══════╪═════╡|
        |│ 1   ┆ 5    ┆ 6   │|
        |│ 2   ┆ 10   ┆ 12  │|
        |│ 3   ┆ null ┆ 3   │|
        |└─────┴──────┴─────┘|
        └────────────────────┘
    """
    return _expr_with_n_ary_op(
        "sum_horizontal", lambda plx: plx.sum_horizontal, *flatten(exprs)
    )


def min_horizontal(*exprs: IntoExpr | Iterable[IntoExpr]) -> Expr:
    """Get the minimum value horizontally across columns.

    Notes:
        We support `min_horizontal` over numeric columns only.

    Arguments:
        exprs: Name(s) of the columns to use in the aggregation function. Accepts
            expression input.

    Examples:
        >>> import pyarrow as pa
        >>> import narwhals as nw
        >>>
        >>> df_native = pa.table({"a": [1, 8, 3], "b": [4, 5, None]})
        >>> nw.from_native(df_native).with_columns(h_min=nw.min_horizontal("a", "b"))
        ┌──────────────────┐
        |Narwhals DataFrame|
        |------------------|
        | pyarrow.Table    |
        | a: int64         |
        | b: int64         |
        | h_min: int64     |
        | ----             |
        | a: [[1,8,3]]     |
        | b: [[4,5,null]]  |
        | h_min: [[1,5,3]] |
        └──────────────────┘
    """
    return _expr_with_n_ary_op(
        "min_horizontal", lambda plx: plx.min_horizontal, *flatten(exprs)
    )


def max_horizontal(*exprs: IntoExpr | Iterable[IntoExpr]) -> Expr:
    """Get the maximum value horizontally across columns.

    Notes:
        We support `max_horizontal` over numeric columns only.

    Arguments:
        exprs: Name(s) of the columns to use in the aggregation function. Accepts
            expression input.

    Examples:
        >>> import polars as pl
        >>> import narwhals as nw
        >>>
        >>> df_native = pl.DataFrame({"a": [1, 8, 3], "b": [4, 5, None]})
        >>> nw.from_native(df_native).with_columns(h_max=nw.max_horizontal("a", "b"))
        ┌──────────────────────┐
        |  Narwhals DataFrame  |
        |----------------------|
        |shape: (3, 3)         |
        |┌─────┬──────┬───────┐|
        |│ a   ┆ b    ┆ h_max │|
        |│ --- ┆ ---  ┆ ---   │|
        |│ i64 ┆ i64  ┆ i64   │|
        |╞═════╪══════╪═══════╡|
        |│ 1   ┆ 4    ┆ 4     │|
        |│ 8   ┆ 5    ┆ 8     │|
        |│ 3   ┆ null ┆ 3     │|
        |└─────┴──────┴───────┘|
        └──────────────────────┘
    """
    return _expr_with_n_ary_op(
        "max_horizontal", lambda plx: plx.max_horizontal, *flatten(exprs)
    )


class When:
    def __init__(self, *predicates: IntoExpr | Iterable[IntoExpr]) -> None:
        self._predicate = all_horizontal(*flatten(predicates), ignore_nulls=False)

    def then(self, value: IntoExpr | NonNestedLiteral | _1DArray) -> Then:
        kind = ExprKind.from_into_expr(value, str_as_lit=False)
        if self._predicate._metadata.is_scalar_like and not kind.is_scalar_like:
            msg = (
                "If you pass a scalar-like predicate to `nw.when`, then "
                "the `then` value must also be scalar-like."
            )
            raise InvalidOperationError(msg)

        return Then(
            lambda plx: apply_n_ary_operation(
                plx,
                lambda *args: plx.when(args[0]).then(args[1]),
                self._predicate,
                value,
                str_as_lit=False,
            ),
            combine_metadata(
                self._predicate,
                value,
                str_as_lit=False,
                allow_multi_output=False,
                to_single_output=False,
            ),
        )


class Then(Expr):
    def otherwise(self, value: IntoExpr | NonNestedLiteral | _1DArray) -> Expr:
        kind = ExprKind.from_into_expr(value, str_as_lit=False)
        if self._metadata.is_scalar_like and not is_scalar_like(kind):
            msg = (
                "If you pass a scalar-like predicate to `nw.when`, then "
                "the `otherwise` value must also be scalar-like."
            )
            raise InvalidOperationError(msg)

        def func(plx: CompliantNamespace[Any, Any]) -> CompliantExpr[Any, Any]:
            compliant_expr = self._to_compliant_expr(plx)
            compliant_value = plx.parse_into_expr(value, str_as_lit=False)
            if (
                not self._metadata.is_scalar_like
                and is_scalar_like(kind)
                and is_compliant_expr(compliant_value)
            ):
                compliant_value = compliant_value.broadcast(kind)
            return compliant_expr.otherwise(compliant_value)  # type: ignore[attr-defined, no-any-return]

        return Expr(
            func,
            combine_metadata(
                self,
                value,
                str_as_lit=False,
                allow_multi_output=False,
                to_single_output=False,
            ),
        )


def when(*predicates: IntoExpr | Iterable[IntoExpr]) -> When:
    """Start a `when-then-otherwise` expression.

    Expression similar to an `if-else` statement in Python. Always initiated by a
    `pl.when(<condition>).then(<value if condition>)`, and optionally followed by a
    `.otherwise(<value if condition is false>)` can be appended at the end. If not
    appended, and the condition is not `True`, `None` will be returned.

    Info:
        Chaining multiple `.when(<condition>).then(<value>)` statements is currently
        not supported.
        See [Narwhals#668](https://github.com/narwhals-dev/narwhals/issues/668).

    Arguments:
        predicates: Condition(s) that must be met in order to apply the subsequent
            statement. Accepts one or more boolean expressions, which are implicitly
            combined with `&`. String input is parsed as a column name.

    Returns:
        A "when" object, which `.then` can be called on.

    Examples:
        >>> import pandas as pd
        >>> import narwhals as nw
        >>>
        >>> data = {"a": [1, 2, 3], "b": [5, 10, 15]}
        >>> df_native = pd.DataFrame(data)
        >>> nw.from_native(df_native).with_columns(
        ...     nw.when(nw.col("a") < 3).then(5).otherwise(6).alias("a_when")
        ... )
        ┌──────────────────┐
        |Narwhals DataFrame|
        |------------------|
        |    a   b  a_when |
        | 0  1   5       5 |
        | 1  2  10       5 |
        | 2  3  15       6 |
        └──────────────────┘
    """
    return When(*predicates)


def all_horizontal(*exprs: IntoExpr | Iterable[IntoExpr], ignore_nulls: bool) -> Expr:
    r"""Compute the bitwise AND horizontally across columns.

    Arguments:
        exprs: Name(s) of the columns to use in the aggregation function. Accepts
            expression input.
        ignore_nulls: Whether to ignore nulls:

            - If `True`, null values are ignored. If there are no elements, the result
              is `True`.
            - If `False`, Kleene logic is followed. Note that this is not allowed for
              pandas with classical NumPy dtypes when null values are present.

    Examples:
        >>> import pyarrow as pa
        >>> import narwhals as nw
        >>>
        >>> data = {
        ...     "a": [False, False, True, True, False, None],
        ...     "b": [False, True, True, None, None, None],
        ... }
        >>> df_native = pa.table(data)
        >>> nw.from_native(df_native).select(
        ...     "a", "b", all=nw.all_horizontal("a", "b", ignore_nulls=False)
        ... )
        ┌─────────────────────────────────────────┐
        |           Narwhals DataFrame            |
        |-----------------------------------------|
        |pyarrow.Table                            |
        |a: bool                                  |
        |b: bool                                  |
        |all: bool                                |
        |----                                     |
        |a: [[false,false,true,true,false,null]]  |
        |b: [[false,true,true,null,null,null]]    |
        |all: [[false,false,true,null,false,null]]|
        └─────────────────────────────────────────┘
    """
    return _expr_with_n_ary_op(
        "all_horizontal",
        lambda plx: partial(plx.all_horizontal, ignore_nulls=ignore_nulls),
        *flatten(exprs),
    )


def lit(value: NonNestedLiteral, dtype: IntoDType | None = None) -> Expr:
    """Return an expression representing a literal value.

    Arguments:
        value: The value to use as literal.
        dtype: The data type of the literal value. If not provided, the data type will
            be inferred by the native library.

    Examples:
        >>> import pandas as pd
        >>> import narwhals as nw
        >>>
        >>> df_native = pd.DataFrame({"a": [1, 2]})
        >>> nw.from_native(df_native).with_columns(nw.lit(3))
        ┌──────────────────┐
        |Narwhals DataFrame|
        |------------------|
        |     a  literal   |
        |  0  1        3   |
        |  1  2        3   |
        └──────────────────┘
    """
    if is_numpy_array(value):
        msg = (
            "numpy arrays are not supported as literal values. "
            "Consider using `with_columns` to create a new column from the array."
        )
        raise ValueError(msg)

    if isinstance(value, (list, tuple)):
        msg = f"Nested datatypes are not supported yet. Got {value}"
        raise NotImplementedError(msg)

    return Expr(lambda plx: plx.lit(value, dtype), ExprMetadata.literal())


def any_horizontal(*exprs: IntoExpr | Iterable[IntoExpr], ignore_nulls: bool) -> Expr:
    r"""Compute the bitwise OR horizontally across columns.

    Arguments:
        exprs: Name(s) of the columns to use in the aggregation function. Accepts
            expression input.
        ignore_nulls: Whether to ignore nulls:

            - If `True`, null values are ignored. If there are no elements, the result
              is `False`.
            - If `False`, Kleene logic is followed. Note that this is not allowed for
              pandas with classical NumPy dtypes when null values are present.

    Examples:
        >>> import polars as pl
        >>> import narwhals as nw
        >>>
        >>> data = {
        ...     "a": [False, False, True, True, False, None],
        ...     "b": [False, True, True, None, None, None],
        ... }
        >>> df_native = pl.DataFrame(data)
        >>> nw.from_native(df_native).select(
        ...     "a", "b", any=nw.any_horizontal("a", "b", ignore_nulls=False)
        ... )
        ┌─────────────────────────┐
        |   Narwhals DataFrame    |
        |-------------------------|
        |shape: (6, 3)            |
        |┌───────┬───────┬───────┐|
        |│ a     ┆ b     ┆ any   │|
        |│ ---   ┆ ---   ┆ ---   │|
        |│ bool  ┆ bool  ┆ bool  │|
        |╞═══════╪═══════╪═══════╡|
        |│ false ┆ false ┆ false │|
        |│ false ┆ true  ┆ true  │|
        |│ true  ┆ true  ┆ true  │|
        |│ true  ┆ null  ┆ true  │|
        |│ false ┆ null  ┆ null  │|
        |│ null  ┆ null  ┆ null  │|
        |└───────┴───────┴───────┘|
        └─────────────────────────┘
    """
    return _expr_with_n_ary_op(
        "any_horizontal",
        lambda plx: partial(plx.any_horizontal, ignore_nulls=ignore_nulls),
        *flatten(exprs),
    )


def mean_horizontal(*exprs: IntoExpr | Iterable[IntoExpr]) -> Expr:
    """Compute the mean of all values horizontally across columns.

    Arguments:
        exprs: Name(s) of the columns to use in the aggregation function. Accepts
            expression input.

    Examples:
        >>> import pyarrow as pa
        >>> import narwhals as nw
        >>>
        >>> data = {"a": [1, 8, 3], "b": [4, 5, None], "c": ["x", "y", "z"]}
        >>> df_native = pa.table(data)

        We define a dataframe-agnostic function that computes the horizontal mean of "a"
        and "b" columns:

        >>> nw.from_native(df_native).select(nw.mean_horizontal("a", "b"))
        ┌──────────────────┐
        |Narwhals DataFrame|
        |------------------|
        | pyarrow.Table    |
        | a: double        |
        | ----             |
        | a: [[2.5,6.5,3]] |
        └──────────────────┘
    """
    return _expr_with_n_ary_op(
        "mean_horizontal", lambda plx: plx.mean_horizontal, *flatten(exprs)
    )


def concat_str(
    exprs: IntoExpr | Iterable[IntoExpr],
    *more_exprs: IntoExpr,
    separator: str = "",
    ignore_nulls: bool = False,
) -> Expr:
    r"""Horizontally concatenate columns into a single string column.

    Arguments:
        exprs: Columns to concatenate into a single string column. Accepts expression
            input. Strings are parsed as column names, other non-expression inputs are
            parsed as literals. Non-`String` columns are cast to `String`.
        *more_exprs: Additional columns to concatenate into a single string column,
            specified as positional arguments.
        separator: String that will be used to separate the values of each column.
        ignore_nulls: Ignore null values (default is `False`).
            If set to `False`, null values will be propagated and if the row contains any
            null values, the output is null.

    Examples:
        >>> import pandas as pd
        >>> import narwhals as nw
        >>>
        >>> data = {
        ...     "a": [1, 2, 3],
        ...     "b": ["dogs", "cats", None],
        ...     "c": ["play", "swim", "walk"],
        ... }
        >>> df_native = pd.DataFrame(data)
        >>> (
        ...     nw.from_native(df_native).select(
        ...         nw.concat_str(
        ...             [nw.col("a") * 2, nw.col("b"), nw.col("c")], separator=" "
        ...         ).alias("full_sentence")
        ...     )
        ... )
        ┌──────────────────┐
        |Narwhals DataFrame|
        |------------------|
        |   full_sentence  |
        | 0   2 dogs play  |
        | 1   4 cats swim  |
        | 2          None  |
        └──────────────────┘
    """
    flat_exprs = flatten([*flatten([exprs]), *more_exprs])
    return _expr_with_n_ary_op(
        "concat_str",
        lambda plx: lambda *args: plx.concat_str(
            *args, separator=separator, ignore_nulls=ignore_nulls
        ),
        *flat_exprs,
    )


def coalesce(
    exprs: IntoExpr | Iterable[IntoExpr], *more_exprs: IntoExpr | NonNestedLiteral
) -> Expr:
    """Folds the columns from left to right, keeping the first non-null value.

    Arguments:
        exprs: Columns to coalesce, must be a str, nw.Expr, or nw.Series
            where strings are parsed as column names and both nw.Expr/nw.Series
            are passed through as-is. Scalar values must be wrapped in `nw.lit`.

        *more_exprs: Additional columns to coalesce, specified as positional arguments.

    Raises:
        TypeError: If any of the inputs are not a str, nw.Expr, or nw.Series.

    Examples:
        >>> import polars as pl
        >>> import narwhals as nw
        >>> data = [
        ...     (1, 5, None),
        ...     (None, 6, None),
        ...     (None, None, 9),
        ...     (4, 8, 10),
        ...     (None, None, None),
        ... ]
        >>> df = pl.DataFrame(data, schema=["a", "b", "c"], orient="row")
        >>> nw.from_native(df).select(nw.coalesce("a", "b", "c", nw.lit(-1)))
        ┌──────────────────┐
        |Narwhals DataFrame|
        |------------------|
        |  shape: (5, 1)   |
        |  ┌─────┐         |
        |  │ a   │         |
        |  │ --- │         |
        |  │ i64 │         |
        |  ╞═════╡         |
        |  │ 1   │         |
        |  │ 6   │         |
        |  │ 9   │         |
        |  │ 4   │         |
        |  │ -1  │         |
        |  └─────┘         |
        └──────────────────┘
    """
    flat_exprs = flatten([*flatten([exprs]), *more_exprs])

    non_exprs = [expr for expr in flat_exprs if not isinstance(expr, (str, Expr, Series))]
    if non_exprs:
        msg = (
            f"All arguments to `coalesce` must be of type {str!r}, {Expr!r}, or {Series!r}."
            "\nGot the following invalid arguments (type, value):"
            f"\n    {', '.join(repr((type(e), e)) for e in non_exprs)}"
        )
        raise TypeError(msg)

    return Expr(
        lambda plx: apply_n_ary_operation(
            plx, lambda *args: plx.coalesce(*args), *flat_exprs, str_as_lit=False
        ),
        ExprMetadata.from_horizontal_op(*flat_exprs),
    )


def format(f_string: str, *args: IntoExpr) -> Expr:
    """Format expressions as a string.

    Arguments:
        f_string: A string that with placeholders.
        args: Expression(s) that fill the placeholders.

    Examples:
        >>> import duckdb
        >>> import narwhals as nw
        >>> rel = duckdb.sql("select * from values ('a', 1), ('b', 2), ('c', 3) df(a, b)")
        >>> df = nw.from_native(rel)
        >>> df.with_columns(formatted=nw.format("foo_{}_bar_{}", nw.col("a"), "b"))
        ┌─────────────────────────────────┐
        |       Narwhals LazyFrame        |
        |---------------------------------|
        |┌─────────┬───────┬─────────────┐|
        |│    a    │   b   │  formatted  │|
        |│ varchar │ int32 │   varchar   │|
        |├─────────┼───────┼─────────────┤|
        |│ a       │     1 │ foo_a_bar_1 │|
        |│ b       │     2 │ foo_b_bar_2 │|
        |│ c       │     3 │ foo_c_bar_3 │|
        |└─────────┴───────┴─────────────┘|
        └─────────────────────────────────┘
    """
    if (n_placeholders := f_string.count("{}")) != len(args):
        msg = f"number of placeholders should equal the number of arguments. Expected {n_placeholders} arguments, got {len(args)}."
        raise ValueError(msg)

    exprs = []
    it = iter(args)
    for i, s in enumerate(f_string.split("{}")):
        if i > 0:
            exprs.append(next(it))
        if len(s) > 0:
            exprs.append(lit(s))
    return concat_str(exprs, separator="")<|MERGE_RESOLUTION|>--- conflicted
+++ resolved
@@ -633,15 +633,11 @@
 
 
 def read_csv(
-<<<<<<< HEAD
-    source: str,
+    source: FileSource,
     *,
     backend: IntoBackend[EagerAllowed],
     separator: str = ",",
     **kwargs: Any,
-=======
-    source: FileSource, *, backend: IntoBackend[EagerAllowed], **kwargs: Any
->>>>>>> 48a4900e
 ) -> DataFrame[Any]:
     """Read a CSV file into a DataFrame.
 
@@ -673,21 +669,15 @@
     impl = Implementation.from_backend(backend)
     native_namespace = impl.to_native_namespace()
     native_frame: NativeDataFrame
-<<<<<<< HEAD
     if impl in {Implementation.PANDAS, Implementation.MODIN, Implementation.CUDF}:
         _validate_separator(separator, "sep", **kwargs)
-        native_frame = native_namespace.read_csv(source, sep=separator, **kwargs)
+        native_frame = native_namespace.read_csv(
+            normalize_path(source), sep=separator, **kwargs
+        )
     elif impl is Implementation.POLARS:
-        native_frame = native_namespace.read_csv(source, separator=separator, **kwargs)
-=======
-    if impl in {
-        Implementation.POLARS,
-        Implementation.PANDAS,
-        Implementation.MODIN,
-        Implementation.CUDF,
-    }:
-        native_frame = native_namespace.read_csv(normalize_path(source), **kwargs)
->>>>>>> 48a4900e
+        native_frame = native_namespace.read_csv(
+            normalize_path(source), separator=separator, **kwargs
+        )
     elif impl is Implementation.PYARROW:
         kwargs = _validate_separator_pyarrow(separator, **kwargs)
         from pyarrow import csv  # ignore-banned-import
@@ -718,11 +708,11 @@
 
 
 def scan_csv(
-<<<<<<< HEAD
-    source: str, *, backend: IntoBackend[Backend], separator: str = ",", **kwargs: Any
-=======
-    source: FileSource, *, backend: IntoBackend[Backend], **kwargs: Any
->>>>>>> 48a4900e
+    source: FileSource,
+    *,
+    backend: IntoBackend[Backend],
+    separator: str = ",",
+    **kwargs: Any,
 ) -> LazyFrame[Any]:
     """Lazily read from a CSV file.
 
