from __future__ import annotations

import platform
import sys
from collections.abc import Iterable, Mapping, Sequence
from functools import partial
<<<<<<< HEAD
from typing import TYPE_CHECKING, Any, Literal, cast, overload
=======
from typing import TYPE_CHECKING, Any
>>>>>>> 358659a4

from narwhals._expression_parsing import (
    ExprKind,
    ExprMetadata,
    apply_n_ary_operation,
    combine_metadata,
    extract_compliant,
    is_scalar_like,
)
from narwhals._utils import (
    Implementation,
    Version,
    deprecate_native_namespace,
    flatten,
    is_compliant_expr,
    is_eager_allowed,
    is_sequence_but_not_str,
    supports_arrow_c_stream,
    validate_laziness,
)
from narwhals.dependencies import (
    is_narwhals_series,
    is_numpy_array,
    is_numpy_array_2d,
    is_pyarrow_table,
)
from narwhals.dtypes import Int64
from narwhals.exceptions import InvalidOperationError
from narwhals.expr import Expr
from narwhals.series import Series
from narwhals.translate import from_native, to_native

if TYPE_CHECKING:
    from types import ModuleType

    from typing_extensions import TypeAlias, TypeIs

    from narwhals._compliant import CompliantExpr, CompliantNamespace
    from narwhals._translate import IntoArrowTable
    from narwhals.dataframe import DataFrame, LazyFrame
    from narwhals.dtypes import DType, IntegerType
    from narwhals.schema import Schema
    from narwhals.typing import (
        ConcatMethod,
        FrameT,
        IntoDType,
        IntoExpr,
        NativeFrame,
        NativeLazyFrame,
        NativeSeries,
        NonNestedLiteral,
        _1DArray,
        _2DArray,
    )

    _IntoSchema: TypeAlias = "Mapping[str, DType] | Schema | Sequence[str] | None"


def concat(items: Iterable[FrameT], *, how: ConcatMethod = "vertical") -> FrameT:
    """Concatenate multiple DataFrames, LazyFrames into a single entity.

    Arguments:
        items: DataFrames, LazyFrames to concatenate.
        how: concatenating strategy

            - vertical: Concatenate vertically. Column names must match.
            - horizontal: Concatenate horizontally. If lengths don't match, then
                missing rows are filled with null values. This is only supported
                when all inputs are (eager) DataFrames.
            - diagonal: Finds a union between the column schemas and fills missing column
                values with null.

    Returns:
        A new DataFrame or LazyFrame resulting from the concatenation.

    Raises:
        TypeError: The items to concatenate should either all be eager, or all lazy

    Examples:
        Let's take an example of vertical concatenation:

        >>> import pandas as pd
        >>> import polars as pl
        >>> import pyarrow as pa
        >>> import narwhals as nw

        Let's look at one case a for vertical concatenation (pandas backed):

        >>> df_pd_1 = nw.from_native(pd.DataFrame({"a": [1, 2, 3], "b": [4, 5, 6]}))
        >>> df_pd_2 = nw.from_native(pd.DataFrame({"a": [5, 2], "b": [1, 4]}))
        >>> nw.concat([df_pd_1, df_pd_2], how="vertical")
        ┌──────────────────┐
        |Narwhals DataFrame|
        |------------------|
        |        a  b      |
        |     0  1  4      |
        |     1  2  5      |
        |     2  3  6      |
        |     0  5  1      |
        |     1  2  4      |
        └──────────────────┘

        Let's look at one case a for horizontal concatenation (polars backed):

        >>> df_pl_1 = nw.from_native(pl.DataFrame({"a": [1, 2, 3], "b": [4, 5, 6]}))
        >>> df_pl_2 = nw.from_native(pl.DataFrame({"c": [5, 2], "d": [1, 4]}))
        >>> nw.concat([df_pl_1, df_pl_2], how="horizontal")
        ┌───────────────────────────┐
        |    Narwhals DataFrame     |
        |---------------------------|
        |shape: (3, 4)              |
        |┌─────┬─────┬──────┬──────┐|
        |│ a   ┆ b   ┆ c    ┆ d    │|
        |│ --- ┆ --- ┆ ---  ┆ ---  │|
        |│ i64 ┆ i64 ┆ i64  ┆ i64  │|
        |╞═════╪═════╪══════╪══════╡|
        |│ 1   ┆ 4   ┆ 5    ┆ 1    │|
        |│ 2   ┆ 5   ┆ 2    ┆ 4    │|
        |│ 3   ┆ 6   ┆ null ┆ null │|
        |└─────┴─────┴──────┴──────┘|
        └───────────────────────────┘

        Let's look at one case a for diagonal concatenation (pyarrow backed):

        >>> df_pa_1 = nw.from_native(pa.table({"a": [1, 2], "b": [3.5, 4.5]}))
        >>> df_pa_2 = nw.from_native(pa.table({"a": [3, 4], "z": ["x", "y"]}))
        >>> nw.concat([df_pa_1, df_pa_2], how="diagonal")
        ┌──────────────────────────┐
        |    Narwhals DataFrame    |
        |--------------------------|
        |pyarrow.Table             |
        |a: int64                  |
        |b: double                 |
        |z: string                 |
        |----                      |
        |a: [[1,2],[3,4]]          |
        |b: [[3.5,4.5],[null,null]]|
        |z: [[null,null],["x","y"]]|
        └──────────────────────────┘
    """
    from narwhals.dependencies import is_narwhals_lazyframe

    if not items:
        msg = "No items to concatenate."
        raise ValueError(msg)
    items = list(items)
    validate_laziness(items)
    if how not in {"horizontal", "vertical", "diagonal"}:  # pragma: no cover
        msg = "Only vertical, horizontal and diagonal concatenations are supported."
        raise NotImplementedError(msg)
    first_item = items[0]
    if is_narwhals_lazyframe(first_item) and how == "horizontal":
        msg = (
            "Horizontal concatenation is not supported for LazyFrames.\n\n"
            "Hint: you may want to use `join` instead."
        )
        raise InvalidOperationError(msg)
    plx = first_item.__narwhals_namespace__()
    return first_item._with_compliant(
        plx.concat([df._compliant_frame for df in items], how=how)
    )


def new_series(
    name: str,
    values: Any,
    dtype: IntoDType | None = None,
    *,
    backend: ModuleType | Implementation | str,
) -> Series[Any]:
    """Instantiate Narwhals Series from iterable (e.g. list or array).

    Arguments:
        name: Name of resulting Series.
        values: Values of make Series from.
        dtype: (Narwhals) dtype. If not provided, the native library
            may auto-infer it from `values`.
        backend: specifies which eager backend instantiate to.

            `backend` can be specified in various ways

            - As `Implementation.<BACKEND>` with `BACKEND` being `PANDAS`, `PYARROW`,
                `POLARS`, `MODIN` or `CUDF`.
            - As a string: `"pandas"`, `"pyarrow"`, `"polars"`, `"modin"` or `"cudf"`.
            - Directly as a module `pandas`, `pyarrow`, `polars`, `modin` or `cudf`.

    Returns:
        A new Series

    Examples:
        >>> import pandas as pd
        >>> import narwhals as nw
        >>>
        >>> values = [4, 1, 2, 3]
        >>> nw.new_series(name="a", values=values, dtype=nw.Int32, backend=pd)
        ┌─────────────────────┐
        |   Narwhals Series   |
        |---------------------|
        |0    4               |
        |1    1               |
        |2    2               |
        |3    3               |
        |Name: a, dtype: int32|
        └─────────────────────┘
    """
    return _new_series_impl(name, values, dtype, backend=backend)


def _new_series_impl(
    name: str,
    values: Any,
    dtype: IntoDType | None = None,
    *,
    backend: ModuleType | Implementation | str,
) -> Series[Any]:
    implementation = Implementation.from_backend(backend)
    if is_eager_allowed(implementation):
        ns = Version.MAIN.namespace.from_backend(implementation).compliant
        series = ns._series.from_iterable(values, name=name, context=ns, dtype=dtype)
        return series.to_narwhals()
    elif implementation is Implementation.UNKNOWN:  # pragma: no cover
        _native_namespace = implementation.to_native_namespace()
        try:
            native_series: NativeSeries = _native_namespace.new_series(
                name, values, dtype
            )
            return from_native(native_series, series_only=True).alias(name)
        except AttributeError as e:
            msg = "Unknown namespace is expected to implement `new_series` constructor."
            raise AttributeError(msg) from e
    msg = (
        f"{implementation} support in Narwhals is lazy-only, but `new_series` is an eager-only function.\n\n"
        "Hint: you may want to use an eager backend and then call `.lazy`, e.g.:\n\n"
        f"    nw.new_series('a', [1,2,3], backend='pyarrow').to_frame().lazy('{implementation}')"
    )
    raise ValueError(msg)


@deprecate_native_namespace(warn_version="1.26.0")
def from_dict(
    data: Mapping[str, Any],
    schema: Mapping[str, DType] | Schema | None = None,
    *,
    backend: ModuleType | Implementation | str | None = None,
    native_namespace: ModuleType | None = None,  # noqa: ARG001
) -> DataFrame[Any]:
    """Instantiate DataFrame from dictionary.

    Indexes (if present, for pandas-like backends) are aligned following
    the [left-hand-rule](../concepts/pandas_index.md/).

    Notes:
        For pandas-like dataframes, conversion to schema is applied after dataframe
        creation.

    Arguments:
        data: Dictionary to create DataFrame from.
        schema: The DataFrame schema as Schema or dict of {name: type}. If not
            specified, the schema will be inferred by the native library.
        backend: specifies which eager backend instantiate to. Only
            necessary if inputs are not Narwhals Series.

            `backend` can be specified in various ways

            - As `Implementation.<BACKEND>` with `BACKEND` being `PANDAS`, `PYARROW`,
                `POLARS`, `MODIN` or `CUDF`.
            - As a string: `"pandas"`, `"pyarrow"`, `"polars"`, `"modin"` or `"cudf"`.
            - Directly as a module `pandas`, `pyarrow`, `polars`, `modin` or `cudf`.
        native_namespace: deprecated, same as `backend`.

    Returns:
        A new DataFrame.

    Examples:
        >>> import pandas as pd
        >>> import narwhals as nw
        >>> data = {"c": [5, 2], "d": [1, 4]}
        >>> nw.from_dict(data, backend="pandas")
        ┌──────────────────┐
        |Narwhals DataFrame|
        |------------------|
        |        c  d      |
        |     0  5  1      |
        |     1  2  4      |
        └──────────────────┘
    """
    if backend is None:
        data, backend = _from_dict_no_backend(data)
    implementation = Implementation.from_backend(backend)
    if is_eager_allowed(implementation):
        ns = Version.MAIN.namespace.from_backend(implementation).compliant
        return ns._dataframe.from_dict(data, schema=schema, context=ns).to_narwhals()
    elif implementation is Implementation.UNKNOWN:  # pragma: no cover
        _native_namespace = implementation.to_native_namespace()
        try:
            # implementation is UNKNOWN, Narwhals extension using this feature should
            # implement `from_dict` function in the top-level namespace.
            native_frame: NativeFrame = _native_namespace.from_dict(data, schema=schema)
        except AttributeError as e:
            msg = "Unknown namespace is expected to implement `from_dict` function."
            raise AttributeError(msg) from e
        return from_native(native_frame, eager_only=True)
    msg = (
        f"{implementation} support in Narwhals is lazy-only, but `from_dict` is an eager-only function.\n\n"
        "Hint: you may want to use an eager backend and then call `.lazy`, e.g.:\n\n"
        f"    nw.from_dict({{'a': [1, 2]}}, backend='pyarrow').lazy('{implementation}')"
    )
    raise ValueError(msg)


def _from_dict_no_backend(
    data: Mapping[str, Series[Any] | Any], /
) -> tuple[dict[str, Series[Any] | Any], ModuleType]:
    for val in data.values():
        if is_narwhals_series(val):
            native_namespace = val.__native_namespace__()
            break
    else:
        msg = "Calling `from_dict` without `backend` is only supported if all input values are already Narwhals Series"
        raise TypeError(msg)
    data = {key: to_native(value, pass_through=True) for key, value in data.items()}
    return data, native_namespace


def from_numpy(
    data: _2DArray,
    schema: Mapping[str, DType] | Schema | Sequence[str] | None = None,
    *,
    backend: ModuleType | Implementation | str,
) -> DataFrame[Any]:
    """Construct a DataFrame from a NumPy ndarray.

    Notes:
        Only row orientation is currently supported.

        For pandas-like dataframes, conversion to schema is applied after dataframe
        creation.

    Arguments:
        data: Two-dimensional data represented as a NumPy ndarray.
        schema: The DataFrame schema as Schema, dict of {name: type}, or a sequence of str.
        backend: specifies which eager backend instantiate to.

            `backend` can be specified in various ways

            - As `Implementation.<BACKEND>` with `BACKEND` being `PANDAS`, `PYARROW`,
                `POLARS`, `MODIN` or `CUDF`.
            - As a string: `"pandas"`, `"pyarrow"`, `"polars"`, `"modin"` or `"cudf"`.
            - Directly as a module `pandas`, `pyarrow`, `polars`, `modin` or `cudf`.

    Returns:
        A new DataFrame.

    Examples:
        >>> import numpy as np
        >>> import pyarrow as pa
        >>> import narwhals as nw
        >>>
        >>> arr = np.array([[5, 2, 1], [1, 4, 3]])
        >>> schema = {"c": nw.Int16(), "d": nw.Float32(), "e": nw.Int8()}
        >>> nw.from_numpy(arr, schema=schema, backend="pyarrow")
        ┌──────────────────┐
        |Narwhals DataFrame|
        |------------------|
        |  pyarrow.Table   |
        |  c: int16        |
        |  d: float        |
        |  e: int8         |
        |  ----            |
        |  c: [[5,1]]      |
        |  d: [[2,4]]      |
        |  e: [[1,3]]      |
        └──────────────────┘
    """
    if not is_numpy_array_2d(data):
        msg = "`from_numpy` only accepts 2D numpy arrays"
        raise ValueError(msg)
    if not _is_into_schema(schema):
        msg = (
            "`schema` is expected to be one of the following types: "
            "Mapping[str, DType] | Schema | Sequence[str]. "
            f"Got {type(schema)}."
        )
        raise TypeError(msg)
    implementation = Implementation.from_backend(backend)
    if is_eager_allowed(implementation):
        ns = Version.MAIN.namespace.from_backend(implementation).compliant
        return ns.from_numpy(data, schema).to_narwhals()
    elif implementation is Implementation.UNKNOWN:  # pragma: no cover
        _native_namespace = implementation.to_native_namespace()
        try:
            # implementation is UNKNOWN, Narwhals extension using this feature should
            # implement `from_numpy` function in the top-level namespace.
            native_frame: NativeFrame = _native_namespace.from_numpy(data, schema=schema)
        except AttributeError as e:
            msg = "Unknown namespace is expected to implement `from_numpy` function."
            raise AttributeError(msg) from e
        return from_native(native_frame, eager_only=True)
    msg = (
        f"{implementation} support in Narwhals is lazy-only, but `from_numpy` is an eager-only function.\n\n"
        "Hint: you may want to use an eager backend and then call `.lazy`, e.g.:\n\n"
        f"    nw.from_numpy(arr, backend='pyarrow').lazy('{implementation}')"
    )
    raise ValueError(msg)


def _is_into_schema(obj: Any) -> TypeIs[_IntoSchema]:
    from narwhals.schema import Schema

    return (
        obj is None or isinstance(obj, (Mapping, Schema)) or is_sequence_but_not_str(obj)
    )


def from_arrow(
    native_frame: IntoArrowTable, *, backend: ModuleType | Implementation | str
) -> DataFrame[Any]:  # pragma: no cover
    """Construct a DataFrame from an object which supports the PyCapsule Interface.

    Arguments:
        native_frame: Object which implements `__arrow_c_stream__`.
        backend: specifies which eager backend instantiate to.

            `backend` can be specified in various ways

            - As `Implementation.<BACKEND>` with `BACKEND` being `PANDAS`, `PYARROW`,
                `POLARS`, `MODIN` or `CUDF`.
            - As a string: `"pandas"`, `"pyarrow"`, `"polars"`, `"modin"` or `"cudf"`.
            - Directly as a module `pandas`, `pyarrow`, `polars`, `modin` or `cudf`.

    Returns:
        A new DataFrame.

    Examples:
        >>> import pandas as pd
        >>> import polars as pl
        >>> import narwhals as nw
        >>>
        >>> df_native = pd.DataFrame({"a": [1, 2], "b": [4.2, 5.1]})
        >>> nw.from_arrow(df_native, backend="polars")
        ┌──────────────────┐
        |Narwhals DataFrame|
        |------------------|
        |  shape: (2, 2)   |
        |  ┌─────┬─────┐   |
        |  │ a   ┆ b   │   |
        |  │ --- ┆ --- │   |
        |  │ i64 ┆ f64 │   |
        |  ╞═════╪═════╡   |
        |  │ 1   ┆ 4.2 │   |
        |  │ 2   ┆ 5.1 │   |
        |  └─────┴─────┘   |
        └──────────────────┘
    """
    if not (supports_arrow_c_stream(native_frame) or is_pyarrow_table(native_frame)):
        msg = f"Given object of type {type(native_frame)} does not support PyCapsule interface"
        raise TypeError(msg)
    implementation = Implementation.from_backend(backend)
    if is_eager_allowed(implementation):
        ns = Version.MAIN.namespace.from_backend(implementation).compliant
        return ns._dataframe.from_arrow(native_frame, context=ns).to_narwhals()
    elif implementation is Implementation.UNKNOWN:  # pragma: no cover
        _native_namespace = implementation.to_native_namespace()
        try:
            # implementation is UNKNOWN, Narwhals extension using this feature should
            # implement PyCapsule support
            native: NativeFrame = _native_namespace.DataFrame(native_frame)
        except AttributeError as e:
            msg = "Unknown namespace is expected to implement `DataFrame` class which accepts object which supports PyCapsule Interface."
            raise AttributeError(msg) from e
        return from_native(native, eager_only=True)
    msg = (
        f"{implementation} support in Narwhals is lazy-only, but `from_arrow` is an eager-only function.\n\n"
        "Hint: you may want to use an eager backend and then call `.lazy`, e.g.:\n\n"
        f"    nw.from_arrow(df, backend='pyarrow').lazy('{implementation}')"
    )
    raise ValueError(msg)


def _get_sys_info() -> dict[str, str]:
    """System information.

    Returns system and Python version information

    Copied from sklearn

    Returns:
        Dictionary with system info.
    """
    python = sys.version.replace("\n", " ")

    blob = (
        ("python", python),
        ("executable", sys.executable),
        ("machine", platform.platform()),
    )

    return dict(blob)


def _get_deps_info() -> dict[str, str]:
    """Overview of the installed version of main dependencies.

    This function does not import the modules to collect the version numbers
    but instead relies on standard Python package metadata.

    Returns version information on relevant Python libraries

    This function and show_versions were copied from sklearn and adapted

    Returns:
        Mapping from dependency to version.
    """
    from importlib.metadata import distributions

    extra_names = ("narwhals", "numpy")
    member_names = Implementation._member_names_
    exclude = {"PYSPARK_CONNECT", "UNKNOWN"}
    target_names = tuple(
        name.lower() for name in (*extra_names, *member_names) if name not in exclude
    )
    result = dict.fromkeys(target_names, "")  # Initialize with empty strings

    for dist in distributions():
        dist_name, dist_version = dist.name.lower(), dist.version

        if dist_name in result:  # exact match
            result[dist_name] = dist_version
        else:  # prefix match
            for target in target_names:
                if not result[target] and dist_name.startswith(target):
                    result[target] = dist_version
                    break

    return result


def show_versions() -> None:
    """Print useful debugging information.

    Examples:
        >>> from narwhals import show_versions
        >>> show_versions()  # doctest: +SKIP
    """
    sys_info = _get_sys_info()
    deps_info = _get_deps_info()

    print("\nSystem:")  # noqa: T201
    for k, stat in sys_info.items():
        print(f"{k:>10}: {stat}")  # noqa: T201

    print("\nPython dependencies:")  # noqa: T201
    for k, stat in deps_info.items():
        print(f"{k:>13}: {stat}")  # noqa: T201


def read_csv(
    source: str, *, backend: ModuleType | Implementation | str, **kwargs: Any
) -> DataFrame[Any]:
    """Read a CSV file into a DataFrame.

    Arguments:
        source: Path to a file.
        backend: The eager backend for DataFrame creation.
            `backend` can be specified in various ways

            - As `Implementation.<BACKEND>` with `BACKEND` being `PANDAS`, `PYARROW`,
                `POLARS`, `MODIN` or `CUDF`.
            - As a string: `"pandas"`, `"pyarrow"`, `"polars"`, `"modin"` or `"cudf"`.
            - Directly as a module `pandas`, `pyarrow`, `polars`, `modin` or `cudf`.
        kwargs: Extra keyword arguments which are passed to the native CSV reader.
            For example, you could use
            `nw.read_csv('file.csv', backend='pandas', engine='pyarrow')`.

    Returns:
        DataFrame.

    Examples:
        >>> import narwhals as nw
        >>> nw.read_csv("file.csv", backend="pandas")  # doctest:+SKIP
        ┌──────────────────┐
        |Narwhals DataFrame|
        |------------------|
        |        a   b     |
        |     0  1   4     |
        |     1  2   5     |
        └──────────────────┘
    """
    eager_backend = Implementation.from_backend(backend)
    native_namespace = eager_backend.to_native_namespace()
    native_frame: NativeFrame
    if eager_backend in {
        Implementation.POLARS,
        Implementation.PANDAS,
        Implementation.MODIN,
        Implementation.CUDF,
    }:
        native_frame = native_namespace.read_csv(source, **kwargs)
    elif eager_backend is Implementation.PYARROW:
        from pyarrow import csv  # ignore-banned-import

        native_frame = csv.read_csv(source, **kwargs)
    else:  # pragma: no cover
        try:
            # implementation is UNKNOWN, Narwhals extension using this feature should
            # implement `read_csv` function in the top-level namespace.
            native_frame = native_namespace.read_csv(source=source, **kwargs)
        except AttributeError as e:
            msg = "Unknown namespace is expected to implement `read_csv` function."
            raise AttributeError(msg) from e
    return from_native(native_frame, eager_only=True)


def scan_csv(
    source: str, *, backend: ModuleType | Implementation | str, **kwargs: Any
) -> LazyFrame[Any]:
    """Lazily read from a CSV file.

    For the libraries that do not support lazy dataframes, the function reads
    a csv file eagerly and then converts the resulting dataframe to a lazyframe.

    Arguments:
        source: Path to a file.
        backend: The eager backend for DataFrame creation.
            `backend` can be specified in various ways

            - As `Implementation.<BACKEND>` with `BACKEND` being `PANDAS`, `PYARROW`,
                `POLARS`, `MODIN` or `CUDF`.
            - As a string: `"pandas"`, `"pyarrow"`, `"polars"`, `"modin"` or `"cudf"`.
            - Directly as a module `pandas`, `pyarrow`, `polars`, `modin` or `cudf`.
        kwargs: Extra keyword arguments which are passed to the native CSV reader.
            For example, you could use
            `nw.scan_csv('file.csv', backend=pd, engine='pyarrow')`.

    Returns:
        LazyFrame.

    Examples:
        >>> import duckdb
        >>> import narwhals as nw
        >>>
        >>> nw.scan_csv("file.csv", backend="duckdb").to_native()  # doctest:+SKIP
        ┌─────────┬───────┐
        │    a    │   b   │
        │ varchar │ int32 │
        ├─────────┼───────┤
        │ x       │     1 │
        │ y       │     2 │
        │ z       │     3 │
        └─────────┴───────┘
    """
    implementation = Implementation.from_backend(backend)
    native_namespace = implementation.to_native_namespace()
    native_frame: NativeFrame | NativeLazyFrame
    if implementation is Implementation.POLARS:
        native_frame = native_namespace.scan_csv(source, **kwargs)
    elif implementation in {
        Implementation.PANDAS,
        Implementation.MODIN,
        Implementation.CUDF,
        Implementation.DASK,
        Implementation.DUCKDB,
        Implementation.IBIS,
    }:
        native_frame = native_namespace.read_csv(source, **kwargs)
    elif implementation is Implementation.PYARROW:
        from pyarrow import csv  # ignore-banned-import

        native_frame = csv.read_csv(source, **kwargs)
    elif implementation.is_spark_like():
        if (session := kwargs.pop("session", None)) is None:
            msg = "Spark like backends require a session object to be passed in `kwargs`."
            raise ValueError(msg)

        csv_reader = session.read.format("csv")
        native_frame = (
            csv_reader.load(source)
            if (
                implementation is Implementation.SQLFRAME
                and implementation._backend_version() < (3, 27, 0)
            )
            else csv_reader.options(**kwargs).load(source)
        )
    else:  # pragma: no cover
        try:
            # implementation is UNKNOWN, Narwhals extension using this feature should
            # implement `scan_csv` function in the top-level namespace.
            native_frame = native_namespace.scan_csv(source=source, **kwargs)
        except AttributeError as e:
            msg = "Unknown namespace is expected to implement `scan_csv` function."
            raise AttributeError(msg) from e
    return from_native(native_frame).lazy()


def read_parquet(
    source: str, *, backend: ModuleType | Implementation | str, **kwargs: Any
) -> DataFrame[Any]:
    """Read into a DataFrame from a parquet file.

    Arguments:
        source: Path to a file.
        backend: The eager backend for DataFrame creation.
            `backend` can be specified in various ways

            - As `Implementation.<BACKEND>` with `BACKEND` being `PANDAS`, `PYARROW`,
                `POLARS`, `MODIN` or `CUDF`.
            - As a string: `"pandas"`, `"pyarrow"`, `"polars"`, `"modin"` or `"cudf"`.
            - Directly as a module `pandas`, `pyarrow`, `polars`, `modin` or `cudf`.
        kwargs: Extra keyword arguments which are passed to the native parquet reader.
            For example, you could use
            `nw.read_parquet('file.parquet', backend=pd, engine='pyarrow')`.

    Returns:
        DataFrame.

    Examples:
        >>> import pyarrow as pa
        >>> import narwhals as nw
        >>>
        >>> nw.read_parquet("file.parquet", backend="pyarrow")  # doctest:+SKIP
        ┌──────────────────┐
        |Narwhals DataFrame|
        |------------------|
        |pyarrow.Table     |
        |a: int64          |
        |c: double         |
        |----              |
        |a: [[1,2]]        |
        |c: [[0.2,0.1]]    |
        └──────────────────┘
    """
    implementation = Implementation.from_backend(backend)
    native_namespace = implementation.to_native_namespace()
    native_frame: NativeFrame
    if implementation in {
        Implementation.POLARS,
        Implementation.PANDAS,
        Implementation.MODIN,
        Implementation.CUDF,
        Implementation.DUCKDB,
        Implementation.IBIS,
    }:
        native_frame = native_namespace.read_parquet(source, **kwargs)
    elif implementation is Implementation.PYARROW:
        import pyarrow.parquet as pq  # ignore-banned-import

        native_frame = pq.read_table(source, **kwargs)
    else:  # pragma: no cover
        try:
            # implementation is UNKNOWN, Narwhals extension using this feature should
            # implement `read_parquet` function in the top-level namespace.
            native_frame = native_namespace.read_parquet(source=source, **kwargs)
        except AttributeError as e:
            msg = "Unknown namespace is expected to implement `read_parquet` function."
            raise AttributeError(msg) from e
    return from_native(native_frame, eager_only=True)


def scan_parquet(
    source: str, *, backend: ModuleType | Implementation | str, **kwargs: Any
) -> LazyFrame[Any]:
    """Lazily read from a parquet file.

    For the libraries that do not support lazy dataframes, the function reads
    a parquet file eagerly and then converts the resulting dataframe to a lazyframe.

    Note:
        Spark like backends require a session object to be passed in `kwargs`.

        For instance:

        ```py
        import narwhals as nw
        from sqlframe.duckdb import DuckDBSession

        nw.scan_parquet(source, backend="sqlframe", session=DuckDBSession())
        ```

    Arguments:
        source: Path to a file.
        backend: The eager backend for DataFrame creation.
            `backend` can be specified in various ways

            - As `Implementation.<BACKEND>` with `BACKEND` being `PANDAS`, `PYARROW`,
                `POLARS`, `MODIN`, `CUDF`, `PYSPARK` or `SQLFRAME`.
            - As a string: `"pandas"`, `"pyarrow"`, `"polars"`, `"modin"`, `"cudf"`,
                `"pyspark"` or `"sqlframe"`.
            - Directly as a module `pandas`, `pyarrow`, `polars`, `modin`, `cudf`,
                `pyspark.sql` or `sqlframe`.
        kwargs: Extra keyword arguments which are passed to the native parquet reader.
            For example, you could use
            `nw.scan_parquet('file.parquet', backend=pd, engine='pyarrow')`.

    Returns:
        LazyFrame.

    Examples:
        >>> import dask.dataframe as dd
        >>> from sqlframe.duckdb import DuckDBSession
        >>> import narwhals as nw
        >>>
        >>> nw.scan_parquet("file.parquet", backend="dask").collect()  # doctest:+SKIP
        ┌──────────────────┐
        |Narwhals DataFrame|
        |------------------|
        |        a   b     |
        |     0  1   4     |
        |     1  2   5     |
        └──────────────────┘
        >>> nw.scan_parquet(
        ...     "file.parquet", backend="sqlframe", session=DuckDBSession()
        ... ).collect()  # doctest:+SKIP
        ┌──────────────────┐
        |Narwhals DataFrame|
        |------------------|
        |  pyarrow.Table   |
        |  a: int64        |
        |  b: int64        |
        |  ----            |
        |  a: [[1,2]]      |
        |  b: [[4,5]]      |
        └──────────────────┘
    """
    implementation = Implementation.from_backend(backend)
    native_namespace = implementation.to_native_namespace()
    native_frame: NativeFrame | NativeLazyFrame
    if implementation is Implementation.POLARS:
        native_frame = native_namespace.scan_parquet(source, **kwargs)
    elif implementation in {
        Implementation.PANDAS,
        Implementation.MODIN,
        Implementation.CUDF,
        Implementation.DASK,
        Implementation.DUCKDB,
        Implementation.IBIS,
    }:
        native_frame = native_namespace.read_parquet(source, **kwargs)
    elif implementation is Implementation.PYARROW:
        import pyarrow.parquet as pq  # ignore-banned-import

        native_frame = pq.read_table(source, **kwargs)
    elif implementation.is_spark_like():
        if (session := kwargs.pop("session", None)) is None:
            msg = "Spark like backends require a session object to be passed in `kwargs`."
            raise ValueError(msg)

        pq_reader = session.read.format("parquet")
        native_frame = (
            pq_reader.load(source)
            if (
                implementation is Implementation.SQLFRAME
                and implementation._backend_version() < (3, 27, 0)
            )
            else pq_reader.options(**kwargs).load(source)
        )

    else:  # pragma: no cover
        try:
            # implementation is UNKNOWN, Narwhals extension using this feature should
            # implement `scan_parquet` function in the top-level namespace.
            native_frame = native_namespace.scan_parquet(source=source, **kwargs)
        except AttributeError as e:
            msg = "Unknown namespace is expected to implement `scan_parquet` function."
            raise AttributeError(msg) from e
    return from_native(native_frame).lazy()


def col(*names: str | Iterable[str]) -> Expr:
    """Creates an expression that references one or more columns by their name(s).

    Arguments:
        names: Name(s) of the columns to use.

    Returns:
        A new expression.

    Examples:
        >>> import polars as pl
        >>> import narwhals as nw
        >>>
        >>> df_native = pl.DataFrame({"a": [1, 2], "b": [3, 4], "c": ["x", "z"]})
        >>> nw.from_native(df_native).select(nw.col("a", "b") * nw.col("b"))
        ┌──────────────────┐
        |Narwhals DataFrame|
        |------------------|
        |  shape: (2, 2)   |
        |  ┌─────┬─────┐   |
        |  │ a   ┆ b   │   |
        |  │ --- ┆ --- │   |
        |  │ i64 ┆ i64 │   |
        |  ╞═════╪═════╡   |
        |  │ 3   ┆ 9   │   |
        |  │ 8   ┆ 16  │   |
        |  └─────┴─────┘   |
        └──────────────────┘
    """
    flat_names = flatten(names)

    def func(plx: Any) -> Any:
        return plx.col(*flat_names)

    return Expr(
        func,
        ExprMetadata.selector_single()
        if len(flat_names) == 1
        else ExprMetadata.selector_multi_named(),
    )


def exclude(*names: str | Iterable[str]) -> Expr:
    """Creates an expression that excludes columns by their name(s).

    Arguments:
        names: Name(s) of the columns to exclude.

    Returns:
        A new expression.

    Examples:
        >>> import polars as pl
        >>> import narwhals as nw
        >>>
        >>> df_native = pl.DataFrame({"a": [1, 2], "b": [3, 4], "c": ["x", "z"]})
        >>> nw.from_native(df_native).select(nw.exclude("c", "a"))
        ┌──────────────────┐
        |Narwhals DataFrame|
        |------------------|
        |  shape: (2, 1)   |
        |  ┌─────┐         |
        |  │ b   │         |
        |  │ --- │         |
        |  │ i64 │         |
        |  ╞═════╡         |
        |  │ 3   │         |
        |  │ 4   │         |
        |  └─────┘         |
        └──────────────────┘
    """
    exclude_names = frozenset(flatten(names))

    def func(plx: Any) -> Any:
        return plx.exclude(exclude_names)

    return Expr(func, ExprMetadata.selector_multi_unnamed())


def nth(*indices: int | Sequence[int]) -> Expr:
    """Creates an expression that references one or more columns by their index(es).

    Notes:
        `nth` is not supported for Polars version<1.0.0. Please use
        [`narwhals.col`][] instead.

    Arguments:
        indices: One or more indices representing the columns to retrieve.

    Returns:
        A new expression.

    Examples:
        >>> import pyarrow as pa
        >>> import narwhals as nw
        >>>
        >>> df_native = pa.table({"a": [1, 2], "b": [3, 4], "c": [0.123, 3.14]})
        >>> nw.from_native(df_native).select(nw.nth(0, 2) * 2)
        ┌──────────────────┐
        |Narwhals DataFrame|
        |------------------|
        |pyarrow.Table     |
        |a: int64          |
        |c: double         |
        |----              |
        |a: [[2,4]]        |
        |c: [[0.246,6.28]] |
        └──────────────────┘
    """
    flat_indices = flatten(indices)

    def func(plx: Any) -> Any:
        return plx.nth(*flat_indices)

    return Expr(
        func,
        ExprMetadata.selector_single()
        if len(flat_indices) == 1
        else ExprMetadata.selector_multi_unnamed(),
    )


# Add underscore so it doesn't conflict with builtin `all`
def all_() -> Expr:
    """Instantiate an expression representing all columns.

    Returns:
        A new expression.

    Examples:
        >>> import pandas as pd
        >>> import narwhals as nw
        >>>
        >>> df_native = pd.DataFrame({"a": [1, 2], "b": [3.14, 0.123]})
        >>> nw.from_native(df_native).select(nw.all() * 2)
        ┌──────────────────┐
        |Narwhals DataFrame|
        |------------------|
        |      a      b    |
        |   0  2  6.280    |
        |   1  4  0.246    |
        └──────────────────┘
    """
    return Expr(lambda plx: plx.all(), ExprMetadata.selector_multi_unnamed())


# Add underscore so it doesn't conflict with builtin `len`
def len_() -> Expr:
    """Return the number of rows.

    Returns:
        A new expression.

    Examples:
        >>> import polars as pl
        >>> import narwhals as nw
        >>>
        >>> df_native = pl.DataFrame({"a": [1, 2], "b": [5, None]})
        >>> nw.from_native(df_native).select(nw.len())
        ┌──────────────────┐
        |Narwhals DataFrame|
        |------------------|
        |  shape: (1, 1)   |
        |  ┌─────┐         |
        |  │ len │         |
        |  │ --- │         |
        |  │ u32 │         |
        |  ╞═════╡         |
        |  │ 2   │         |
        |  └─────┘         |
        └──────────────────┘
    """

    def func(plx: Any) -> Any:
        return plx.len()

    return Expr(func, ExprMetadata.aggregation())


def sum(*columns: str) -> Expr:
    """Sum all values.

    Note:
        Syntactic sugar for ``nw.col(columns).sum()``

    Arguments:
        columns: Name(s) of the columns to use in the aggregation function

    Returns:
        A new expression.

    Examples:
        >>> import pandas as pd
        >>> import narwhals as nw
        >>>
        >>> df_native = pd.DataFrame({"a": [1, 2], "b": [-1.4, 6.2]})
        >>> nw.from_native(df_native).select(nw.sum("a", "b"))
        ┌──────────────────┐
        |Narwhals DataFrame|
        |------------------|
        |       a    b     |
        |    0  3  4.8     |
        └──────────────────┘
    """
    return col(*columns).sum()


def mean(*columns: str) -> Expr:
    """Get the mean value.

    Note:
        Syntactic sugar for ``nw.col(columns).mean()``

    Arguments:
        columns: Name(s) of the columns to use in the aggregation function

    Returns:
        A new expression.

    Examples:
        >>> import pyarrow as pa
        >>> import narwhals as nw
        >>>
        >>> df_native = pa.table({"a": [1, 8, 3], "b": [3.14, 6.28, 42.1]})
        >>> nw.from_native(df_native).select(nw.mean("a", "b"))
        ┌─────────────────────────┐
        |   Narwhals DataFrame    |
        |-------------------------|
        |pyarrow.Table            |
        |a: double                |
        |b: double                |
        |----                     |
        |a: [[4]]                 |
        |b: [[17.173333333333336]]|
        └─────────────────────────┘
    """
    return col(*columns).mean()


def median(*columns: str) -> Expr:
    """Get the median value.

    Notes:
        - Syntactic sugar for ``nw.col(columns).median()``
        - Results might slightly differ across backends due to differences in the
            underlying algorithms used to compute the median.

    Arguments:
        columns: Name(s) of the columns to use in the aggregation function

    Returns:
        A new expression.

    Examples:
        >>> import polars as pl
        >>> import narwhals as nw
        >>>
        >>> df_native = pl.DataFrame({"a": [4, 5, 2]})
        >>> nw.from_native(df_native).select(nw.median("a"))
        ┌──────────────────┐
        |Narwhals DataFrame|
        |------------------|
        |  shape: (1, 1)   |
        |  ┌─────┐         |
        |  │ a   │         |
        |  │ --- │         |
        |  │ f64 │         |
        |  ╞═════╡         |
        |  │ 4.0 │         |
        |  └─────┘         |
        └──────────────────┘
    """
    return col(*columns).median()


def min(*columns: str) -> Expr:
    """Return the minimum value.

    Note:
       Syntactic sugar for ``nw.col(columns).min()``.

    Arguments:
        columns: Name(s) of the columns to use in the aggregation function.

    Returns:
        A new expression.

    Examples:
        >>> import pyarrow as pa
        >>> import narwhals as nw
        >>>
        >>> df_native = pa.table({"a": [1, 2], "b": [5, 10]})
        >>> nw.from_native(df_native).select(nw.min("a", "b"))
        ┌──────────────────┐
        |Narwhals DataFrame|
        |------------------|
        |  pyarrow.Table   |
        |  a: int64        |
        |  b: int64        |
        |  ----            |
        |  a: [[1]]        |
        |  b: [[5]]        |
        └──────────────────┘
    """
    return col(*columns).min()


def max(*columns: str) -> Expr:
    """Return the maximum value.

    Note:
       Syntactic sugar for ``nw.col(columns).max()``.

    Arguments:
        columns: Name(s) of the columns to use in the aggregation function.

    Returns:
        A new expression.

    Examples:
        >>> import pandas as pd
        >>> import narwhals as nw
        >>>
        >>> df_native = pd.DataFrame({"a": [1, 2], "b": [5, 10]})
        >>> nw.from_native(df_native).select(nw.max("a", "b"))
        ┌──────────────────┐
        |Narwhals DataFrame|
        |------------------|
        |        a   b     |
        |     0  2  10     |
        └──────────────────┘
    """
    return col(*columns).max()


def sum_horizontal(*exprs: IntoExpr | Iterable[IntoExpr]) -> Expr:
    """Sum all values horizontally across columns.

    Warning:
        Unlike Polars, we support horizontal sum over numeric columns only.

    Arguments:
        exprs: Name(s) of the columns to use in the aggregation function. Accepts
            expression input.

    Returns:
        A new expression.

    Examples:
        >>> import polars as pl
        >>> import narwhals as nw
        >>>
        >>> df_native = pl.DataFrame({"a": [1, 2, 3], "b": [5, 10, None]})
        >>> nw.from_native(df_native).with_columns(sum=nw.sum_horizontal("a", "b"))
        ┌────────────────────┐
        | Narwhals DataFrame |
        |--------------------|
        |shape: (3, 3)       |
        |┌─────┬──────┬─────┐|
        |│ a   ┆ b    ┆ sum │|
        |│ --- ┆ ---  ┆ --- │|
        |│ i64 ┆ i64  ┆ i64 │|
        |╞═════╪══════╪═════╡|
        |│ 1   ┆ 5    ┆ 6   │|
        |│ 2   ┆ 10   ┆ 12  │|
        |│ 3   ┆ null ┆ 3   │|
        |└─────┴──────┴─────┘|
        └────────────────────┘
    """
    if not exprs:
        msg = "At least one expression must be passed to `sum_horizontal`"
        raise ValueError(msg)
    flat_exprs = flatten(exprs)
    return Expr(
        lambda plx: apply_n_ary_operation(
            plx, plx.sum_horizontal, *flat_exprs, str_as_lit=False
        ),
        ExprMetadata.from_horizontal_op(*flat_exprs),
    )


def min_horizontal(*exprs: IntoExpr | Iterable[IntoExpr]) -> Expr:
    """Get the minimum value horizontally across columns.

    Notes:
        We support `min_horizontal` over numeric columns only.

    Arguments:
        exprs: Name(s) of the columns to use in the aggregation function. Accepts
            expression input.

    Returns:
        A new expression.

    Examples:
        >>> import pyarrow as pa
        >>> import narwhals as nw
        >>>
        >>> df_native = pa.table({"a": [1, 8, 3], "b": [4, 5, None]})
        >>> nw.from_native(df_native).with_columns(h_min=nw.min_horizontal("a", "b"))
        ┌──────────────────┐
        |Narwhals DataFrame|
        |------------------|
        | pyarrow.Table    |
        | a: int64         |
        | b: int64         |
        | h_min: int64     |
        | ----             |
        | a: [[1,8,3]]     |
        | b: [[4,5,null]]  |
        | h_min: [[1,5,3]] |
        └──────────────────┘
    """
    if not exprs:
        msg = "At least one expression must be passed to `min_horizontal`"
        raise ValueError(msg)
    flat_exprs = flatten(exprs)
    return Expr(
        lambda plx: apply_n_ary_operation(
            plx, plx.min_horizontal, *flat_exprs, str_as_lit=False
        ),
        ExprMetadata.from_horizontal_op(*flat_exprs),
    )


def max_horizontal(*exprs: IntoExpr | Iterable[IntoExpr]) -> Expr:
    """Get the maximum value horizontally across columns.

    Notes:
        We support `max_horizontal` over numeric columns only.

    Arguments:
        exprs: Name(s) of the columns to use in the aggregation function. Accepts
            expression input.

    Returns:
        A new expression.

    Examples:
        >>> import polars as pl
        >>> import narwhals as nw
        >>>
        >>> df_native = pl.DataFrame({"a": [1, 8, 3], "b": [4, 5, None]})
        >>> nw.from_native(df_native).with_columns(h_max=nw.max_horizontal("a", "b"))
        ┌──────────────────────┐
        |  Narwhals DataFrame  |
        |----------------------|
        |shape: (3, 3)         |
        |┌─────┬──────┬───────┐|
        |│ a   ┆ b    ┆ h_max │|
        |│ --- ┆ ---  ┆ ---   │|
        |│ i64 ┆ i64  ┆ i64   │|
        |╞═════╪══════╪═══════╡|
        |│ 1   ┆ 4    ┆ 4     │|
        |│ 8   ┆ 5    ┆ 8     │|
        |│ 3   ┆ null ┆ 3     │|
        |└─────┴──────┴───────┘|
        └──────────────────────┘
    """
    if not exprs:
        msg = "At least one expression must be passed to `max_horizontal`"
        raise ValueError(msg)
    flat_exprs = flatten(exprs)
    return Expr(
        lambda plx: apply_n_ary_operation(
            plx, plx.max_horizontal, *flat_exprs, str_as_lit=False
        ),
        ExprMetadata.from_horizontal_op(*flat_exprs),
    )


class When:
    def __init__(self, *predicates: IntoExpr | Iterable[IntoExpr]) -> None:
        self._predicate = all_horizontal(*flatten(predicates), ignore_nulls=False)

    def then(self, value: IntoExpr | NonNestedLiteral | _1DArray) -> Then:
        kind = ExprKind.from_into_expr(value, str_as_lit=False)
        if self._predicate._metadata.is_scalar_like and not kind.is_scalar_like:
            msg = (
                "If you pass a scalar-like predicate to `nw.when`, then "
                "the `then` value must also be scalar-like."
            )
            raise InvalidOperationError(msg)

        return Then(
            lambda plx: apply_n_ary_operation(
                plx,
                lambda *args: plx.when(args[0]).then(args[1]),
                self._predicate,
                value,
                str_as_lit=False,
            ),
            combine_metadata(
                self._predicate,
                value,
                str_as_lit=False,
                allow_multi_output=False,
                to_single_output=False,
            ),
        )


class Then(Expr):
    def otherwise(self, value: IntoExpr | NonNestedLiteral | _1DArray) -> Expr:
        kind = ExprKind.from_into_expr(value, str_as_lit=False)
        if self._metadata.is_scalar_like and not is_scalar_like(kind):
            msg = (
                "If you pass a scalar-like predicate to `nw.when`, then "
                "the `otherwise` value must also be scalar-like."
            )
            raise InvalidOperationError(msg)

        def func(plx: CompliantNamespace[Any, Any]) -> CompliantExpr[Any, Any]:
            compliant_expr = self._to_compliant_expr(plx)
            compliant_value = extract_compliant(plx, value, str_as_lit=False)
            if (
                not self._metadata.is_scalar_like
                and is_scalar_like(kind)
                and is_compliant_expr(compliant_value)
            ):
                compliant_value = compliant_value.broadcast(kind)
            return compliant_expr.otherwise(compliant_value)  # type: ignore[attr-defined, no-any-return]

        return Expr(
            func,
            combine_metadata(
                self,
                value,
                str_as_lit=False,
                allow_multi_output=False,
                to_single_output=False,
            ),
        )


def when(*predicates: IntoExpr | Iterable[IntoExpr]) -> When:
    """Start a `when-then-otherwise` expression.

    Expression similar to an `if-else` statement in Python. Always initiated by a
    `pl.when(<condition>).then(<value if condition>)`, and optionally followed by a
    `.otherwise(<value if condition is false>)` can be appended at the end. If not
    appended, and the condition is not `True`, `None` will be returned.

    Info:
        Chaining multiple `.when(<condition>).then(<value>)` statements is currently
        not supported.
        See [Narwhals#668](https://github.com/narwhals-dev/narwhals/issues/668).

    Arguments:
        predicates: Condition(s) that must be met in order to apply the subsequent
            statement. Accepts one or more boolean expressions, which are implicitly
            combined with `&`. String input is parsed as a column name.

    Returns:
        A "when" object, which `.then` can be called on.

    Examples:
        >>> import pandas as pd
        >>> import narwhals as nw
        >>>
        >>> data = {"a": [1, 2, 3], "b": [5, 10, 15]}
        >>> df_native = pd.DataFrame(data)
        >>> nw.from_native(df_native).with_columns(
        ...     nw.when(nw.col("a") < 3).then(5).otherwise(6).alias("a_when")
        ... )
        ┌──────────────────┐
        |Narwhals DataFrame|
        |------------------|
        |    a   b  a_when |
        | 0  1   5       5 |
        | 1  2  10       5 |
        | 2  3  15       6 |
        └──────────────────┘
    """
    return When(*predicates)


def all_horizontal(*exprs: IntoExpr | Iterable[IntoExpr], ignore_nulls: bool) -> Expr:
    r"""Compute the bitwise AND horizontally across columns.

    Arguments:
        exprs: Name(s) of the columns to use in the aggregation function. Accepts
            expression input.
        ignore_nulls: Whether to ignore nulls:

            - If `True`, null values are ignored. If there are no elements, the result
              is `True`.
            - If `False`, Kleene logic is followed. Note that this is not allowed for
              pandas with classical NumPy dtypes when null values are present.

    Returns:
        A new expression.

    Examples:
        >>> import pyarrow as pa
        >>> import narwhals as nw
        >>>
        >>> data = {
        ...     "a": [False, False, True, True, False, None],
        ...     "b": [False, True, True, None, None, None],
        ... }
        >>> df_native = pa.table(data)
        >>> nw.from_native(df_native).select(
        ...     "a", "b", all=nw.all_horizontal("a", "b", ignore_nulls=False)
        ... )
        ┌─────────────────────────────────────────┐
        |           Narwhals DataFrame            |
        |-----------------------------------------|
        |pyarrow.Table                            |
        |a: bool                                  |
        |b: bool                                  |
        |all: bool                                |
        |----                                     |
        |a: [[false,false,true,true,false,null]]  |
        |b: [[false,true,true,null,null,null]]    |
        |all: [[false,false,true,null,false,null]]|
        └─────────────────────────────────────────┘

    """
    if not exprs:
        msg = "At least one expression must be passed to `all_horizontal`"
        raise ValueError(msg)
    flat_exprs = flatten(exprs)
    return Expr(
        lambda plx: apply_n_ary_operation(
            plx,
            partial(plx.all_horizontal, ignore_nulls=ignore_nulls),
            *flat_exprs,
            str_as_lit=False,
        ),
        ExprMetadata.from_horizontal_op(*flat_exprs),
    )


def lit(value: NonNestedLiteral, dtype: IntoDType | None = None) -> Expr:
    """Return an expression representing a literal value.

    Arguments:
        value: The value to use as literal.
        dtype: The data type of the literal value. If not provided, the data type will
            be inferred by the native library.

    Returns:
        A new expression.

    Examples:
        >>> import pandas as pd
        >>> import narwhals as nw
        >>>
        >>> df_native = pd.DataFrame({"a": [1, 2]})
        >>> nw.from_native(df_native).with_columns(nw.lit(3))
        ┌──────────────────┐
        |Narwhals DataFrame|
        |------------------|
        |     a  literal   |
        |  0  1        3   |
        |  1  2        3   |
        └──────────────────┘
    """
    if is_numpy_array(value):
        msg = (
            "numpy arrays are not supported as literal values. "
            "Consider using `with_columns` to create a new column from the array."
        )
        raise ValueError(msg)

    if isinstance(value, (list, tuple)):
        msg = f"Nested datatypes are not supported yet. Got {value}"
        raise NotImplementedError(msg)

    return Expr(lambda plx: plx.lit(value, dtype), ExprMetadata.literal())


def any_horizontal(*exprs: IntoExpr | Iterable[IntoExpr], ignore_nulls: bool) -> Expr:
    r"""Compute the bitwise OR horizontally across columns.

    Arguments:
        exprs: Name(s) of the columns to use in the aggregation function. Accepts
            expression input.
        ignore_nulls: Whether to ignore nulls:

            - If `True`, null values are ignored. If there are no elements, the result
              is `False`.
            - If `False`, Kleene logic is followed. Note that this is not allowed for
              pandas with classical NumPy dtypes when null values are present.

    Returns:
        A new expression.

    Examples:
        >>> import polars as pl
        >>> import narwhals as nw
        >>>
        >>> data = {
        ...     "a": [False, False, True, True, False, None],
        ...     "b": [False, True, True, None, None, None],
        ... }
        >>> df_native = pl.DataFrame(data)
        >>> nw.from_native(df_native).select(
        ...     "a", "b", any=nw.any_horizontal("a", "b", ignore_nulls=False)
        ... )
        ┌─────────────────────────┐
        |   Narwhals DataFrame    |
        |-------------------------|
        |shape: (6, 3)            |
        |┌───────┬───────┬───────┐|
        |│ a     ┆ b     ┆ any   │|
        |│ ---   ┆ ---   ┆ ---   │|
        |│ bool  ┆ bool  ┆ bool  │|
        |╞═══════╪═══════╪═══════╡|
        |│ false ┆ false ┆ false │|
        |│ false ┆ true  ┆ true  │|
        |│ true  ┆ true  ┆ true  │|
        |│ true  ┆ null  ┆ true  │|
        |│ false ┆ null  ┆ null  │|
        |│ null  ┆ null  ┆ null  │|
        |└───────┴───────┴───────┘|
        └─────────────────────────┘
    """
    if not exprs:
        msg = "At least one expression must be passed to `any_horizontal`"
        raise ValueError(msg)
    flat_exprs = flatten(exprs)
    return Expr(
        lambda plx: apply_n_ary_operation(
            plx,
            partial(plx.any_horizontal, ignore_nulls=ignore_nulls),
            *flat_exprs,
            str_as_lit=False,
        ),
        ExprMetadata.from_horizontal_op(*flat_exprs),
    )


def mean_horizontal(*exprs: IntoExpr | Iterable[IntoExpr]) -> Expr:
    """Compute the mean of all values horizontally across columns.

    Arguments:
        exprs: Name(s) of the columns to use in the aggregation function. Accepts
            expression input.

    Returns:
        A new expression.

    Examples:
        >>> import pyarrow as pa
        >>> import narwhals as nw
        >>>
        >>> data = {"a": [1, 8, 3], "b": [4, 5, None], "c": ["x", "y", "z"]}
        >>> df_native = pa.table(data)

        We define a dataframe-agnostic function that computes the horizontal mean of "a"
        and "b" columns:

        >>> nw.from_native(df_native).select(nw.mean_horizontal("a", "b"))
        ┌──────────────────┐
        |Narwhals DataFrame|
        |------------------|
        | pyarrow.Table    |
        | a: double        |
        | ----             |
        | a: [[2.5,6.5,3]] |
        └──────────────────┘
    """
    if not exprs:
        msg = "At least one expression must be passed to `mean_horizontal`"
        raise ValueError(msg)
    flat_exprs = flatten(exprs)
    return Expr(
        lambda plx: apply_n_ary_operation(
            plx, plx.mean_horizontal, *flat_exprs, str_as_lit=False
        ),
        ExprMetadata.from_horizontal_op(*flat_exprs),
    )


def concat_str(
    exprs: IntoExpr | Iterable[IntoExpr],
    *more_exprs: IntoExpr,
    separator: str = "",
    ignore_nulls: bool = False,
) -> Expr:
    r"""Horizontally concatenate columns into a single string column.

    Arguments:
        exprs: Columns to concatenate into a single string column. Accepts expression
            input. Strings are parsed as column names, other non-expression inputs are
            parsed as literals. Non-`String` columns are cast to `String`.
        *more_exprs: Additional columns to concatenate into a single string column,
            specified as positional arguments.
        separator: String that will be used to separate the values of each column.
        ignore_nulls: Ignore null values (default is `False`).
            If set to `False`, null values will be propagated and if the row contains any
            null values, the output is null.

    Returns:
        A new expression.

    Examples:
        >>> import pandas as pd
        >>> import narwhals as nw
        >>>
        >>> data = {
        ...     "a": [1, 2, 3],
        ...     "b": ["dogs", "cats", None],
        ...     "c": ["play", "swim", "walk"],
        ... }
        >>> df_native = pd.DataFrame(data)
        >>> (
        ...     nw.from_native(df_native).select(
        ...         nw.concat_str(
        ...             [nw.col("a") * 2, nw.col("b"), nw.col("c")], separator=" "
        ...         ).alias("full_sentence")
        ...     )
        ... )
        ┌──────────────────┐
        |Narwhals DataFrame|
        |------------------|
        |   full_sentence  |
        | 0   2 dogs play  |
        | 1   4 cats swim  |
        | 2          None  |
        └──────────────────┘
    """
    flat_exprs = flatten([*flatten([exprs]), *more_exprs])
    return Expr(
        lambda plx: apply_n_ary_operation(
            plx,
            lambda *args: plx.concat_str(
                *args, separator=separator, ignore_nulls=ignore_nulls
            ),
            *flat_exprs,
            str_as_lit=False,
        ),
        combine_metadata(
            *flat_exprs, str_as_lit=False, allow_multi_output=True, to_single_output=True
        ),
    )


def coalesce(
    exprs: IntoExpr | Iterable[IntoExpr], *more_exprs: IntoExpr | NonNestedLiteral
) -> Expr:
    """Folds the columns from left to right, keeping the first non-null value.

    Arguments:
        exprs: Columns to coalesce, must be a str, nw.Expr, or nw.Series
            where strings are parsed as column names and both nw.Expr/nw.Series
            are passed through as-is. Scalar values must be wrapped in `nw.lit`.

        *more_exprs: Additional columns to coalesce, specified as positional arguments.

    Raises:
        TypeError: If any of the inputs are not a str, nw.Expr, or nw.Series.

    Returns:
        A new expression.

    Examples:
    >>> import polars as pl
    >>> import narwhals as nw
    >>> data = [
    ...     (1, 5, None),
    ...     (None, 6, None),
    ...     (None, None, 9),
    ...     (4, 8, 10),
    ...     (None, None, None),
    ... ]
    >>> df = pl.DataFrame(data, schema=["a", "b", "c"], orient="row")
    >>> nw.from_native(df).select(nw.coalesce("a", "b", "c", nw.lit(-1)))
    ┌──────────────────┐
    |Narwhals DataFrame|
    |------------------|
    |  shape: (5, 1)   |
    |  ┌─────┐         |
    |  │ a   │         |
    |  │ --- │         |
    |  │ i64 │         |
    |  ╞═════╡         |
    |  │ 1   │         |
    |  │ 6   │         |
    |  │ 9   │         |
    |  │ 4   │         |
    |  │ -1  │         |
    |  └─────┘         |
    └──────────────────┘
    """
    flat_exprs = flatten([*flatten([exprs]), *more_exprs])

    non_exprs = [expr for expr in flat_exprs if not isinstance(expr, (str, Expr, Series))]
    if non_exprs:
        msg = (
            f"All arguments to `coalesce` must be of type {str!r}, {Expr!r}, or {Series!r}."
            "\nGot the following invalid arguments (type, value):"
            f"\n    {', '.join(repr((type(e), e)) for e in non_exprs)}"
        )
        raise TypeError(msg)

    return Expr(
        lambda plx: apply_n_ary_operation(
            plx, lambda *args: plx.coalesce(*args), *flat_exprs, str_as_lit=False
        ),
        ExprMetadata.from_horizontal_op(*flat_exprs),
    )


@overload
def int_range(
    start: int | Expr,
    end: int | Expr | None = None,
    step: int = 1,
    *,
    dtype: IntegerType | type[IntegerType],
    eager: Literal[False] = False,
) -> Expr: ...


@overload
def int_range(
    start: int | Expr,
    end: int | Expr | None = None,
    step: int = 1,
    *,
    dtype: IntegerType | type[IntegerType],
    eager: ModuleType | Implementation | str,
) -> Series[Any]: ...


@overload
def int_range(
    start: int | Expr,
    end: int | Expr | None = None,
    step: int = 1,
    *,
    dtype: IntegerType | type[IntegerType] = Int64,
    eager: ModuleType | Implementation | str | Literal[False] = False,
) -> Expr | Series[Any]: ...


def int_range(
    start: int | Expr,
    end: int | Expr | None = None,
    step: int = 1,
    *,
    dtype: IntegerType | type[IntegerType] = Int64,
    eager: ModuleType | Implementation | str | Literal[False] = False,
) -> Expr | Series[Any]:
    """Generate a range of integers.

    Arguments:
        start: Start of the range (inclusive). Defaults to 0.
        end:  End of the range (exclusive). If set to `None` (default),
            the value of `start` is used and `start` is set to `0`.
        step: Step size of the range.
        dtype: Data type of the range (must be an integer data type).
        eager: If set to `False` (default) or `None`, then an expression is returned.
            If set to an (eager) implementation ("pandas", "polars" or "pyarrow"), then
            a `Series` is returned.

    Returns:
        Expr or Series: Column of integer data type `dtype`.

    Examples:
        >>> import narwhals as nw
        >>> nw.int_range(0, 5, step=2, eager="pandas")
        ┌───────────────────────────┐
        |      Narwhals Series      |
        |---------------------------|
        |0    0                     |
        |1    2                     |
        |2    4                     |
        |Name: literal, dtype: int64|
        └───────────────────────────┘

        `end` can be omitted for a shorter syntax.

        >>> nw.int_range(5, step=2, eager="pandas")
        ┌───────────────────────────┐
        |      Narwhals Series      |
        |---------------------------|
        |0    0                     |
        |1    2                     |
        |2    4                     |
        |Name: literal, dtype: int64|
        └───────────────────────────┘

        Generate an index column by using `int_range` in conjunction with :func:`len`.

        >>> import pandas as pd
        >>> df = nw.from_native(pd.DataFrame({"a": [1, 3, 5], "b": [2, 4, 6]}))
        >>> df.select(nw.int_range(nw.len(), dtype=nw.UInt32).alias("index"), nw.all())
        ┌──────────────────┐
        |Narwhals DataFrame|
        |------------------|
        |     index  a  b  |
        |  0      0  1  2  |
        |  1      1  3  4  |
        |  2      2  5  6  |
        └──────────────────┘
    """
    return _int_range_impl(start, end, step, dtype=dtype, eager=eager)


@overload
def _int_range_impl(
    start: int | Expr,
    end: int | Expr | None,
    step: int,
    *,
    dtype: IntegerType | type[IntegerType],
    eager: Literal[False],
) -> Expr: ...


@overload
def _int_range_impl(
    start: int | Expr,
    end: int | Expr | None,
    step: int,
    *,
    dtype: IntegerType | type[IntegerType],
    eager: ModuleType | Implementation | str,
) -> Series[Any]: ...


@overload
def _int_range_impl(
    start: int | Expr,
    end: int | Expr | None,
    step: int,
    *,
    dtype: IntegerType | type[IntegerType],
    eager: ModuleType | Implementation | str | Literal[False],
) -> Expr | Series[Any]: ...


def _int_range_impl(
    start: int | Expr,
    end: int | Expr | None,
    step: int,
    *,
    dtype: IntegerType | type[IntegerType],
    eager: ModuleType | Implementation | str | Literal[False],
) -> Expr | Series[Any]:
    from narwhals._utils import isinstance_or_issubclass
    from narwhals.dtypes import IntegerType
    from narwhals.exceptions import ComputeError

    if not isinstance_or_issubclass(dtype, IntegerType):
        msg = f"non-integer `dtype` passed to `int_range`: {dtype}"
        raise ComputeError(msg)

    if end is None:
        end = start
        start = 0

    if not eager:
        assert start is not None  # noqa: S101, help mypy
        assert end is not None  # noqa: S101, help mypy

        start = start if isinstance(start, Expr) else lit(start, dtype=dtype)
        end = end if isinstance(end, Expr) else lit(end, dtype=dtype)

        if start._metadata.expansion_kind.is_multi_output():
            msg = "`start` must contain exactly one value, got expression returning multiple values"
            raise ComputeError(msg)

        if end._metadata.expansion_kind.is_multi_output():
            msg = "`end` must contain exactly one value, got expression returning multiple values"
            raise ComputeError(msg)

        return Expr(
            lambda plx: apply_n_ary_operation(
                plx,
                lambda *args: plx.int_range(*args, dtype=dtype),
                start,
                end,
                step,
                str_as_lit=False,
            ),
            ExprMetadata.selector_single(),
        )

    impl = Implementation.from_backend(eager)
    if is_eager_allowed(impl):
        assert isinstance(start, int)  # noqa: S101, help mypy
        assert isinstance(end, int)  # noqa: S101, help mypy
        ns = Version.MAIN.namespace.from_backend(impl).compliant
        series = ns._series._int_range(
            start=start, end=end, step=step, dtype=dtype, context=ns, name="literal"
        )
        return series.to_narwhals()

    msg = f"Cannot create a Series from a lazy backend. Found: {impl}"
    raise ValueError(msg)<|MERGE_RESOLUTION|>--- conflicted
+++ resolved
@@ -4,11 +4,7 @@
 import sys
 from collections.abc import Iterable, Mapping, Sequence
 from functools import partial
-<<<<<<< HEAD
-from typing import TYPE_CHECKING, Any, Literal, cast, overload
-=======
-from typing import TYPE_CHECKING, Any
->>>>>>> 358659a4
+from typing import TYPE_CHECKING, Any, Literal, overload
 
 from narwhals._expression_parsing import (
     ExprKind,
