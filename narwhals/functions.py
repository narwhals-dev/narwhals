from __future__ import annotations

import platform
import sys
from collections.abc import Iterable, Mapping, Sequence
from functools import partial
from typing import TYPE_CHECKING, Any

from narwhals._expression_parsing import (
    ExprKind,
    ExprMetadata,
    apply_n_ary_operation,
    combine_metadata,
    extract_compliant,
    is_scalar_like,
)
from narwhals._utils import (
    Implementation,
    Version,
    deprecate_native_namespace,
    flatten,
    is_compliant_expr,
    is_eager_allowed,
    is_sequence_but_not_str,
    supports_arrow_c_stream,
    validate_laziness,
)
from narwhals.dependencies import (
    is_narwhals_series,
    is_numpy_array,
    is_numpy_array_2d,
    is_pyarrow_table,
)
from narwhals.exceptions import InvalidOperationError
from narwhals.expr import Expr
from narwhals.series import Series
from narwhals.translate import from_native, to_native

if TYPE_CHECKING:
    from types import ModuleType

    from typing_extensions import TypeAlias, TypeIs

    from narwhals._compliant import CompliantExpr, CompliantNamespace
    from narwhals._namespace import _NativeDuckDB, _NativeIbis
    from narwhals._translate import IntoArrowTable
    from narwhals.dataframe import DataFrame, LazyFrame
    from narwhals.typing import (
        ConcatMethod,
        FrameT,
        IntoDType,
        IntoExpr,
<<<<<<< HEAD
        NativeDataFrame,
=======
        IntoSchema,
        NativeFrame,
>>>>>>> f7169d4a
        NativeLazyFrame,
        NativeSeries,
        NonNestedLiteral,
        _1DArray,
        _2DArray,
    )

    _IntoSchema: TypeAlias = "IntoSchema | Sequence[str] | None"


def concat(items: Iterable[FrameT], *, how: ConcatMethod = "vertical") -> FrameT:
    """Concatenate multiple DataFrames, LazyFrames into a single entity.

    Arguments:
        items: DataFrames, LazyFrames to concatenate.
        how: concatenating strategy

            - vertical: Concatenate vertically. Column names must match.
            - horizontal: Concatenate horizontally. If lengths don't match, then
                missing rows are filled with null values. This is only supported
                when all inputs are (eager) DataFrames.
            - diagonal: Finds a union between the column schemas and fills missing column
                values with null.

    Returns:
        A new DataFrame or LazyFrame resulting from the concatenation.

    Raises:
        TypeError: The items to concatenate should either all be eager, or all lazy

    Examples:
        Let's take an example of vertical concatenation:

        >>> import pandas as pd
        >>> import polars as pl
        >>> import pyarrow as pa
        >>> import narwhals as nw

        Let's look at one case a for vertical concatenation (pandas backed):

        >>> df_pd_1 = nw.from_native(pd.DataFrame({"a": [1, 2, 3], "b": [4, 5, 6]}))
        >>> df_pd_2 = nw.from_native(pd.DataFrame({"a": [5, 2], "b": [1, 4]}))
        >>> nw.concat([df_pd_1, df_pd_2], how="vertical")
        ┌──────────────────┐
        |Narwhals DataFrame|
        |------------------|
        |        a  b      |
        |     0  1  4      |
        |     1  2  5      |
        |     2  3  6      |
        |     0  5  1      |
        |     1  2  4      |
        └──────────────────┘

        Let's look at one case a for horizontal concatenation (polars backed):

        >>> df_pl_1 = nw.from_native(pl.DataFrame({"a": [1, 2, 3], "b": [4, 5, 6]}))
        >>> df_pl_2 = nw.from_native(pl.DataFrame({"c": [5, 2], "d": [1, 4]}))
        >>> nw.concat([df_pl_1, df_pl_2], how="horizontal")
        ┌───────────────────────────┐
        |    Narwhals DataFrame     |
        |---------------------------|
        |shape: (3, 4)              |
        |┌─────┬─────┬──────┬──────┐|
        |│ a   ┆ b   ┆ c    ┆ d    │|
        |│ --- ┆ --- ┆ ---  ┆ ---  │|
        |│ i64 ┆ i64 ┆ i64  ┆ i64  │|
        |╞═════╪═════╪══════╪══════╡|
        |│ 1   ┆ 4   ┆ 5    ┆ 1    │|
        |│ 2   ┆ 5   ┆ 2    ┆ 4    │|
        |│ 3   ┆ 6   ┆ null ┆ null │|
        |└─────┴─────┴──────┴──────┘|
        └───────────────────────────┘

        Let's look at one case a for diagonal concatenation (pyarrow backed):

        >>> df_pa_1 = nw.from_native(pa.table({"a": [1, 2], "b": [3.5, 4.5]}))
        >>> df_pa_2 = nw.from_native(pa.table({"a": [3, 4], "z": ["x", "y"]}))
        >>> nw.concat([df_pa_1, df_pa_2], how="diagonal")
        ┌──────────────────────────┐
        |    Narwhals DataFrame    |
        |--------------------------|
        |pyarrow.Table             |
        |a: int64                  |
        |b: double                 |
        |z: string                 |
        |----                      |
        |a: [[1,2],[3,4]]          |
        |b: [[3.5,4.5],[null,null]]|
        |z: [[null,null],["x","y"]]|
        └──────────────────────────┘
    """
    from narwhals.dependencies import is_narwhals_lazyframe

    if not items:
        msg = "No items to concatenate."
        raise ValueError(msg)
    items = list(items)
    validate_laziness(items)
    if how not in {"horizontal", "vertical", "diagonal"}:  # pragma: no cover
        msg = "Only vertical, horizontal and diagonal concatenations are supported."
        raise NotImplementedError(msg)
    first_item = items[0]
    if is_narwhals_lazyframe(first_item) and how == "horizontal":
        msg = (
            "Horizontal concatenation is not supported for LazyFrames.\n\n"
            "Hint: you may want to use `join` instead."
        )
        raise InvalidOperationError(msg)
    plx = first_item.__narwhals_namespace__()
    return first_item._with_compliant(
        plx.concat([df._compliant_frame for df in items], how=how)
    )


def new_series(
    name: str,
    values: Any,
    dtype: IntoDType | None = None,
    *,
    backend: ModuleType | Implementation | str,
) -> Series[Any]:
    """Instantiate Narwhals Series from iterable (e.g. list or array).

    Arguments:
        name: Name of resulting Series.
        values: Values of make Series from.
        dtype: (Narwhals) dtype. If not provided, the native library
            may auto-infer it from `values`.
        backend: specifies which eager backend instantiate to.

            `backend` can be specified in various ways

            - As `Implementation.<BACKEND>` with `BACKEND` being `PANDAS`, `PYARROW`,
                `POLARS`, `MODIN` or `CUDF`.
            - As a string: `"pandas"`, `"pyarrow"`, `"polars"`, `"modin"` or `"cudf"`.
            - Directly as a module `pandas`, `pyarrow`, `polars`, `modin` or `cudf`.

    Returns:
        A new Series

    Examples:
        >>> import pandas as pd
        >>> import narwhals as nw
        >>>
        >>> values = [4, 1, 2, 3]
        >>> nw.new_series(name="a", values=values, dtype=nw.Int32, backend=pd)
        ┌─────────────────────┐
        |   Narwhals Series   |
        |---------------------|
        |0    4               |
        |1    1               |
        |2    2               |
        |3    3               |
        |Name: a, dtype: int32|
        └─────────────────────┘
    """
    return _new_series_impl(name, values, dtype, backend=backend)


def _new_series_impl(
    name: str,
    values: Any,
    dtype: IntoDType | None = None,
    *,
    backend: ModuleType | Implementation | str,
) -> Series[Any]:
    implementation = Implementation.from_backend(backend)
    if is_eager_allowed(implementation):
        ns = Version.MAIN.namespace.from_backend(implementation).compliant
        series = ns._series.from_iterable(values, name=name, context=ns, dtype=dtype)
        return series.to_narwhals()
    if implementation is Implementation.UNKNOWN:  # pragma: no cover
        _native_namespace = implementation.to_native_namespace()
        try:
            native_series: NativeSeries = _native_namespace.new_series(
                name, values, dtype
            )
            return from_native(native_series, series_only=True).alias(name)
        except AttributeError as e:
            msg = "Unknown namespace is expected to implement `new_series` constructor."
            raise AttributeError(msg) from e
    msg = (
        f"{implementation} support in Narwhals is lazy-only, but `new_series` is an eager-only function.\n\n"
        "Hint: you may want to use an eager backend and then call `.lazy`, e.g.:\n\n"
        f"    nw.new_series('a', [1,2,3], backend='pyarrow').to_frame().lazy('{implementation}')"
    )
    raise ValueError(msg)


@deprecate_native_namespace(warn_version="1.26.0")
def from_dict(
    data: Mapping[str, Any],
    schema: IntoSchema | None = None,
    *,
    backend: ModuleType | Implementation | str | None = None,
    native_namespace: ModuleType | None = None,  # noqa: ARG001
) -> DataFrame[Any]:
    """Instantiate DataFrame from dictionary.

    Indexes (if present, for pandas-like backends) are aligned following
    the [left-hand-rule](../concepts/pandas_index.md/).

    Notes:
        For pandas-like dataframes, conversion to schema is applied after dataframe
        creation.

    Arguments:
        data: Dictionary to create DataFrame from.
        schema: The DataFrame schema as Schema or dict of {name: type}. If not
            specified, the schema will be inferred by the native library.
        backend: specifies which eager backend instantiate to. Only
            necessary if inputs are not Narwhals Series.

            `backend` can be specified in various ways

            - As `Implementation.<BACKEND>` with `BACKEND` being `PANDAS`, `PYARROW`,
                `POLARS`, `MODIN` or `CUDF`.
            - As a string: `"pandas"`, `"pyarrow"`, `"polars"`, `"modin"` or `"cudf"`.
            - Directly as a module `pandas`, `pyarrow`, `polars`, `modin` or `cudf`.
        native_namespace: deprecated, same as `backend`.

    Returns:
        A new DataFrame.

    Examples:
        >>> import pandas as pd
        >>> import narwhals as nw
        >>> data = {"c": [5, 2], "d": [1, 4]}
        >>> nw.from_dict(data, backend="pandas")
        ┌──────────────────┐
        |Narwhals DataFrame|
        |------------------|
        |        c  d      |
        |     0  5  1      |
        |     1  2  4      |
        └──────────────────┘
    """
    if backend is None:
        data, backend = _from_dict_no_backend(data)
    implementation = Implementation.from_backend(backend)
    if is_eager_allowed(implementation):
        ns = Version.MAIN.namespace.from_backend(implementation).compliant
        return ns._dataframe.from_dict(data, schema=schema, context=ns).to_narwhals()
    if implementation is Implementation.UNKNOWN:  # pragma: no cover
        _native_namespace = implementation.to_native_namespace()
        try:
            # implementation is UNKNOWN, Narwhals extension using this feature should
            # implement `from_dict` function in the top-level namespace.
            native_frame: NativeDataFrame = _native_namespace.from_dict(
                data, schema=schema
            )
        except AttributeError as e:
            msg = "Unknown namespace is expected to implement `from_dict` function."
            raise AttributeError(msg) from e
        return from_native(native_frame, eager_only=True)
    msg = (
        f"{implementation} support in Narwhals is lazy-only, but `from_dict` is an eager-only function.\n\n"
        "Hint: you may want to use an eager backend and then call `.lazy`, e.g.:\n\n"
        f"    nw.from_dict({{'a': [1, 2]}}, backend='pyarrow').lazy('{implementation}')"
    )
    raise ValueError(msg)


def _from_dict_no_backend(
    data: Mapping[str, Series[Any] | Any], /
) -> tuple[dict[str, Series[Any] | Any], ModuleType]:
    for val in data.values():
        if is_narwhals_series(val):
            native_namespace = val.__native_namespace__()
            break
    else:
        msg = "Calling `from_dict` without `backend` is only supported if all input values are already Narwhals Series"
        raise TypeError(msg)
    data = {key: to_native(value, pass_through=True) for key, value in data.items()}
    return data, native_namespace


def from_numpy(
    data: _2DArray,
    schema: IntoSchema | Sequence[str] | None = None,
    *,
    backend: ModuleType | Implementation | str,
) -> DataFrame[Any]:
    """Construct a DataFrame from a NumPy ndarray.

    Notes:
        Only row orientation is currently supported.

        For pandas-like dataframes, conversion to schema is applied after dataframe
        creation.

    Arguments:
        data: Two-dimensional data represented as a NumPy ndarray.
        schema: The DataFrame schema as Schema, dict of {name: type}, or a sequence of str.
        backend: specifies which eager backend instantiate to.

            `backend` can be specified in various ways

            - As `Implementation.<BACKEND>` with `BACKEND` being `PANDAS`, `PYARROW`,
                `POLARS`, `MODIN` or `CUDF`.
            - As a string: `"pandas"`, `"pyarrow"`, `"polars"`, `"modin"` or `"cudf"`.
            - Directly as a module `pandas`, `pyarrow`, `polars`, `modin` or `cudf`.

    Returns:
        A new DataFrame.

    Examples:
        >>> import numpy as np
        >>> import pyarrow as pa
        >>> import narwhals as nw
        >>>
        >>> arr = np.array([[5, 2, 1], [1, 4, 3]])
        >>> schema = {"c": nw.Int16(), "d": nw.Float32(), "e": nw.Int8()}
        >>> nw.from_numpy(arr, schema=schema, backend="pyarrow")
        ┌──────────────────┐
        |Narwhals DataFrame|
        |------------------|
        |  pyarrow.Table   |
        |  c: int16        |
        |  d: float        |
        |  e: int8         |
        |  ----            |
        |  c: [[5,1]]      |
        |  d: [[2,4]]      |
        |  e: [[1,3]]      |
        └──────────────────┘
    """
    if not is_numpy_array_2d(data):
        msg = "`from_numpy` only accepts 2D numpy arrays"
        raise ValueError(msg)
    if not _is_into_schema(schema):
        msg = (
            "`schema` is expected to be one of the following types: "
            "IntoSchema | Sequence[str]. "
            f"Got {type(schema)}."
        )
        raise TypeError(msg)
    implementation = Implementation.from_backend(backend)
    if is_eager_allowed(implementation):
        ns = Version.MAIN.namespace.from_backend(implementation).compliant
        return ns.from_numpy(data, schema).to_narwhals()
    if implementation is Implementation.UNKNOWN:  # pragma: no cover
        _native_namespace = implementation.to_native_namespace()
        try:
            # implementation is UNKNOWN, Narwhals extension using this feature should
            # implement `from_numpy` function in the top-level namespace.
            native_frame: NativeDataFrame = _native_namespace.from_numpy(
                data, schema=schema
            )
        except AttributeError as e:
            msg = "Unknown namespace is expected to implement `from_numpy` function."
            raise AttributeError(msg) from e
        return from_native(native_frame, eager_only=True)
    msg = (
        f"{implementation} support in Narwhals is lazy-only, but `from_numpy` is an eager-only function.\n\n"
        "Hint: you may want to use an eager backend and then call `.lazy`, e.g.:\n\n"
        f"    nw.from_numpy(arr, backend='pyarrow').lazy('{implementation}')"
    )
    raise ValueError(msg)


def _is_into_schema(obj: Any) -> TypeIs[_IntoSchema]:
    from narwhals.schema import Schema

    return (
        obj is None or isinstance(obj, (Mapping, Schema)) or is_sequence_but_not_str(obj)
    )


def from_arrow(
    native_frame: IntoArrowTable, *, backend: ModuleType | Implementation | str
) -> DataFrame[Any]:  # pragma: no cover
    """Construct a DataFrame from an object which supports the PyCapsule Interface.

    Arguments:
        native_frame: Object which implements `__arrow_c_stream__`.
        backend: specifies which eager backend instantiate to.

            `backend` can be specified in various ways

            - As `Implementation.<BACKEND>` with `BACKEND` being `PANDAS`, `PYARROW`,
                `POLARS`, `MODIN` or `CUDF`.
            - As a string: `"pandas"`, `"pyarrow"`, `"polars"`, `"modin"` or `"cudf"`.
            - Directly as a module `pandas`, `pyarrow`, `polars`, `modin` or `cudf`.

    Returns:
        A new DataFrame.

    Examples:
        >>> import pandas as pd
        >>> import polars as pl
        >>> import narwhals as nw
        >>>
        >>> df_native = pd.DataFrame({"a": [1, 2], "b": [4.2, 5.1]})
        >>> nw.from_arrow(df_native, backend="polars")
        ┌──────────────────┐
        |Narwhals DataFrame|
        |------------------|
        |  shape: (2, 2)   |
        |  ┌─────┬─────┐   |
        |  │ a   ┆ b   │   |
        |  │ --- ┆ --- │   |
        |  │ i64 ┆ f64 │   |
        |  ╞═════╪═════╡   |
        |  │ 1   ┆ 4.2 │   |
        |  │ 2   ┆ 5.1 │   |
        |  └─────┴─────┘   |
        └──────────────────┘
    """
    if not (supports_arrow_c_stream(native_frame) or is_pyarrow_table(native_frame)):
        msg = f"Given object of type {type(native_frame)} does not support PyCapsule interface"
        raise TypeError(msg)
    implementation = Implementation.from_backend(backend)
    if is_eager_allowed(implementation):
        ns = Version.MAIN.namespace.from_backend(implementation).compliant
        return ns._dataframe.from_arrow(native_frame, context=ns).to_narwhals()
    if implementation is Implementation.UNKNOWN:  # pragma: no cover
        _native_namespace = implementation.to_native_namespace()
        try:
            # implementation is UNKNOWN, Narwhals extension using this feature should
            # implement PyCapsule support
            native: NativeDataFrame = _native_namespace.DataFrame(native_frame)
        except AttributeError as e:
            msg = "Unknown namespace is expected to implement `DataFrame` class which accepts object which supports PyCapsule Interface."
            raise AttributeError(msg) from e
        return from_native(native, eager_only=True)
    msg = (
        f"{implementation} support in Narwhals is lazy-only, but `from_arrow` is an eager-only function.\n\n"
        "Hint: you may want to use an eager backend and then call `.lazy`, e.g.:\n\n"
        f"    nw.from_arrow(df, backend='pyarrow').lazy('{implementation}')"
    )
    raise ValueError(msg)


def _get_sys_info() -> dict[str, str]:
    """System information.

    Returns system and Python version information

    Copied from sklearn

    Returns:
        Dictionary with system info.
    """
    python = sys.version.replace("\n", " ")

    blob = (
        ("python", python),
        ("executable", sys.executable),
        ("machine", platform.platform()),
    )

    return dict(blob)


def _get_deps_info() -> dict[str, str]:
    """Overview of the installed version of main dependencies.

    This function does not import the modules to collect the version numbers
    but instead relies on standard Python package metadata.

    Returns version information on relevant Python libraries

    This function and show_versions were copied from sklearn and adapted

    Returns:
        Mapping from dependency to version.
    """
    from importlib.metadata import distributions

    extra_names = ("narwhals", "numpy")
    member_names = Implementation._member_names_
    exclude = {"PYSPARK_CONNECT", "UNKNOWN"}
    target_names = tuple(
        name.lower() for name in (*extra_names, *member_names) if name not in exclude
    )
    result = dict.fromkeys(target_names, "")  # Initialize with empty strings

    for dist in distributions():
        dist_name, dist_version = dist.name.lower(), dist.version

        if dist_name in result:  # exact match
            result[dist_name] = dist_version
        else:  # prefix match
            for target in target_names:
                if not result[target] and dist_name.startswith(target):
                    result[target] = dist_version
                    break

    return result


def show_versions() -> None:
    """Print useful debugging information.

    Examples:
        >>> from narwhals import show_versions
        >>> show_versions()  # doctest: +SKIP
    """
    sys_info = _get_sys_info()
    deps_info = _get_deps_info()

    print("\nSystem:")  # noqa: T201
    for k, stat in sys_info.items():
        print(f"{k:>10}: {stat}")  # noqa: T201

    print("\nPython dependencies:")  # noqa: T201
    for k, stat in deps_info.items():
        print(f"{k:>13}: {stat}")  # noqa: T201


def read_csv(
    source: str, *, backend: ModuleType | Implementation | str, **kwargs: Any
) -> DataFrame[Any]:
    """Read a CSV file into a DataFrame.

    Arguments:
        source: Path to a file.
        backend: The eager backend for DataFrame creation.
            `backend` can be specified in various ways

            - As `Implementation.<BACKEND>` with `BACKEND` being `PANDAS`, `PYARROW`,
                `POLARS`, `MODIN` or `CUDF`.
            - As a string: `"pandas"`, `"pyarrow"`, `"polars"`, `"modin"` or `"cudf"`.
            - Directly as a module `pandas`, `pyarrow`, `polars`, `modin` or `cudf`.
        kwargs: Extra keyword arguments which are passed to the native CSV reader.
            For example, you could use
            `nw.read_csv('file.csv', backend='pandas', engine='pyarrow')`.

    Returns:
        DataFrame.

    Examples:
        >>> import narwhals as nw
        >>> nw.read_csv("file.csv", backend="pandas")  # doctest:+SKIP
        ┌──────────────────┐
        |Narwhals DataFrame|
        |------------------|
        |        a   b     |
        |     0  1   4     |
        |     1  2   5     |
        └──────────────────┘
    """
    eager_backend = Implementation.from_backend(backend)
    native_namespace = eager_backend.to_native_namespace()
    native_frame: NativeDataFrame
    if eager_backend in {
        Implementation.POLARS,
        Implementation.PANDAS,
        Implementation.MODIN,
        Implementation.CUDF,
    }:
        native_frame = native_namespace.read_csv(source, **kwargs)
    elif eager_backend is Implementation.PYARROW:
        from pyarrow import csv  # ignore-banned-import

        native_frame = csv.read_csv(source, **kwargs)
    else:  # pragma: no cover
        try:
            # implementation is UNKNOWN, Narwhals extension using this feature should
            # implement `read_csv` function in the top-level namespace.
            native_frame = native_namespace.read_csv(source=source, **kwargs)
        except AttributeError as e:
            msg = "Unknown namespace is expected to implement `read_csv` function."
            raise AttributeError(msg) from e
    return from_native(native_frame, eager_only=True)


def scan_csv(
    source: str, *, backend: ModuleType | Implementation | str, **kwargs: Any
) -> LazyFrame[Any]:
    """Lazily read from a CSV file.

    For the libraries that do not support lazy dataframes, the function reads
    a csv file eagerly and then converts the resulting dataframe to a lazyframe.

    Arguments:
        source: Path to a file.
        backend: The eager backend for DataFrame creation.
            `backend` can be specified in various ways

            - As `Implementation.<BACKEND>` with `BACKEND` being `PANDAS`, `PYARROW`,
                `POLARS`, `MODIN` or `CUDF`.
            - As a string: `"pandas"`, `"pyarrow"`, `"polars"`, `"modin"` or `"cudf"`.
            - Directly as a module `pandas`, `pyarrow`, `polars`, `modin` or `cudf`.
        kwargs: Extra keyword arguments which are passed to the native CSV reader.
            For example, you could use
            `nw.scan_csv('file.csv', backend=pd, engine='pyarrow')`.

    Returns:
        LazyFrame.

    Examples:
        >>> import duckdb
        >>> import narwhals as nw
        >>>
        >>> nw.scan_csv("file.csv", backend="duckdb").to_native()  # doctest:+SKIP
        ┌─────────┬───────┐
        │    a    │   b   │
        │ varchar │ int32 │
        ├─────────┼───────┤
        │ x       │     1 │
        │ y       │     2 │
        │ z       │     3 │
        └─────────┴───────┘
    """
    implementation = Implementation.from_backend(backend)
    native_namespace = implementation.to_native_namespace()
    native_frame: NativeDataFrame | NativeLazyFrame
    if implementation is Implementation.POLARS:
        native_frame = native_namespace.scan_csv(source, **kwargs)
    elif implementation in {
        Implementation.PANDAS,
        Implementation.MODIN,
        Implementation.CUDF,
        Implementation.DASK,
        Implementation.DUCKDB,
        Implementation.IBIS,
    }:
        native_frame = native_namespace.read_csv(source, **kwargs)
    elif implementation is Implementation.PYARROW:
        from pyarrow import csv  # ignore-banned-import

        native_frame = csv.read_csv(source, **kwargs)
    elif implementation.is_spark_like():
        if (session := kwargs.pop("session", None)) is None:
            msg = "Spark like backends require a session object to be passed in `kwargs`."
            raise ValueError(msg)

        csv_reader = session.read.format("csv")
        native_frame = (
            csv_reader.load(source)
            if (
                implementation is Implementation.SQLFRAME
                and implementation._backend_version() < (3, 27, 0)
            )
            else csv_reader.options(**kwargs).load(source)
        )
    else:  # pragma: no cover
        try:
            # implementation is UNKNOWN, Narwhals extension using this feature should
            # implement `scan_csv` function in the top-level namespace.
            native_frame = native_namespace.scan_csv(source=source, **kwargs)
        except AttributeError as e:
            msg = "Unknown namespace is expected to implement `scan_csv` function."
            raise AttributeError(msg) from e
    return from_native(native_frame).lazy()


def read_parquet(
    source: str, *, backend: ModuleType | Implementation | str, **kwargs: Any
) -> DataFrame[Any]:
    """Read into a DataFrame from a parquet file.

    Arguments:
        source: Path to a file.
        backend: The eager backend for DataFrame creation.
            `backend` can be specified in various ways

            - As `Implementation.<BACKEND>` with `BACKEND` being `PANDAS`, `PYARROW`,
                `POLARS`, `MODIN` or `CUDF`.
            - As a string: `"pandas"`, `"pyarrow"`, `"polars"`, `"modin"` or `"cudf"`.
            - Directly as a module `pandas`, `pyarrow`, `polars`, `modin` or `cudf`.
        kwargs: Extra keyword arguments which are passed to the native parquet reader.
            For example, you could use
            `nw.read_parquet('file.parquet', backend=pd, engine='pyarrow')`.

    Returns:
        DataFrame.

    Examples:
        >>> import pyarrow as pa
        >>> import narwhals as nw
        >>>
        >>> nw.read_parquet("file.parquet", backend="pyarrow")  # doctest:+SKIP
        ┌──────────────────┐
        |Narwhals DataFrame|
        |------------------|
        |pyarrow.Table     |
        |a: int64          |
        |c: double         |
        |----              |
        |a: [[1,2]]        |
        |c: [[0.2,0.1]]    |
        └──────────────────┘
    """
    implementation = Implementation.from_backend(backend)
    native_namespace = implementation.to_native_namespace()
    native_frame: NativeDataFrame | _NativeIbis | _NativeDuckDB
    if implementation in {
        Implementation.POLARS,
        Implementation.PANDAS,
        Implementation.MODIN,
        Implementation.CUDF,
        Implementation.DUCKDB,
        Implementation.IBIS,
    }:
        native_frame = native_namespace.read_parquet(source, **kwargs)
    elif implementation is Implementation.PYARROW:
        import pyarrow.parquet as pq  # ignore-banned-import

        native_frame = pq.read_table(source, **kwargs)
    else:  # pragma: no cover
        try:
            # implementation is UNKNOWN, Narwhals extension using this feature should
            # implement `read_parquet` function in the top-level namespace.
            native_frame = native_namespace.read_parquet(source=source, **kwargs)
        except AttributeError as e:
            msg = "Unknown namespace is expected to implement `read_parquet` function."
            raise AttributeError(msg) from e
    return from_native(native_frame, eager_only=True)


def scan_parquet(
    source: str, *, backend: ModuleType | Implementation | str, **kwargs: Any
) -> LazyFrame[Any]:
    """Lazily read from a parquet file.

    For the libraries that do not support lazy dataframes, the function reads
    a parquet file eagerly and then converts the resulting dataframe to a lazyframe.

    Note:
        Spark like backends require a session object to be passed in `kwargs`.

        For instance:

        ```py
        import narwhals as nw
        from sqlframe.duckdb import DuckDBSession

        nw.scan_parquet(source, backend="sqlframe", session=DuckDBSession())
        ```

    Arguments:
        source: Path to a file.
        backend: The eager backend for DataFrame creation.
            `backend` can be specified in various ways

            - As `Implementation.<BACKEND>` with `BACKEND` being `PANDAS`, `PYARROW`,
                `POLARS`, `MODIN`, `CUDF`, `PYSPARK` or `SQLFRAME`.
            - As a string: `"pandas"`, `"pyarrow"`, `"polars"`, `"modin"`, `"cudf"`,
                `"pyspark"` or `"sqlframe"`.
            - Directly as a module `pandas`, `pyarrow`, `polars`, `modin`, `cudf`,
                `pyspark.sql` or `sqlframe`.
        kwargs: Extra keyword arguments which are passed to the native parquet reader.
            For example, you could use
            `nw.scan_parquet('file.parquet', backend=pd, engine='pyarrow')`.

    Returns:
        LazyFrame.

    Examples:
        >>> import dask.dataframe as dd
        >>> from sqlframe.duckdb import DuckDBSession
        >>> import narwhals as nw
        >>>
        >>> nw.scan_parquet("file.parquet", backend="dask").collect()  # doctest:+SKIP
        ┌──────────────────┐
        |Narwhals DataFrame|
        |------------------|
        |        a   b     |
        |     0  1   4     |
        |     1  2   5     |
        └──────────────────┘
        >>> nw.scan_parquet(
        ...     "file.parquet", backend="sqlframe", session=DuckDBSession()
        ... ).collect()  # doctest:+SKIP
        ┌──────────────────┐
        |Narwhals DataFrame|
        |------------------|
        |  pyarrow.Table   |
        |  a: int64        |
        |  b: int64        |
        |  ----            |
        |  a: [[1,2]]      |
        |  b: [[4,5]]      |
        └──────────────────┘
    """
    implementation = Implementation.from_backend(backend)
    native_namespace = implementation.to_native_namespace()
    native_frame: NativeDataFrame | NativeLazyFrame
    if implementation is Implementation.POLARS:
        native_frame = native_namespace.scan_parquet(source, **kwargs)
    elif implementation in {
        Implementation.PANDAS,
        Implementation.MODIN,
        Implementation.CUDF,
        Implementation.DASK,
        Implementation.DUCKDB,
        Implementation.IBIS,
    }:
        native_frame = native_namespace.read_parquet(source, **kwargs)
    elif implementation is Implementation.PYARROW:
        import pyarrow.parquet as pq  # ignore-banned-import

        native_frame = pq.read_table(source, **kwargs)
    elif implementation.is_spark_like():
        if (session := kwargs.pop("session", None)) is None:
            msg = "Spark like backends require a session object to be passed in `kwargs`."
            raise ValueError(msg)

        pq_reader = session.read.format("parquet")
        native_frame = (
            pq_reader.load(source)
            if (
                implementation is Implementation.SQLFRAME
                and implementation._backend_version() < (3, 27, 0)
            )
            else pq_reader.options(**kwargs).load(source)
        )

    else:  # pragma: no cover
        try:
            # implementation is UNKNOWN, Narwhals extension using this feature should
            # implement `scan_parquet` function in the top-level namespace.
            native_frame = native_namespace.scan_parquet(source=source, **kwargs)
        except AttributeError as e:
            msg = "Unknown namespace is expected to implement `scan_parquet` function."
            raise AttributeError(msg) from e
    return from_native(native_frame).lazy()


def col(*names: str | Iterable[str]) -> Expr:
    """Creates an expression that references one or more columns by their name(s).

    Arguments:
        names: Name(s) of the columns to use.

    Returns:
        A new expression.

    Examples:
        >>> import polars as pl
        >>> import narwhals as nw
        >>>
        >>> df_native = pl.DataFrame({"a": [1, 2], "b": [3, 4], "c": ["x", "z"]})
        >>> nw.from_native(df_native).select(nw.col("a", "b") * nw.col("b"))
        ┌──────────────────┐
        |Narwhals DataFrame|
        |------------------|
        |  shape: (2, 2)   |
        |  ┌─────┬─────┐   |
        |  │ a   ┆ b   │   |
        |  │ --- ┆ --- │   |
        |  │ i64 ┆ i64 │   |
        |  ╞═════╪═════╡   |
        |  │ 3   ┆ 9   │   |
        |  │ 8   ┆ 16  │   |
        |  └─────┴─────┘   |
        └──────────────────┘
    """
    flat_names = flatten(names)

    def func(plx: Any) -> Any:
        return plx.col(*flat_names)

    return Expr(
        func,
        ExprMetadata.selector_single()
        if len(flat_names) == 1
        else ExprMetadata.selector_multi_named(),
    )


def exclude(*names: str | Iterable[str]) -> Expr:
    """Creates an expression that excludes columns by their name(s).

    Arguments:
        names: Name(s) of the columns to exclude.

    Returns:
        A new expression.

    Examples:
        >>> import polars as pl
        >>> import narwhals as nw
        >>>
        >>> df_native = pl.DataFrame({"a": [1, 2], "b": [3, 4], "c": ["x", "z"]})
        >>> nw.from_native(df_native).select(nw.exclude("c", "a"))
        ┌──────────────────┐
        |Narwhals DataFrame|
        |------------------|
        |  shape: (2, 1)   |
        |  ┌─────┐         |
        |  │ b   │         |
        |  │ --- │         |
        |  │ i64 │         |
        |  ╞═════╡         |
        |  │ 3   │         |
        |  │ 4   │         |
        |  └─────┘         |
        └──────────────────┘
    """
    exclude_names = frozenset(flatten(names))

    def func(plx: Any) -> Any:
        return plx.exclude(exclude_names)

    return Expr(func, ExprMetadata.selector_multi_unnamed())


def nth(*indices: int | Sequence[int]) -> Expr:
    """Creates an expression that references one or more columns by their index(es).

    Notes:
        `nth` is not supported for Polars version<1.0.0. Please use
        [`narwhals.col`][] instead.

    Arguments:
        indices: One or more indices representing the columns to retrieve.

    Returns:
        A new expression.

    Examples:
        >>> import pyarrow as pa
        >>> import narwhals as nw
        >>>
        >>> df_native = pa.table({"a": [1, 2], "b": [3, 4], "c": [0.123, 3.14]})
        >>> nw.from_native(df_native).select(nw.nth(0, 2) * 2)
        ┌──────────────────┐
        |Narwhals DataFrame|
        |------------------|
        |pyarrow.Table     |
        |a: int64          |
        |c: double         |
        |----              |
        |a: [[2,4]]        |
        |c: [[0.246,6.28]] |
        └──────────────────┘
    """
    flat_indices = flatten(indices)

    def func(plx: Any) -> Any:
        return plx.nth(*flat_indices)

    return Expr(
        func,
        ExprMetadata.selector_single()
        if len(flat_indices) == 1
        else ExprMetadata.selector_multi_unnamed(),
    )


# Add underscore so it doesn't conflict with builtin `all`
def all_() -> Expr:
    """Instantiate an expression representing all columns.

    Returns:
        A new expression.

    Examples:
        >>> import pandas as pd
        >>> import narwhals as nw
        >>>
        >>> df_native = pd.DataFrame({"a": [1, 2], "b": [3.14, 0.123]})
        >>> nw.from_native(df_native).select(nw.all() * 2)
        ┌──────────────────┐
        |Narwhals DataFrame|
        |------------------|
        |      a      b    |
        |   0  2  6.280    |
        |   1  4  0.246    |
        └──────────────────┘
    """
    return Expr(lambda plx: plx.all(), ExprMetadata.selector_multi_unnamed())


# Add underscore so it doesn't conflict with builtin `len`
def len_() -> Expr:
    """Return the number of rows.

    Returns:
        A new expression.

    Examples:
        >>> import polars as pl
        >>> import narwhals as nw
        >>>
        >>> df_native = pl.DataFrame({"a": [1, 2], "b": [5, None]})
        >>> nw.from_native(df_native).select(nw.len())
        ┌──────────────────┐
        |Narwhals DataFrame|
        |------------------|
        |  shape: (1, 1)   |
        |  ┌─────┐         |
        |  │ len │         |
        |  │ --- │         |
        |  │ u32 │         |
        |  ╞═════╡         |
        |  │ 2   │         |
        |  └─────┘         |
        └──────────────────┘
    """

    def func(plx: Any) -> Any:
        return plx.len()

    return Expr(func, ExprMetadata.aggregation())


def sum(*columns: str) -> Expr:
    """Sum all values.

    Note:
        Syntactic sugar for ``nw.col(columns).sum()``

    Arguments:
        columns: Name(s) of the columns to use in the aggregation function

    Returns:
        A new expression.

    Examples:
        >>> import pandas as pd
        >>> import narwhals as nw
        >>>
        >>> df_native = pd.DataFrame({"a": [1, 2], "b": [-1.4, 6.2]})
        >>> nw.from_native(df_native).select(nw.sum("a", "b"))
        ┌──────────────────┐
        |Narwhals DataFrame|
        |------------------|
        |       a    b     |
        |    0  3  4.8     |
        └──────────────────┘
    """
    return col(*columns).sum()


def mean(*columns: str) -> Expr:
    """Get the mean value.

    Note:
        Syntactic sugar for ``nw.col(columns).mean()``

    Arguments:
        columns: Name(s) of the columns to use in the aggregation function

    Returns:
        A new expression.

    Examples:
        >>> import pyarrow as pa
        >>> import narwhals as nw
        >>>
        >>> df_native = pa.table({"a": [1, 8, 3], "b": [3.14, 6.28, 42.1]})
        >>> nw.from_native(df_native).select(nw.mean("a", "b"))
        ┌─────────────────────────┐
        |   Narwhals DataFrame    |
        |-------------------------|
        |pyarrow.Table            |
        |a: double                |
        |b: double                |
        |----                     |
        |a: [[4]]                 |
        |b: [[17.173333333333336]]|
        └─────────────────────────┘
    """
    return col(*columns).mean()


def median(*columns: str) -> Expr:
    """Get the median value.

    Notes:
        - Syntactic sugar for ``nw.col(columns).median()``
        - Results might slightly differ across backends due to differences in the
            underlying algorithms used to compute the median.

    Arguments:
        columns: Name(s) of the columns to use in the aggregation function

    Returns:
        A new expression.

    Examples:
        >>> import polars as pl
        >>> import narwhals as nw
        >>>
        >>> df_native = pl.DataFrame({"a": [4, 5, 2]})
        >>> nw.from_native(df_native).select(nw.median("a"))
        ┌──────────────────┐
        |Narwhals DataFrame|
        |------------------|
        |  shape: (1, 1)   |
        |  ┌─────┐         |
        |  │ a   │         |
        |  │ --- │         |
        |  │ f64 │         |
        |  ╞═════╡         |
        |  │ 4.0 │         |
        |  └─────┘         |
        └──────────────────┘
    """
    return col(*columns).median()


def min(*columns: str) -> Expr:
    """Return the minimum value.

    Note:
       Syntactic sugar for ``nw.col(columns).min()``.

    Arguments:
        columns: Name(s) of the columns to use in the aggregation function.

    Returns:
        A new expression.

    Examples:
        >>> import pyarrow as pa
        >>> import narwhals as nw
        >>>
        >>> df_native = pa.table({"a": [1, 2], "b": [5, 10]})
        >>> nw.from_native(df_native).select(nw.min("a", "b"))
        ┌──────────────────┐
        |Narwhals DataFrame|
        |------------------|
        |  pyarrow.Table   |
        |  a: int64        |
        |  b: int64        |
        |  ----            |
        |  a: [[1]]        |
        |  b: [[5]]        |
        └──────────────────┘
    """
    return col(*columns).min()


def max(*columns: str) -> Expr:
    """Return the maximum value.

    Note:
       Syntactic sugar for ``nw.col(columns).max()``.

    Arguments:
        columns: Name(s) of the columns to use in the aggregation function.

    Returns:
        A new expression.

    Examples:
        >>> import pandas as pd
        >>> import narwhals as nw
        >>>
        >>> df_native = pd.DataFrame({"a": [1, 2], "b": [5, 10]})
        >>> nw.from_native(df_native).select(nw.max("a", "b"))
        ┌──────────────────┐
        |Narwhals DataFrame|
        |------------------|
        |        a   b     |
        |     0  2  10     |
        └──────────────────┘
    """
    return col(*columns).max()


def sum_horizontal(*exprs: IntoExpr | Iterable[IntoExpr]) -> Expr:
    """Sum all values horizontally across columns.

    Warning:
        Unlike Polars, we support horizontal sum over numeric columns only.

    Arguments:
        exprs: Name(s) of the columns to use in the aggregation function. Accepts
            expression input.

    Returns:
        A new expression.

    Examples:
        >>> import polars as pl
        >>> import narwhals as nw
        >>>
        >>> df_native = pl.DataFrame({"a": [1, 2, 3], "b": [5, 10, None]})
        >>> nw.from_native(df_native).with_columns(sum=nw.sum_horizontal("a", "b"))
        ┌────────────────────┐
        | Narwhals DataFrame |
        |--------------------|
        |shape: (3, 3)       |
        |┌─────┬──────┬─────┐|
        |│ a   ┆ b    ┆ sum │|
        |│ --- ┆ ---  ┆ --- │|
        |│ i64 ┆ i64  ┆ i64 │|
        |╞═════╪══════╪═════╡|
        |│ 1   ┆ 5    ┆ 6   │|
        |│ 2   ┆ 10   ┆ 12  │|
        |│ 3   ┆ null ┆ 3   │|
        |└─────┴──────┴─────┘|
        └────────────────────┘
    """
    if not exprs:
        msg = "At least one expression must be passed to `sum_horizontal`"
        raise ValueError(msg)
    flat_exprs = flatten(exprs)
    return Expr(
        lambda plx: apply_n_ary_operation(
            plx, plx.sum_horizontal, *flat_exprs, str_as_lit=False
        ),
        ExprMetadata.from_horizontal_op(*flat_exprs),
    )


def min_horizontal(*exprs: IntoExpr | Iterable[IntoExpr]) -> Expr:
    """Get the minimum value horizontally across columns.

    Notes:
        We support `min_horizontal` over numeric columns only.

    Arguments:
        exprs: Name(s) of the columns to use in the aggregation function. Accepts
            expression input.

    Returns:
        A new expression.

    Examples:
        >>> import pyarrow as pa
        >>> import narwhals as nw
        >>>
        >>> df_native = pa.table({"a": [1, 8, 3], "b": [4, 5, None]})
        >>> nw.from_native(df_native).with_columns(h_min=nw.min_horizontal("a", "b"))
        ┌──────────────────┐
        |Narwhals DataFrame|
        |------------------|
        | pyarrow.Table    |
        | a: int64         |
        | b: int64         |
        | h_min: int64     |
        | ----             |
        | a: [[1,8,3]]     |
        | b: [[4,5,null]]  |
        | h_min: [[1,5,3]] |
        └──────────────────┘
    """
    if not exprs:
        msg = "At least one expression must be passed to `min_horizontal`"
        raise ValueError(msg)
    flat_exprs = flatten(exprs)
    return Expr(
        lambda plx: apply_n_ary_operation(
            plx, plx.min_horizontal, *flat_exprs, str_as_lit=False
        ),
        ExprMetadata.from_horizontal_op(*flat_exprs),
    )


def max_horizontal(*exprs: IntoExpr | Iterable[IntoExpr]) -> Expr:
    """Get the maximum value horizontally across columns.

    Notes:
        We support `max_horizontal` over numeric columns only.

    Arguments:
        exprs: Name(s) of the columns to use in the aggregation function. Accepts
            expression input.

    Returns:
        A new expression.

    Examples:
        >>> import polars as pl
        >>> import narwhals as nw
        >>>
        >>> df_native = pl.DataFrame({"a": [1, 8, 3], "b": [4, 5, None]})
        >>> nw.from_native(df_native).with_columns(h_max=nw.max_horizontal("a", "b"))
        ┌──────────────────────┐
        |  Narwhals DataFrame  |
        |----------------------|
        |shape: (3, 3)         |
        |┌─────┬──────┬───────┐|
        |│ a   ┆ b    ┆ h_max │|
        |│ --- ┆ ---  ┆ ---   │|
        |│ i64 ┆ i64  ┆ i64   │|
        |╞═════╪══════╪═══════╡|
        |│ 1   ┆ 4    ┆ 4     │|
        |│ 8   ┆ 5    ┆ 8     │|
        |│ 3   ┆ null ┆ 3     │|
        |└─────┴──────┴───────┘|
        └──────────────────────┘
    """
    if not exprs:
        msg = "At least one expression must be passed to `max_horizontal`"
        raise ValueError(msg)
    flat_exprs = flatten(exprs)
    return Expr(
        lambda plx: apply_n_ary_operation(
            plx, plx.max_horizontal, *flat_exprs, str_as_lit=False
        ),
        ExprMetadata.from_horizontal_op(*flat_exprs),
    )


class When:
    def __init__(self, *predicates: IntoExpr | Iterable[IntoExpr]) -> None:
        self._predicate = all_horizontal(*flatten(predicates), ignore_nulls=False)

    def then(self, value: IntoExpr | NonNestedLiteral | _1DArray) -> Then:
        kind = ExprKind.from_into_expr(value, str_as_lit=False)
        if self._predicate._metadata.is_scalar_like and not kind.is_scalar_like:
            msg = (
                "If you pass a scalar-like predicate to `nw.when`, then "
                "the `then` value must also be scalar-like."
            )
            raise InvalidOperationError(msg)

        return Then(
            lambda plx: apply_n_ary_operation(
                plx,
                lambda *args: plx.when(args[0]).then(args[1]),
                self._predicate,
                value,
                str_as_lit=False,
            ),
            combine_metadata(
                self._predicate,
                value,
                str_as_lit=False,
                allow_multi_output=False,
                to_single_output=False,
            ),
        )


class Then(Expr):
    def otherwise(self, value: IntoExpr | NonNestedLiteral | _1DArray) -> Expr:
        kind = ExprKind.from_into_expr(value, str_as_lit=False)
        if self._metadata.is_scalar_like and not is_scalar_like(kind):
            msg = (
                "If you pass a scalar-like predicate to `nw.when`, then "
                "the `otherwise` value must also be scalar-like."
            )
            raise InvalidOperationError(msg)

        def func(plx: CompliantNamespace[Any, Any]) -> CompliantExpr[Any, Any]:
            compliant_expr = self._to_compliant_expr(plx)
            compliant_value = extract_compliant(plx, value, str_as_lit=False)
            if (
                not self._metadata.is_scalar_like
                and is_scalar_like(kind)
                and is_compliant_expr(compliant_value)
            ):
                compliant_value = compliant_value.broadcast(kind)
            return compliant_expr.otherwise(compliant_value)  # type: ignore[attr-defined, no-any-return]

        return Expr(
            func,
            combine_metadata(
                self,
                value,
                str_as_lit=False,
                allow_multi_output=False,
                to_single_output=False,
            ),
        )


def when(*predicates: IntoExpr | Iterable[IntoExpr]) -> When:
    """Start a `when-then-otherwise` expression.

    Expression similar to an `if-else` statement in Python. Always initiated by a
    `pl.when(<condition>).then(<value if condition>)`, and optionally followed by a
    `.otherwise(<value if condition is false>)` can be appended at the end. If not
    appended, and the condition is not `True`, `None` will be returned.

    Info:
        Chaining multiple `.when(<condition>).then(<value>)` statements is currently
        not supported.
        See [Narwhals#668](https://github.com/narwhals-dev/narwhals/issues/668).

    Arguments:
        predicates: Condition(s) that must be met in order to apply the subsequent
            statement. Accepts one or more boolean expressions, which are implicitly
            combined with `&`. String input is parsed as a column name.

    Returns:
        A "when" object, which `.then` can be called on.

    Examples:
        >>> import pandas as pd
        >>> import narwhals as nw
        >>>
        >>> data = {"a": [1, 2, 3], "b": [5, 10, 15]}
        >>> df_native = pd.DataFrame(data)
        >>> nw.from_native(df_native).with_columns(
        ...     nw.when(nw.col("a") < 3).then(5).otherwise(6).alias("a_when")
        ... )
        ┌──────────────────┐
        |Narwhals DataFrame|
        |------------------|
        |    a   b  a_when |
        | 0  1   5       5 |
        | 1  2  10       5 |
        | 2  3  15       6 |
        └──────────────────┘
    """
    return When(*predicates)


def all_horizontal(*exprs: IntoExpr | Iterable[IntoExpr], ignore_nulls: bool) -> Expr:
    r"""Compute the bitwise AND horizontally across columns.

    Arguments:
        exprs: Name(s) of the columns to use in the aggregation function. Accepts
            expression input.
        ignore_nulls: Whether to ignore nulls:

            - If `True`, null values are ignored. If there are no elements, the result
              is `True`.
            - If `False`, Kleene logic is followed. Note that this is not allowed for
              pandas with classical NumPy dtypes when null values are present.

    Returns:
        A new expression.

    Examples:
        >>> import pyarrow as pa
        >>> import narwhals as nw
        >>>
        >>> data = {
        ...     "a": [False, False, True, True, False, None],
        ...     "b": [False, True, True, None, None, None],
        ... }
        >>> df_native = pa.table(data)
        >>> nw.from_native(df_native).select(
        ...     "a", "b", all=nw.all_horizontal("a", "b", ignore_nulls=False)
        ... )
        ┌─────────────────────────────────────────┐
        |           Narwhals DataFrame            |
        |-----------------------------------------|
        |pyarrow.Table                            |
        |a: bool                                  |
        |b: bool                                  |
        |all: bool                                |
        |----                                     |
        |a: [[false,false,true,true,false,null]]  |
        |b: [[false,true,true,null,null,null]]    |
        |all: [[false,false,true,null,false,null]]|
        └─────────────────────────────────────────┘

    """
    if not exprs:
        msg = "At least one expression must be passed to `all_horizontal`"
        raise ValueError(msg)
    flat_exprs = flatten(exprs)
    return Expr(
        lambda plx: apply_n_ary_operation(
            plx,
            partial(plx.all_horizontal, ignore_nulls=ignore_nulls),
            *flat_exprs,
            str_as_lit=False,
        ),
        ExprMetadata.from_horizontal_op(*flat_exprs),
    )


def lit(value: NonNestedLiteral, dtype: IntoDType | None = None) -> Expr:
    """Return an expression representing a literal value.

    Arguments:
        value: The value to use as literal.
        dtype: The data type of the literal value. If not provided, the data type will
            be inferred by the native library.

    Returns:
        A new expression.

    Examples:
        >>> import pandas as pd
        >>> import narwhals as nw
        >>>
        >>> df_native = pd.DataFrame({"a": [1, 2]})
        >>> nw.from_native(df_native).with_columns(nw.lit(3))
        ┌──────────────────┐
        |Narwhals DataFrame|
        |------------------|
        |     a  literal   |
        |  0  1        3   |
        |  1  2        3   |
        └──────────────────┘
    """
    if is_numpy_array(value):
        msg = (
            "numpy arrays are not supported as literal values. "
            "Consider using `with_columns` to create a new column from the array."
        )
        raise ValueError(msg)

    if isinstance(value, (list, tuple)):
        msg = f"Nested datatypes are not supported yet. Got {value}"
        raise NotImplementedError(msg)

    return Expr(lambda plx: plx.lit(value, dtype), ExprMetadata.literal())


def any_horizontal(*exprs: IntoExpr | Iterable[IntoExpr], ignore_nulls: bool) -> Expr:
    r"""Compute the bitwise OR horizontally across columns.

    Arguments:
        exprs: Name(s) of the columns to use in the aggregation function. Accepts
            expression input.
        ignore_nulls: Whether to ignore nulls:

            - If `True`, null values are ignored. If there are no elements, the result
              is `False`.
            - If `False`, Kleene logic is followed. Note that this is not allowed for
              pandas with classical NumPy dtypes when null values are present.

    Returns:
        A new expression.

    Examples:
        >>> import polars as pl
        >>> import narwhals as nw
        >>>
        >>> data = {
        ...     "a": [False, False, True, True, False, None],
        ...     "b": [False, True, True, None, None, None],
        ... }
        >>> df_native = pl.DataFrame(data)
        >>> nw.from_native(df_native).select(
        ...     "a", "b", any=nw.any_horizontal("a", "b", ignore_nulls=False)
        ... )
        ┌─────────────────────────┐
        |   Narwhals DataFrame    |
        |-------------------------|
        |shape: (6, 3)            |
        |┌───────┬───────┬───────┐|
        |│ a     ┆ b     ┆ any   │|
        |│ ---   ┆ ---   ┆ ---   │|
        |│ bool  ┆ bool  ┆ bool  │|
        |╞═══════╪═══════╪═══════╡|
        |│ false ┆ false ┆ false │|
        |│ false ┆ true  ┆ true  │|
        |│ true  ┆ true  ┆ true  │|
        |│ true  ┆ null  ┆ true  │|
        |│ false ┆ null  ┆ null  │|
        |│ null  ┆ null  ┆ null  │|
        |└───────┴───────┴───────┘|
        └─────────────────────────┘
    """
    if not exprs:
        msg = "At least one expression must be passed to `any_horizontal`"
        raise ValueError(msg)
    flat_exprs = flatten(exprs)
    return Expr(
        lambda plx: apply_n_ary_operation(
            plx,
            partial(plx.any_horizontal, ignore_nulls=ignore_nulls),
            *flat_exprs,
            str_as_lit=False,
        ),
        ExprMetadata.from_horizontal_op(*flat_exprs),
    )


def mean_horizontal(*exprs: IntoExpr | Iterable[IntoExpr]) -> Expr:
    """Compute the mean of all values horizontally across columns.

    Arguments:
        exprs: Name(s) of the columns to use in the aggregation function. Accepts
            expression input.

    Returns:
        A new expression.

    Examples:
        >>> import pyarrow as pa
        >>> import narwhals as nw
        >>>
        >>> data = {"a": [1, 8, 3], "b": [4, 5, None], "c": ["x", "y", "z"]}
        >>> df_native = pa.table(data)

        We define a dataframe-agnostic function that computes the horizontal mean of "a"
        and "b" columns:

        >>> nw.from_native(df_native).select(nw.mean_horizontal("a", "b"))
        ┌──────────────────┐
        |Narwhals DataFrame|
        |------------------|
        | pyarrow.Table    |
        | a: double        |
        | ----             |
        | a: [[2.5,6.5,3]] |
        └──────────────────┘
    """
    if not exprs:
        msg = "At least one expression must be passed to `mean_horizontal`"
        raise ValueError(msg)
    flat_exprs = flatten(exprs)
    return Expr(
        lambda plx: apply_n_ary_operation(
            plx, plx.mean_horizontal, *flat_exprs, str_as_lit=False
        ),
        ExprMetadata.from_horizontal_op(*flat_exprs),
    )


def concat_str(
    exprs: IntoExpr | Iterable[IntoExpr],
    *more_exprs: IntoExpr,
    separator: str = "",
    ignore_nulls: bool = False,
) -> Expr:
    r"""Horizontally concatenate columns into a single string column.

    Arguments:
        exprs: Columns to concatenate into a single string column. Accepts expression
            input. Strings are parsed as column names, other non-expression inputs are
            parsed as literals. Non-`String` columns are cast to `String`.
        *more_exprs: Additional columns to concatenate into a single string column,
            specified as positional arguments.
        separator: String that will be used to separate the values of each column.
        ignore_nulls: Ignore null values (default is `False`).
            If set to `False`, null values will be propagated and if the row contains any
            null values, the output is null.

    Returns:
        A new expression.

    Examples:
        >>> import pandas as pd
        >>> import narwhals as nw
        >>>
        >>> data = {
        ...     "a": [1, 2, 3],
        ...     "b": ["dogs", "cats", None],
        ...     "c": ["play", "swim", "walk"],
        ... }
        >>> df_native = pd.DataFrame(data)
        >>> (
        ...     nw.from_native(df_native).select(
        ...         nw.concat_str(
        ...             [nw.col("a") * 2, nw.col("b"), nw.col("c")], separator=" "
        ...         ).alias("full_sentence")
        ...     )
        ... )
        ┌──────────────────┐
        |Narwhals DataFrame|
        |------------------|
        |   full_sentence  |
        | 0   2 dogs play  |
        | 1   4 cats swim  |
        | 2          None  |
        └──────────────────┘
    """
    flat_exprs = flatten([*flatten([exprs]), *more_exprs])
    return Expr(
        lambda plx: apply_n_ary_operation(
            plx,
            lambda *args: plx.concat_str(
                *args, separator=separator, ignore_nulls=ignore_nulls
            ),
            *flat_exprs,
            str_as_lit=False,
        ),
        combine_metadata(
            *flat_exprs, str_as_lit=False, allow_multi_output=True, to_single_output=True
        ),
    )


def coalesce(
    exprs: IntoExpr | Iterable[IntoExpr], *more_exprs: IntoExpr | NonNestedLiteral
) -> Expr:
    """Folds the columns from left to right, keeping the first non-null value.

    Arguments:
        exprs: Columns to coalesce, must be a str, nw.Expr, or nw.Series
            where strings are parsed as column names and both nw.Expr/nw.Series
            are passed through as-is. Scalar values must be wrapped in `nw.lit`.

        *more_exprs: Additional columns to coalesce, specified as positional arguments.

    Raises:
        TypeError: If any of the inputs are not a str, nw.Expr, or nw.Series.

    Returns:
        A new expression.

    Examples:
    >>> import polars as pl
    >>> import narwhals as nw
    >>> data = [
    ...     (1, 5, None),
    ...     (None, 6, None),
    ...     (None, None, 9),
    ...     (4, 8, 10),
    ...     (None, None, None),
    ... ]
    >>> df = pl.DataFrame(data, schema=["a", "b", "c"], orient="row")
    >>> nw.from_native(df).select(nw.coalesce("a", "b", "c", nw.lit(-1)))
    ┌──────────────────┐
    |Narwhals DataFrame|
    |------------------|
    |  shape: (5, 1)   |
    |  ┌─────┐         |
    |  │ a   │         |
    |  │ --- │         |
    |  │ i64 │         |
    |  ╞═════╡         |
    |  │ 1   │         |
    |  │ 6   │         |
    |  │ 9   │         |
    |  │ 4   │         |
    |  │ -1  │         |
    |  └─────┘         |
    └──────────────────┘
    """
    flat_exprs = flatten([*flatten([exprs]), *more_exprs])

    non_exprs = [expr for expr in flat_exprs if not isinstance(expr, (str, Expr, Series))]
    if non_exprs:
        msg = (
            f"All arguments to `coalesce` must be of type {str!r}, {Expr!r}, or {Series!r}."
            "\nGot the following invalid arguments (type, value):"
            f"\n    {', '.join(repr((type(e), e)) for e in non_exprs)}"
        )
        raise TypeError(msg)

    return Expr(
        lambda plx: apply_n_ary_operation(
            plx, lambda *args: plx.coalesce(*args), *flat_exprs, str_as_lit=False
        ),
        ExprMetadata.from_horizontal_op(*flat_exprs),
    )<|MERGE_RESOLUTION|>--- conflicted
+++ resolved
@@ -50,12 +50,8 @@
         FrameT,
         IntoDType,
         IntoExpr,
-<<<<<<< HEAD
+        IntoSchema,
         NativeDataFrame,
-=======
-        IntoSchema,
-        NativeFrame,
->>>>>>> f7169d4a
         NativeLazyFrame,
         NativeSeries,
         NonNestedLiteral,
