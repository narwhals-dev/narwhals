from __future__ import annotations

import platform
import sys
from typing import TYPE_CHECKING
from typing import Any
from typing import Iterable
from typing import Literal
from typing import Protocol
from typing import Sequence
from typing import TypeVar
from typing import Union
from typing import overload

from narwhals._expression_parsing import extract_compliant
from narwhals._expression_parsing import operation_aggregates
from narwhals._expression_parsing import operation_changes_length
from narwhals._expression_parsing import operation_is_order_dependent
from narwhals.dataframe import DataFrame
from narwhals.dataframe import LazyFrame
from narwhals.dependencies import is_numpy_array
from narwhals.dependencies import is_numpy_array_2d
from narwhals.exceptions import ShapeError
from narwhals.expr import Expr
from narwhals.schema import Schema
from narwhals.translate import from_native
from narwhals.translate import to_native
from narwhals.utils import Implementation
from narwhals.utils import Version
from narwhals.utils import flatten
from narwhals.utils import parse_version
from narwhals.utils import validate_laziness
from narwhals.utils import validate_native_namespace_and_backend

# Missing type parameters for generic type "DataFrame"
# However, trying to provide one results in mypy still complaining...
# The rest of the annotations seem to work fine with this anyway
FrameT = TypeVar("FrameT", bound=Union[DataFrame, LazyFrame])  # type: ignore[type-arg]


if TYPE_CHECKING:
    from types import ModuleType

    import pyarrow as pa
    from typing_extensions import Self

    from narwhals.dtypes import DType
    from narwhals.series import Series
    from narwhals.typing import DTypeBackend
    from narwhals.typing import IntoDataFrameT
    from narwhals.typing import IntoExpr
    from narwhals.typing import IntoFrameT
    from narwhals.typing import IntoSeriesT
    from narwhals.typing import _2DArray

    class ArrowStreamExportable(Protocol):
        def __arrow_c_stream__(
            self, requested_schema: object | None = None
        ) -> object: ...


@overload
def concat(
    items: Iterable[DataFrame[IntoDataFrameT]],
    *,
    how: Literal["horizontal", "vertical", "diagonal"] = "vertical",
) -> DataFrame[IntoDataFrameT]: ...


@overload
def concat(
    items: Iterable[LazyFrame[IntoFrameT]],
    *,
    how: Literal["horizontal", "vertical", "diagonal"] = "vertical",
) -> LazyFrame[IntoFrameT]: ...


@overload
def concat(
    items: Iterable[DataFrame[IntoDataFrameT] | LazyFrame[IntoFrameT]],
    *,
    how: Literal["horizontal", "vertical", "diagonal"] = "vertical",
) -> DataFrame[IntoDataFrameT] | LazyFrame[IntoFrameT]: ...


def concat(
    items: Iterable[DataFrame[IntoDataFrameT] | LazyFrame[IntoFrameT]],
    *,
    how: Literal["horizontal", "vertical", "diagonal"] = "vertical",
) -> DataFrame[IntoDataFrameT] | LazyFrame[IntoFrameT]:
    """Concatenate multiple DataFrames, LazyFrames into a single entity.

    Arguments:
        items: DataFrames, LazyFrames to concatenate.
        how: concatenating strategy:

            - vertical: Concatenate vertically. Column names must match.
            - horizontal: Concatenate horizontally. If lengths don't match, then
                missing rows are filled with null values.
            - diagonal: Finds a union between the column schemas and fills missing column
                values with null.

    Returns:
        A new DataFrame, Lazyframe resulting from the concatenation.

    Raises:
        TypeError: The items to concatenate should either all be eager, or all lazy

    Examples:
        Let's take an example of vertical concatenation:

        >>> import pandas as pd
        >>> import polars as pl
        >>> import pyarrow as pa
        >>> import narwhals as nw

        Let's look at one case a for vertical concatenation (pandas backed):

        >>> df_pd_1 = nw.from_native(pd.DataFrame({"a": [1, 2, 3], "b": [4, 5, 6]}))
        >>> df_pd_2 = nw.from_native(pd.DataFrame({"a": [5, 2], "b": [1, 4]}))
        >>> nw.concat([df_pd_1, df_pd_2], how="vertical")
        ┌──────────────────┐
        |Narwhals DataFrame|
        |------------------|
        |        a  b      |
        |     0  1  4      |
        |     1  2  5      |
        |     2  3  6      |
        |     0  5  1      |
        |     1  2  4      |
        └──────────────────┘

        Let's look at one case a for horizontal concatenation (polars backed):

        >>> df_pl_1 = nw.from_native(pl.DataFrame({"a": [1, 2, 3], "b": [4, 5, 6]}))
        >>> df_pl_2 = nw.from_native(pl.DataFrame({"c": [5, 2], "d": [1, 4]}))
        >>> nw.concat([df_pl_1, df_pl_2], how="horizontal")
        ┌───────────────────────────┐
        |    Narwhals DataFrame     |
        |---------------------------|
        |shape: (3, 4)              |
        |┌─────┬─────┬──────┬──────┐|
        |│ a   ┆ b   ┆ c    ┆ d    │|
        |│ --- ┆ --- ┆ ---  ┆ ---  │|
        |│ i64 ┆ i64 ┆ i64  ┆ i64  │|
        |╞═════╪═════╪══════╪══════╡|
        |│ 1   ┆ 4   ┆ 5    ┆ 1    │|
        |│ 2   ┆ 5   ┆ 2    ┆ 4    │|
        |│ 3   ┆ 6   ┆ null ┆ null │|
        |└─────┴─────┴──────┴──────┘|
        └───────────────────────────┘

        Let's look at one case a for diagonal concatenation (pyarrow backed):

        >>> df_pa_1 = nw.from_native(pa.table({"a": [1, 2], "b": [3.5, 4.5]}))
        >>> df_pa_2 = nw.from_native(pa.table({"a": [3, 4], "z": ["x", "y"]}))
        >>> nw.concat([df_pa_1, df_pa_2], how="diagonal")
        ┌──────────────────────────┐
        |    Narwhals DataFrame    |
        |--------------------------|
        |pyarrow.Table             |
        |a: int64                  |
        |b: double                 |
        |z: string                 |
        |----                      |
        |a: [[1,2],[3,4]]          |
        |b: [[3.5,4.5],[null,null]]|
        |z: [[null,null],["x","y"]]|
        └──────────────────────────┘
    """
    if how not in {"horizontal", "vertical", "diagonal"}:  # pragma: no cover
        msg = "Only vertical, horizontal and diagonal concatenations are supported."
        raise NotImplementedError(msg)
    if not items:
        msg = "No items to concatenate"
        raise ValueError(msg)
    items = list(items)
    validate_laziness(items)
    first_item = items[0]
    plx = first_item.__narwhals_namespace__()
    return first_item._from_compliant_dataframe(
        plx.concat([df._compliant_frame for df in items], how=how),
    )


def new_series(
    name: str,
    values: Any,
    dtype: DType | type[DType] | None = None,
    *,
    native_namespace: ModuleType,
) -> Series[Any]:
    """Instantiate Narwhals Series from iterable (e.g. list or array).

    Arguments:
        name: Name of resulting Series.
        values: Values of make Series from.
        dtype: (Narwhals) dtype. If not provided, the native library
            may auto-infer it from `values`.
        native_namespace: The native library to use for DataFrame creation.

    Returns:
        A new Series

    Examples:
        >>> import pandas as pd
        >>> import narwhals as nw
        >>>
        >>> values = [4, 1, 2, 3]
        >>> nw.new_series(name="a", values=values, dtype=nw.Int32, native_namespace=pd)
        ┌─────────────────────┐
        |   Narwhals Series   |
        |---------------------|
        |0    4               |
        |1    1               |
        |2    2               |
        |3    3               |
        |Name: a, dtype: int32|
        └─────────────────────┘
    """
    return _new_series_impl(
        name,
        values,
        dtype,
        native_namespace=native_namespace,
        version=Version.MAIN,
    )


def _new_series_impl(
    name: str,
    values: Any,
    dtype: DType | type[DType] | None = None,
    *,
    native_namespace: ModuleType,
    version: Version,
) -> Series[Any]:
    implementation = Implementation.from_native_namespace(native_namespace)

    if implementation is Implementation.POLARS:
        if dtype:
            from narwhals._polars.utils import (
                narwhals_to_native_dtype as polars_narwhals_to_native_dtype,
            )

            backend_version = parse_version(native_namespace.__version__)
            dtype_pl = polars_narwhals_to_native_dtype(
                dtype, version=version, backend_version=backend_version
            )
        else:
            dtype_pl = None

        native_series = native_namespace.Series(name=name, values=values, dtype=dtype_pl)
    elif implementation.is_pandas_like():
        if dtype:
            from narwhals._pandas_like.utils import (
                narwhals_to_native_dtype as pandas_like_narwhals_to_native_dtype,
            )

            backend_version = parse_version(native_namespace)
            pd_dtype = pandas_like_narwhals_to_native_dtype(
                dtype, None, implementation, backend_version, version
            )
            native_series = native_namespace.Series(values, name=name, dtype=pd_dtype)
        else:
            native_series = native_namespace.Series(values, name=name)

    elif implementation is Implementation.PYARROW:
        pa_dtype: pa.DataType | None = None
        if dtype:
            from narwhals._arrow.utils import (
                narwhals_to_native_dtype as arrow_narwhals_to_native_dtype,
            )

            pa_dtype = arrow_narwhals_to_native_dtype(dtype, version=version)
        native_series = native_namespace.chunked_array([values], type=pa_dtype)

    elif implementation is Implementation.DASK:  # pragma: no cover
        msg = "Dask support in Narwhals is lazy-only, so `new_series` is not supported"
        raise NotImplementedError(msg)
    else:  # pragma: no cover
        try:
            # implementation is UNKNOWN, Narwhals extension using this feature should
            # implement `from_dict` function in the top-level namespace.
            native_series = native_namespace.new_series(name, values, dtype)
        except AttributeError as e:
            msg = "Unknown namespace is expected to implement `Series` constructor."
            raise AttributeError(msg) from e
    return from_native(native_series, series_only=True).alias(name)


def from_dict(
    data: dict[str, Any],
    schema: dict[str, DType] | Schema | None = None,
    *,
    backend: ModuleType | Implementation | str | None = None,
    native_namespace: ModuleType | None = None,
) -> DataFrame[Any]:
    """Instantiate DataFrame from dictionary.

    Indexes (if present, for pandas-like backends) are aligned following
    the [left-hand-rule](../pandas_like_concepts/pandas_index.md/).

    Notes:
        For pandas-like dataframes, conversion to schema is applied after dataframe
        creation.

    Arguments:
        data: Dictionary to create DataFrame from.
        schema: The DataFrame schema as Schema or dict of {name: type}.
        backend: specifies which eager backend instantiate to. Only
            necessary if inputs are not Narwhals Series.

                `backend` can be specified in various ways:

                - As `Implementation.<BACKEND>` with `BACKEND` being `PANDAS`, `PYARROW`,
                    `POLARS`, `MODIN` or `CUDF`.
                - As a string: `"pandas"`, `"pyarrow"`, `"polars"`, `"modin"` or `"cudf"`.
                - Directly as a module `pandas`, `pyarrow`, `polars`, `modin` or `cudf`.
        native_namespace: The native library to use for DataFrame creation.

            **Deprecated** (v1.26.0):
                Please use `backend` instead. Note that `native_namespace` is still available
                (and won't emit a deprecation warning) if you use `narwhals.stable.v1`,
                see [perfect backwards compatibility policy](../backcompat.md/).

    Returns:
        A new DataFrame.

    Examples:
        >>> import pandas as pd
        >>> import narwhals as nw
        >>> data = {"c": [5, 2], "d": [1, 4]}
        >>> nw.from_dict(data, backend="pandas")
        ┌──────────────────┐
        |Narwhals DataFrame|
        |------------------|
        |        c  d      |
        |     0  5  1      |
        |     1  2  4      |
        └──────────────────┘
    """
    backend = validate_native_namespace_and_backend(
        backend, native_namespace, emit_deprecation_warning=True
    )
    return _from_dict_impl(data, schema, backend=backend)


def _from_dict_impl(
    data: dict[str, Any],
    schema: dict[str, DType] | Schema | None = None,
    *,
    backend: ModuleType | Implementation | str | None = None,
) -> DataFrame[Any]:
    from narwhals.series import Series

    if not data:
        msg = "from_dict cannot be called with empty dictionary"
        raise ValueError(msg)
    if backend is None:
        for val in data.values():
            if isinstance(val, Series):
                native_namespace = val.__native_namespace__()
                break
        else:
            msg = "Calling `from_dict` without `backend` is only supported if all input values are already Narwhals Series"
            raise TypeError(msg)
        data = {key: to_native(value, pass_through=True) for key, value in data.items()}
        eager_backend = Implementation.from_native_namespace(native_namespace)
    else:
        eager_backend = Implementation.from_backend(backend)
        native_namespace = eager_backend.to_native_namespace()

    supported_eager_backends = (
        Implementation.POLARS,
        Implementation.PANDAS,
        Implementation.PYARROW,
        Implementation.MODIN,
        Implementation.CUDF,
    )
    if eager_backend is not None and eager_backend not in supported_eager_backends:
        msg = f"Unsupported `backend` value.\nExpected one of {supported_eager_backends} or None, got: {eager_backend}."
        raise ValueError(msg)
    if eager_backend is Implementation.POLARS:
<<<<<<< HEAD
        if schema:
            from narwhals._polars.utils import (
                narwhals_to_native_dtype as polars_narwhals_to_native_dtype,
            )

            backend_version = parse_version(native_namespace.__version__)
            schema_pl = {
                name: polars_narwhals_to_native_dtype(
                    dtype, version=version, backend_version=backend_version
                )
                for name, dtype in schema.items()
            }
        else:
            schema_pl = None

=======
        schema_pl = Schema(schema).to_polars() if schema else None
>>>>>>> df8144b6
        native_frame = native_namespace.from_dict(data, schema=schema_pl)
    elif eager_backend.is_pandas_like():
        from narwhals._pandas_like.utils import broadcast_align_and_extract_native

        aligned_data = {}
        left_most_series = None
        for key, native_series in data.items():
            if isinstance(native_series, native_namespace.Series):
                compliant_series = from_native(
                    native_series, series_only=True
                )._compliant_series
                if left_most_series is None:
                    left_most_series = compliant_series
                    aligned_data[key] = native_series
                else:
                    aligned_data[key] = broadcast_align_and_extract_native(
                        left_most_series, compliant_series
                    )[1]
            else:
                aligned_data[key] = native_series

        native_frame = native_namespace.DataFrame.from_dict(aligned_data)

        if schema:
            from narwhals._pandas_like.utils import get_dtype_backend

            it: Iterable[DTypeBackend] = (
                get_dtype_backend(native_type, eager_backend)
                for native_type in native_frame.dtypes
            )
            pd_schema = Schema(schema).to_pandas(it)
            native_frame = native_frame.astype(pd_schema)

    elif eager_backend is Implementation.PYARROW:
        pa_schema = Schema(schema).to_arrow() if schema is not None else schema
        native_frame = native_namespace.table(data, schema=pa_schema)
    else:  # pragma: no cover
        try:
            # implementation is UNKNOWN, Narwhals extension using this feature should
            # implement `from_dict` function in the top-level namespace.
            native_frame = native_namespace.from_dict(data, schema=schema)
        except AttributeError as e:
            msg = "Unknown namespace is expected to implement `from_dict` function."
            raise AttributeError(msg) from e
    return from_native(native_frame, eager_only=True)


def from_numpy(
    data: _2DArray,
    schema: dict[str, DType] | Schema | list[str] | None = None,
    *,
    native_namespace: ModuleType,
) -> DataFrame[Any]:
    """Construct a DataFrame from a NumPy ndarray.

    Notes:
        Only row orientation is currently supported.

        For pandas-like dataframes, conversion to schema is applied after dataframe
        creation.

    Arguments:
        data: Two-dimensional data represented as a NumPy ndarray.
        schema: The DataFrame schema as Schema, dict of {name: type}, or a list of str.
        native_namespace: The native library to use for DataFrame creation.

    Returns:
        A new DataFrame.

    Examples:
        >>> import numpy as np
        >>> import pyarrow as pa
        >>> import narwhals as nw
        >>>
        >>> arr = np.array([[5, 2, 1], [1, 4, 3]])
        >>> schema = {"c": nw.Int16(), "d": nw.Float32(), "e": nw.Int8()}
        >>> nw.from_numpy(arr, schema=schema, native_namespace=pa)
        ┌──────────────────┐
        |Narwhals DataFrame|
        |------------------|
        |  pyarrow.Table   |
        |  c: int16        |
        |  d: float        |
        |  e: int8         |
        |  ----            |
        |  c: [[5,1]]      |
        |  d: [[2,4]]      |
        |  e: [[1,3]]      |
        └──────────────────┘
    """
    return _from_numpy_impl(
        data,
        schema,
        native_namespace=native_namespace,
        version=Version.MAIN,
    )


def _from_numpy_impl(
    data: _2DArray,
    schema: dict[str, DType] | Schema | list[str] | None = None,
    *,
    native_namespace: ModuleType,
    version: Version,
) -> DataFrame[Any]:
    from narwhals.schema import Schema

    if not is_numpy_array_2d(data):
        msg = "`from_numpy` only accepts 2D numpy arrays"
        raise ValueError(msg)
    implementation = Implementation.from_native_namespace(native_namespace)

    if implementation is Implementation.POLARS:
        if isinstance(schema, (dict, Schema)):
            from narwhals._polars.utils import (
                narwhals_to_native_dtype as polars_narwhals_to_native_dtype,
            )

            backend_version = parse_version(native_namespace.__version__)
            schema = {
                name: polars_narwhals_to_native_dtype(  # type: ignore[misc]
                    dtype,
                    version=version,
                    backend_version=backend_version,
                )
                for name, dtype in schema.items()
            }
        elif schema is None:
            native_frame = native_namespace.from_numpy(data)
        elif not isinstance(schema, list):
            msg = (
                "`schema` is expected to be one of the following types: "
                "dict[str, DType] | Schema | list[str]. "
                f"Got {type(schema)}."
            )
            raise TypeError(msg)
        native_frame = native_namespace.from_numpy(data, schema=schema)

    elif implementation.is_pandas_like():
        if isinstance(schema, (dict, Schema)):
            from narwhals._pandas_like.utils import get_dtype_backend
            from narwhals._pandas_like.utils import (
                narwhals_to_native_dtype as pandas_like_narwhals_to_native_dtype,
            )

            backend_version = parse_version(native_namespace)
            pd_schema = {
                name: pandas_like_narwhals_to_native_dtype(
                    dtype=schema[name],
                    dtype_backend=get_dtype_backend(native_type, implementation),
                    implementation=implementation,
                    backend_version=backend_version,
                    version=version,
                )
                for name, native_type in schema.items()
            }
            native_frame = native_namespace.DataFrame(data, columns=schema.keys()).astype(
                pd_schema
            )
        elif isinstance(schema, list):
            native_frame = native_namespace.DataFrame(data, columns=schema)
        elif schema is None:
            native_frame = native_namespace.DataFrame(
                data, columns=["column_" + str(x) for x in range(data.shape[1])]
            )
        else:
            msg = (
                "`schema` is expected to be one of the following types: "
                "dict[str, DType] | Schema | list[str]. "
                f"Got {type(schema)}."
            )
            raise TypeError(msg)

    elif implementation is Implementation.PYARROW:
        pa_arrays = [native_namespace.array(val) for val in data.T]
        if isinstance(schema, (dict, Schema)):
            from narwhals._arrow.utils import (
                narwhals_to_native_dtype as arrow_narwhals_to_native_dtype,
            )

            schema = native_namespace.schema(
                [
                    (name, arrow_narwhals_to_native_dtype(dtype, version))
                    for name, dtype in schema.items()
                ]
            )
            native_frame = native_namespace.Table.from_arrays(pa_arrays, schema=schema)
        elif isinstance(schema, list):
            native_frame = native_namespace.Table.from_arrays(pa_arrays, names=schema)
        elif schema is None:
            native_frame = native_namespace.Table.from_arrays(
                pa_arrays, names=["column_" + str(x) for x in range(data.shape[1])]
            )
        else:
            msg = (
                "`schema` is expected to be one of the following types: "
                "dict[str, DType] | Schema | list[str]. "
                f"Got {type(schema)}."
            )
            raise TypeError(msg)
    else:  # pragma: no cover
        try:
            # implementation is UNKNOWN, Narwhals extension using this feature should
            # implement `from_numpy` function in the top-level namespace.
            native_frame = native_namespace.from_numpy(data, schema=schema)
        except AttributeError as e:
            msg = "Unknown namespace is expected to implement `from_numpy` function."
            raise AttributeError(msg) from e
    return from_native(native_frame, eager_only=True)


def from_arrow(
    native_frame: ArrowStreamExportable, *, native_namespace: ModuleType
) -> DataFrame[Any]:
    """Construct a DataFrame from an object which supports the PyCapsule Interface.

    Arguments:
        native_frame: Object which implements `__arrow_c_stream__`.
        native_namespace: The native library to use for DataFrame creation.

    Returns:
        A new DataFrame.

    Examples:
        >>> import pandas as pd
        >>> import polars as pl
        >>> import narwhals as nw
        >>>
        >>> df_native = pd.DataFrame({"a": [1, 2], "b": [4.2, 5.1]})
        >>> nw.from_arrow(df_native, native_namespace=pl)
        ┌──────────────────┐
        |Narwhals DataFrame|
        |------------------|
        |  shape: (2, 2)   |
        |  ┌─────┬─────┐   |
        |  │ a   ┆ b   │   |
        |  │ --- ┆ --- │   |
        |  │ i64 ┆ f64 │   |
        |  ╞═════╪═════╡   |
        |  │ 1   ┆ 4.2 │   |
        |  │ 2   ┆ 5.1 │   |
        |  └─────┴─────┘   |
        └──────────────────┘
    """
    if not hasattr(native_frame, "__arrow_c_stream__"):
        msg = f"Given object of type {type(native_frame)} does not support PyCapsule interface"
        raise TypeError(msg)
    implementation = Implementation.from_native_namespace(native_namespace)

    if implementation.is_polars() and parse_version(native_namespace) >= (1, 3):
        native_frame = native_namespace.DataFrame(native_frame)
    elif implementation in {
        Implementation.PANDAS,
        Implementation.MODIN,
        Implementation.CUDF,
        Implementation.POLARS,
    }:
        # These don't (yet?) support the PyCapsule Interface for import
        # so we go via PyArrow
        try:
            import pyarrow as pa  # ignore-banned-import
        except ModuleNotFoundError as exc:  # pragma: no cover
            msg = f"PyArrow>=14.0.0 is required for `from_arrow` for object of type {native_namespace}"
            raise ModuleNotFoundError(msg) from exc
        if parse_version(pa) < (14, 0):  # pragma: no cover
            msg = f"PyArrow>=14.0.0 is required for `from_arrow` for object of type {native_namespace}"
            raise ModuleNotFoundError(msg) from None

        tbl = pa.table(native_frame)
        if implementation is Implementation.PANDAS:
            native_frame = tbl.to_pandas()
        elif implementation is Implementation.MODIN:  # pragma: no cover
            from modin.pandas.utils import from_arrow

            native_frame = from_arrow(tbl)
        elif implementation is Implementation.CUDF:  # pragma: no cover
            native_frame = native_namespace.DataFrame.from_arrow(tbl)
        elif implementation is Implementation.POLARS:  # pragma: no cover
            native_frame = native_namespace.from_arrow(tbl)
        else:  # pragma: no cover
            msg = "congratulations, you entered unrecheable code - please report a bug"
            raise AssertionError(msg)
    elif implementation is Implementation.PYARROW:
        native_frame = native_namespace.table(native_frame)
    else:  # pragma: no cover
        try:
            # implementation is UNKNOWN, Narwhals extension using this feature should
            # implement PyCapsule support
            native_frame = native_namespace.DataFrame(native_frame)
        except AttributeError as e:
            msg = "Unknown namespace is expected to implement `DataFrame` class which accepts object which supports PyCapsule Interface."
            raise AttributeError(msg) from e
    return from_native(native_frame, eager_only=True)


def _get_sys_info() -> dict[str, str]:
    """System information.

    Returns system and Python version information

    Copied from sklearn

    Returns:
        Dictionary with system info.
    """
    python = sys.version.replace("\n", " ")

    blob = (
        ("python", python),
        ("executable", sys.executable),
        ("machine", platform.platform()),
    )

    return dict(blob)


def _get_deps_info() -> dict[str, str]:
    """Overview of the installed version of main dependencies.

    This function does not import the modules to collect the version numbers
    but instead relies on standard Python package metadata.

    Returns version information on relevant Python libraries

    This function and show_versions were copied from sklearn and adapted

    Returns:
        Mapping from dependency to version.
    """
    from importlib.metadata import PackageNotFoundError
    from importlib.metadata import version

    from narwhals import __version__

    deps = ("pandas", "polars", "cudf", "modin", "pyarrow", "numpy")
    deps_info = {"narwhals": __version__}

    for modname in deps:
        try:
            deps_info[modname] = version(modname)
        except PackageNotFoundError:  # noqa: PERF203
            deps_info[modname] = ""
    return deps_info


def show_versions() -> None:
    """Print useful debugging information.

    Examples:
        >>> from narwhals import show_versions
        >>> show_versions()  # doctest: +SKIP
    """
    sys_info = _get_sys_info()
    deps_info = _get_deps_info()

    print("\nSystem:")  # noqa: T201
    for k, stat in sys_info.items():
        print(f"{k:>10}: {stat}")  # noqa: T201

    print("\nPython dependencies:")  # noqa: T201
    for k, stat in deps_info.items():
        print(f"{k:>13}: {stat}")  # noqa: T201


def get_level(
    obj: DataFrame[Any] | LazyFrame[Any] | Series[IntoSeriesT],
) -> Literal["full", "lazy", "interchange"]:
    """Level of support Narwhals has for current object.

    Arguments:
        obj: Dataframe or Series.

    Returns:
        This can be one of:

            - 'full': full Narwhals API support
            - 'lazy': only lazy operations are supported. This excludes anything
              which involves iterating over rows in Python.
            - 'interchange': only metadata operations are supported (`df.schema`)
    """
    return obj._level


def read_csv(
    source: str,
    *,
    native_namespace: ModuleType,
    **kwargs: Any,
) -> DataFrame[Any]:
    """Read a CSV file into a DataFrame.

    Arguments:
        source: Path to a file.
        native_namespace: The native library to use for DataFrame creation.
        kwargs: Extra keyword arguments which are passed to the native CSV reader.
            For example, you could use
            `nw.read_csv('file.csv', native_namespace=pd, engine='pyarrow')`.

    Returns:
        DataFrame.

    Examples:
        >>> import pandas as pd
        >>> import narwhals as nw
        >>>
        >>> nw.read_csv("file.csv", native_namespace=pd)  # doctest:+SKIP
        ┌──────────────────┐
        |Narwhals DataFrame|
        |------------------|
        |        a   b     |
        |     0  1   4     |
        |     1  2   5     |
        └──────────────────┘
    """
    return _read_csv_impl(source, native_namespace=native_namespace, **kwargs)


def _read_csv_impl(
    source: str, *, native_namespace: ModuleType, **kwargs: Any
) -> DataFrame[Any]:
    implementation = Implementation.from_native_namespace(native_namespace)
    if implementation in (
        Implementation.POLARS,
        Implementation.PANDAS,
        Implementation.MODIN,
        Implementation.CUDF,
    ):
        native_frame = native_namespace.read_csv(source, **kwargs)
    elif implementation is Implementation.PYARROW:
        from pyarrow import csv  # ignore-banned-import

        native_frame = csv.read_csv(source, **kwargs)
    else:  # pragma: no cover
        try:
            # implementation is UNKNOWN, Narwhals extension using this feature should
            # implement `read_csv` function in the top-level namespace.
            native_frame = native_namespace.read_csv(source=source, **kwargs)
        except AttributeError as e:
            msg = "Unknown namespace is expected to implement `read_csv` function."
            raise AttributeError(msg) from e
    return from_native(native_frame, eager_only=True)


def scan_csv(
    source: str, *, native_namespace: ModuleType, **kwargs: Any
) -> LazyFrame[Any]:
    """Lazily read from a CSV file.

    For the libraries that do not support lazy dataframes, the function reads
    a csv file eagerly and then converts the resulting dataframe to a lazyframe.

    Arguments:
        source: Path to a file.
        native_namespace: The native library to use for DataFrame creation.
        kwargs: Extra keyword arguments which are passed to the native CSV reader.
            For example, you could use
            `nw.scan_csv('file.csv', native_namespace=pd, engine='pyarrow')`.

    Returns:
        LazyFrame.

    Examples:
        >>> import duckdb
        >>> import narwhals as nw
        >>>
        >>> nw.scan_csv("file.csv", native_namespace=duckdb).to_native()  # doctest:+SKIP
        ┌─────────┬───────┐
        │    a    │   b   │
        │ varchar │ int32 │
        ├─────────┼───────┤
        │ x       │     1 │
        │ y       │     2 │
        │ z       │     3 │
        └─────────┴───────┘
    """
    return _scan_csv_impl(source, native_namespace=native_namespace, **kwargs)


def _scan_csv_impl(
    source: str, *, native_namespace: ModuleType, **kwargs: Any
) -> LazyFrame[Any]:
    implementation = Implementation.from_native_namespace(native_namespace)
    if implementation is Implementation.POLARS:
        native_frame = native_namespace.scan_csv(source, **kwargs)
    elif implementation in (
        Implementation.PANDAS,
        Implementation.MODIN,
        Implementation.CUDF,
        Implementation.DASK,
        Implementation.DUCKDB,
    ):
        native_frame = native_namespace.read_csv(source, **kwargs)
    elif implementation is Implementation.PYARROW:
        from pyarrow import csv  # ignore-banned-import

        native_frame = csv.read_csv(source, **kwargs)
    else:  # pragma: no cover
        try:
            # implementation is UNKNOWN, Narwhals extension using this feature should
            # implement `scan_csv` function in the top-level namespace.
            native_frame = native_namespace.scan_csv(source=source, **kwargs)
        except AttributeError as e:
            msg = "Unknown namespace is expected to implement `scan_csv` function."
            raise AttributeError(msg) from e
    return from_native(native_frame).lazy()


def read_parquet(
    source: str,
    *,
    native_namespace: ModuleType,
    **kwargs: Any,
) -> DataFrame[Any]:
    """Read into a DataFrame from a parquet file.

    Arguments:
        source: Path to a file.
        native_namespace: The native library to use for DataFrame creation.
        kwargs: Extra keyword arguments which are passed to the native parquet reader.
            For example, you could use
            `nw.read_parquet('file.parquet', native_namespace=pd, engine='pyarrow')`.

    Returns:
        DataFrame.

    Examples:
        >>> import pyarrow as pa
        >>> import narwhals as nw
        >>>
        >>> nw.read_parquet("file.parquet", native_namespace=pa)  # doctest:+SKIP
        ┌──────────────────┐
        |Narwhals DataFrame|
        |------------------|
        |pyarrow.Table     |
        |a: int64          |
        |c: double         |
        |----              |
        |a: [[1,2]]        |
        |c: [[0.2,0.1]]    |
        └──────────────────┘
    """
    return _read_parquet_impl(source, native_namespace=native_namespace, **kwargs)


def _read_parquet_impl(
    source: str, *, native_namespace: ModuleType, **kwargs: Any
) -> DataFrame[Any]:
    implementation = Implementation.from_native_namespace(native_namespace)
    if implementation in (
        Implementation.POLARS,
        Implementation.PANDAS,
        Implementation.MODIN,
        Implementation.CUDF,
        Implementation.DUCKDB,
    ):
        native_frame = native_namespace.read_parquet(source, **kwargs)
    elif implementation is Implementation.PYARROW:
        import pyarrow.parquet as pq  # ignore-banned-import

        native_frame = pq.read_table(source, **kwargs)
    else:  # pragma: no cover
        try:
            # implementation is UNKNOWN, Narwhals extension using this feature should
            # implement `read_parquet` function in the top-level namespace.
            native_frame = native_namespace.read_parquet(source=source, **kwargs)
        except AttributeError as e:
            msg = "Unknown namespace is expected to implement `read_parquet` function."
            raise AttributeError(msg) from e
    return from_native(native_frame, eager_only=True)


def scan_parquet(
    source: str, *, native_namespace: ModuleType, **kwargs: Any
) -> LazyFrame[Any]:
    """Lazily read from a parquet file.

    For the libraries that do not support lazy dataframes, the function reads
    a parquet file eagerly and then converts the resulting dataframe to a lazyframe.

    Arguments:
        source: Path to a file.
        native_namespace: The native library to use for DataFrame creation.
        kwargs: Extra keyword arguments which are passed to the native parquet reader.
            For example, you could use
            `nw.scan_parquet('file.parquet', native_namespace=pd, engine='pyarrow')`.

    Returns:
        LazyFrame.

    Examples:
        >>> import dask.dataframe as dd
        >>> import narwhals as nw
        >>>
        >>> nw.scan_parquet(
        ...     "file.parquet", native_namespace=dd
        ... ).collect()  # doctest:+SKIP
        ┌──────────────────┐
        |Narwhals DataFrame|
        |------------------|
        |        a   b     |
        |     0  1   4     |
        |     1  2   5     |
        └──────────────────┘
    """
    return _scan_parquet_impl(source, native_namespace=native_namespace, **kwargs)


def _scan_parquet_impl(
    source: str, *, native_namespace: ModuleType, **kwargs: Any
) -> LazyFrame[Any]:
    implementation = Implementation.from_native_namespace(native_namespace)
    if implementation is Implementation.POLARS:
        native_frame = native_namespace.scan_parquet(source, **kwargs)
    elif implementation in (
        Implementation.PANDAS,
        Implementation.MODIN,
        Implementation.CUDF,
        Implementation.DASK,
        Implementation.DUCKDB,
    ):
        native_frame = native_namespace.read_parquet(source, **kwargs)
    elif implementation is Implementation.PYARROW:
        import pyarrow.parquet as pq  # ignore-banned-import

        native_frame = pq.read_table(source, **kwargs)
    else:  # pragma: no cover
        try:
            # implementation is UNKNOWN, Narwhals extension using this feature should
            # implement `scan_parquet` function in the top-level namespace.
            native_frame = native_namespace.scan_parquet(source=source, **kwargs)
        except AttributeError as e:
            msg = "Unknown namespace is expected to implement `scan_parquet` function."
            raise AttributeError(msg) from e
    return from_native(native_frame).lazy()


def col(*names: str | Iterable[str]) -> Expr:
    """Creates an expression that references one or more columns by their name(s).

    Arguments:
        names: Name(s) of the columns to use.

    Returns:
        A new expression.

    Examples:
        >>> import polars as pl
        >>> import narwhals as nw
        >>>
        >>> df_native = pl.DataFrame({"a": [1, 2], "b": [3, 4], "c": ["x", "z"]})
        >>> nw.from_native(df_native).select(nw.col("a", "b") * nw.col("b"))
        ┌──────────────────┐
        |Narwhals DataFrame|
        |------------------|
        |  shape: (2, 2)   |
        |  ┌─────┬─────┐   |
        |  │ a   ┆ b   │   |
        |  │ --- ┆ --- │   |
        |  │ i64 ┆ i64 │   |
        |  ╞═════╪═════╡   |
        |  │ 3   ┆ 9   │   |
        |  │ 8   ┆ 16  │   |
        |  └─────┴─────┘   |
        └──────────────────┘
    """

    def func(plx: Any) -> Any:
        return plx.col(*flatten(names))

    return Expr(func, is_order_dependent=False, changes_length=False, aggregates=False)


def nth(*indices: int | Sequence[int]) -> Expr:
    """Creates an expression that references one or more columns by their index(es).

    Notes:
        `nth` is not supported for Polars version<1.0.0. Please use
        [`narwhals.col`][] instead.

    Arguments:
        indices: One or more indices representing the columns to retrieve.

    Returns:
        A new expression.

    Examples:
        >>> import pyarrow as pa
        >>> import narwhals as nw
        >>>
        >>> df_native = pa.table({"a": [1, 2], "b": [3, 4], "c": [0.123, 3.14]})
        >>> nw.from_native(df_native).select(nw.nth(0, 2) * 2)
        ┌──────────────────┐
        |Narwhals DataFrame|
        |------------------|
        |pyarrow.Table     |
        |a: int64          |
        |c: double         |
        |----              |
        |a: [[2,4]]        |
        |c: [[0.246,6.28]] |
        └──────────────────┘
    """

    def func(plx: Any) -> Any:
        return plx.nth(*flatten(indices))

    return Expr(func, is_order_dependent=False, changes_length=False, aggregates=False)


# Add underscore so it doesn't conflict with builtin `all`
def all_() -> Expr:
    """Instantiate an expression representing all columns.

    Returns:
        A new expression.

    Examples:
        >>> import pandas as pd
        >>> import narwhals as nw
        >>>
        >>> df_native = pd.DataFrame({"a": [1, 2], "b": [3.14, 0.123]})
        >>> nw.from_native(df_native).select(nw.all() * 2)
        ┌──────────────────┐
        |Narwhals DataFrame|
        |------------------|
        |      a      b    |
        |   0  2  6.280    |
        |   1  4  0.246    |
        └──────────────────┘
    """
    return Expr(
        lambda plx: plx.all(),
        is_order_dependent=False,
        changes_length=False,
        aggregates=False,
    )


# Add underscore so it doesn't conflict with builtin `len`
def len_() -> Expr:
    """Return the number of rows.

    Returns:
        A new expression.

    Examples:
        >>> import polars as pl
        >>> import narwhals as nw
        >>>
        >>> df_native = pl.DataFrame({"a": [1, 2], "b": [5, None]})
        >>> nw.from_native(df_native).select(nw.len())
        ┌──────────────────┐
        |Narwhals DataFrame|
        |------------------|
        |  shape: (1, 1)   |
        |  ┌─────┐         |
        |  │ len │         |
        |  │ --- │         |
        |  │ u32 │         |
        |  ╞═════╡         |
        |  │ 2   │         |
        |  └─────┘         |
        └──────────────────┘
    """

    def func(plx: Any) -> Any:
        return plx.len()

    return Expr(func, is_order_dependent=False, changes_length=False, aggregates=True)


def sum(*columns: str) -> Expr:
    """Sum all values.

    Note:
        Syntactic sugar for ``nw.col(columns).sum()``

    Arguments:
        columns: Name(s) of the columns to use in the aggregation function

    Returns:
        A new expression.

    Examples:
        >>> import pandas as pd
        >>> import narwhals as nw
        >>>
        >>> df_native = pd.DataFrame({"a": [1, 2], "b": [-1.4, 6.2]})
        >>> nw.from_native(df_native).select(nw.sum("a", "b"))
        ┌──────────────────┐
        |Narwhals DataFrame|
        |------------------|
        |       a    b     |
        |    0  3  4.8     |
        └──────────────────┘
    """
    return Expr(
        lambda plx: plx.col(*columns).sum(),
        is_order_dependent=False,
        changes_length=False,
        aggregates=True,
    )


def mean(*columns: str) -> Expr:
    """Get the mean value.

    Note:
        Syntactic sugar for ``nw.col(columns).mean()``

    Arguments:
        columns: Name(s) of the columns to use in the aggregation function

    Returns:
        A new expression.

    Examples:
        >>> import pyarrow as pa
        >>> import narwhals as nw
        >>>
        >>> df_native = pa.table({"a": [1, 8, 3], "b": [3.14, 6.28, 42.1]})
        >>> nw.from_native(df_native).select(nw.mean("a", "b"))
        ┌─────────────────────────┐
        |   Narwhals DataFrame    |
        |-------------------------|
        |pyarrow.Table            |
        |a: double                |
        |b: double                |
        |----                     |
        |a: [[4]]                 |
        |b: [[17.173333333333336]]|
        └─────────────────────────┘
    """
    return Expr(
        lambda plx: plx.col(*columns).mean(),
        is_order_dependent=False,
        changes_length=False,
        aggregates=True,
    )


def median(*columns: str) -> Expr:
    """Get the median value.

    Notes:
        - Syntactic sugar for ``nw.col(columns).median()``
        - Results might slightly differ across backends due to differences in the
            underlying algorithms used to compute the median.

    Arguments:
        columns: Name(s) of the columns to use in the aggregation function

    Returns:
        A new expression.

    Examples:
        >>> import polars as pl
        >>> import narwhals as nw
        >>>
        >>> df_native = pl.DataFrame({"a": [4, 5, 2]})
        >>> nw.from_native(df_native).select(nw.median("a"))
        ┌──────────────────┐
        |Narwhals DataFrame|
        |------------------|
        |  shape: (1, 1)   |
        |  ┌─────┐         |
        |  │ a   │         |
        |  │ --- │         |
        |  │ f64 │         |
        |  ╞═════╡         |
        |  │ 4.0 │         |
        |  └─────┘         |
        └──────────────────┘
    """
    return Expr(
        lambda plx: plx.col(*columns).median(),
        is_order_dependent=False,
        changes_length=False,
        aggregates=True,
    )


def min(*columns: str) -> Expr:
    """Return the minimum value.

    Note:
       Syntactic sugar for ``nw.col(columns).min()``.

    Arguments:
        columns: Name(s) of the columns to use in the aggregation function.

    Returns:
        A new expression.

    Examples:
        >>> import pyarrow as pa
        >>> import narwhals as nw
        >>>
        >>> df_native = pa.table({"a": [1, 2], "b": [5, 10]})
        >>> nw.from_native(df_native).select(nw.min("a", "b"))
        ┌──────────────────┐
        |Narwhals DataFrame|
        |------------------|
        |  pyarrow.Table   |
        |  a: int64        |
        |  b: int64        |
        |  ----            |
        |  a: [[1]]        |
        |  b: [[5]]        |
        └──────────────────┘
    """
    return Expr(
        lambda plx: plx.col(*columns).min(),
        is_order_dependent=False,
        changes_length=False,
        aggregates=True,
    )


def max(*columns: str) -> Expr:
    """Return the maximum value.

    Note:
       Syntactic sugar for ``nw.col(columns).max()``.

    Arguments:
        columns: Name(s) of the columns to use in the aggregation function.

    Returns:
        A new expression.

    Examples:
        >>> import pandas as pd
        >>> import narwhals as nw
        >>>
        >>> df_native = pd.DataFrame({"a": [1, 2], "b": [5, 10]})
        >>> nw.from_native(df_native).select(nw.max("a", "b"))
        ┌──────────────────┐
        |Narwhals DataFrame|
        |------------------|
        |        a   b     |
        |     0  2  10     |
        └──────────────────┘
    """
    return Expr(
        lambda plx: plx.col(*columns).max(),
        is_order_dependent=False,
        changes_length=False,
        aggregates=True,
    )


def sum_horizontal(*exprs: IntoExpr | Iterable[IntoExpr]) -> Expr:
    """Sum all values horizontally across columns.

    Warning:
        Unlike Polars, we support horizontal sum over numeric columns only.

    Arguments:
        exprs: Name(s) of the columns to use in the aggregation function. Accepts
            expression input.

    Returns:
        A new expression.

    Examples:
        >>> import polars as pl
        >>> import narwhals as nw
        >>>
        >>> df_native = pl.DataFrame({"a": [1, 2, 3], "b": [5, 10, None]})
        >>> nw.from_native(df_native).with_columns(sum=nw.sum_horizontal("a", "b"))
        ┌────────────────────┐
        | Narwhals DataFrame |
        |--------------------|
        |shape: (3, 3)       |
        |┌─────┬──────┬─────┐|
        |│ a   ┆ b    ┆ sum │|
        |│ --- ┆ ---  ┆ --- │|
        |│ i64 ┆ i64  ┆ i64 │|
        |╞═════╪══════╪═════╡|
        |│ 1   ┆ 5    ┆ 6   │|
        |│ 2   ┆ 10   ┆ 12  │|
        |│ 3   ┆ null ┆ 3   │|
        |└─────┴──────┴─────┘|
        └────────────────────┘
    """
    if not exprs:
        msg = "At least one expression must be passed to `sum_horizontal`"
        raise ValueError(msg)
    flat_exprs = flatten(exprs)
    return Expr(
        lambda plx: plx.sum_horizontal(
            *(
                extract_compliant(plx, v, parse_column_name_as_expr=True)
                for v in flat_exprs
            )
        ),
        is_order_dependent=operation_is_order_dependent(*flat_exprs),
        changes_length=operation_changes_length(*flat_exprs),
        aggregates=operation_aggregates(*flat_exprs),
    )


def min_horizontal(*exprs: IntoExpr | Iterable[IntoExpr]) -> Expr:
    """Get the minimum value horizontally across columns.

    Notes:
        We support `min_horizontal` over numeric columns only.

    Arguments:
        exprs: Name(s) of the columns to use in the aggregation function. Accepts
            expression input.

    Returns:
        A new expression.

    Examples:
        >>> import pyarrow as pa
        >>> import narwhals as nw
        >>>
        >>> df_native = pa.table({"a": [1, 8, 3], "b": [4, 5, None]})
        >>> nw.from_native(df_native).with_columns(h_min=nw.min_horizontal("a", "b"))
        ┌──────────────────┐
        |Narwhals DataFrame|
        |------------------|
        | pyarrow.Table    |
        | a: int64         |
        | b: int64         |
        | h_min: int64     |
        | ----             |
        | a: [[1,8,3]]     |
        | b: [[4,5,null]]  |
        | h_min: [[1,5,3]] |
        └──────────────────┘
    """
    if not exprs:
        msg = "At least one expression must be passed to `min_horizontal`"
        raise ValueError(msg)
    flat_exprs = flatten(exprs)
    return Expr(
        lambda plx: plx.min_horizontal(
            *(
                extract_compliant(plx, v, parse_column_name_as_expr=True)
                for v in flat_exprs
            )
        ),
        is_order_dependent=operation_is_order_dependent(*flat_exprs),
        changes_length=operation_changes_length(*flat_exprs),
        aggregates=operation_aggregates(*flat_exprs),
    )


def max_horizontal(*exprs: IntoExpr | Iterable[IntoExpr]) -> Expr:
    """Get the maximum value horizontally across columns.

    Notes:
        We support `max_horizontal` over numeric columns only.

    Arguments:
        exprs: Name(s) of the columns to use in the aggregation function. Accepts
            expression input.

    Returns:
        A new expression.

    Examples:
        >>> import polars as pl
        >>> import narwhals as nw
        >>>
        >>> df_native = pl.DataFrame({"a": [1, 8, 3], "b": [4, 5, None]})
        >>> nw.from_native(df_native).with_columns(h_max=nw.max_horizontal("a", "b"))
        ┌──────────────────────┐
        |  Narwhals DataFrame  |
        |----------------------|
        |shape: (3, 3)         |
        |┌─────┬──────┬───────┐|
        |│ a   ┆ b    ┆ h_max │|
        |│ --- ┆ ---  ┆ ---   │|
        |│ i64 ┆ i64  ┆ i64   │|
        |╞═════╪══════╪═══════╡|
        |│ 1   ┆ 4    ┆ 4     │|
        |│ 8   ┆ 5    ┆ 8     │|
        |│ 3   ┆ null ┆ 3     │|
        |└─────┴──────┴───────┘|
        └──────────────────────┘
    """
    if not exprs:
        msg = "At least one expression must be passed to `max_horizontal`"
        raise ValueError(msg)
    flat_exprs = flatten(exprs)
    return Expr(
        lambda plx: plx.max_horizontal(
            *(
                extract_compliant(plx, v, parse_column_name_as_expr=True)
                for v in flat_exprs
            )
        ),
        is_order_dependent=operation_is_order_dependent(*flat_exprs),
        changes_length=operation_changes_length(*flat_exprs),
        aggregates=operation_aggregates(*flat_exprs),
    )


class When:
    def __init__(self: Self, *predicates: IntoExpr | Iterable[IntoExpr]) -> None:
        self._predicates = flatten([predicates])
        if not self._predicates:
            msg = "At least one predicate needs to be provided to `narwhals.when`."
            raise TypeError(msg)
        if any(
            getattr(x, "_aggregates", False) or getattr(x, "_changes_length", False)
            for x in self._predicates
        ):
            msg = "Expressions which aggregate or change length cannot be passed to `filter`."
            raise ShapeError(msg)

    def _extract_predicates(self: Self, plx: Any) -> Any:
        return [
            extract_compliant(plx, v, parse_column_name_as_expr=True)
            for v in self._predicates
        ]

    def then(self: Self, value: IntoExpr | Any) -> Then:
        return Then(
            lambda plx: plx.when(*self._extract_predicates(plx)).then(
                extract_compliant(plx, value, parse_column_name_as_expr=True)
            ),
            is_order_dependent=operation_is_order_dependent(*self._predicates, value),
            changes_length=operation_changes_length(*self._predicates, value),
            aggregates=operation_aggregates(*self._predicates, value),
        )


class Then(Expr):
    def otherwise(self: Self, value: IntoExpr | Any) -> Expr:
        return Expr(
            lambda plx: self._to_compliant_expr(plx).otherwise(
                extract_compliant(plx, value, parse_column_name_as_expr=True)
            ),
            is_order_dependent=operation_is_order_dependent(self, value),
            changes_length=operation_changes_length(self, value),
            aggregates=operation_aggregates(self, value),
        )


def when(*predicates: IntoExpr | Iterable[IntoExpr]) -> When:
    """Start a `when-then-otherwise` expression.

    Expression similar to an `if-else` statement in Python. Always initiated by a
    `pl.when(<condition>).then(<value if condition>)`, and optionally followed by
    chaining one or more `.when(<condition>).then(<value>)` statements.
    Chained when-then operations should be read as Python `if, elif, ... elif`
    blocks, not as `if, if, ... if`, i.e. the first condition that evaluates to
    `True` will be picked.
    If none of the conditions are `True`, an optional
    `.otherwise(<value if all statements are false>)` can be appended at the end.
    If not appended, and none of the conditions are `True`, `None` will be returned.

    Arguments:
        predicates: Condition(s) that must be met in order to apply the subsequent
            statement. Accepts one or more boolean expressions, which are implicitly
            combined with `&`. String input is parsed as a column name.

    Returns:
        A "when" object, which `.then` can be called on.

    Examples:
        >>> import pandas as pd
        >>> import narwhals as nw
        >>>
        >>> data = {"a": [1, 2, 3], "b": [5, 10, 15]}
        >>> df_native = pd.DataFrame(data)
        >>> nw.from_native(df_native).with_columns(
        ...     nw.when(nw.col("a") < 3).then(5).otherwise(6).alias("a_when")
        ... )
        ┌──────────────────┐
        |Narwhals DataFrame|
        |------------------|
        |    a   b  a_when |
        | 0  1   5       5 |
        | 1  2  10       5 |
        | 2  3  15       6 |
        └──────────────────┘
    """
    return When(*predicates)


def all_horizontal(*exprs: IntoExpr | Iterable[IntoExpr]) -> Expr:
    r"""Compute the bitwise AND horizontally across columns.

    Arguments:
        exprs: Name(s) of the columns to use in the aggregation function. Accepts
            expression input.

    Returns:
        A new expression.

    Examples:
        >>> import pyarrow as pa
        >>> import narwhals as nw
        >>>
        >>> data = {
        ...     "a": [False, False, True, True, False, None],
        ...     "b": [False, True, True, None, None, None],
        ... }
        >>> df_native = pa.table(data)
        >>> nw.from_native(df_native).select("a", "b", all=nw.all_horizontal("a", "b"))
        ┌─────────────────────────────────────────┐
        |           Narwhals DataFrame            |
        |-----------------------------------------|
        |pyarrow.Table                            |
        |a: bool                                  |
        |b: bool                                  |
        |all: bool                                |
        |----                                     |
        |a: [[false,false,true,true,false,null]]  |
        |b: [[false,true,true,null,null,null]]    |
        |all: [[false,false,true,null,false,null]]|
        └─────────────────────────────────────────┘

    """
    if not exprs:
        msg = "At least one expression must be passed to `all_horizontal`"
        raise ValueError(msg)
    flat_exprs = flatten(exprs)
    return Expr(
        lambda plx: plx.all_horizontal(
            *(
                extract_compliant(plx, v, parse_column_name_as_expr=True)
                for v in flat_exprs
            )
        ),
        is_order_dependent=operation_is_order_dependent(*flat_exprs),
        changes_length=operation_changes_length(*flat_exprs),
        aggregates=operation_aggregates(*flat_exprs),
    )


def lit(value: Any, dtype: DType | type[DType] | None = None) -> Expr:
    """Return an expression representing a literal value.

    Arguments:
        value: The value to use as literal.
        dtype: The data type of the literal value. If not provided, the data type will
            be inferred.

    Returns:
        A new expression.

    Examples:
        >>> import pandas as pd
        >>> import narwhals as nw
        >>>
        >>> df_native = pd.DataFrame({"a": [1, 2]})
        >>> nw.from_native(df_native).with_columns(nw.lit(3))
        ┌──────────────────┐
        |Narwhals DataFrame|
        |------------------|
        |     a  literal   |
        |  0  1        3   |
        |  1  2        3   |
        └──────────────────┘
    """
    if is_numpy_array(value):
        msg = (
            "numpy arrays are not supported as literal values. "
            "Consider using `with_columns` to create a new column from the array."
        )
        raise ValueError(msg)

    if isinstance(value, (list, tuple)):
        msg = f"Nested datatypes are not supported yet. Got {value}"
        raise NotImplementedError(msg)

    return Expr(
        lambda plx: plx.lit(value, dtype),
        is_order_dependent=False,
        changes_length=False,
        aggregates=True,
    )


def any_horizontal(*exprs: IntoExpr | Iterable[IntoExpr]) -> Expr:
    r"""Compute the bitwise OR horizontally across columns.

    Arguments:
        exprs: Name(s) of the columns to use in the aggregation function. Accepts
            expression input.

    Returns:
        A new expression.

    Examples:
        >>> import polars as pl
        >>> import narwhals as nw
        >>>
        >>> data = {
        ...     "a": [False, False, True, True, False, None],
        ...     "b": [False, True, True, None, None, None],
        ... }
        >>> df_native = pl.DataFrame(data)
        >>> nw.from_native(df_native).select("a", "b", any=nw.any_horizontal("a", "b"))
        ┌─────────────────────────┐
        |   Narwhals DataFrame    |
        |-------------------------|
        |shape: (6, 3)            |
        |┌───────┬───────┬───────┐|
        |│ a     ┆ b     ┆ any   │|
        |│ ---   ┆ ---   ┆ ---   │|
        |│ bool  ┆ bool  ┆ bool  │|
        |╞═══════╪═══════╪═══════╡|
        |│ false ┆ false ┆ false │|
        |│ false ┆ true  ┆ true  │|
        |│ true  ┆ true  ┆ true  │|
        |│ true  ┆ null  ┆ true  │|
        |│ false ┆ null  ┆ null  │|
        |│ null  ┆ null  ┆ null  │|
        |└───────┴───────┴───────┘|
        └─────────────────────────┘
    """
    if not exprs:
        msg = "At least one expression must be passed to `any_horizontal`"
        raise ValueError(msg)
    flat_exprs = flatten(exprs)
    return Expr(
        lambda plx: plx.any_horizontal(
            *(
                extract_compliant(plx, v, parse_column_name_as_expr=True)
                for v in flat_exprs
            )
        ),
        is_order_dependent=operation_is_order_dependent(*flat_exprs),
        changes_length=operation_changes_length(*flat_exprs),
        aggregates=operation_aggregates(*flat_exprs),
    )


def mean_horizontal(*exprs: IntoExpr | Iterable[IntoExpr]) -> Expr:
    """Compute the mean of all values horizontally across columns.

    Arguments:
        exprs: Name(s) of the columns to use in the aggregation function. Accepts
            expression input.

    Returns:
        A new expression.

    Examples:
        >>> import pyarrow as pa
        >>> import narwhals as nw
        >>>
        >>> data = {
        ...     "a": [1, 8, 3],
        ...     "b": [4, 5, None],
        ...     "c": ["x", "y", "z"],
        ... }
        >>> df_native = pa.table(data)

        We define a dataframe-agnostic function that computes the horizontal mean of "a"
        and "b" columns:

        >>> nw.from_native(df_native).select(nw.mean_horizontal("a", "b"))
        ┌──────────────────┐
        |Narwhals DataFrame|
        |------------------|
        | pyarrow.Table    |
        | a: double        |
        | ----             |
        | a: [[2.5,6.5,3]] |
        └──────────────────┘
    """
    if not exprs:
        msg = "At least one expression must be passed to `mean_horizontal`"
        raise ValueError(msg)
    flat_exprs = flatten(exprs)
    return Expr(
        lambda plx: plx.mean_horizontal(
            *(
                extract_compliant(plx, v, parse_column_name_as_expr=True)
                for v in flat_exprs
            )
        ),
        is_order_dependent=operation_is_order_dependent(*flat_exprs),
        changes_length=operation_changes_length(*flat_exprs),
        aggregates=operation_aggregates(*flat_exprs),
    )


def concat_str(
    exprs: IntoExpr | Iterable[IntoExpr],
    *more_exprs: IntoExpr,
    separator: str = "",
    ignore_nulls: bool = False,
) -> Expr:
    r"""Horizontally concatenate columns into a single string column.

    Arguments:
        exprs: Columns to concatenate into a single string column. Accepts expression
            input. Strings are parsed as column names, other non-expression inputs are
            parsed as literals. Non-`String` columns are cast to `String`.
        *more_exprs: Additional columns to concatenate into a single string column,
            specified as positional arguments.
        separator: String that will be used to separate the values of each column.
        ignore_nulls: Ignore null values (default is `False`).
            If set to `False`, null values will be propagated and if the row contains any
            null values, the output is null.

    Returns:
        A new expression.

    Examples:
        >>> import pandas as pd
        >>> import narwhals as nw
        >>>
        >>> data = {
        ...     "a": [1, 2, 3],
        ...     "b": ["dogs", "cats", None],
        ...     "c": ["play", "swim", "walk"],
        ... }
        >>> df_native = pd.DataFrame(data)
        >>> (
        ...     nw.from_native(df_native).select(
        ...         nw.concat_str(
        ...             [
        ...                 nw.col("a") * 2,
        ...                 nw.col("b"),
        ...                 nw.col("c"),
        ...             ],
        ...             separator=" ",
        ...         ).alias("full_sentence")
        ...     )
        ... )
        ┌──────────────────┐
        |Narwhals DataFrame|
        |------------------|
        |   full_sentence  |
        | 0   2 dogs play  |
        | 1   4 cats swim  |
        | 2          None  |
        └──────────────────┘
    """
    exprs = flatten([*flatten([exprs]), *more_exprs])
    return Expr(
        lambda plx: plx.concat_str(
            *(extract_compliant(plx, v, parse_column_name_as_expr=True) for v in exprs),
            separator=separator,
            ignore_nulls=ignore_nulls,
        ),
        is_order_dependent=operation_is_order_dependent(*exprs),
        changes_length=operation_changes_length(*exprs),
        aggregates=operation_aggregates(*exprs),
    )<|MERGE_RESOLUTION|>--- conflicted
+++ resolved
@@ -382,25 +382,7 @@
         msg = f"Unsupported `backend` value.\nExpected one of {supported_eager_backends} or None, got: {eager_backend}."
         raise ValueError(msg)
     if eager_backend is Implementation.POLARS:
-<<<<<<< HEAD
-        if schema:
-            from narwhals._polars.utils import (
-                narwhals_to_native_dtype as polars_narwhals_to_native_dtype,
-            )
-
-            backend_version = parse_version(native_namespace.__version__)
-            schema_pl = {
-                name: polars_narwhals_to_native_dtype(
-                    dtype, version=version, backend_version=backend_version
-                )
-                for name, dtype in schema.items()
-            }
-        else:
-            schema_pl = None
-
-=======
         schema_pl = Schema(schema).to_polars() if schema else None
->>>>>>> df8144b6
         native_frame = native_namespace.from_dict(data, schema=schema_pl)
     elif eager_backend.is_pandas_like():
         from narwhals._pandas_like.utils import broadcast_align_and_extract_native
