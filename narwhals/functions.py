from __future__ import annotations

import platform
import sys
from typing import TYPE_CHECKING
from typing import Any
from typing import Iterable
from typing import Literal
from typing import Mapping
from typing import Protocol
from typing import Sequence
from typing import TypeVar
from typing import Union
from typing import overload

from narwhals._expression_parsing import ExprKind
from narwhals._expression_parsing import ExprMetadata
from narwhals._expression_parsing import apply_n_ary_operation
from narwhals._expression_parsing import check_expressions_transform
from narwhals._expression_parsing import combine_metadata
from narwhals._expression_parsing import default_metadata
from narwhals._expression_parsing import extract_compliant
from narwhals._expression_parsing import infer_kind
from narwhals.dataframe import DataFrame
from narwhals.dataframe import LazyFrame
from narwhals.dependencies import is_numpy_array
from narwhals.dependencies import is_numpy_array_2d
from narwhals.expr import Expr
from narwhals.schema import Schema
from narwhals.series import Series
from narwhals.translate import from_native
from narwhals.translate import to_native
from narwhals.utils import Implementation
from narwhals.utils import Version
from narwhals.utils import flatten
from narwhals.utils import is_compliant_expr
from narwhals.utils import is_sequence_but_not_str
from narwhals.utils import parse_version
from narwhals.utils import validate_laziness
from narwhals.utils import validate_native_namespace_and_backend

# Missing type parameters for generic type "DataFrame"
# However, trying to provide one results in mypy still complaining...
# The rest of the annotations seem to work fine with this anyway
FrameT = TypeVar("FrameT", bound=Union[DataFrame, LazyFrame])  # type: ignore[type-arg]


if TYPE_CHECKING:
    from types import ModuleType

    import polars as pl
    import pyarrow as pa
    from typing_extensions import Self

    from narwhals.dtypes import DType
    from narwhals.series import Series
    from narwhals.typing import CompliantExpr
    from narwhals.typing import CompliantNamespace
    from narwhals.typing import DTypeBackend
    from narwhals.typing import IntoDataFrameT
    from narwhals.typing import IntoExpr
    from narwhals.typing import IntoFrameT
    from narwhals.typing import IntoSeriesT
    from narwhals.typing import _2DArray

    class ArrowStreamExportable(Protocol):
        def __arrow_c_stream__(
            self, requested_schema: object | None = None
        ) -> object: ...


@overload
def concat(
    items: Iterable[DataFrame[IntoDataFrameT]],
    *,
    how: Literal["horizontal", "vertical", "diagonal"] = "vertical",
) -> DataFrame[IntoDataFrameT]: ...


@overload
def concat(
    items: Iterable[LazyFrame[IntoFrameT]],
    *,
    how: Literal["horizontal", "vertical", "diagonal"] = "vertical",
) -> LazyFrame[IntoFrameT]: ...


@overload
def concat(
    items: Iterable[DataFrame[IntoDataFrameT] | LazyFrame[IntoFrameT]],
    *,
    how: Literal["horizontal", "vertical", "diagonal"] = "vertical",
) -> DataFrame[IntoDataFrameT] | LazyFrame[IntoFrameT]: ...


def concat(
    items: Iterable[DataFrame[IntoDataFrameT] | LazyFrame[IntoFrameT]],
    *,
    how: Literal["horizontal", "vertical", "diagonal"] = "vertical",
) -> DataFrame[IntoDataFrameT] | LazyFrame[IntoFrameT]:
    """Concatenate multiple DataFrames, LazyFrames into a single entity.

    Arguments:
        items: DataFrames, LazyFrames to concatenate.
        how: concatenating strategy:

            - vertical: Concatenate vertically. Column names must match.
            - horizontal: Concatenate horizontally. If lengths don't match, then
                missing rows are filled with null values.
            - diagonal: Finds a union between the column schemas and fills missing column
                values with null.

    Returns:
        A new DataFrame, Lazyframe resulting from the concatenation.

    Raises:
        TypeError: The items to concatenate should either all be eager, or all lazy

    Examples:
        Let's take an example of vertical concatenation:

        >>> import pandas as pd
        >>> import polars as pl
        >>> import pyarrow as pa
        >>> import narwhals as nw

        Let's look at one case a for vertical concatenation (pandas backed):

        >>> df_pd_1 = nw.from_native(pd.DataFrame({"a": [1, 2, 3], "b": [4, 5, 6]}))
        >>> df_pd_2 = nw.from_native(pd.DataFrame({"a": [5, 2], "b": [1, 4]}))
        >>> nw.concat([df_pd_1, df_pd_2], how="vertical")
        ┌──────────────────┐
        |Narwhals DataFrame|
        |------------------|
        |        a  b      |
        |     0  1  4      |
        |     1  2  5      |
        |     2  3  6      |
        |     0  5  1      |
        |     1  2  4      |
        └──────────────────┘

        Let's look at one case a for horizontal concatenation (polars backed):

        >>> df_pl_1 = nw.from_native(pl.DataFrame({"a": [1, 2, 3], "b": [4, 5, 6]}))
        >>> df_pl_2 = nw.from_native(pl.DataFrame({"c": [5, 2], "d": [1, 4]}))
        >>> nw.concat([df_pl_1, df_pl_2], how="horizontal")
        ┌───────────────────────────┐
        |    Narwhals DataFrame     |
        |---------------------------|
        |shape: (3, 4)              |
        |┌─────┬─────┬──────┬──────┐|
        |│ a   ┆ b   ┆ c    ┆ d    │|
        |│ --- ┆ --- ┆ ---  ┆ ---  │|
        |│ i64 ┆ i64 ┆ i64  ┆ i64  │|
        |╞═════╪═════╪══════╪══════╡|
        |│ 1   ┆ 4   ┆ 5    ┆ 1    │|
        |│ 2   ┆ 5   ┆ 2    ┆ 4    │|
        |│ 3   ┆ 6   ┆ null ┆ null │|
        |└─────┴─────┴──────┴──────┘|
        └───────────────────────────┘

        Let's look at one case a for diagonal concatenation (pyarrow backed):

        >>> df_pa_1 = nw.from_native(pa.table({"a": [1, 2], "b": [3.5, 4.5]}))
        >>> df_pa_2 = nw.from_native(pa.table({"a": [3, 4], "z": ["x", "y"]}))
        >>> nw.concat([df_pa_1, df_pa_2], how="diagonal")
        ┌──────────────────────────┐
        |    Narwhals DataFrame    |
        |--------------------------|
        |pyarrow.Table             |
        |a: int64                  |
        |b: double                 |
        |z: string                 |
        |----                      |
        |a: [[1,2],[3,4]]          |
        |b: [[3.5,4.5],[null,null]]|
        |z: [[null,null],["x","y"]]|
        └──────────────────────────┘
    """
    if how not in {"horizontal", "vertical", "diagonal"}:  # pragma: no cover
        msg = "Only vertical, horizontal and diagonal concatenations are supported."
        raise NotImplementedError(msg)
    if not items:
        msg = "No items to concatenate"
        raise ValueError(msg)
    items = list(items)
    validate_laziness(items)
    first_item = items[0]
    plx = first_item.__narwhals_namespace__()
    return first_item._from_compliant_dataframe(
        plx.concat([df._compliant_frame for df in items], how=how),
    )


def new_series(
    name: str,
    values: Any,
    dtype: DType | type[DType] | None = None,
    *,
    native_namespace: ModuleType,
) -> Series[Any]:
    """Instantiate Narwhals Series from iterable (e.g. list or array).

    Arguments:
        name: Name of resulting Series.
        values: Values of make Series from.
        dtype: (Narwhals) dtype. If not provided, the native library
            may auto-infer it from `values`.
        native_namespace: The native library to use for DataFrame creation.

    Returns:
        A new Series

    Examples:
        >>> import pandas as pd
        >>> import narwhals as nw
        >>>
        >>> values = [4, 1, 2, 3]
        >>> nw.new_series(name="a", values=values, dtype=nw.Int32, native_namespace=pd)
        ┌─────────────────────┐
        |   Narwhals Series   |
        |---------------------|
        |0    4               |
        |1    1               |
        |2    2               |
        |3    3               |
        |Name: a, dtype: int32|
        └─────────────────────┘
    """
    return _new_series_impl(
        name,
        values,
        dtype,
        native_namespace=native_namespace,
        version=Version.MAIN,
    )


def _new_series_impl(
    name: str,
    values: Any,
    dtype: DType | type[DType] | None = None,
    *,
    native_namespace: ModuleType,
    version: Version,
) -> Series[Any]:
    implementation = Implementation.from_native_namespace(native_namespace)

    if implementation is Implementation.POLARS:
        if dtype:
            from narwhals._polars.utils import (
                narwhals_to_native_dtype as polars_narwhals_to_native_dtype,
            )

            backend_version = parse_version(native_namespace.__version__)
            dtype_pl = polars_narwhals_to_native_dtype(
                dtype, version=version, backend_version=backend_version
            )
        else:
            dtype_pl = None

        native_series = native_namespace.Series(name=name, values=values, dtype=dtype_pl)
    elif implementation.is_pandas_like():
        if dtype:
            from narwhals._pandas_like.utils import (
                narwhals_to_native_dtype as pandas_like_narwhals_to_native_dtype,
            )

            backend_version = parse_version(native_namespace)
            pd_dtype = pandas_like_narwhals_to_native_dtype(
                dtype, None, implementation, backend_version, version
            )
            native_series = native_namespace.Series(values, name=name, dtype=pd_dtype)
        else:
            native_series = native_namespace.Series(values, name=name)

    elif implementation is Implementation.PYARROW:
        pa_dtype: pa.DataType | None = None
        if dtype:
            from narwhals._arrow.utils import (
                narwhals_to_native_dtype as arrow_narwhals_to_native_dtype,
            )

            pa_dtype = arrow_narwhals_to_native_dtype(dtype, version=version)
        native_series = native_namespace.chunked_array([values], type=pa_dtype)

    elif implementation is Implementation.DASK:  # pragma: no cover
        msg = "Dask support in Narwhals is lazy-only, so `new_series` is not supported"
        raise NotImplementedError(msg)
    else:  # pragma: no cover
        try:
            # implementation is UNKNOWN, Narwhals extension using this feature should
            # implement `from_dict` function in the top-level namespace.
            native_series = native_namespace.new_series(name, values, dtype)
        except AttributeError as e:
            msg = "Unknown namespace is expected to implement `Series` constructor."
            raise AttributeError(msg) from e
    return from_native(native_series, series_only=True).alias(name)


def from_dict(
    data: Mapping[str, Any],
    schema: Mapping[str, DType] | Schema | None = None,
    *,
    backend: ModuleType | Implementation | str | None = None,
    native_namespace: ModuleType | None = None,
) -> DataFrame[Any]:
    """Instantiate DataFrame from dictionary.

    Indexes (if present, for pandas-like backends) are aligned following
    the [left-hand-rule](../pandas_like_concepts/pandas_index.md/).

    Notes:
        For pandas-like dataframes, conversion to schema is applied after dataframe
        creation.

    Arguments:
        data: Dictionary to create DataFrame from.
        schema: The DataFrame schema as Schema or dict of {name: type}.
        backend: specifies which eager backend instantiate to. Only
            necessary if inputs are not Narwhals Series.

            `backend` can be specified in various ways:

            - As `Implementation.<BACKEND>` with `BACKEND` being `PANDAS`, `PYARROW`,
                `POLARS`, `MODIN` or `CUDF`.
            - As a string: `"pandas"`, `"pyarrow"`, `"polars"`, `"modin"` or `"cudf"`.
            - Directly as a module `pandas`, `pyarrow`, `polars`, `modin` or `cudf`.
        native_namespace: The native library to use for DataFrame creation.

            **Deprecated** (v1.26.0):
                Please use `backend` instead. Note that `native_namespace` is still available
                (and won't emit a deprecation warning) if you use `narwhals.stable.v1`,
                see [perfect backwards compatibility policy](../backcompat.md/).

    Returns:
        A new DataFrame.

    Examples:
        >>> import pandas as pd
        >>> import narwhals as nw
        >>> data = {"c": [5, 2], "d": [1, 4]}
        >>> nw.from_dict(data, backend="pandas")
        ┌──────────────────┐
        |Narwhals DataFrame|
        |------------------|
        |        c  d      |
        |     0  5  1      |
        |     1  2  4      |
        └──────────────────┘
    """
    backend = validate_native_namespace_and_backend(
        backend, native_namespace, emit_deprecation_warning=True
    )
    return _from_dict_impl(data, schema, backend=backend)


def _from_dict_impl(
    data: Mapping[str, Any],
    schema: Mapping[str, DType] | Schema | None = None,
    *,
    backend: ModuleType | Implementation | str | None = None,
) -> DataFrame[Any]:
    from narwhals.series import Series

    if not data:
        msg = "from_dict cannot be called with empty dictionary"
        raise ValueError(msg)
    if backend is None:
        for val in data.values():
            if isinstance(val, Series):
                native_namespace = val.__native_namespace__()
                break
        else:
            msg = "Calling `from_dict` without `backend` is only supported if all input values are already Narwhals Series"
            raise TypeError(msg)
        data = {key: to_native(value, pass_through=True) for key, value in data.items()}
        eager_backend = Implementation.from_native_namespace(native_namespace)
    else:
        eager_backend = Implementation.from_backend(backend)
        native_namespace = eager_backend.to_native_namespace()

    supported_eager_backends = (
        Implementation.POLARS,
        Implementation.PANDAS,
        Implementation.PYARROW,
        Implementation.MODIN,
        Implementation.CUDF,
    )
    if eager_backend is not None and eager_backend not in supported_eager_backends:
        msg = f"Unsupported `backend` value.\nExpected one of {supported_eager_backends} or None, got: {eager_backend}."
        raise ValueError(msg)
    if eager_backend is Implementation.POLARS:
        schema_pl = Schema(schema).to_polars() if schema else None
        native_frame = native_namespace.from_dict(data, schema=schema_pl)
    elif eager_backend.is_pandas_like():
        from narwhals._pandas_like.utils import align_and_extract_native

        aligned_data = {}
        left_most_series = None
        for key, native_series in data.items():
            if isinstance(native_series, native_namespace.Series):
                compliant_series = from_native(
                    native_series, series_only=True
                )._compliant_series
                if left_most_series is None:
                    left_most_series = compliant_series
                    aligned_data[key] = native_series
                else:
                    aligned_data[key] = align_and_extract_native(
                        left_most_series, compliant_series
                    )[1]
            else:
                aligned_data[key] = native_series

        native_frame = native_namespace.DataFrame.from_dict(aligned_data)

        if schema:
            from narwhals._pandas_like.utils import get_dtype_backend

            it: Iterable[DTypeBackend] = (
                get_dtype_backend(native_type, eager_backend)
                for native_type in native_frame.dtypes
            )
            pd_schema = Schema(schema).to_pandas(it)
            native_frame = native_frame.astype(pd_schema)

    elif eager_backend is Implementation.PYARROW:
        pa_schema = Schema(schema).to_arrow() if schema is not None else schema
        native_frame = native_namespace.table(data, schema=pa_schema)
    else:  # pragma: no cover
        try:
            # implementation is UNKNOWN, Narwhals extension using this feature should
            # implement `from_dict` function in the top-level namespace.
            native_frame = native_namespace.from_dict(data, schema=schema)
        except AttributeError as e:
            msg = "Unknown namespace is expected to implement `from_dict` function."
            raise AttributeError(msg) from e
    return from_native(native_frame, eager_only=True)


def from_numpy(
    data: _2DArray,
    schema: Mapping[str, DType] | Schema | Sequence[str] | None = None,
    *,
    native_namespace: ModuleType,
) -> DataFrame[Any]:
    """Construct a DataFrame from a NumPy ndarray.

    Notes:
        Only row orientation is currently supported.

        For pandas-like dataframes, conversion to schema is applied after dataframe
        creation.

    Arguments:
        data: Two-dimensional data represented as a NumPy ndarray.
        schema: The DataFrame schema as Schema, dict of {name: type}, or a sequence of str.
        native_namespace: The native library to use for DataFrame creation.

    Returns:
        A new DataFrame.

    Examples:
        >>> import numpy as np
        >>> import pyarrow as pa
        >>> import narwhals as nw
        >>>
        >>> arr = np.array([[5, 2, 1], [1, 4, 3]])
        >>> schema = {"c": nw.Int16(), "d": nw.Float32(), "e": nw.Int8()}
        >>> nw.from_numpy(arr, schema=schema, native_namespace=pa)
        ┌──────────────────┐
        |Narwhals DataFrame|
        |------------------|
        |  pyarrow.Table   |
        |  c: int16        |
        |  d: float        |
        |  e: int8         |
        |  ----            |
        |  c: [[5,1]]      |
        |  d: [[2,4]]      |
        |  e: [[1,3]]      |
        └──────────────────┘
    """
    return _from_numpy_impl(data, schema, native_namespace=native_namespace)


def _from_numpy_impl(
    data: _2DArray,
    schema: Mapping[str, DType] | Schema | Sequence[str] | None = None,
    *,
    native_namespace: ModuleType,
) -> DataFrame[Any]:
    from narwhals.schema import Schema

    if not is_numpy_array_2d(data):
        msg = "`from_numpy` only accepts 2D numpy arrays"
        raise ValueError(msg)
    implementation = Implementation.from_native_namespace(native_namespace)

    if implementation is Implementation.POLARS:
        if isinstance(schema, (Mapping, Schema)):
            schema_pl: pl.Schema | Sequence[str] | None = Schema(schema).to_polars()
        elif is_sequence_but_not_str(schema) or schema is None:
            schema_pl = schema
        else:
            msg = (
                "`schema` is expected to be one of the following types: "
                "Mapping[str, DType] | Schema | Sequence[str]. "
                f"Got {type(schema)}."
            )
            raise TypeError(msg)
        native_frame = native_namespace.from_numpy(data, schema=schema_pl)

    elif implementation.is_pandas_like():
        if isinstance(schema, (Mapping, Schema)):
            from narwhals._pandas_like.utils import get_dtype_backend

            it: Iterable[DTypeBackend] = (
                get_dtype_backend(native_type, implementation)
                for native_type in schema.values()
            )
            native_frame = native_namespace.DataFrame(data, columns=schema.keys()).astype(
                Schema(schema).to_pandas(it)
            )
        elif is_sequence_but_not_str(schema):
            native_frame = native_namespace.DataFrame(data, columns=list(schema))
        elif schema is None:
            native_frame = native_namespace.DataFrame(
                data, columns=[f"column_{x}" for x in range(data.shape[1])]
            )
        else:
            msg = (
                "`schema` is expected to be one of the following types: "
                "Mapping[str, DType] | Schema | Sequence[str]. "
                f"Got {type(schema)}."
            )
            raise TypeError(msg)

    elif implementation is Implementation.PYARROW:
        pa_arrays = [native_namespace.array(val) for val in data.T]
        if isinstance(schema, (Mapping, Schema)):
            schema_pa = Schema(schema).to_arrow()
            native_frame = native_namespace.Table.from_arrays(pa_arrays, schema=schema_pa)
        elif is_sequence_but_not_str(schema):
            native_frame = native_namespace.Table.from_arrays(
                pa_arrays, names=list(schema)
            )
        elif schema is None:
            native_frame = native_namespace.Table.from_arrays(
                pa_arrays, names=[f"column_{x}" for x in range(data.shape[1])]
            )
        else:
            msg = (
                "`schema` is expected to be one of the following types: "
                "Mapping[str, DType] | Schema | Sequence[str]. "
                f"Got {type(schema)}."
            )
            raise TypeError(msg)
    else:  # pragma: no cover
        try:
            # implementation is UNKNOWN, Narwhals extension using this feature should
            # implement `from_numpy` function in the top-level namespace.
            native_frame = native_namespace.from_numpy(data, schema=schema)
        except AttributeError as e:
            msg = "Unknown namespace is expected to implement `from_numpy` function."
            raise AttributeError(msg) from e
    return from_native(native_frame, eager_only=True)


def from_arrow(
    native_frame: ArrowStreamExportable, *, native_namespace: ModuleType
) -> DataFrame[Any]:
    """Construct a DataFrame from an object which supports the PyCapsule Interface.

    Arguments:
        native_frame: Object which implements `__arrow_c_stream__`.
        native_namespace: The native library to use for DataFrame creation.

    Returns:
        A new DataFrame.

    Examples:
        >>> import pandas as pd
        >>> import polars as pl
        >>> import narwhals as nw
        >>>
        >>> df_native = pd.DataFrame({"a": [1, 2], "b": [4.2, 5.1]})
        >>> nw.from_arrow(df_native, native_namespace=pl)
        ┌──────────────────┐
        |Narwhals DataFrame|
        |------------------|
        |  shape: (2, 2)   |
        |  ┌─────┬─────┐   |
        |  │ a   ┆ b   │   |
        |  │ --- ┆ --- │   |
        |  │ i64 ┆ f64 │   |
        |  ╞═════╪═════╡   |
        |  │ 1   ┆ 4.2 │   |
        |  │ 2   ┆ 5.1 │   |
        |  └─────┴─────┘   |
        └──────────────────┘
    """
    if not hasattr(native_frame, "__arrow_c_stream__"):
        msg = f"Given object of type {type(native_frame)} does not support PyCapsule interface"
        raise TypeError(msg)
    implementation = Implementation.from_native_namespace(native_namespace)

    if implementation.is_polars() and parse_version(native_namespace) >= (1, 3):
        native_frame = native_namespace.DataFrame(native_frame)
    elif implementation in {
        Implementation.PANDAS,
        Implementation.MODIN,
        Implementation.CUDF,
        Implementation.POLARS,
    }:
        # These don't (yet?) support the PyCapsule Interface for import
        # so we go via PyArrow
        try:
            import pyarrow as pa  # ignore-banned-import
        except ModuleNotFoundError as exc:  # pragma: no cover
            msg = f"PyArrow>=14.0.0 is required for `from_arrow` for object of type {native_namespace}"
            raise ModuleNotFoundError(msg) from exc
        if parse_version(pa) < (14, 0):  # pragma: no cover
            msg = f"PyArrow>=14.0.0 is required for `from_arrow` for object of type {native_namespace}"
            raise ModuleNotFoundError(msg) from None

        tbl = pa.table(native_frame)
        if implementation is Implementation.PANDAS:
            native_frame = tbl.to_pandas()
        elif implementation is Implementation.MODIN:  # pragma: no cover
            from modin.pandas.utils import from_arrow

            native_frame = from_arrow(tbl)
        elif implementation is Implementation.CUDF:  # pragma: no cover
            native_frame = native_namespace.DataFrame.from_arrow(tbl)
        elif implementation is Implementation.POLARS:  # pragma: no cover
            native_frame = native_namespace.from_arrow(tbl)
        else:  # pragma: no cover
            msg = "congratulations, you entered unrecheable code - please report a bug"
            raise AssertionError(msg)
    elif implementation is Implementation.PYARROW:
        native_frame = native_namespace.table(native_frame)
    else:  # pragma: no cover
        try:
            # implementation is UNKNOWN, Narwhals extension using this feature should
            # implement PyCapsule support
            native_frame = native_namespace.DataFrame(native_frame)
        except AttributeError as e:
            msg = "Unknown namespace is expected to implement `DataFrame` class which accepts object which supports PyCapsule Interface."
            raise AttributeError(msg) from e
    return from_native(native_frame, eager_only=True)


def _get_sys_info() -> dict[str, str]:
    """System information.

    Returns system and Python version information

    Copied from sklearn

    Returns:
        Dictionary with system info.
    """
    python = sys.version.replace("\n", " ")

    blob = (
        ("python", python),
        ("executable", sys.executable),
        ("machine", platform.platform()),
    )

    return dict(blob)


def _get_deps_info() -> dict[str, str]:
    """Overview of the installed version of main dependencies.

    This function does not import the modules to collect the version numbers
    but instead relies on standard Python package metadata.

    Returns version information on relevant Python libraries

    This function and show_versions were copied from sklearn and adapted

    Returns:
        Mapping from dependency to version.
    """
    from importlib.metadata import PackageNotFoundError
    from importlib.metadata import version

    from narwhals import __version__

    deps = ("pandas", "polars", "cudf", "modin", "pyarrow", "numpy")
    deps_info = {"narwhals": __version__}

    for modname in deps:
        try:
            deps_info[modname] = version(modname)
        except PackageNotFoundError:  # noqa: PERF203
            deps_info[modname] = ""
    return deps_info


def show_versions() -> None:
    """Print useful debugging information.

    Examples:
        >>> from narwhals import show_versions
        >>> show_versions()  # doctest: +SKIP
    """
    sys_info = _get_sys_info()
    deps_info = _get_deps_info()

    print("\nSystem:")  # noqa: T201
    for k, stat in sys_info.items():
        print(f"{k:>10}: {stat}")  # noqa: T201

    print("\nPython dependencies:")  # noqa: T201
    for k, stat in deps_info.items():
        print(f"{k:>13}: {stat}")  # noqa: T201


def get_level(
    obj: DataFrame[Any] | LazyFrame[Any] | Series[IntoSeriesT],
) -> Literal["full", "lazy", "interchange"]:
    """Level of support Narwhals has for current object.

    Arguments:
        obj: Dataframe or Series.

    Returns:
        This can be one of:

            - 'full': full Narwhals API support
            - 'lazy': only lazy operations are supported. This excludes anything
              which involves iterating over rows in Python.
            - 'interchange': only metadata operations are supported (`df.schema`)
    """
    return obj._level


def read_csv(
    source: str,
    *,
    backend: ModuleType | Implementation | str | None = None,
    native_namespace: ModuleType | None = None,
    **kwargs: Any,
) -> DataFrame[Any]:
    """Read a CSV file into a DataFrame.

    Arguments:
        source: Path to a file.
        backend: The eager backend for DataFrame creation.
            `backend` can be specified in various ways:

            - As `Implementation.<BACKEND>` with `BACKEND` being `PANDAS`, `PYARROW`,
                `POLARS`, `MODIN` or `CUDF`.
            - As a string: `"pandas"`, `"pyarrow"`, `"polars"`, `"modin"` or `"cudf"`.
            - Directly as a module `pandas`, `pyarrow`, `polars`, `modin` or `cudf`.
        native_namespace: The native library to use for DataFrame creation.

            **Deprecated** (v1.27.2):
                Please use `backend` instead. Note that `native_namespace` is still available
                (and won't emit a deprecation warning) if you use `narwhals.stable.v1`,
                see [perfect backwards compatibility policy](../backcompat.md/).
        kwargs: Extra keyword arguments which are passed to the native CSV reader.
            For example, you could use
            `nw.read_csv('file.csv', backend='pandas', engine='pyarrow')`.

    Returns:
        DataFrame.

    Examples:
        >>> import narwhals as nw
        >>> nw.read_csv("file.csv", backend="pandas")  # doctest:+SKIP
        ┌──────────────────┐
        |Narwhals DataFrame|
        |------------------|
        |        a   b     |
        |     0  1   4     |
        |     1  2   5     |
        └──────────────────┘
    """
    backend = validate_native_namespace_and_backend(
        backend, native_namespace, emit_deprecation_warning=True
    )
    if backend is None:  # pragma: no cover
        msg = "`backend` must be specified in `read_csv`."
        raise ValueError(msg)
    return _read_csv_impl(source, backend=backend, **kwargs)


def _read_csv_impl(
    source: str, *, backend: ModuleType | Implementation | str, **kwargs: Any
) -> DataFrame[Any]:
    eager_backend = Implementation.from_backend(backend)
    native_namespace = eager_backend.to_native_namespace()
    if eager_backend in (
        Implementation.POLARS,
        Implementation.PANDAS,
        Implementation.MODIN,
        Implementation.CUDF,
    ):
        native_frame = native_namespace.read_csv(source, **kwargs)
    elif eager_backend is Implementation.PYARROW:
        from pyarrow import csv  # ignore-banned-import

        native_frame = csv.read_csv(source, **kwargs)
    else:  # pragma: no cover
        try:
            # implementation is UNKNOWN, Narwhals extension using this feature should
            # implement `read_csv` function in the top-level namespace.
            native_frame = native_namespace.read_csv(source=source, **kwargs)
        except AttributeError as e:
            msg = "Unknown namespace is expected to implement `read_csv` function."
            raise AttributeError(msg) from e
    return from_native(native_frame, eager_only=True)


def scan_csv(
    source: str, *, native_namespace: ModuleType, **kwargs: Any
) -> LazyFrame[Any]:
    """Lazily read from a CSV file.

    For the libraries that do not support lazy dataframes, the function reads
    a csv file eagerly and then converts the resulting dataframe to a lazyframe.

    Arguments:
        source: Path to a file.
        native_namespace: The native library to use for DataFrame creation.
        kwargs: Extra keyword arguments which are passed to the native CSV reader.
            For example, you could use
            `nw.scan_csv('file.csv', native_namespace=pd, engine='pyarrow')`.

    Returns:
        LazyFrame.

    Examples:
        >>> import duckdb
        >>> import narwhals as nw
        >>>
        >>> nw.scan_csv("file.csv", native_namespace=duckdb).to_native()  # doctest:+SKIP
        ┌─────────┬───────┐
        │    a    │   b   │
        │ varchar │ int32 │
        ├─────────┼───────┤
        │ x       │     1 │
        │ y       │     2 │
        │ z       │     3 │
        └─────────┴───────┘
    """
    return _scan_csv_impl(source, native_namespace=native_namespace, **kwargs)


def _scan_csv_impl(
    source: str, *, native_namespace: ModuleType, **kwargs: Any
) -> LazyFrame[Any]:
    implementation = Implementation.from_native_namespace(native_namespace)
    if implementation is Implementation.POLARS:
        native_frame = native_namespace.scan_csv(source, **kwargs)
    elif implementation in (
        Implementation.PANDAS,
        Implementation.MODIN,
        Implementation.CUDF,
        Implementation.DASK,
        Implementation.DUCKDB,
    ):
        native_frame = native_namespace.read_csv(source, **kwargs)
    elif implementation is Implementation.PYARROW:
        from pyarrow import csv  # ignore-banned-import

        native_frame = csv.read_csv(source, **kwargs)
    else:  # pragma: no cover
        try:
            # implementation is UNKNOWN, Narwhals extension using this feature should
            # implement `scan_csv` function in the top-level namespace.
            native_frame = native_namespace.scan_csv(source=source, **kwargs)
        except AttributeError as e:
            msg = "Unknown namespace is expected to implement `scan_csv` function."
            raise AttributeError(msg) from e
    return from_native(native_frame).lazy()


def read_parquet(
    source: str,
    *,
    native_namespace: ModuleType,
    **kwargs: Any,
) -> DataFrame[Any]:
    """Read into a DataFrame from a parquet file.

    Arguments:
        source: Path to a file.
        native_namespace: The native library to use for DataFrame creation.
        kwargs: Extra keyword arguments which are passed to the native parquet reader.
            For example, you could use
            `nw.read_parquet('file.parquet', native_namespace=pd, engine='pyarrow')`.

    Returns:
        DataFrame.

    Examples:
        >>> import pyarrow as pa
        >>> import narwhals as nw
        >>>
        >>> nw.read_parquet("file.parquet", native_namespace=pa)  # doctest:+SKIP
        ┌──────────────────┐
        |Narwhals DataFrame|
        |------------------|
        |pyarrow.Table     |
        |a: int64          |
        |c: double         |
        |----              |
        |a: [[1,2]]        |
        |c: [[0.2,0.1]]    |
        └──────────────────┘
    """
    return _read_parquet_impl(source, native_namespace=native_namespace, **kwargs)


def _read_parquet_impl(
    source: str, *, native_namespace: ModuleType, **kwargs: Any
) -> DataFrame[Any]:
    implementation = Implementation.from_native_namespace(native_namespace)
    if implementation in (
        Implementation.POLARS,
        Implementation.PANDAS,
        Implementation.MODIN,
        Implementation.CUDF,
        Implementation.DUCKDB,
    ):
        native_frame = native_namespace.read_parquet(source, **kwargs)
    elif implementation is Implementation.PYARROW:
        import pyarrow.parquet as pq  # ignore-banned-import

        native_frame = pq.read_table(source, **kwargs)
    else:  # pragma: no cover
        try:
            # implementation is UNKNOWN, Narwhals extension using this feature should
            # implement `read_parquet` function in the top-level namespace.
            native_frame = native_namespace.read_parquet(source=source, **kwargs)
        except AttributeError as e:
            msg = "Unknown namespace is expected to implement `read_parquet` function."
            raise AttributeError(msg) from e
    return from_native(native_frame, eager_only=True)


def scan_parquet(
    source: str, *, native_namespace: ModuleType, **kwargs: Any
) -> LazyFrame[Any]:
    """Lazily read from a parquet file.

    For the libraries that do not support lazy dataframes, the function reads
    a parquet file eagerly and then converts the resulting dataframe to a lazyframe.

    Arguments:
        source: Path to a file.
        native_namespace: The native library to use for DataFrame creation.
        kwargs: Extra keyword arguments which are passed to the native parquet reader.
            For example, you could use
            `nw.scan_parquet('file.parquet', native_namespace=pd, engine='pyarrow')`.

    Returns:
        LazyFrame.

    Examples:
        >>> import dask.dataframe as dd
        >>> import narwhals as nw
        >>>
        >>> nw.scan_parquet(
        ...     "file.parquet", native_namespace=dd
        ... ).collect()  # doctest:+SKIP
        ┌──────────────────┐
        |Narwhals DataFrame|
        |------------------|
        |        a   b     |
        |     0  1   4     |
        |     1  2   5     |
        └──────────────────┘
    """
    return _scan_parquet_impl(source, native_namespace=native_namespace, **kwargs)


def _scan_parquet_impl(
    source: str, *, native_namespace: ModuleType, **kwargs: Any
) -> LazyFrame[Any]:
    implementation = Implementation.from_native_namespace(native_namespace)
    if implementation is Implementation.POLARS:
        native_frame = native_namespace.scan_parquet(source, **kwargs)
    elif implementation in (
        Implementation.PANDAS,
        Implementation.MODIN,
        Implementation.CUDF,
        Implementation.DASK,
        Implementation.DUCKDB,
    ):
        native_frame = native_namespace.read_parquet(source, **kwargs)
    elif implementation is Implementation.PYARROW:
        import pyarrow.parquet as pq  # ignore-banned-import

        native_frame = pq.read_table(source, **kwargs)
    else:  # pragma: no cover
        try:
            # implementation is UNKNOWN, Narwhals extension using this feature should
            # implement `scan_parquet` function in the top-level namespace.
            native_frame = native_namespace.scan_parquet(source=source, **kwargs)
        except AttributeError as e:
            msg = "Unknown namespace is expected to implement `scan_parquet` function."
            raise AttributeError(msg) from e
    return from_native(native_frame).lazy()


def col(*names: str | Iterable[str]) -> Expr:
    """Creates an expression that references one or more columns by their name(s).

    Arguments:
        names: Name(s) of the columns to use.

    Returns:
        A new expression.

    Examples:
        >>> import polars as pl
        >>> import narwhals as nw
        >>>
        >>> df_native = pl.DataFrame({"a": [1, 2], "b": [3, 4], "c": ["x", "z"]})
        >>> nw.from_native(df_native).select(nw.col("a", "b") * nw.col("b"))
        ┌──────────────────┐
        |Narwhals DataFrame|
        |------------------|
        |  shape: (2, 2)   |
        |  ┌─────┬─────┐   |
        |  │ a   ┆ b   │   |
        |  │ --- ┆ --- │   |
        |  │ i64 ┆ i64 │   |
        |  ╞═════╪═════╡   |
        |  │ 3   ┆ 9   │   |
        |  │ 8   ┆ 16  │   |
        |  └─────┴─────┘   |
        └──────────────────┘
    """

    def func(plx: Any) -> Any:
        return plx.col(*flatten(names))

<<<<<<< HEAD
    return Expr(func, ExprMetadata(ExprKind.TRANSFORM, order_dependent=False))
=======
    return Expr(func, default_metadata())
>>>>>>> 0288bbf6


def nth(*indices: int | Sequence[int]) -> Expr:
    """Creates an expression that references one or more columns by their index(es).

    Notes:
        `nth` is not supported for Polars version<1.0.0. Please use
        [`narwhals.col`][] instead.

    Arguments:
        indices: One or more indices representing the columns to retrieve.

    Returns:
        A new expression.

    Examples:
        >>> import pyarrow as pa
        >>> import narwhals as nw
        >>>
        >>> df_native = pa.table({"a": [1, 2], "b": [3, 4], "c": [0.123, 3.14]})
        >>> nw.from_native(df_native).select(nw.nth(0, 2) * 2)
        ┌──────────────────┐
        |Narwhals DataFrame|
        |------------------|
        |pyarrow.Table     |
        |a: int64          |
        |c: double         |
        |----              |
        |a: [[2,4]]        |
        |c: [[0.246,6.28]] |
        └──────────────────┘
    """

    def func(plx: Any) -> Any:
        return plx.nth(*flatten(indices))

<<<<<<< HEAD
    return Expr(func, ExprMetadata(ExprKind.TRANSFORM, order_dependent=False))
=======
    return Expr(func, default_metadata())
>>>>>>> 0288bbf6


# Add underscore so it doesn't conflict with builtin `all`
def all_() -> Expr:
    """Instantiate an expression representing all columns.

    Returns:
        A new expression.

    Examples:
        >>> import pandas as pd
        >>> import narwhals as nw
        >>>
        >>> df_native = pd.DataFrame({"a": [1, 2], "b": [3.14, 0.123]})
        >>> nw.from_native(df_native).select(nw.all() * 2)
        ┌──────────────────┐
        |Narwhals DataFrame|
        |------------------|
        |      a      b    |
        |   0  2  6.280    |
        |   1  4  0.246    |
        └──────────────────┘
    """
    return Expr(
<<<<<<< HEAD
        lambda plx: plx.all(), ExprMetadata(ExprKind.TRANSFORM, order_dependent=False)
=======
        lambda plx: plx.all(),
        default_metadata(),
>>>>>>> 0288bbf6
    )


# Add underscore so it doesn't conflict with builtin `len`
def len_() -> Expr:
    """Return the number of rows.

    Returns:
        A new expression.

    Examples:
        >>> import polars as pl
        >>> import narwhals as nw
        >>>
        >>> df_native = pl.DataFrame({"a": [1, 2], "b": [5, None]})
        >>> nw.from_native(df_native).select(nw.len())
        ┌──────────────────┐
        |Narwhals DataFrame|
        |------------------|
        |  shape: (1, 1)   |
        |  ┌─────┐         |
        |  │ len │         |
        |  │ --- │         |
        |  │ u32 │         |
        |  ╞═════╡         |
        |  │ 2   │         |
        |  └─────┘         |
        └──────────────────┘
    """

    def func(plx: Any) -> Any:
        return plx.len()

    return Expr(func, ExprMetadata(ExprKind.AGGREGATION, order_dependent=False))


def sum(*columns: str) -> Expr:
    """Sum all values.

    Note:
        Syntactic sugar for ``nw.col(columns).sum()``

    Arguments:
        columns: Name(s) of the columns to use in the aggregation function

    Returns:
        A new expression.

    Examples:
        >>> import pandas as pd
        >>> import narwhals as nw
        >>>
        >>> df_native = pd.DataFrame({"a": [1, 2], "b": [-1.4, 6.2]})
        >>> nw.from_native(df_native).select(nw.sum("a", "b"))
        ┌──────────────────┐
        |Narwhals DataFrame|
        |------------------|
        |       a    b     |
        |    0  3  4.8     |
        └──────────────────┘
    """
    return col(*columns).sum()


def mean(*columns: str) -> Expr:
    """Get the mean value.

    Note:
        Syntactic sugar for ``nw.col(columns).mean()``

    Arguments:
        columns: Name(s) of the columns to use in the aggregation function

    Returns:
        A new expression.

    Examples:
        >>> import pyarrow as pa
        >>> import narwhals as nw
        >>>
        >>> df_native = pa.table({"a": [1, 8, 3], "b": [3.14, 6.28, 42.1]})
        >>> nw.from_native(df_native).select(nw.mean("a", "b"))
        ┌─────────────────────────┐
        |   Narwhals DataFrame    |
        |-------------------------|
        |pyarrow.Table            |
        |a: double                |
        |b: double                |
        |----                     |
        |a: [[4]]                 |
        |b: [[17.173333333333336]]|
        └─────────────────────────┘
    """
    return col(*columns).mean()


def median(*columns: str) -> Expr:
    """Get the median value.

    Notes:
        - Syntactic sugar for ``nw.col(columns).median()``
        - Results might slightly differ across backends due to differences in the
            underlying algorithms used to compute the median.

    Arguments:
        columns: Name(s) of the columns to use in the aggregation function

    Returns:
        A new expression.

    Examples:
        >>> import polars as pl
        >>> import narwhals as nw
        >>>
        >>> df_native = pl.DataFrame({"a": [4, 5, 2]})
        >>> nw.from_native(df_native).select(nw.median("a"))
        ┌──────────────────┐
        |Narwhals DataFrame|
        |------------------|
        |  shape: (1, 1)   |
        |  ┌─────┐         |
        |  │ a   │         |
        |  │ --- │         |
        |  │ f64 │         |
        |  ╞═════╡         |
        |  │ 4.0 │         |
        |  └─────┘         |
        └──────────────────┘
    """
    return col(*columns).median()


def min(*columns: str) -> Expr:
    """Return the minimum value.

    Note:
       Syntactic sugar for ``nw.col(columns).min()``.

    Arguments:
        columns: Name(s) of the columns to use in the aggregation function.

    Returns:
        A new expression.

    Examples:
        >>> import pyarrow as pa
        >>> import narwhals as nw
        >>>
        >>> df_native = pa.table({"a": [1, 2], "b": [5, 10]})
        >>> nw.from_native(df_native).select(nw.min("a", "b"))
        ┌──────────────────┐
        |Narwhals DataFrame|
        |------------------|
        |  pyarrow.Table   |
        |  a: int64        |
        |  b: int64        |
        |  ----            |
        |  a: [[1]]        |
        |  b: [[5]]        |
        └──────────────────┘
    """
    return col(*columns).min()


def max(*columns: str) -> Expr:
    """Return the maximum value.

    Note:
       Syntactic sugar for ``nw.col(columns).max()``.

    Arguments:
        columns: Name(s) of the columns to use in the aggregation function.

    Returns:
        A new expression.

    Examples:
        >>> import pandas as pd
        >>> import narwhals as nw
        >>>
        >>> df_native = pd.DataFrame({"a": [1, 2], "b": [5, 10]})
        >>> nw.from_native(df_native).select(nw.max("a", "b"))
        ┌──────────────────┐
        |Narwhals DataFrame|
        |------------------|
        |        a   b     |
        |     0  2  10     |
        └──────────────────┘
    """
    return col(*columns).max()


def sum_horizontal(*exprs: IntoExpr | Iterable[IntoExpr]) -> Expr:
    """Sum all values horizontally across columns.

    Warning:
        Unlike Polars, we support horizontal sum over numeric columns only.

    Arguments:
        exprs: Name(s) of the columns to use in the aggregation function. Accepts
            expression input.

    Returns:
        A new expression.

    Examples:
        >>> import polars as pl
        >>> import narwhals as nw
        >>>
        >>> df_native = pl.DataFrame({"a": [1, 2, 3], "b": [5, 10, None]})
        >>> nw.from_native(df_native).with_columns(sum=nw.sum_horizontal("a", "b"))
        ┌────────────────────┐
        | Narwhals DataFrame |
        |--------------------|
        |shape: (3, 3)       |
        |┌─────┬──────┬─────┐|
        |│ a   ┆ b    ┆ sum │|
        |│ --- ┆ ---  ┆ --- │|
        |│ i64 ┆ i64  ┆ i64 │|
        |╞═════╪══════╪═════╡|
        |│ 1   ┆ 5    ┆ 6   │|
        |│ 2   ┆ 10   ┆ 12  │|
        |│ 3   ┆ null ┆ 3   │|
        |└─────┴──────┴─────┘|
        └────────────────────┘
    """
    if not exprs:
        msg = "At least one expression must be passed to `sum_horizontal`"
        raise ValueError(msg)
    flat_exprs = flatten(exprs)
    return Expr(
        lambda plx: apply_n_ary_operation(
            plx, plx.sum_horizontal, *flat_exprs, str_as_lit=False
        ),
        combine_metadata(*flat_exprs, str_as_lit=False),
    )


def min_horizontal(*exprs: IntoExpr | Iterable[IntoExpr]) -> Expr:
    """Get the minimum value horizontally across columns.

    Notes:
        We support `min_horizontal` over numeric columns only.

    Arguments:
        exprs: Name(s) of the columns to use in the aggregation function. Accepts
            expression input.

    Returns:
        A new expression.

    Examples:
        >>> import pyarrow as pa
        >>> import narwhals as nw
        >>>
        >>> df_native = pa.table({"a": [1, 8, 3], "b": [4, 5, None]})
        >>> nw.from_native(df_native).with_columns(h_min=nw.min_horizontal("a", "b"))
        ┌──────────────────┐
        |Narwhals DataFrame|
        |------------------|
        | pyarrow.Table    |
        | a: int64         |
        | b: int64         |
        | h_min: int64     |
        | ----             |
        | a: [[1,8,3]]     |
        | b: [[4,5,null]]  |
        | h_min: [[1,5,3]] |
        └──────────────────┘
    """
    if not exprs:
        msg = "At least one expression must be passed to `min_horizontal`"
        raise ValueError(msg)
    flat_exprs = flatten(exprs)
    return Expr(
        lambda plx: apply_n_ary_operation(
            plx, plx.min_horizontal, *flat_exprs, str_as_lit=False
        ),
        combine_metadata(*flat_exprs, str_as_lit=False),
    )


def max_horizontal(*exprs: IntoExpr | Iterable[IntoExpr]) -> Expr:
    """Get the maximum value horizontally across columns.

    Notes:
        We support `max_horizontal` over numeric columns only.

    Arguments:
        exprs: Name(s) of the columns to use in the aggregation function. Accepts
            expression input.

    Returns:
        A new expression.

    Examples:
        >>> import polars as pl
        >>> import narwhals as nw
        >>>
        >>> df_native = pl.DataFrame({"a": [1, 8, 3], "b": [4, 5, None]})
        >>> nw.from_native(df_native).with_columns(h_max=nw.max_horizontal("a", "b"))
        ┌──────────────────────┐
        |  Narwhals DataFrame  |
        |----------------------|
        |shape: (3, 3)         |
        |┌─────┬──────┬───────┐|
        |│ a   ┆ b    ┆ h_max │|
        |│ --- ┆ ---  ┆ ---   │|
        |│ i64 ┆ i64  ┆ i64   │|
        |╞═════╪══════╪═══════╡|
        |│ 1   ┆ 4    ┆ 4     │|
        |│ 8   ┆ 5    ┆ 8     │|
        |│ 3   ┆ null ┆ 3     │|
        |└─────┴──────┴───────┘|
        └──────────────────────┘
    """
    if not exprs:
        msg = "At least one expression must be passed to `max_horizontal`"
        raise ValueError(msg)
    flat_exprs = flatten(exprs)
    return Expr(
        lambda plx: apply_n_ary_operation(
            plx, plx.max_horizontal, *flat_exprs, str_as_lit=False
        ),
        combine_metadata(*flat_exprs, str_as_lit=False),
    )


class When:
    def __init__(self: Self, *predicates: IntoExpr | Iterable[IntoExpr]) -> None:
        self._predicate = all_horizontal(*flatten(predicates))
        check_expressions_transform(self._predicate, function_name="when")

    def then(self: Self, value: IntoExpr | Any) -> Then:
        return Then(
            lambda plx: apply_n_ary_operation(
                plx,
                lambda *args: plx.when(args[0]).then(args[1]),
                self._predicate,
                value,
                str_as_lit=False,
            ),
            combine_metadata(self._predicate, value, str_as_lit=False),
        )


class Then(Expr):
    def otherwise(self: Self, value: IntoExpr | Any) -> Expr:
        kind = infer_kind(value, str_as_lit=False)

        def func(plx: CompliantNamespace[Any, Any]) -> CompliantExpr[Any, Any]:
            compliant_expr = self._to_compliant_expr(plx)
            compliant_value = extract_compliant(plx, value, str_as_lit=False)
            if (
                kind is ExprKind.AGGREGATION or kind is ExprKind.LITERAL
            ) and is_compliant_expr(compliant_value):
                compliant_value = compliant_value.broadcast(kind)
            return compliant_expr.otherwise(compliant_value)

        return Expr(
            func,
            combine_metadata(self, value, str_as_lit=False),
        )


def when(*predicates: IntoExpr | Iterable[IntoExpr]) -> When:
    """Start a `when-then-otherwise` expression.

    Expression similar to an `if-else` statement in Python. Always initiated by a
    `pl.when(<condition>).then(<value if condition>)`, and optionally followed by
    chaining one or more `.when(<condition>).then(<value>)` statements.
    Chained when-then operations should be read as Python `if, elif, ... elif`
    blocks, not as `if, if, ... if`, i.e. the first condition that evaluates to
    `True` will be picked.
    If none of the conditions are `True`, an optional
    `.otherwise(<value if all statements are false>)` can be appended at the end.
    If not appended, and none of the conditions are `True`, `None` will be returned.

    Arguments:
        predicates: Condition(s) that must be met in order to apply the subsequent
            statement. Accepts one or more boolean expressions, which are implicitly
            combined with `&`. String input is parsed as a column name.

    Returns:
        A "when" object, which `.then` can be called on.

    Examples:
        >>> import pandas as pd
        >>> import narwhals as nw
        >>>
        >>> data = {"a": [1, 2, 3], "b": [5, 10, 15]}
        >>> df_native = pd.DataFrame(data)
        >>> nw.from_native(df_native).with_columns(
        ...     nw.when(nw.col("a") < 3).then(5).otherwise(6).alias("a_when")
        ... )
        ┌──────────────────┐
        |Narwhals DataFrame|
        |------------------|
        |    a   b  a_when |
        | 0  1   5       5 |
        | 1  2  10       5 |
        | 2  3  15       6 |
        └──────────────────┘
    """
    return When(*predicates)


def all_horizontal(*exprs: IntoExpr | Iterable[IntoExpr]) -> Expr:
    r"""Compute the bitwise AND horizontally across columns.

    Arguments:
        exprs: Name(s) of the columns to use in the aggregation function. Accepts
            expression input.

    Returns:
        A new expression.

    Examples:
        >>> import pyarrow as pa
        >>> import narwhals as nw
        >>>
        >>> data = {
        ...     "a": [False, False, True, True, False, None],
        ...     "b": [False, True, True, None, None, None],
        ... }
        >>> df_native = pa.table(data)
        >>> nw.from_native(df_native).select("a", "b", all=nw.all_horizontal("a", "b"))
        ┌─────────────────────────────────────────┐
        |           Narwhals DataFrame            |
        |-----------------------------------------|
        |pyarrow.Table                            |
        |a: bool                                  |
        |b: bool                                  |
        |all: bool                                |
        |----                                     |
        |a: [[false,false,true,true,false,null]]  |
        |b: [[false,true,true,null,null,null]]    |
        |all: [[false,false,true,null,false,null]]|
        └─────────────────────────────────────────┘

    """
    if not exprs:
        msg = "At least one expression must be passed to `all_horizontal`"
        raise ValueError(msg)
    flat_exprs = flatten(exprs)
    return Expr(
        lambda plx: apply_n_ary_operation(
            plx, plx.all_horizontal, *flat_exprs, str_as_lit=False
        ),
        combine_metadata(*flat_exprs, str_as_lit=False),
    )


def lit(value: Any, dtype: DType | type[DType] | None = None) -> Expr:
    """Return an expression representing a literal value.

    Arguments:
        value: The value to use as literal.
        dtype: The data type of the literal value. If not provided, the data type will
            be inferred.

    Returns:
        A new expression.

    Examples:
        >>> import pandas as pd
        >>> import narwhals as nw
        >>>
        >>> df_native = pd.DataFrame({"a": [1, 2]})
        >>> nw.from_native(df_native).with_columns(nw.lit(3))
        ┌──────────────────┐
        |Narwhals DataFrame|
        |------------------|
        |     a  literal   |
        |  0  1        3   |
        |  1  2        3   |
        └──────────────────┘
    """
    if is_numpy_array(value):
        msg = (
            "numpy arrays are not supported as literal values. "
            "Consider using `with_columns` to create a new column from the array."
        )
        raise ValueError(msg)

    if isinstance(value, (list, tuple)):
        msg = f"Nested datatypes are not supported yet. Got {value}"
        raise NotImplementedError(msg)

    return Expr(
        lambda plx: plx.lit(value, dtype),
        ExprMetadata(ExprKind.LITERAL, order_dependent=False),
    )


def any_horizontal(*exprs: IntoExpr | Iterable[IntoExpr]) -> Expr:
    r"""Compute the bitwise OR horizontally across columns.

    Arguments:
        exprs: Name(s) of the columns to use in the aggregation function. Accepts
            expression input.

    Returns:
        A new expression.

    Examples:
        >>> import polars as pl
        >>> import narwhals as nw
        >>>
        >>> data = {
        ...     "a": [False, False, True, True, False, None],
        ...     "b": [False, True, True, None, None, None],
        ... }
        >>> df_native = pl.DataFrame(data)
        >>> nw.from_native(df_native).select("a", "b", any=nw.any_horizontal("a", "b"))
        ┌─────────────────────────┐
        |   Narwhals DataFrame    |
        |-------------------------|
        |shape: (6, 3)            |
        |┌───────┬───────┬───────┐|
        |│ a     ┆ b     ┆ any   │|
        |│ ---   ┆ ---   ┆ ---   │|
        |│ bool  ┆ bool  ┆ bool  │|
        |╞═══════╪═══════╪═══════╡|
        |│ false ┆ false ┆ false │|
        |│ false ┆ true  ┆ true  │|
        |│ true  ┆ true  ┆ true  │|
        |│ true  ┆ null  ┆ true  │|
        |│ false ┆ null  ┆ null  │|
        |│ null  ┆ null  ┆ null  │|
        |└───────┴───────┴───────┘|
        └─────────────────────────┘
    """
    if not exprs:
        msg = "At least one expression must be passed to `any_horizontal`"
        raise ValueError(msg)
    flat_exprs = flatten(exprs)
    return Expr(
        lambda plx: apply_n_ary_operation(
            plx, plx.any_horizontal, *flat_exprs, str_as_lit=False
        ),
        combine_metadata(*flat_exprs, str_as_lit=False),
    )


def mean_horizontal(*exprs: IntoExpr | Iterable[IntoExpr]) -> Expr:
    """Compute the mean of all values horizontally across columns.

    Arguments:
        exprs: Name(s) of the columns to use in the aggregation function. Accepts
            expression input.

    Returns:
        A new expression.

    Examples:
        >>> import pyarrow as pa
        >>> import narwhals as nw
        >>>
        >>> data = {
        ...     "a": [1, 8, 3],
        ...     "b": [4, 5, None],
        ...     "c": ["x", "y", "z"],
        ... }
        >>> df_native = pa.table(data)

        We define a dataframe-agnostic function that computes the horizontal mean of "a"
        and "b" columns:

        >>> nw.from_native(df_native).select(nw.mean_horizontal("a", "b"))
        ┌──────────────────┐
        |Narwhals DataFrame|
        |------------------|
        | pyarrow.Table    |
        | a: double        |
        | ----             |
        | a: [[2.5,6.5,3]] |
        └──────────────────┘
    """
    if not exprs:
        msg = "At least one expression must be passed to `mean_horizontal`"
        raise ValueError(msg)
    flat_exprs = flatten(exprs)
    return Expr(
        lambda plx: apply_n_ary_operation(
            plx, plx.mean_horizontal, *flat_exprs, str_as_lit=False
        ),
        combine_metadata(*flat_exprs, str_as_lit=False),
    )


def concat_str(
    exprs: IntoExpr | Iterable[IntoExpr],
    *more_exprs: IntoExpr,
    separator: str = "",
    ignore_nulls: bool = False,
) -> Expr:
    r"""Horizontally concatenate columns into a single string column.

    Arguments:
        exprs: Columns to concatenate into a single string column. Accepts expression
            input. Strings are parsed as column names, other non-expression inputs are
            parsed as literals. Non-`String` columns are cast to `String`.
        *more_exprs: Additional columns to concatenate into a single string column,
            specified as positional arguments.
        separator: String that will be used to separate the values of each column.
        ignore_nulls: Ignore null values (default is `False`).
            If set to `False`, null values will be propagated and if the row contains any
            null values, the output is null.

    Returns:
        A new expression.

    Examples:
        >>> import pandas as pd
        >>> import narwhals as nw
        >>>
        >>> data = {
        ...     "a": [1, 2, 3],
        ...     "b": ["dogs", "cats", None],
        ...     "c": ["play", "swim", "walk"],
        ... }
        >>> df_native = pd.DataFrame(data)
        >>> (
        ...     nw.from_native(df_native).select(
        ...         nw.concat_str(
        ...             [
        ...                 nw.col("a") * 2,
        ...                 nw.col("b"),
        ...                 nw.col("c"),
        ...             ],
        ...             separator=" ",
        ...         ).alias("full_sentence")
        ...     )
        ... )
        ┌──────────────────┐
        |Narwhals DataFrame|
        |------------------|
        |   full_sentence  |
        | 0   2 dogs play  |
        | 1   4 cats swim  |
        | 2          None  |
        └──────────────────┘
    """
    flat_exprs = flatten([*flatten([exprs]), *more_exprs])
    return Expr(
        lambda plx: apply_n_ary_operation(
            plx,
            lambda *args: plx.concat_str(
                *args, separator=separator, ignore_nulls=ignore_nulls
            ),
            *flat_exprs,
            str_as_lit=False,
        ),
        combine_metadata(*flat_exprs, str_as_lit=False),
    )<|MERGE_RESOLUTION|>--- conflicted
+++ resolved
@@ -18,7 +18,7 @@
 from narwhals._expression_parsing import apply_n_ary_operation
 from narwhals._expression_parsing import check_expressions_transform
 from narwhals._expression_parsing import combine_metadata
-from narwhals._expression_parsing import default_metadata
+from narwhals._expression_parsing import default_selector_metadata
 from narwhals._expression_parsing import extract_compliant
 from narwhals._expression_parsing import infer_kind
 from narwhals.dataframe import DataFrame
@@ -1045,11 +1045,7 @@
     def func(plx: Any) -> Any:
         return plx.col(*flatten(names))
 
-<<<<<<< HEAD
-    return Expr(func, ExprMetadata(ExprKind.TRANSFORM, order_dependent=False))
-=======
-    return Expr(func, default_metadata())
->>>>>>> 0288bbf6
+    return Expr(func, default_selector_metadata())
 
 
 def nth(*indices: int | Sequence[int]) -> Expr:
@@ -1086,11 +1082,7 @@
     def func(plx: Any) -> Any:
         return plx.nth(*flatten(indices))
 
-<<<<<<< HEAD
-    return Expr(func, ExprMetadata(ExprKind.TRANSFORM, order_dependent=False))
-=======
-    return Expr(func, default_metadata())
->>>>>>> 0288bbf6
+    return Expr(func, default_selector_metadata())
 
 
 # Add underscore so it doesn't conflict with builtin `all`
@@ -1114,14 +1106,7 @@
         |   1  4  0.246    |
         └──────────────────┘
     """
-    return Expr(
-<<<<<<< HEAD
-        lambda plx: plx.all(), ExprMetadata(ExprKind.TRANSFORM, order_dependent=False)
-=======
-        lambda plx: plx.all(),
-        default_metadata(),
->>>>>>> 0288bbf6
-    )
+    return Expr(lambda plx: plx.all(), default_selector_metadata())
 
 
 # Add underscore so it doesn't conflict with builtin `len`
