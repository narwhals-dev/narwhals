--- conflicted
+++ resolved
@@ -188,16 +188,14 @@
         return self.__narwhals_namespace__()._coalesce(*expr)
 
     def _count_star(self) -> NativeExprT: ...
-<<<<<<< HEAD
+
     def _when(
         self,
         condition: NativeExprT,
         value: NativeExprT,
         otherwise: NativeExprT | None = None,
     ) -> NativeExprT: ...
-=======
-
->>>>>>> fd0467b5
+
     def _window_expression(
         self,
         expr: NativeExprT,
@@ -501,18 +499,18 @@
             lambda expr: self._function("round", expr, self._lit(decimals))
         )
 
-<<<<<<< HEAD
     def sqrt(self) -> Self:
         def _sqrt(expr: NativeExprT) -> NativeExprT:
             return self._when(
-                expr < self._lit(0), self._lit(float("nan")), self._function("sqrt", expr)
-            )  # type: ignore[operator]
+                expr < self._lit(0),  # type: ignore[operator]
+                self._lit(float("nan")),
+                self._function("sqrt", expr),
+            )
 
         return self._with_elementwise(_sqrt)
-=======
+
     def exp(self) -> Self:
         return self._with_elementwise(lambda expr: self._function("exp", expr))
->>>>>>> fd0467b5
 
     # Cumulative
     def cum_sum(self, *, reverse: bool) -> Self:
