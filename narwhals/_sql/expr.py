--- conflicted
+++ resolved
@@ -186,11 +186,6 @@
         return self.__narwhals_namespace__()._coalesce(*expr)
 
     def _count_star(self) -> NativeExprT: ...
-<<<<<<< HEAD
-    def _when(self, condition: NativeExprT, value: NativeExprT) -> NativeExprT: ...
-    def __floordiv__(self, other: Any) -> Self: ...
-    def __rfloordiv__(self, other: Any) -> Self: ...
-=======
 
     def _when(
         self,
@@ -199,7 +194,6 @@
         otherwise: NativeExprT | None = None,
     ) -> NativeExprT:
         return self.__narwhals_namespace__()._when(condition, value, otherwise)
->>>>>>> 7fb833a3
 
     def _window_expression(
         self,
