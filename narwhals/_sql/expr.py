--- conflicted
+++ resolved
@@ -178,13 +178,9 @@
 
     def _count_star(self) -> NativeExprT: ...
     def _when(self, condition: NativeExprT, value: NativeExprT) -> NativeExprT: ...
-<<<<<<< HEAD
-    def _coalesce(self, *expr: NativeExprT) -> NativeExprT: ...
     def __floordiv__(self, other: Any) -> Self: ...
     def __rfloordiv__(self, other: Any) -> Self: ...
-=======
-
->>>>>>> 0aa837cc
+
     def _window_expression(
         self,
         expr: NativeExprT,
@@ -378,7 +374,6 @@
             df: SQLLazyFrameT, inputs: WindowInputs[NativeExprT]
         ) -> Sequence[NativeExprT]:
             return [
-                self._coalesce(
                     self._window_expression(
                         self._function("bool_and", expr), inputs.partition_by
                     ),
