--- conflicted
+++ resolved
@@ -14,11 +14,8 @@
 
     from narwhals._compliant.window import WindowInputs
     from narwhals._sql.expr import SQLExpr
-<<<<<<< HEAD
     from narwhals._sql.typing import NativeSQLExprT
-=======
     from narwhals.exceptions import ColumnNotFoundError
->>>>>>> 07b3d09d
 
     Incomplete: TypeAlias = Any
 
