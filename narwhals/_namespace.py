"""Narwhals-level equivalent of `CompliantNamespace`."""

from __future__ import annotations

from typing import (
    TYPE_CHECKING,
    Any,
    Callable,
    Generic,
    Literal,
    Protocol,
    TypeVar,
    overload,
)

from narwhals._compliant.typing import CompliantNamespaceAny, CompliantNamespaceT_co
from narwhals._utils import Implementation, Version
from narwhals.dependencies import (
    get_cudf,
    get_modin,
    get_pandas,
    get_polars,
    get_pyarrow,
    is_daft_dataframe,
    is_dask_dataframe,
    is_duckdb_relation,
    is_ibis_table,
    is_pyspark_connect_dataframe,
    is_pyspark_dataframe,
    is_sqlframe_dataframe,
)

if TYPE_CHECKING:
    from collections.abc import Collection, Sized
    from types import ModuleType
    from typing import ClassVar

    import duckdb
    import pandas as pd
    import polars as pl
    import pyarrow as pa
    import pyspark.sql as pyspark_sql
    from pyspark.sql.connect.dataframe import DataFrame as PySparkConnectDataFrame
    from typing_extensions import Self, TypeAlias, TypeIs

    from narwhals._arrow.namespace import ArrowNamespace
    from narwhals._daft.namespace import DaftNamespace
    from narwhals._dask.namespace import DaskNamespace
    from narwhals._duckdb.namespace import DuckDBNamespace
    from narwhals._ibis.namespace import IbisNamespace
    from narwhals._pandas_like.namespace import PandasLikeNamespace
    from narwhals._polars.namespace import PolarsNamespace
    from narwhals._spark_like.dataframe import SQLFrameDataFrame
    from narwhals._spark_like.namespace import SparkLikeNamespace
    from narwhals.typing import DataFrameLike, NativeFrame, NativeLazyFrame, NativeSeries

    T = TypeVar("T")

    _Guard: TypeAlias = "Callable[[Any], TypeIs[T]]"

    _Polars: TypeAlias = Literal["polars"]
    _Arrow: TypeAlias = Literal["pyarrow"]
    _Dask: TypeAlias = Literal["dask"]
    _Daft: TypeAlias = Literal["daft"]
    _DuckDB: TypeAlias = Literal["duckdb"]
    _PandasLike: TypeAlias = Literal["pandas", "cudf", "modin"]
    _Ibis: TypeAlias = Literal["ibis"]
    _SparkLike: TypeAlias = Literal["pyspark", "sqlframe", "pyspark[connect]"]
    _EagerOnly: TypeAlias = "_PandasLike | _Arrow"
    _EagerAllowed: TypeAlias = "_Polars | _EagerOnly"
    _LazyOnly: TypeAlias = "_Daft | _Dask | _DuckDB | _Ibis | _SparkLike"
    _LazyAllowed: TypeAlias = "_Polars | _LazyOnly"

    Polars: TypeAlias = Literal[_Polars, Implementation.POLARS]
    Arrow: TypeAlias = Literal[_Arrow, Implementation.PYARROW]
    Dask: TypeAlias = Literal[_Dask, Implementation.DASK]
    Daft: TypeAlias = Literal[_Daft, Implementation.DAFT]
    DuckDB: TypeAlias = Literal[_DuckDB, Implementation.DUCKDB]
    Ibis: TypeAlias = Literal[_Ibis, Implementation.IBIS]
    PandasLike: TypeAlias = Literal[
        _PandasLike, Implementation.PANDAS, Implementation.CUDF, Implementation.MODIN
    ]
    SparkLike: TypeAlias = Literal[
        _SparkLike,
        Implementation.PYSPARK,
        Implementation.SQLFRAME,
        Implementation.PYSPARK_CONNECT,
    ]
    EagerOnly: TypeAlias = "PandasLike | Arrow"
    EagerAllowed: TypeAlias = "EagerOnly | Polars"
    LazyOnly: TypeAlias = "Daft | Dask | DuckDB | Ibis | SparkLike"
    LazyAllowed: TypeAlias = "LazyOnly | Polars"

    BackendName: TypeAlias = "_EagerAllowed | _LazyAllowed"
    IntoBackend: TypeAlias = "BackendName | Implementation | ModuleType"

    EagerAllowedNamespace: TypeAlias = "Namespace[PandasLikeNamespace] | Namespace[ArrowNamespace] | Namespace[PolarsNamespace]"
    EagerAllowedImplementation: TypeAlias = Literal[
        Implementation.PANDAS,
        Implementation.CUDF,
        Implementation.MODIN,
        Implementation.PYARROW,
        Implementation.POLARS,
    ]

    class _BasePandasLike(Sized, Protocol):
        index: Any
        """`mypy` doesn't like the asymmetric `property` setter in `pandas`."""

        def __getitem__(self, key: Any, /) -> Any: ...
        def __mul__(self, other: float | Collection[float] | Self) -> Self: ...
        def __floordiv__(self, other: float | Collection[float] | Self) -> Self: ...
        @property
        def loc(self) -> Any: ...
        @property
        def shape(self) -> tuple[int, ...]: ...
        def set_axis(self, labels: Any, *, axis: Any = ..., copy: bool = ...) -> Self: ...
        def copy(self, deep: bool = ...) -> Self: ...  # noqa: FBT001
        def rename(self, *args: Any, inplace: Literal[False], **kwds: Any) -> Self:
            """`inplace=False` is required to avoid (incorrect?) default overloads."""
            ...

    class _BasePandasLikeFrame(NativeFrame, _BasePandasLike, Protocol): ...

    class _BasePandasLikeSeries(NativeSeries, _BasePandasLike, Protocol):
        def where(self, cond: Any, other: Any = ..., **kwds: Any) -> Any: ...

    class _NativeDask(Protocol):
        _partition_type: type[pd.DataFrame]

    class _NativeDaft(Protocol):
        def explain(self, *args: Any, **kwds: Any) -> Any: ...

    class _CuDFDataFrame(_BasePandasLikeFrame, Protocol):
        def to_pylibcudf(self, *args: Any, **kwds: Any) -> Any: ...

    class _CuDFSeries(_BasePandasLikeSeries, Protocol):
        def to_pylibcudf(self, *args: Any, **kwds: Any) -> Any: ...

    class _NativeIbis(Protocol):
        def sql(self, *args: Any, **kwds: Any) -> Any: ...
        def __pyarrow_result__(self, *args: Any, **kwds: Any) -> Any: ...
        def __pandas_result__(self, *args: Any, **kwds: Any) -> Any: ...
        def __polars_result__(self, *args: Any, **kwds: Any) -> Any: ...

    class _ModinDataFrame(_BasePandasLikeFrame, Protocol):
        _pandas_class: type[pd.DataFrame]

    class _ModinSeries(_BasePandasLikeSeries, Protocol):
        _pandas_class: type[pd.Series[Any]]

    _NativePolars: TypeAlias = "pl.DataFrame | pl.LazyFrame | pl.Series"
    _NativeArrow: TypeAlias = "pa.Table | pa.ChunkedArray[Any]"
    _NativeDuckDB: TypeAlias = "duckdb.DuckDBPyRelation"
    _NativePandas: TypeAlias = "pd.DataFrame | pd.Series[Any]"
    _NativeModin: TypeAlias = "_ModinDataFrame | _ModinSeries"
    _NativeCuDF: TypeAlias = "_CuDFDataFrame | _CuDFSeries"
    _NativePandasLikeSeries: TypeAlias = "pd.Series[Any] | _CuDFSeries | _ModinSeries"
    _NativePandasLikeDataFrame: TypeAlias = (
        "pd.DataFrame | _CuDFDataFrame | _ModinDataFrame"
    )
    _NativePandasLike: TypeAlias = "_NativePandasLikeDataFrame |_NativePandasLikeSeries"
    _NativeSQLFrame: TypeAlias = "SQLFrameDataFrame"
    _NativePySpark: TypeAlias = "pyspark_sql.DataFrame"
    _NativePySparkConnect: TypeAlias = "PySparkConnectDataFrame"
    _NativeSparkLike: TypeAlias = (
        "_NativeSQLFrame | _NativePySpark | _NativePySparkConnect"
    )

    NativeKnown: TypeAlias = "_NativePolars | _NativeArrow | _NativePandasLike | _NativeSparkLike | _NativeDuckDB | _NativeDask | _NativeIbis | _NativeDaft"
    NativeUnknown: TypeAlias = (
        "NativeFrame | NativeSeries | NativeLazyFrame | DataFrameLike"
    )
    NativeAny: TypeAlias = "NativeKnown | NativeUnknown"

__all__ = ["Namespace"]


class Namespace(Generic[CompliantNamespaceT_co]):
    _compliant_namespace: CompliantNamespaceT_co
    _version: ClassVar[Version] = Version.MAIN

    def __init__(self, namespace: CompliantNamespaceT_co, /) -> None:
        self._compliant_namespace = namespace

    def __init_subclass__(cls, *args: Any, version: Version, **kwds: Any) -> None:
        super().__init_subclass__(*args, **kwds)

        if isinstance(version, Version):
            cls._version = version
        else:
            msg = f"Expected {Version} but got {type(version).__name__!r}"
            raise TypeError(msg)

    def __repr__(self) -> str:
        return f"Namespace[{type(self.compliant).__name__}]"

    @property
    def compliant(self) -> CompliantNamespaceT_co:
        return self._compliant_namespace

    @property
    def implementation(self) -> Implementation:
        return self.compliant._implementation

    @property
    def version(self) -> Version:
        return self._version

    @overload
    @classmethod
    def from_backend(cls, backend: PandasLike, /) -> Namespace[PandasLikeNamespace]: ...

    @overload
    @classmethod
    def from_backend(cls, backend: Polars, /) -> Namespace[PolarsNamespace]: ...

    @overload
    @classmethod
    def from_backend(cls, backend: Arrow, /) -> Namespace[ArrowNamespace]: ...

    @overload
    @classmethod
    def from_backend(cls, backend: SparkLike, /) -> Namespace[SparkLikeNamespace]: ...

    @overload
    @classmethod
    def from_backend(cls, backend: DuckDB, /) -> Namespace[DuckDBNamespace]: ...

    @overload
    @classmethod
    def from_backend(cls, backend: Dask, /) -> Namespace[DaskNamespace]: ...

    @overload
    @classmethod
    def from_backend(cls, backend: Daft, /) -> Namespace[DaftNamespace]: ...

    @overload
    @classmethod
    def from_backend(cls, backend: Ibis, /) -> Namespace[IbisNamespace]: ...

    @overload
    @classmethod
    def from_backend(cls, backend: EagerAllowed, /) -> EagerAllowedNamespace: ...

    @overload
    @classmethod
    def from_backend(
        cls, backend: IntoBackend, /
    ) -> Namespace[CompliantNamespaceAny]: ...

    @classmethod
    def from_backend(
        cls: type[Namespace[Any]], backend: IntoBackend, /
    ) -> Namespace[Any]:
        """Instantiate from native namespace module, string, or Implementation.

        Arguments:
            backend: native namespace module, string, or Implementation.

        Returns:
            Namespace.

        Examples:
            >>> from narwhals._namespace import Namespace
            >>> Namespace.from_backend("polars")
            Namespace[PolarsNamespace]
        """
        impl = Implementation.from_backend(backend)
        backend_version = impl._backend_version()  # noqa: F841
        version = cls._version
        ns: CompliantNamespaceAny
        if impl.is_pandas_like():
            from narwhals._pandas_like.namespace import PandasLikeNamespace

            ns = PandasLikeNamespace(implementation=impl, version=version)

        elif impl.is_polars():
            from narwhals._polars.namespace import PolarsNamespace

            ns = PolarsNamespace(version=version)
        elif impl.is_pyarrow():
            from narwhals._arrow.namespace import ArrowNamespace

            ns = ArrowNamespace(version=version)
        elif impl.is_spark_like():
            from narwhals._spark_like.namespace import SparkLikeNamespace

            ns = SparkLikeNamespace(implementation=impl, version=version)
        elif impl.is_duckdb():
            from narwhals._duckdb.namespace import DuckDBNamespace

            ns = DuckDBNamespace(version=version)
        elif impl.is_dask():
            from narwhals._dask.namespace import DaskNamespace

            ns = DaskNamespace(version=version)
        elif impl.is_ibis():
            from narwhals._ibis.namespace import IbisNamespace

<<<<<<< HEAD
            ns = IbisNamespace(backend_version=backend_version, version=version)
        elif impl.is_daft():
            from narwhals._daft.namespace import DaftNamespace

            ns = DaftNamespace(backend_version=backend_version, version=version)
=======
            ns = IbisNamespace(version=version)
>>>>>>> f29fa5f0
        else:
            msg = "Not supported Implementation"  # pragma: no cover
            raise AssertionError(msg)
        return cls(ns)

    @overload
    @classmethod
    def from_native_object(
        cls, native: _NativePolars, /
    ) -> Namespace[PolarsNamespace]: ...

    @overload
    @classmethod
    def from_native_object(
        cls, native: _NativePandas, /
    ) -> Namespace[PandasLikeNamespace[pd.DataFrame, pd.Series[Any]]]: ...

    @overload
    @classmethod
    def from_native_object(cls, native: _NativeArrow, /) -> Namespace[ArrowNamespace]: ...

    @overload
    @classmethod
    def from_native_object(
        cls, native: _NativeSparkLike, /
    ) -> Namespace[SparkLikeNamespace]: ...

    @overload
    @classmethod
    def from_native_object(
        cls, native: _NativeDuckDB, /
    ) -> Namespace[DuckDBNamespace]: ...

    @overload
    @classmethod
    def from_native_object(cls, native: _NativeDask, /) -> Namespace[DaskNamespace]: ...

    @overload
    @classmethod
    def from_native_object(cls, native: _NativeIbis, /) -> Namespace[IbisNamespace]: ...

    @overload
    @classmethod
    def from_native_object(cls, native: _NativeDaft, /) -> Namespace[DaftNamespace]: ...

    @overload
    @classmethod
    def from_native_object(
        cls, native: _NativeModin, /
    ) -> Namespace[PandasLikeNamespace[_ModinDataFrame, _ModinSeries]]: ...

    @overload
    @classmethod
    def from_native_object(
        cls, native: _NativeCuDF, /
    ) -> Namespace[PandasLikeNamespace[_CuDFDataFrame, _CuDFSeries]]: ...

    @overload
    @classmethod
    def from_native_object(
        cls, native: _NativePandasLike, /
    ) -> Namespace[PandasLikeNamespace[Any, Any]]: ...

    @overload
    @classmethod
    def from_native_object(
        cls, native: NativeUnknown, /
    ) -> Namespace[CompliantNamespaceAny]: ...

    @classmethod
    def from_native_object(  # noqa: PLR0911,C901
        cls: type[Namespace[Any]], native: NativeAny, /
    ) -> Namespace[Any]:
        if is_native_polars(native):
            return cls.from_backend(Implementation.POLARS)
        elif is_native_pandas(native):
            return cls.from_backend(Implementation.PANDAS)
        elif is_native_arrow(native):
            return cls.from_backend(Implementation.PYARROW)
        elif is_native_spark_like(native):
            return cls.from_backend(
                Implementation.SQLFRAME
                if is_native_sqlframe(native)
                else Implementation.PYSPARK_CONNECT
                if is_native_pyspark_connect(native)
                else Implementation.PYSPARK
            )
        elif is_native_dask(native):
            return cls.from_backend(Implementation.DASK)  # pragma: no cover
        elif is_native_daft(native):
            return cls.from_backend(Implementation.DAFT)  # pragma: no cover
        elif is_native_duckdb(native):
            return cls.from_backend(Implementation.DUCKDB)
        elif is_native_cudf(native):  # pragma: no cover
            return cls.from_backend(Implementation.CUDF)
        elif is_native_modin(native):  # pragma: no cover
            return cls.from_backend(Implementation.MODIN)
        elif is_native_ibis(native):
            return cls.from_backend(Implementation.IBIS)
        else:
            msg = f"Unsupported type: {type(native).__qualname__!r}"
            raise TypeError(msg)


def is_native_polars(obj: Any) -> TypeIs[_NativePolars]:
    return (pl := get_polars()) is not None and isinstance(
        obj, (pl.DataFrame, pl.Series, pl.LazyFrame)
    )


def is_native_arrow(obj: Any) -> TypeIs[_NativeArrow]:
    return (pa := get_pyarrow()) is not None and isinstance(
        obj, (pa.Table, pa.ChunkedArray)
    )


def is_native_dask(obj: Any) -> TypeIs[_NativeDask]:
    return is_dask_dataframe(obj)


def is_native_daft(obj: Any) -> TypeIs[_NativeDaft]:
    return is_daft_dataframe(obj)


is_native_duckdb: _Guard[_NativeDuckDB] = is_duckdb_relation
is_native_sqlframe: _Guard[_NativeSQLFrame] = is_sqlframe_dataframe
is_native_pyspark: _Guard[_NativePySpark] = is_pyspark_dataframe
is_native_pyspark_connect: _Guard[_NativePySparkConnect] = is_pyspark_connect_dataframe


def is_native_pandas(obj: Any) -> TypeIs[_NativePandas]:
    return (pd := get_pandas()) is not None and isinstance(obj, (pd.DataFrame, pd.Series))


def is_native_modin(obj: Any) -> TypeIs[_NativeModin]:
    return (mpd := get_modin()) is not None and isinstance(
        obj, (mpd.DataFrame, mpd.Series)
    )  # pragma: no cover


def is_native_cudf(obj: Any) -> TypeIs[_NativeCuDF]:
    return (cudf := get_cudf()) is not None and isinstance(
        obj, (cudf.DataFrame, cudf.Series)
    )  # pragma: no cover


def is_native_pandas_like(obj: Any) -> TypeIs[_NativePandasLike]:
    return (
        is_native_pandas(obj) or is_native_cudf(obj) or is_native_modin(obj)
    )  # pragma: no cover


def is_native_spark_like(obj: Any) -> TypeIs[_NativeSparkLike]:
    return (
        is_native_sqlframe(obj)
        or is_native_pyspark(obj)
        or is_native_pyspark_connect(obj)
    )


def is_native_ibis(obj: Any) -> TypeIs[_NativeIbis]:
    return is_ibis_table(obj)<|MERGE_RESOLUTION|>--- conflicted
+++ resolved
@@ -298,15 +298,11 @@
         elif impl.is_ibis():
             from narwhals._ibis.namespace import IbisNamespace
 
-<<<<<<< HEAD
-            ns = IbisNamespace(backend_version=backend_version, version=version)
+            ns = IbisNamespace(version=version)
         elif impl.is_daft():
             from narwhals._daft.namespace import DaftNamespace
 
-            ns = DaftNamespace(backend_version=backend_version, version=version)
-=======
-            ns = IbisNamespace(version=version)
->>>>>>> f29fa5f0
+            ns = DaftNamespace(version=version)
         else:
             msg = "Not supported Implementation"  # pragma: no cover
             raise AssertionError(msg)
