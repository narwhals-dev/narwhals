--- conflicted
+++ resolved
@@ -62,12 +62,8 @@
     _Dask: TypeAlias = Literal["dask"]
     _DuckDB: TypeAlias = Literal["duckdb"]
     _PandasLike: TypeAlias = Literal["pandas", "cudf", "modin"]
-<<<<<<< HEAD
-    _SparkLike: TypeAlias = Literal["pyspark", "sqlframe"]
     _Ibis: TypeAlias = Literal["ibis"]
-=======
     _SparkLike: TypeAlias = Literal["pyspark", "sqlframe", "pyspark[connect]"]
->>>>>>> b86b5a2b
     _EagerOnly: TypeAlias = "_PandasLike | _Arrow"
     _EagerAllowed: TypeAlias = "_Polars | _EagerOnly"
     _LazyOnly: TypeAlias = "_SparkLike | _Dask | _DuckDB | _Ibis"
