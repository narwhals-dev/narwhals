--- conflicted
+++ resolved
@@ -49,9 +49,6 @@
     from narwhals._polars.namespace import PolarsNamespace
     from narwhals._spark_like.dataframe import SQLFrameDataFrame
     from narwhals._spark_like.namespace import SparkLikeNamespace
-<<<<<<< HEAD
-    from narwhals.typing import NativeDataFrame, NativeLazyFrame, NativeSeries
-=======
     from narwhals._typing import (
         Arrow,
         Backend,
@@ -64,8 +61,7 @@
         Polars,
         SparkLike,
     )
-    from narwhals.typing import DataFrameLike, NativeFrame, NativeLazyFrame, NativeSeries
->>>>>>> db424275
+    from narwhals.typing import NativeDataFrame, NativeLazyFrame, NativeSeries
 
     T = TypeVar("T")
 
