from __future__ import annotations

from typing import TYPE_CHECKING
from typing import Any
from typing import Literal
from typing import Sequence

from narwhals._ibis.utils import native_to_narwhals_dtype
from narwhals._ibis.utils import parse_exprs
from narwhals.dependencies import get_ibis
from narwhals.exceptions import ColumnNotFoundError
from narwhals.exceptions import InvalidOperationError
from narwhals.typing import CompliantDataFrame
from narwhals.utils import Implementation
from narwhals.utils import Version
from narwhals.utils import check_column_names_are_unique
from narwhals.utils import import_dtypes_module
from narwhals.utils import parse_columns_to_drop
from narwhals.utils import parse_version
from narwhals.utils import validate_backend_version

if TYPE_CHECKING:
    from types import ModuleType

    import ibis.expr.types as ir
    import pandas as pd
    import pyarrow as pa
    from typing_extensions import Self

    from narwhals._ibis.expr import IbisExpr
    from narwhals._ibis.group_by import IbisGroupBy
    from narwhals._ibis.namespace import IbisNamespace
    from narwhals._ibis.series import IbisInterchangeSeries
    from narwhals.dtypes import DType

from narwhals.typing import CompliantLazyFrame

<<<<<<< HEAD
=======
@lru_cache(maxsize=16)
def native_to_narwhals_dtype(ibis_dtype: Any, version: Version) -> DType:
    dtypes = import_dtypes_module(version)
    if ibis_dtype.is_int64():
        return dtypes.Int64()
    if ibis_dtype.is_int32():
        return dtypes.Int32()
    if ibis_dtype.is_int16():
        return dtypes.Int16()
    if ibis_dtype.is_int8():
        return dtypes.Int8()
    if ibis_dtype.is_uint64():
        return dtypes.UInt64()
    if ibis_dtype.is_uint32():
        return dtypes.UInt32()
    if ibis_dtype.is_uint16():
        return dtypes.UInt16()
    if ibis_dtype.is_uint8():
        return dtypes.UInt8()
    if ibis_dtype.is_boolean():
        return dtypes.Boolean()
    if ibis_dtype.is_float64():
        return dtypes.Float64()
    if ibis_dtype.is_float32():
        return dtypes.Float32()
    if ibis_dtype.is_string():
        return dtypes.String()
    if ibis_dtype.is_date():
        return dtypes.Date()
    if ibis_dtype.is_timestamp():
        return dtypes.Datetime()
    if ibis_dtype.is_array():
        return dtypes.List(native_to_narwhals_dtype(ibis_dtype.value_type, version))
    if ibis_dtype.is_struct():
        return dtypes.Struct(
            [
                dtypes.Field(
                    ibis_dtype_name,
                    native_to_narwhals_dtype(ibis_dtype_field, version),
                )
                for ibis_dtype_name, ibis_dtype_field in ibis_dtype.items()
            ]
        )
    if ibis_dtype.is_decimal():  # pragma: no cover
        # TODO(unassigned): cover this
        return dtypes.Decimal()
    if ibis_dtype.is_time():
        return dtypes.Time()
    if ibis_dtype.is_binary():
        return dtypes.Binary()
    return dtypes.Unknown()  # pragma: no cover
>>>>>>> 16427440

class IbisLazyFrame(CompliantLazyFrame):
    _implementation = Implementation.IBIS

    def __init__(
        self: Self,
        df: ir.Table,
        *,
        backend_version: tuple[int, ...],
        version: Version,
        validate_column_names: bool,
    ) -> None:
        if validate_column_names:
            check_column_names_are_unique(list(df.columns))
        self._native_frame: ir.Table = df
        self._version = version
        self._backend_version = backend_version
        validate_backend_version(self._implementation, self._backend_version)

    def __narwhals_dataframe__(self: Self) -> Self:  # pragma: no cover
        # Keep around for backcompat.
        if self._version is not Version.V1:
            msg = "__narwhals_dataframe__ is not implemented for DuckDBLazyFrame"
            raise AttributeError(msg)
        return self

    def __narwhals_lazyframe__(self: Self) -> Self:
        return self

    def __native_namespace__(self: Self) -> ModuleType:
        return get_ibis()

    def __narwhals_namespace__(self: Self) -> IbisNamespace:
        from narwhals._ibis.namespace import IbisNamespace

        return IbisNamespace(backend_version=self._backend_version, version=self._version)

    def __getitem__(self: Self, item: str) -> IbisInterchangeSeries:
        from narwhals._ibis.series import IbisInterchangeSeries

        return IbisInterchangeSeries(
            self._native_frame.select(item), version=self._version
        )

    def collect(
        self: Self,
        backend: ModuleType | Implementation | str | None,
        **kwargs: Any,
    ) -> CompliantDataFrame:
        if backend is None or backend is Implementation.PYARROW:
            import pyarrow as pa  # ignore-banned-import

            from narwhals._arrow.dataframe import ArrowDataFrame

            return ArrowDataFrame(
                native_dataframe=self._native_frame.to_pyarrow(),
                backend_version=parse_version(pa),
                version=self._version,
                validate_column_names=False,
            )

        if backend is Implementation.PANDAS:
            import pandas as pd  # ignore-banned-import

            from narwhals._pandas_like.dataframe import PandasLikeDataFrame

            return PandasLikeDataFrame(
                native_dataframe=self._native_frame.to_pandas(),
                implementation=Implementation.PANDAS,
                backend_version=parse_version(pd),
                version=self._version,
                validate_column_names=False,
            )

        if backend is Implementation.POLARS:
            import polars as pl  # ignore-banned-import

            from narwhals._polars.dataframe import PolarsDataFrame

            return PolarsDataFrame(
                df=self._native_frame.to_polars(),
                backend_version=parse_version(pl),
                version=self._version,
            )

        msg = f"Unsupported `backend` value: {backend}"  # pragma: no cover
        raise ValueError(msg)  # pragma: no cover

    def head(self: Self, n: int) -> Self:
        return self._from_native_frame(
            self._native_frame.head(n), validate_column_names=False
        )

    def simple_select(self, *column_names: str) -> Self:
<<<<<<< HEAD
        return self._from_native_frame(
            self._native_frame.select(*column_names), validate_column_names=False
        )
=======
        return self._with_native(self._native_frame.select(s.cols(*column_names)))
>>>>>>> 16427440

    def aggregate(self: Self, *exprs: IbisExpr) -> Self:
        new_columns_map = parse_exprs(self, *exprs)
        return self._from_native_frame(
            self._native_frame.aggregate(
                [val.name(col) for col, val in new_columns_map.items()]  # type: ignore[arg-type]
            ),
            validate_column_names=False,
        )

    def select(
        self: Self,
        *exprs: IbisExpr,
    ) -> Self:
        from ibis.expr.operations.window import WindowFunction

        new_columns_map = parse_exprs(self, *exprs)
        if not new_columns_map:
            msg = "At least one expression must be provided to `select` with the Ibis backend."
            raise ValueError(msg)

        t = self._native_frame.select(**new_columns_map)

        # Ibis broadcasts aggregate functions in selects as window functions, keeping the original number of rows.
        # Need to reduce it to a single row if they are all window functions, by calling .distinct()
        if all(isinstance(c, WindowFunction) for c in t.op().values.values()):  # noqa: PD011
            t = t.distinct()

        return self._from_native_frame(t, validate_column_names=False)

    def drop(self: Self, columns: list[str], strict: bool) -> Self:  # noqa: FBT001
        columns_to_drop = parse_columns_to_drop(
            compliant_frame=self, columns=columns, strict=strict
        )
        selection = (col for col in self.columns if col not in columns_to_drop)
        return self._from_native_frame(
            self._native_frame.select(*selection), validate_column_names=False
        )

    def lazy(self: Self, *, backend: Implementation | None = None) -> Self:
        # The `backend`` argument has no effect but we keep it here for
        # backwards compatibility because in `narwhals.stable.v1`
        # function `.from_native()` will return a DataFrame for Ibis.

        if backend is not None:  # pragma: no cover
            msg = "`backend` argument is not supported for Ibis"
            raise ValueError(msg)
        return self

    def with_columns(self: Self, *exprs: IbisExpr) -> Self:
        new_columns_map = parse_exprs(self, *exprs)

        return self._from_native_frame(
            self._native_frame.mutate(**new_columns_map), validate_column_names=False
        )

    def filter(self: Self, predicate: IbisExpr) -> Self:
        # `[0]` is safe as the predicate's expression only returns a single column
        mask = predicate._call(self)[0]
        return self._from_native_frame(
            self._native_frame.filter(mask), validate_column_names=False
        )

    @property
    def schema(self: Self) -> dict[str, DType]:
        return {
            name: native_to_narwhals_dtype(dtype=dtype, version=self._version)
            for name, dtype in self._native_frame.schema().fields.items()
        }

    @property
    def columns(self: Self) -> list[str]:
        return list(self._native_frame.columns)  # type: ignore[no-any-return]

    def to_pandas(self: Self) -> pd.DataFrame:
        # only if version is v1, keep around for backcompat
        import pandas as pd  # ignore-banned-import()

        if parse_version(pd) >= (1, 0, 0):
            return self._native_frame.to_pandas()
        else:  # pragma: no cover
            msg = f"Conversion to pandas requires pandas>=1.0.0, found {pd.__version__}"
            raise NotImplementedError(msg)

    def to_arrow(self: Self) -> pa.Table:
        # only if version is v1, keep around for backcompat
        return self._native_frame.to_pyarrow()

    def _with_version(self: Self, version: Version) -> Self:
        return self.__class__(
            self._native_frame,
            version=version,
            backend_version=self._backend_version,
            validate_column_names=False,
        )

<<<<<<< HEAD
    def _from_native_frame(
        self: Self, df: ir.Table, *, validate_column_names: bool = True
    ) -> Self:
=======
    def _with_native(self: Self, df: Any) -> Self:
>>>>>>> 16427440
        return self.__class__(
            df,
            backend_version=self._backend_version,
            version=self._version,
            validate_column_names=validate_column_names,
        )

    def group_by(self: Self, *keys: str, drop_null_keys: bool) -> IbisGroupBy:
        from narwhals._ibis.group_by import IbisGroupBy

        return IbisGroupBy(
            compliant_frame=self, keys=list(keys), drop_null_keys=drop_null_keys
        )

    def rename(self: Self, mapping: dict[str, str]) -> Self:
        def _rename(col: str) -> str:
            return mapping.get(col, col)

        return self._from_native_frame(self._native_frame.rename(_rename))

    def join(
        self: Self,
        other: Self,
        *,
        how: Literal["left", "inner", "cross", "anti", "semi"],
        left_on: list[str] | None,
        right_on: list[str] | None,
        suffix: str,
    ) -> Self:
        if other == self:
            # Ibis does not support self-references unless created as a view
            other = self._from_native_frame(other._native_frame.view())

        if how != "cross":
            if left_on is None or right_on is None:
                msg = (
                    f"For '{how}' joins, both 'left_on' and 'right_on' must be provided."
                )
                raise ValueError(msg)  # pragma: no cover (caught upstream)
            predicates = self._convert_predicates(other, left_on, right_on)
        else:
            # For cross joins, no predicates are needed
            predicates = []

        joined = self._native_frame.join(
            other._native_frame, predicates=predicates, how=how, rname="{name}" + suffix
        )
        if how == "left":
            # Drop duplicate columns from the right table. Ibis keeps them.
            if right_on is not None:
                for right in right_on if isinstance(right_on, list) else [right_on]:
                    to_drop = right + suffix
                    if to_drop in joined.columns:
                        joined = joined.drop(right + suffix)

            for pred in predicates:
                left = pred.op().left.name
                right = pred.op().right.name

                # If right column is not in the left table, drop it as it will be present in the left column
                # Mirrors how polars works.
                if left != right and right not in self.columns:
                    joined = joined.drop(right)

        return self._from_native_frame(joined)

    def join_asof(
        self: Self,
        other: Self,
        *,
        left_on: str | None,
        right_on: str | None,
        by_left: list[str] | None,
        by_right: list[str] | None,
        strategy: Literal["backward", "forward", "nearest"],
        suffix: str,
    ) -> Self:
        if strategy == "backward":
            on_condition = self._native_frame[left_on] >= other._native_frame[right_on]
        elif strategy == "forward":
            on_condition = self._native_frame[left_on] <= other._native_frame[right_on]
        else:
            msg = "Only 'backward' and 'forward' strategies are currently supported for Ibis"
            raise NotImplementedError(msg)

        if by_left is not None and by_right is not None:
            predicates = self._convert_predicates(other, by_left, by_right)
        else:
            predicates = []

        joined = self._native_frame.asof_join(
            other._native_frame,
            on=on_condition,
            predicates=predicates,
            rname="{name}" + suffix,
        )  # type: ignore[operator]

        # Drop duplicate columns from the right table. Ibis keeps them.
        if right_on is not None:
            for right in right_on if isinstance(right_on, list) else [right_on]:
                to_drop = right + suffix
                if to_drop in joined.columns:
                    joined = joined.drop(right + suffix)

        if by_right is not None:
            for right in by_right if isinstance(by_right, list) else [by_right]:
                to_drop = right + suffix
                if to_drop in joined.columns:
                    joined = joined.drop(right + suffix)

        return self._from_native_frame(joined)

    def _convert_predicates(
        self, other: Self, left_on: str | list[str], right_on: str | list[str]
    ) -> list[ir.BooleanValue]:
        if isinstance(left_on, str):
            left_on = [left_on]
        if isinstance(right_on, str):
            right_on = [right_on]

        if len(left_on) != len(right_on):
            msg = "'left_on' and 'right_on' must have the same number of columns."
            raise ValueError(msg)

        return [
            self._native_frame[left] == other._native_frame[right]
            for left, right in zip(left_on, right_on)
        ]

    def collect_schema(self: Self) -> dict[str, DType]:
        return self.schema

    def unique(self: Self, subset: Sequence[str] | None, keep: str) -> Self:
        if subset is not None:
            rel = self._native_frame
            # Sanitise input
            if any(x not in rel.columns for x in subset):
                msg = f"Columns {set(subset).difference(rel.columns)} not found in {rel.columns}."
                raise ColumnNotFoundError(msg)

            mapped_keep: dict[str, Literal["first"] | None] = {
                "any": "first",
                "none": None,
            }
            to_keep = mapped_keep[keep]
            return self._from_native_frame(
                self._native_frame.distinct(on=subset, keep=to_keep),
                validate_column_names=False,
            )
        return self._from_native_frame(
            self._native_frame.distinct(on=self.columns),
            validate_column_names=False,
        )

    def sort(
        self: Self,
        *by: str,
        descending: bool | Sequence[bool],
        nulls_last: bool,
    ) -> Self:
        ibis = get_ibis()

        if isinstance(descending, bool):
            descending = [descending for _ in range(len(by))]

        if nulls_last:
            sort_cols = [
                ibis.desc(by[i], nulls_first=False)
                if descending[i]
                else ibis.asc(by[i], nulls_first=False)
                for i in range(len(by))
            ]
        else:
            sort_cols = [
                ibis.desc(by[i], nulls_first=True)
                if descending[i]
                else ibis.asc(by[i], nulls_first=True)
                for i in range(len(by))
            ]

        return self._from_native_frame(
            self._native_frame.order_by(*sort_cols), validate_column_names=False
        )

    def drop_nulls(self: Self, subset: list[str] | None) -> Self:
        rel = self._native_frame
        subset_ = subset if subset is not None else rel.columns
        return self._from_native_frame(
            self._native_frame.drop_null(subset_), validate_column_names=False
        )

    def explode(self: Self, columns: list[str]) -> Self:
        dtypes = import_dtypes_module(self._version)
        schema = self.collect_schema()
        for col in columns:
            dtype = schema[col]

            if dtype != dtypes.List:
                msg = (
                    f"`explode` operation not supported for dtype `{dtype}`, "
                    "expected List type"
                )
                raise InvalidOperationError(msg)

        if len(columns) != 1:
            msg = (
                "Exploding on multiple columns is not supported with Ibis backend since "
                "we cannot guarantee that the exploded columns have matching element counts."
            )
            raise NotImplementedError(msg)

        return self._from_native_frame(
            self._native_frame.unnest(columns[0], keep_empty=True),
            validate_column_names=False,
        )

    def unpivot(
        self: Self,
        on: list[str] | None,
        index: list[str] | None,
        variable_name: str,
        value_name: str,
    ) -> Self:
        import ibis.selectors as s

        index_: list[str] = [] if index is None else index
        on_: list[str] = (
            [c for c in self.columns if c not in index_] if on is None else on
        )

        # Discard columns not in the index
        final_columns = list(dict.fromkeys([*index, variable_name, value_name]))

        unpivoted = self._native_frame.pivot_longer(
            s.cols(*on_),
            names_to=variable_name,
            values_to=value_name,
        )
        return self._from_native_frame(unpivoted.select(*final_columns))<|MERGE_RESOLUTION|>--- conflicted
+++ resolved
@@ -4,6 +4,8 @@
 from typing import Any
 from typing import Literal
 from typing import Sequence
+
+import ibis.selectors as s
 
 from narwhals._ibis.utils import native_to_narwhals_dtype
 from narwhals._ibis.utils import parse_exprs
@@ -11,9 +13,9 @@
 from narwhals.exceptions import ColumnNotFoundError
 from narwhals.exceptions import InvalidOperationError
 from narwhals.typing import CompliantDataFrame
+from narwhals.typing import CompliantLazyFrame
 from narwhals.utils import Implementation
 from narwhals.utils import Version
-from narwhals.utils import check_column_names_are_unique
 from narwhals.utils import import_dtypes_module
 from narwhals.utils import parse_columns_to_drop
 from narwhals.utils import parse_version
@@ -33,64 +35,8 @@
     from narwhals._ibis.series import IbisInterchangeSeries
     from narwhals.dtypes import DType
 
-from narwhals.typing import CompliantLazyFrame
-
-<<<<<<< HEAD
-=======
-@lru_cache(maxsize=16)
-def native_to_narwhals_dtype(ibis_dtype: Any, version: Version) -> DType:
-    dtypes = import_dtypes_module(version)
-    if ibis_dtype.is_int64():
-        return dtypes.Int64()
-    if ibis_dtype.is_int32():
-        return dtypes.Int32()
-    if ibis_dtype.is_int16():
-        return dtypes.Int16()
-    if ibis_dtype.is_int8():
-        return dtypes.Int8()
-    if ibis_dtype.is_uint64():
-        return dtypes.UInt64()
-    if ibis_dtype.is_uint32():
-        return dtypes.UInt32()
-    if ibis_dtype.is_uint16():
-        return dtypes.UInt16()
-    if ibis_dtype.is_uint8():
-        return dtypes.UInt8()
-    if ibis_dtype.is_boolean():
-        return dtypes.Boolean()
-    if ibis_dtype.is_float64():
-        return dtypes.Float64()
-    if ibis_dtype.is_float32():
-        return dtypes.Float32()
-    if ibis_dtype.is_string():
-        return dtypes.String()
-    if ibis_dtype.is_date():
-        return dtypes.Date()
-    if ibis_dtype.is_timestamp():
-        return dtypes.Datetime()
-    if ibis_dtype.is_array():
-        return dtypes.List(native_to_narwhals_dtype(ibis_dtype.value_type, version))
-    if ibis_dtype.is_struct():
-        return dtypes.Struct(
-            [
-                dtypes.Field(
-                    ibis_dtype_name,
-                    native_to_narwhals_dtype(ibis_dtype_field, version),
-                )
-                for ibis_dtype_name, ibis_dtype_field in ibis_dtype.items()
-            ]
-        )
-    if ibis_dtype.is_decimal():  # pragma: no cover
-        # TODO(unassigned): cover this
-        return dtypes.Decimal()
-    if ibis_dtype.is_time():
-        return dtypes.Time()
-    if ibis_dtype.is_binary():
-        return dtypes.Binary()
-    return dtypes.Unknown()  # pragma: no cover
->>>>>>> 16427440
-
-class IbisLazyFrame(CompliantLazyFrame):
+
+class IbisLazyFrame(CompliantLazyFrame["IbisExpr", "ir.Table"]):
     _implementation = Implementation.IBIS
 
     def __init__(
@@ -99,10 +45,7 @@
         *,
         backend_version: tuple[int, ...],
         version: Version,
-        validate_column_names: bool,
     ) -> None:
-        if validate_column_names:
-            check_column_names_are_unique(list(df.columns))
         self._native_frame: ir.Table = df
         self._version = version
         self._backend_version = backend_version
@@ -183,13 +126,7 @@
         )
 
     def simple_select(self, *column_names: str) -> Self:
-<<<<<<< HEAD
-        return self._from_native_frame(
-            self._native_frame.select(*column_names), validate_column_names=False
-        )
-=======
         return self._with_native(self._native_frame.select(s.cols(*column_names)))
->>>>>>> 16427440
 
     def aggregate(self: Self, *exprs: IbisExpr) -> Self:
         new_columns_map = parse_exprs(self, *exprs)
@@ -286,18 +223,11 @@
             validate_column_names=False,
         )
 
-<<<<<<< HEAD
-    def _from_native_frame(
-        self: Self, df: ir.Table, *, validate_column_names: bool = True
-    ) -> Self:
-=======
-    def _with_native(self: Self, df: Any) -> Self:
->>>>>>> 16427440
+    def _with_native(self: Self, df: ir.Table) -> Self:
         return self.__class__(
             df,
             backend_version=self._backend_version,
             version=self._version,
-            validate_column_names=validate_column_names,
         )
 
     def group_by(self: Self, *keys: str, drop_null_keys: bool) -> IbisGroupBy:
