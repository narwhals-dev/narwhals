from __future__ import annotations

from typing import TYPE_CHECKING
from typing import Any
from typing import Iterator
from typing import Literal
from typing import Mapping
from typing import Sequence
from typing import cast

import ibis
import ibis.expr.types as ir

from narwhals._ibis.utils import evaluate_exprs
from narwhals._ibis.utils import native_to_narwhals_dtype
from narwhals.exceptions import ColumnNotFoundError
from narwhals.exceptions import InvalidOperationError
from narwhals.typing import CompliantDataFrame
from narwhals.typing import CompliantLazyFrame
from narwhals.utils import Implementation
from narwhals.utils import Version
<<<<<<< HEAD
from narwhals.utils import import_dtypes_module
from narwhals.utils import not_implemented
from narwhals.utils import parse_columns_to_drop
from narwhals.utils import parse_version
=======
>>>>>>> b1c7e8e1
from narwhals.utils import validate_backend_version

if TYPE_CHECKING:
    from types import ModuleType

    import pandas as pd
    import pyarrow as pa
    from ibis.expr.operations import Binary
    from ibis.expr.operations import Relation
    from typing_extensions import Self
    from typing_extensions import TypeIs

    from narwhals._ibis.expr import IbisExpr
    from narwhals._ibis.group_by import IbisGroupBy
    from narwhals._ibis.namespace import IbisNamespace
    from narwhals._ibis.series import IbisInterchangeSeries
    from narwhals.dtypes import DType
    from narwhals.typing import AsofJoinStrategy
    from narwhals.typing import JoinStrategy
    from narwhals.typing import LazyUniqueKeepStrategy
    from narwhals.utils import _FullContext


<<<<<<< HEAD
class IbisLazyFrame(CompliantLazyFrame["IbisExpr", "ir.Table"]):
=======
@lru_cache(maxsize=16)
def native_to_narwhals_dtype(ibis_dtype: Any, version: Version) -> DType:
    dtypes = version.dtypes
    if ibis_dtype.is_int64():
        return dtypes.Int64()
    if ibis_dtype.is_int32():
        return dtypes.Int32()
    if ibis_dtype.is_int16():
        return dtypes.Int16()
    if ibis_dtype.is_int8():
        return dtypes.Int8()
    if ibis_dtype.is_uint64():
        return dtypes.UInt64()
    if ibis_dtype.is_uint32():
        return dtypes.UInt32()
    if ibis_dtype.is_uint16():
        return dtypes.UInt16()
    if ibis_dtype.is_uint8():
        return dtypes.UInt8()
    if ibis_dtype.is_boolean():
        return dtypes.Boolean()
    if ibis_dtype.is_float64():
        return dtypes.Float64()
    if ibis_dtype.is_float32():
        return dtypes.Float32()
    if ibis_dtype.is_string():
        return dtypes.String()
    if ibis_dtype.is_date():
        return dtypes.Date()
    if ibis_dtype.is_timestamp():
        return dtypes.Datetime()
    if ibis_dtype.is_array():
        return dtypes.List(native_to_narwhals_dtype(ibis_dtype.value_type, version))
    if ibis_dtype.is_struct():
        return dtypes.Struct(
            [
                dtypes.Field(
                    ibis_dtype_name,
                    native_to_narwhals_dtype(ibis_dtype_field, version),
                )
                for ibis_dtype_name, ibis_dtype_field in ibis_dtype.items()
            ]
        )
    if ibis_dtype.is_decimal():  # pragma: no cover
        # TODO(unassigned): cover this
        return dtypes.Decimal()
    if ibis_dtype.is_time():
        return dtypes.Time()
    if ibis_dtype.is_binary():
        return dtypes.Binary()
    return dtypes.Unknown()  # pragma: no cover


class IbisLazyFrame:
>>>>>>> b1c7e8e1
    _implementation = Implementation.IBIS

    def __init__(
        self, df: ir.Table, *, backend_version: tuple[int, ...], version: Version
    ) -> None:
        self._native_frame: ir.Table = df
        self._version = version
        self._backend_version = backend_version
        self._cached_schema: dict[str, DType] | None = None
        validate_backend_version(self._implementation, self._backend_version)

    @staticmethod
    def _is_native(obj: ir.Table | Any) -> TypeIs[ir.Table]:
        return isinstance(obj, ir.Table)

    @classmethod
    def from_native(cls, data: ir.Table, /, *, context: _FullContext) -> Self:
        return cls(
            data, backend_version=context._backend_version, version=context._version
        )

    def __narwhals_dataframe__(self) -> Self:  # pragma: no cover
        # Keep around for backcompat.
        if self._version is not Version.V1:
            msg = "__narwhals_dataframe__ is not implemented for IbisLazyFrame"
            raise AttributeError(msg)
        return self

    def __narwhals_lazyframe__(self) -> Self:
        return self

    def __native_namespace__(self) -> ModuleType:
<<<<<<< HEAD
        return ibis

    def __narwhals_namespace__(self) -> IbisNamespace:
        from narwhals._ibis.namespace import IbisNamespace

        return IbisNamespace(backend_version=self._backend_version, version=self._version)
=======
        return get_ibis()
>>>>>>> b1c7e8e1

    def get_column(self, name: str) -> IbisInterchangeSeries:
        from narwhals._ibis.series import IbisInterchangeSeries

<<<<<<< HEAD
        return IbisInterchangeSeries(self.native.select(item), version=self._version)

    def _iter_columns(self) -> Iterator[ir.Expr]:
        for name in self.columns:
            yield self.native[name]

    def collect(
        self, backend: ModuleType | Implementation | str | None, **kwargs: Any
    ) -> CompliantDataFrame[Any, Any, Any]:
        if backend is None or backend is Implementation.PYARROW:
            import pyarrow as pa  # ignore-banned-import

            from narwhals._arrow.dataframe import ArrowDataFrame

            return ArrowDataFrame(
                native_dataframe=self.native.to_pyarrow(),
                backend_version=parse_version(pa),
                version=self._version,
                validate_column_names=True,
            )

        if backend is Implementation.PANDAS:
            import pandas as pd  # ignore-banned-import

            from narwhals._pandas_like.dataframe import PandasLikeDataFrame

            return PandasLikeDataFrame(
                native_dataframe=self.native.to_pandas(),
                implementation=Implementation.PANDAS,
                backend_version=parse_version(pd),
                version=self._version,
                validate_column_names=True,
            )

        if backend is Implementation.POLARS:
            import polars as pl  # ignore-banned-import

            from narwhals._polars.dataframe import PolarsDataFrame

            return PolarsDataFrame(
                df=self.native.to_polars(),
                backend_version=parse_version(pl),
                version=self._version,
            )

        msg = f"Unsupported `backend` value: {backend}"  # pragma: no cover
        raise ValueError(msg)  # pragma: no cover

    def head(self, n: int) -> Self:
        return self._with_native(self.native.head(n))
=======
        return IbisInterchangeSeries(self._native_frame[name], version=self._version)

    def to_pandas(self) -> pd.DataFrame:
        return self._native_frame.to_pandas()

    def to_arrow(self) -> pa.Table:
        return self._native_frame.to_pyarrow()
>>>>>>> b1c7e8e1

    def simple_select(self, *column_names: str) -> Self:
        return self._with_native(self.native.select(*column_names))

<<<<<<< HEAD
    def aggregate(self, *exprs: IbisExpr) -> Self:
        selection = [
            cast("ir.Scalar", val.name(name))
            for name, val in evaluate_exprs(self, *exprs)
        ]
        return self._with_native(self.native.aggregate(selection))

    def select(self, *exprs: IbisExpr) -> Self:
        from ibis.expr.operations.window import WindowFunction
=======
    def aggregate(self, *exprs: Any) -> Self:
        raise NotImplementedError

    def select(
        self,
        *exprs: Any,
    ) -> Self:
        msg = (
            "`select`-ing not by name is not supported for Ibis backend.\n\n"
            "If you would like to see this kind of object better supported in "
            "Narwhals, please open a feature request "
            "at https://github.com/narwhals-dev/narwhals/issues."
        )
        raise NotImplementedError(msg)
>>>>>>> b1c7e8e1

        selection = [val.name(name) for name, val in evaluate_exprs(self, *exprs)]
        if not selection:
            msg = "At least one expression must be provided to `select` with the Ibis backend."
            raise ValueError(msg)

        t = self.native.select(*selection)

        # Ibis broadcasts aggregate functions in selects as window functions, keeping the original number of rows.
        # Need to reduce it to a single row if they are all window functions, by calling .distinct()
        t_op = cast("Relation", t.op())
        if all(isinstance(c, WindowFunction) for c in t_op.values.values()):  # noqa: PD011
            t = t.distinct()

        return self._with_native(t)

    def drop(self, columns: Sequence[str], *, strict: bool) -> Self:
        columns_to_drop = parse_columns_to_drop(self, columns=columns, strict=strict)
        selection = (col for col in self.columns if col not in columns_to_drop)
        return self._with_native(self.native.select(*selection))

    def lazy(self, *, backend: Implementation | None = None) -> Self:
        # The `backend`` argument has no effect but we keep it here for
        # backwards compatibility because in `narwhals.stable.v1`
        # function `.from_native()` will return a DataFrame for Ibis.

        if backend is not None:  # pragma: no cover
            msg = "`backend` argument is not supported for Ibis"
            raise ValueError(msg)
        return self

    def with_columns(self, *exprs: IbisExpr) -> Self:
        new_columns_map = dict(evaluate_exprs(self, *exprs))
        return self._with_native(self.native.mutate(**new_columns_map))

    def filter(self, predicate: IbisExpr) -> Self:
        # `[0]` is safe as the predicate's expression only returns a single column
        mask = cast("ir.BooleanValue", predicate(self)[0])
        return self._with_native(self.native.filter(mask))

    @property
    def schema(self) -> dict[str, DType]:
        if self._cached_schema is None:
            # Note: prefer `self._cached_schema` over `functools.cached_property`
            # due to Python3.13 failures.
            self._cached_schema = {
                name: native_to_narwhals_dtype(ibis_dtype=dtype, version=self._version)
                for name, dtype in self.native.schema().fields.items()
            }
        return self._cached_schema

<<<<<<< HEAD
    @property
    def columns(self) -> list[str]:
        return list(self.native.columns)

    def to_pandas(self) -> pd.DataFrame:
        # only if version is v1, keep around for backcompat
        import pandas as pd  # ignore-banned-import()

        if parse_version(pd) >= (1, 0, 0):
            return self.native.to_pandas()
        else:  # pragma: no cover
            msg = f"Conversion to pandas requires pandas>=1.0.0, found {pd.__version__}"
            raise NotImplementedError(msg)

    def to_arrow(self) -> pa.Table:
        # only if version is v1, keep around for backcompat
        return self.native.to_pyarrow()

=======
>>>>>>> b1c7e8e1
    def _with_version(self, version: Version) -> Self:
        return self.__class__(
            self.native,
            version=version,
            backend_version=self._backend_version,
        )

<<<<<<< HEAD
    def _with_native(self, df: ir.Table) -> Self:
=======
    def _with_native(self, df: Any) -> Self:
>>>>>>> b1c7e8e1
        return self.__class__(
            df,
            backend_version=self._backend_version,
            version=self._version,
        )

    def group_by(self, *keys: str, drop_null_keys: bool) -> IbisGroupBy:
        from narwhals._ibis.group_by import IbisGroupBy

        return IbisGroupBy(self, keys, drop_null_keys=drop_null_keys)

    def rename(self, mapping: Mapping[str, str]) -> Self:
        def _rename(col: str) -> str:
            return mapping.get(col, col)

        return self._with_native(self.native.rename(_rename))

    def join(
        self,
        other: Self,
        *,
        how: JoinStrategy,
        left_on: Sequence[str] | None,
        right_on: Sequence[str] | None,
        suffix: str,
    ) -> Self:
        native_how = "outer" if how == "full" else how

        if other == self:
            # Ibis does not support self-references unless created as a view
            other = self._with_native(other.native.view())

        if native_how != "cross":
            if left_on is None or right_on is None:
                msg = f"For '{native_how}' joins, both 'left_on' and 'right_on' must be provided."
                raise ValueError(msg)  # pragma: no cover (caught upstream)
            predicates = self._convert_predicates(other, left_on, right_on)
        else:
            # For cross joins, no predicates are needed
            predicates = []

        joined = self.native.join(
            other.native, predicates=predicates, how=native_how, rname="{name}" + suffix
        )
        if native_how == "left":
            # Drop duplicate columns from the right table. Ibis keeps them.
            if right_on is not None:
                for right in right_on if not isinstance(right_on, str) else [right_on]:
                    to_drop = right + suffix
                    if to_drop in joined.columns:
                        joined = joined.drop(right + suffix)

            for pred in predicates:
                if isinstance(pred, str):
                    continue

                pred_op = cast("Binary", pred.op())

                left = pred_op.left.name
                right = pred_op.right.name

                # If right column is not in the left table, drop it as it will be present in the left column
                # Mirrors how polars works.
                if left != right and right not in self.columns:
                    joined = joined.drop(right)

        return self._with_native(joined)

    def join_asof(
        self,
        other: Self,
        *,
        left_on: str | None,
        right_on: str | None,
        by_left: Sequence[str] | None,
        by_right: Sequence[str] | None,
        strategy: AsofJoinStrategy,
        suffix: str,
    ) -> Self:
        if left_on is None or right_on is None:
            msg = "Both 'left_on' and 'right_on' must be provided for asof joins."
            raise ValueError(msg)

        if strategy == "backward":
            on_condition = self.native[left_on] >= other.native[right_on]
        elif strategy == "forward":
            on_condition = self.native[left_on] <= other.native[right_on]
        else:
            msg = "Only 'backward' and 'forward' strategies are currently supported for Ibis"
            raise NotImplementedError(msg)

        if by_left is not None and by_right is not None:
            predicates = self._convert_predicates(other, by_left, by_right)
        else:
            predicates = []

        joined = self.native.asof_join(
            other.native,
            on=cast("ir.BooleanColumn", on_condition),
            predicates=predicates,
            rname="{name}" + suffix,
        )

        # Drop duplicate columns from the right table. Ibis keeps them.
        if right_on is not None:
            for right in right_on if isinstance(right_on, list) else [right_on]:
                to_drop = right + suffix
                if to_drop in joined.columns:
                    joined = joined.drop(right + suffix)

        if by_right is not None:
            for right in by_right if not isinstance(by_right, str) else [by_right]:
                to_drop = right + suffix
                if to_drop in joined.columns:
                    joined = joined.drop(right + suffix)

        return self._with_native(joined)

    def _convert_predicates(
        self, other: Self, left_on: str | Sequence[str], right_on: str | Sequence[str]
    ) -> list[ir.BooleanColumn] | Sequence[str]:
        if isinstance(left_on, str):
            left_on = [left_on]
        if isinstance(right_on, str):
            right_on = [right_on]

        if len(left_on) != len(right_on):
            msg = "'left_on' and 'right_on' must have the same number of columns."
            raise ValueError(msg)

        if left_on == right_on:
            return left_on

        return [
            cast("ir.BooleanColumn", (self.native[left] == other.native[right]))
            for left, right in zip(left_on, right_on)
        ]

    def collect_schema(self) -> dict[str, DType]:
        return {
            name: native_to_narwhals_dtype(ibis_dtype=dtype, version=self._version)
            for name, dtype in self.native.schema().fields.items()
        }

    def unique(
        self, subset: Sequence[str] | None, *, keep: LazyUniqueKeepStrategy
    ) -> Self:
        if subset_ := subset if keep == "any" else (subset or self.columns):
            # Sanitise input
            if any(x not in self.columns for x in subset_):
                msg = f"Columns {set(subset_).difference(self.columns)} not found in {self.columns}."
                raise ColumnNotFoundError(msg)

            mapped_keep: dict[str, Literal["first"] | None] = {
                "any": "first",
                "none": None,
            }
            to_keep = mapped_keep[keep]
            return self._with_native(self.native.distinct(on=subset_, keep=to_keep))
        return self._with_native(self.native.distinct(on=subset))

    def sort(self, *by: str, descending: bool | Sequence[bool], nulls_last: bool) -> Self:
        if isinstance(descending, bool):
            descending = [descending for _ in range(len(by))]

        if nulls_last:
            sort_cols = [
                cast("ir.Column", ibis.desc(by[i], nulls_first=False))
                if descending[i]
                else cast("ir.Column", ibis.asc(by[i], nulls_first=False))
                for i in range(len(by))
            ]
        else:
            sort_cols = [
                cast("ir.Column", ibis.desc(by[i], nulls_first=True))
                if descending[i]
                else cast("ir.Column", ibis.asc(by[i], nulls_first=True))
                for i in range(len(by))
            ]

        return self._with_native(self.native.order_by(*sort_cols))

    def drop_nulls(self, subset: Sequence[str] | None) -> Self:
        subset_ = subset if subset is not None else self.columns
        return self._with_native(self.native.drop_null(subset_))

    def explode(self, columns: Sequence[str]) -> Self:
        dtypes = import_dtypes_module(self._version)
        schema = self.collect_schema()
        for col in columns:
            dtype = schema[col]

            if dtype != dtypes.List:
                msg = (
                    f"`explode` operation not supported for dtype `{dtype}`, "
                    "expected List type"
                )
                raise InvalidOperationError(msg)

        if len(columns) != 1:
            msg = (
                "Exploding on multiple columns is not supported with Ibis backend since "
                "we cannot guarantee that the exploded columns have matching element counts."
            )
            raise NotImplementedError(msg)

        return self._with_native(self.native.unnest(columns[0], keep_empty=True))

    def unpivot(
        self,
        on: Sequence[str] | None,
        index: Sequence[str] | None,
        variable_name: str,
        value_name: str,
    ) -> Self:
        import ibis.selectors as s

        index_: Sequence[str] = [] if index is None else index
        on_: Sequence[str] = (
            [c for c in self.columns if c not in index_] if on is None else on
        )

        # Discard columns not in the index
        final_columns = list(dict.fromkeys([*index_, variable_name, value_name]))

        unpivoted = self.native.pivot_longer(
            s.cols(*on_),
            names_to=variable_name,
            values_to=value_name,
        )
        return self._with_native(unpivoted.select(*final_columns))

    gather_every = not_implemented.deprecated(
        "`LazyFrame.gather_every` is deprecated and will be removed in a future version."
    )
    tail = not_implemented.deprecated(
        "`LazyFrame.tail` is deprecated and will be removed in a future version."
    )
    with_row_index = not_implemented()<|MERGE_RESOLUTION|>--- conflicted
+++ resolved
@@ -19,13 +19,9 @@
 from narwhals.typing import CompliantLazyFrame
 from narwhals.utils import Implementation
 from narwhals.utils import Version
-<<<<<<< HEAD
-from narwhals.utils import import_dtypes_module
 from narwhals.utils import not_implemented
 from narwhals.utils import parse_columns_to_drop
 from narwhals.utils import parse_version
-=======
->>>>>>> b1c7e8e1
 from narwhals.utils import validate_backend_version
 
 if TYPE_CHECKING:
@@ -49,64 +45,7 @@
     from narwhals.utils import _FullContext
 
 
-<<<<<<< HEAD
 class IbisLazyFrame(CompliantLazyFrame["IbisExpr", "ir.Table"]):
-=======
-@lru_cache(maxsize=16)
-def native_to_narwhals_dtype(ibis_dtype: Any, version: Version) -> DType:
-    dtypes = version.dtypes
-    if ibis_dtype.is_int64():
-        return dtypes.Int64()
-    if ibis_dtype.is_int32():
-        return dtypes.Int32()
-    if ibis_dtype.is_int16():
-        return dtypes.Int16()
-    if ibis_dtype.is_int8():
-        return dtypes.Int8()
-    if ibis_dtype.is_uint64():
-        return dtypes.UInt64()
-    if ibis_dtype.is_uint32():
-        return dtypes.UInt32()
-    if ibis_dtype.is_uint16():
-        return dtypes.UInt16()
-    if ibis_dtype.is_uint8():
-        return dtypes.UInt8()
-    if ibis_dtype.is_boolean():
-        return dtypes.Boolean()
-    if ibis_dtype.is_float64():
-        return dtypes.Float64()
-    if ibis_dtype.is_float32():
-        return dtypes.Float32()
-    if ibis_dtype.is_string():
-        return dtypes.String()
-    if ibis_dtype.is_date():
-        return dtypes.Date()
-    if ibis_dtype.is_timestamp():
-        return dtypes.Datetime()
-    if ibis_dtype.is_array():
-        return dtypes.List(native_to_narwhals_dtype(ibis_dtype.value_type, version))
-    if ibis_dtype.is_struct():
-        return dtypes.Struct(
-            [
-                dtypes.Field(
-                    ibis_dtype_name,
-                    native_to_narwhals_dtype(ibis_dtype_field, version),
-                )
-                for ibis_dtype_name, ibis_dtype_field in ibis_dtype.items()
-            ]
-        )
-    if ibis_dtype.is_decimal():  # pragma: no cover
-        # TODO(unassigned): cover this
-        return dtypes.Decimal()
-    if ibis_dtype.is_time():
-        return dtypes.Time()
-    if ibis_dtype.is_binary():
-        return dtypes.Binary()
-    return dtypes.Unknown()  # pragma: no cover
-
-
-class IbisLazyFrame:
->>>>>>> b1c7e8e1
     _implementation = Implementation.IBIS
 
     def __init__(
@@ -139,22 +78,17 @@
         return self
 
     def __native_namespace__(self) -> ModuleType:
-<<<<<<< HEAD
         return ibis
 
     def __narwhals_namespace__(self) -> IbisNamespace:
         from narwhals._ibis.namespace import IbisNamespace
 
         return IbisNamespace(backend_version=self._backend_version, version=self._version)
-=======
-        return get_ibis()
->>>>>>> b1c7e8e1
 
     def get_column(self, name: str) -> IbisInterchangeSeries:
         from narwhals._ibis.series import IbisInterchangeSeries
 
-<<<<<<< HEAD
-        return IbisInterchangeSeries(self.native.select(item), version=self._version)
+        return IbisInterchangeSeries(self.native.select(name), version=self._version)
 
     def _iter_columns(self) -> Iterator[ir.Expr]:
         for name in self.columns:
@@ -204,20 +138,10 @@
 
     def head(self, n: int) -> Self:
         return self._with_native(self.native.head(n))
-=======
-        return IbisInterchangeSeries(self._native_frame[name], version=self._version)
-
-    def to_pandas(self) -> pd.DataFrame:
-        return self._native_frame.to_pandas()
-
-    def to_arrow(self) -> pa.Table:
-        return self._native_frame.to_pyarrow()
->>>>>>> b1c7e8e1
 
     def simple_select(self, *column_names: str) -> Self:
         return self._with_native(self.native.select(*column_names))
 
-<<<<<<< HEAD
     def aggregate(self, *exprs: IbisExpr) -> Self:
         selection = [
             cast("ir.Scalar", val.name(name))
@@ -227,22 +151,6 @@
 
     def select(self, *exprs: IbisExpr) -> Self:
         from ibis.expr.operations.window import WindowFunction
-=======
-    def aggregate(self, *exprs: Any) -> Self:
-        raise NotImplementedError
-
-    def select(
-        self,
-        *exprs: Any,
-    ) -> Self:
-        msg = (
-            "`select`-ing not by name is not supported for Ibis backend.\n\n"
-            "If you would like to see this kind of object better supported in "
-            "Narwhals, please open a feature request "
-            "at https://github.com/narwhals-dev/narwhals/issues."
-        )
-        raise NotImplementedError(msg)
->>>>>>> b1c7e8e1
 
         selection = [val.name(name) for name, val in evaluate_exprs(self, *exprs)]
         if not selection:
@@ -294,7 +202,6 @@
             }
         return self._cached_schema
 
-<<<<<<< HEAD
     @property
     def columns(self) -> list[str]:
         return list(self.native.columns)
@@ -313,8 +220,6 @@
         # only if version is v1, keep around for backcompat
         return self.native.to_pyarrow()
 
-=======
->>>>>>> b1c7e8e1
     def _with_version(self, version: Version) -> Self:
         return self.__class__(
             self.native,
@@ -322,18 +227,16 @@
             backend_version=self._backend_version,
         )
 
-<<<<<<< HEAD
     def _with_native(self, df: ir.Table) -> Self:
-=======
-    def _with_native(self, df: Any) -> Self:
->>>>>>> b1c7e8e1
         return self.__class__(
             df,
             backend_version=self._backend_version,
             version=self._version,
         )
 
-    def group_by(self, *keys: str, drop_null_keys: bool) -> IbisGroupBy:
+    def group_by(
+        self, keys: Sequence[str] | Sequence[IbisExpr], *, drop_null_keys: bool
+    ) -> IbisGroupBy:
         from narwhals._ibis.group_by import IbisGroupBy
 
         return IbisGroupBy(self, keys, drop_null_keys=drop_null_keys)
@@ -514,7 +417,7 @@
         return self._with_native(self.native.drop_null(subset_))
 
     def explode(self, columns: Sequence[str]) -> Self:
-        dtypes = import_dtypes_module(self._version)
+        dtypes = self._version.dtypes
         schema = self.collect_schema()
         for col in columns:
             dtype = schema[col]
