from __future__ import annotations

import operator
from typing import TYPE_CHECKING, Any, Callable, Literal, Sequence, TypeVar, cast

import ibis
from ibis import _ as col

from narwhals._compliant import LazyExpr
from narwhals._compliant.window import WindowInputs
from narwhals._ibis.expr_dt import IbisExprDateTimeNamespace
from narwhals._ibis.expr_list import IbisExprListNamespace
from narwhals._ibis.expr_str import IbisExprStringNamespace
from narwhals._ibis.expr_struct import IbisExprStructNamespace
from narwhals._ibis.utils import is_floating, lit, narwhals_to_native_dtype
from narwhals._utils import Implementation, not_implemented

if TYPE_CHECKING:
    import ibis.expr.types as ir
    from typing_extensions import Self

    from narwhals._compliant.typing import (
        AliasNames,
        EvalNames,
        EvalSeries,
        WindowFunction,
    )
    from narwhals._expression_parsing import ExprKind, ExprMetadata
    from narwhals._ibis.dataframe import IbisLazyFrame
    from narwhals._ibis.namespace import IbisNamespace
<<<<<<< HEAD
    from narwhals.typing import IntoDType, RankMethod, RollingInterpolationMethod
    from narwhals.utils import Version, _FullContext
=======
    from narwhals._utils import Version, _FullContext
    from narwhals.dtypes import DType
    from narwhals.typing import RankMethod, RollingInterpolationMethod
>>>>>>> e4d92821

    ExprT = TypeVar("ExprT", bound=ir.Value)
    IbisWindowFunction = WindowFunction[IbisLazyFrame, ir.Value]


class IbisExpr(LazyExpr["IbisLazyFrame", "ir.Column"]):
    _implementation = Implementation.IBIS

    def __init__(
        self,
        call: EvalSeries[IbisLazyFrame, ir.Value],
        window_function: IbisWindowFunction | None = None,
        *,
        evaluate_output_names: EvalNames[IbisLazyFrame],
        alias_output_names: AliasNames | None,
        backend_version: tuple[int, ...],
        version: Version,
    ) -> None:
        self._call = call
        self._evaluate_output_names = evaluate_output_names
        self._alias_output_names = alias_output_names
        self._backend_version = backend_version
        self._version = version
        self._metadata: ExprMetadata | None = None
        self._window_function: IbisWindowFunction | None = window_function

    @property
    def window_function(self) -> IbisWindowFunction:
        def default_window_func(
            df: IbisLazyFrame, window_inputs: WindowInputs
        ) -> list[ir.Value]:
            assert not window_inputs.order_by  # noqa: S101
            return [
                expr.over(ibis.window(group_by=window_inputs.partition_by))
                for expr in self(df)
            ]

        return self._window_function or default_window_func

    def __call__(self, df: IbisLazyFrame) -> Sequence[ir.Value]:
        return self._call(df)

    def __narwhals_expr__(self) -> None: ...

    def __narwhals_namespace__(self) -> IbisNamespace:  # pragma: no cover
        # Unused, just for compatibility with PandasLikeExpr
        from narwhals._ibis.namespace import IbisNamespace

        return IbisNamespace(backend_version=self._backend_version, version=self._version)

    def _cum_window_func(
        self, *, reverse: bool, func_name: Literal["sum", "max", "min", "count"]
    ) -> IbisWindowFunction:
        def func(df: IbisLazyFrame, inputs: WindowInputs) -> Sequence[ir.Value]:
            if reverse:
                order_by_cols = [
                    ibis.desc(getattr(col, x), nulls_first=False) for x in inputs.order_by
                ]
            else:
                order_by_cols = [
                    ibis.asc(getattr(col, x), nulls_first=True) for x in inputs.order_by
                ]

            window = ibis.window(
                group_by=list(inputs.partition_by),
                order_by=order_by_cols,
                preceding=None,  # unbounded
                following=0,
            )

            return [getattr(expr, func_name)().over(window) for expr in self(df)]

        return func

    def _rolling_window_func(
        self,
        *,
        func_name: Literal["sum", "mean", "std", "var"],
        center: bool,
        window_size: int,
        min_samples: int,
        ddof: int | None = None,
    ) -> IbisWindowFunction:
        supported_funcs = ["sum", "mean", "std", "var"]

        if center:
            preceding = window_size // 2
            following = window_size - preceding - 1
        else:
            preceding = window_size - 1
            following = 0

        def func(df: IbisLazyFrame, inputs: WindowInputs) -> Sequence[ir.Value]:
            order_by_cols = [
                ibis.asc(getattr(col, x), nulls_first=True) for x in inputs.order_by
            ]
            window = ibis.window(
                group_by=list(inputs.partition_by),
                order_by=order_by_cols,
                preceding=preceding,
                following=following,
            )

            def inner_f(expr: ir.NumericColumn) -> ir.Value:
                if func_name in {"sum", "mean"}:
                    func_ = getattr(expr, func_name)()
                elif func_name == "var" and ddof == 0:
                    func_ = expr.var(how="pop")
                elif func_name in "var" and ddof == 1:
                    func_ = expr.var(how="sample")
                elif func_name == "std" and ddof == 0:
                    func_ = expr.std(how="pop")
                elif func_name == "std" and ddof == 1:
                    func_ = expr.std(how="sample")
                elif func_name in {"var", "std"}:  # pragma: no cover
                    msg = f"Only ddof=0 and ddof=1 are currently supported for rolling_{func_name}."
                    raise ValueError(msg)
                else:  # pragma: no cover
                    msg = f"Only the following functions are supported: {supported_funcs}.\nGot: {func_name}."
                    raise ValueError(msg)

                rolling_calc = func_.over(window)
                valid_count = expr.count().over(window)
                return ibis.cases(
                    (valid_count >= ibis.literal(min_samples), rolling_calc),
                    else_=ibis.null(),
                )

            return [inner_f(cast("ir.NumericColumn", expr)) for expr in self(df)]

        return func

    def broadcast(self, kind: Literal[ExprKind.AGGREGATION, ExprKind.LITERAL]) -> Self:
        # Ibis does its own broadcasting.
        return self

    @classmethod
    def from_column_names(
        cls: type[Self],
        evaluate_column_names: EvalNames[IbisLazyFrame],
        /,
        *,
        context: _FullContext,
    ) -> Self:
        def func(df: IbisLazyFrame) -> list[ir.Column]:
            return [df.native[name] for name in evaluate_column_names(df)]

        return cls(
            func,
            evaluate_output_names=evaluate_column_names,
            alias_output_names=None,
            backend_version=context._backend_version,
            version=context._version,
        )

    @classmethod
    def from_column_indices(cls, *column_indices: int, context: _FullContext) -> Self:
        def func(df: IbisLazyFrame) -> list[ir.Column]:
            return [df.native[i] for i in column_indices]

        return cls(
            func,
            evaluate_output_names=cls._eval_names_indices(column_indices),
            alias_output_names=None,
            backend_version=context._backend_version,
            version=context._version,
        )

    def _with_callable(
        self, call: Callable[..., ir.Value], /, **expressifiable_args: Self | Any
    ) -> Self:
        """Create expression from callable.

        Arguments:
            call: Callable from compliant DataFrame to native Expression
            expr_name: Expression name
            expressifiable_args: arguments pass to expression which should be parsed
                as expressions (e.g. in `nw.col('a').is_between('b', 'c')`)
        """

        def func(df: IbisLazyFrame) -> list[ir.Value]:
            native_series_list = self(df)
            other_native_series = {
                key: df._evaluate_expr(value) if self._is_expr(value) else value
                for key, value in expressifiable_args.items()
            }
            return [
                call(native_series, **other_native_series)
                for native_series in native_series_list
            ]

        return self.__class__(
            func,
            evaluate_output_names=self._evaluate_output_names,
            alias_output_names=self._alias_output_names,
            backend_version=self._backend_version,
            version=self._version,
        )

    def _with_alias_output_names(self, func: AliasNames | None, /) -> Self:
        return type(self)(
            call=self._call,
            evaluate_output_names=self._evaluate_output_names,
            alias_output_names=func,
            backend_version=self._backend_version,
            version=self._version,
        )

    def _with_window_function(self, window_function: IbisWindowFunction) -> Self:
        return self.__class__(
            self._call,
            window_function,
            evaluate_output_names=self._evaluate_output_names,
            alias_output_names=self._alias_output_names,
            backend_version=self._backend_version,
            version=self._version,
        )

    @classmethod
    def _alias_native(cls, expr: ExprT, name: str, /) -> ExprT:
        return cast("ExprT", expr.name(name))

    def __and__(self, other: IbisExpr) -> Self:
        return self._with_callable(lambda expr, other: expr & other, other=other)

    def __or__(self, other: IbisExpr) -> Self:
        return self._with_callable(lambda expr, other: expr | other, other=other)

    def __add__(self, other: IbisExpr) -> Self:
        return self._with_callable(lambda expr, other: expr + other, other=other)

    def __truediv__(self, other: IbisExpr) -> Self:
        return self._with_callable(lambda expr, other: expr / other, other=other)

    def __rtruediv__(self, other: IbisExpr) -> Self:
        return self._with_callable(
            lambda expr, other: expr.__rtruediv__(other), other=other
        ).alias("literal")

    def __floordiv__(self, other: IbisExpr) -> Self:
        return self._with_callable(
            lambda expr, other: expr.__floordiv__(other), other=other
        )

    def __rfloordiv__(self, other: IbisExpr) -> Self:
        return self._with_callable(
            lambda expr, other: expr.__rfloordiv__(other), other=other
        ).alias("literal")

    def __mod__(self, other: IbisExpr) -> Self:
        return self._with_callable(lambda expr, other: expr.__mod__(other), other=other)

    def __rmod__(self, other: IbisExpr) -> Self:
        return self._with_callable(
            lambda expr, other: expr.__rmod__(other), other=other
        ).alias("literal")

    def __sub__(self, other: IbisExpr) -> Self:
        return self._with_callable(lambda expr, other: expr - other, other=other)

    def __rsub__(self, other: IbisExpr) -> Self:
        return self._with_callable(
            lambda expr, other: expr.__rsub__(other), other=other
        ).alias("literal")

    def __mul__(self, other: IbisExpr) -> Self:
        return self._with_callable(lambda expr, other: expr * other, other=other)

    def __pow__(self, other: IbisExpr) -> Self:
        return self._with_callable(lambda expr, other: expr**other, other=other)

    def __rpow__(self, other: IbisExpr) -> Self:
        return self._with_callable(
            lambda expr, other: expr.__rpow__(other), other=other
        ).alias("literal")

    def __lt__(self, other: IbisExpr) -> Self:
        return self._with_callable(lambda expr, other: expr < other, other=other)

    def __gt__(self, other: IbisExpr) -> Self:
        return self._with_callable(lambda expr, other: expr > other, other=other)

    def __le__(self, other: IbisExpr) -> Self:
        return self._with_callable(lambda expr, other: expr <= other, other=other)

    def __ge__(self, other: IbisExpr) -> Self:
        return self._with_callable(lambda expr, other: expr >= other, other=other)

    def __eq__(self, other: IbisExpr) -> Self:  # type: ignore[override]
        return self._with_callable(lambda expr, other: expr == other, other=other)

    def __ne__(self, other: IbisExpr) -> Self:  # type: ignore[override]
        return self._with_callable(lambda expr, other: expr != other, other=other)

    def __invert__(self) -> Self:
        invert = cast("Callable[..., ir.Value]", operator.invert)
        return self._with_callable(invert)

    def abs(self) -> Self:
        return self._with_callable(lambda expr: expr.abs())

    def mean(self) -> Self:
        return self._with_callable(lambda expr: expr.mean())

    def median(self) -> Self:
        return self._with_callable(lambda expr: expr.median())

    def all(self) -> Self:
        return self._with_callable(lambda expr: expr.all())

    def any(self) -> Self:
        return self._with_callable(lambda expr: expr.any())

    def quantile(
        self, quantile: float, interpolation: RollingInterpolationMethod
    ) -> Self:
        if interpolation != "linear":
            msg = "Only linear interpolation methods are supported for Ibis quantile."
            raise NotImplementedError(msg)
        return self._with_callable(lambda expr: expr.quantile(quantile))

    def clip(self, lower_bound: Any, upper_bound: Any) -> Self:
        def _clip(expr: ir.NumericValue, lower: Any, upper: Any) -> ir.NumericValue:
            return expr.clip(lower=lower, upper=upper)

        return self._with_callable(_clip, lower=lower_bound, upper=upper_bound)

    def sum(self) -> Self:
        return self._with_callable(lambda expr: expr.sum())

    def n_unique(self) -> Self:
        return self._with_callable(
            lambda expr: expr.nunique() + expr.isnull().any().cast("int8")
        )

    def count(self) -> Self:
        return self._with_callable(lambda expr: expr.count())

    def len(self) -> Self:
        def func(df: IbisLazyFrame) -> list[ir.IntegerScalar]:
            return [df.native.count()]

        return self.__class__(
            func,
            evaluate_output_names=self._evaluate_output_names,
            alias_output_names=self._alias_output_names,
            backend_version=self._backend_version,
            version=self._version,
        )

    def std(self, ddof: int) -> Self:
        def _std(expr: ir.NumericColumn, ddof: int) -> ir.Value:
            if ddof == 0:
                return expr.std(how="pop")
            elif ddof == 1:
                return expr.std(how="sample")
            else:
                n_samples = expr.count()
                std_pop = expr.std(how="pop")
                ddof_lit = cast("ir.IntegerScalar", ibis.literal(ddof))
                return std_pop * n_samples.sqrt() / (n_samples - ddof_lit).sqrt()

        return self._with_callable(lambda expr: _std(expr, ddof))

    def var(self, ddof: int) -> Self:
        def _var(expr: ir.NumericColumn, ddof: int) -> ir.Value:
            if ddof == 0:
                return expr.var(how="pop")
            elif ddof == 1:
                return expr.var(how="sample")
            else:
                n_samples = expr.count()
                var_pop = expr.var(how="pop")
                ddof_lit = cast("ir.IntegerScalar", ibis.literal(ddof))
                return var_pop * n_samples / (n_samples - ddof_lit)

        return self._with_callable(lambda expr: _var(expr, ddof))

    def max(self) -> Self:
        return self._with_callable(lambda expr: expr.max())

    def min(self) -> Self:
        return self._with_callable(lambda expr: expr.min())

    def null_count(self) -> Self:
        return self._with_callable(lambda expr: expr.isnull().sum())

    def over(self, partition_by: Sequence[str], order_by: Sequence[str]) -> Self:
        def func(df: IbisLazyFrame) -> Sequence[ir.Value]:
            return self.window_function(df, WindowInputs(partition_by, order_by))

        return self.__class__(
            func,
            evaluate_output_names=self._evaluate_output_names,
            alias_output_names=self._alias_output_names,
            backend_version=self._backend_version,
            version=self._version,
        )

    def is_null(self) -> Self:
        return self._with_callable(lambda expr: expr.isnull())

    def is_nan(self) -> Self:
        def func(expr: ir.FloatingValue | Any) -> ir.Value:
            otherwise = expr.isnan() if is_floating(expr.type()) else False
            return ibis.ifelse(expr.isnull(), None, otherwise)

        return self._with_callable(func)

    def is_finite(self) -> Self:
        return self._with_callable(lambda expr: ~(expr.isinf() | expr.isnan()))

    def is_in(self, other: Sequence[Any]) -> Self:
        return self._with_callable(lambda expr: expr.isin(other))

    def round(self, decimals: int) -> Self:
        return self._with_callable(lambda expr: expr.round(decimals))

    def shift(self, n: int) -> Self:
        def _func(df: IbisLazyFrame, inputs: WindowInputs) -> Sequence[ir.Value]:
            return [
                expr.lag(n).over(  # type: ignore[attr-defined, unused-ignore]
                    ibis.window(group_by=inputs.partition_by, order_by=inputs.order_by)
                )
                for expr in self(df)
            ]

        return self._with_window_function(_func)

    def is_first_distinct(self) -> Self:
        def func(df: IbisLazyFrame, inputs: WindowInputs) -> Sequence[ir.BooleanValue]:
            order_by_cols = [
                ibis.asc(getattr(col, x), nulls_first=True) for x in inputs.order_by
            ]
            # ibis row_number starts at 0, so need to compare with 0 instead of the usual `1`
            return [
                ibis.row_number().over(
                    ibis.window(
                        group_by=[*inputs.partition_by, expr], order_by=order_by_cols
                    )
                )
                == lit(0)
                for expr in self(df)
            ]

        return self._with_window_function(func)

    def is_last_distinct(self) -> Self:
        def func(df: IbisLazyFrame, inputs: WindowInputs) -> Sequence[ir.BooleanValue]:
            order_by_cols = [
                ibis.desc(getattr(col, x), nulls_first=True) for x in inputs.order_by
            ]
            # ibis row_number starts at 0, so need to compare with 0 instead of the usual `1`
            return [
                ibis.row_number().over(
                    ibis.window(
                        group_by=[*inputs.partition_by, expr], order_by=order_by_cols
                    )
                )
                == lit(0)
                for expr in self(df)
            ]

        return self._with_window_function(func)

    def diff(self) -> Self:
        def _func(df: IbisLazyFrame, inputs: WindowInputs) -> Sequence[ir.Value]:
            return [
                expr
                - expr.lag().over(  # type: ignore[attr-defined, unused-ignore]
                    ibis.window(
                        following=0,
                        group_by=inputs.partition_by,
                        order_by=inputs.order_by,
                    )
                )
                for expr in self(df)
            ]

        return self._with_window_function(_func)

    def cum_sum(self, *, reverse: bool) -> Self:
        return self._with_window_function(
            self._cum_window_func(reverse=reverse, func_name="sum")
        )

    def cum_max(self, *, reverse: bool) -> Self:
        return self._with_window_function(
            self._cum_window_func(reverse=reverse, func_name="max")
        )

    def cum_min(self, *, reverse: bool) -> Self:
        return self._with_window_function(
            self._cum_window_func(reverse=reverse, func_name="min")
        )

    def cum_count(self, *, reverse: bool) -> Self:
        return self._with_window_function(
            self._cum_window_func(reverse=reverse, func_name="count")
        )

    def rolling_sum(self, window_size: int, *, min_samples: int, center: bool) -> Self:
        return self._with_window_function(
            self._rolling_window_func(
                func_name="sum",
                center=center,
                window_size=window_size,
                min_samples=min_samples,
            )
        )

    def rolling_mean(self, window_size: int, *, min_samples: int, center: bool) -> Self:
        return self._with_window_function(
            self._rolling_window_func(
                func_name="mean",
                center=center,
                window_size=window_size,
                min_samples=min_samples,
            )
        )

    def rolling_var(
        self, window_size: int, *, min_samples: int, center: bool, ddof: int
    ) -> Self:
        return self._with_window_function(
            self._rolling_window_func(
                func_name="var",
                center=center,
                window_size=window_size,
                min_samples=min_samples,
                ddof=ddof,
            )
        )

    def rolling_std(
        self, window_size: int, *, min_samples: int, center: bool, ddof: int
    ) -> Self:
        return self._with_window_function(
            self._rolling_window_func(
                func_name="std",
                center=center,
                window_size=window_size,
                min_samples=min_samples,
                ddof=ddof,
            )
        )

    def fill_null(self, value: Self | Any, strategy: Any, limit: int | None) -> Self:
        # Ibis doesn't yet allow ignoring nulls in first/last with window functions, which makes forward/backward
        # strategies inconsistent when there are nulls present: https://github.com/ibis-project/ibis/issues/9539
        if strategy is not None:
            msg = "`strategy` is not supported for the Ibis backend"
            raise NotImplementedError(msg)
        if limit is not None:
            msg = "`limit` is not supported for the Ibis backend"  # pragma: no cover
            raise NotImplementedError(msg)

        def _fill_null(expr: ir.Value, value: ir.Scalar) -> ir.Value:
            return expr.fill_null(value)

        return self._with_callable(_fill_null, value=value)

    def cast(self, dtype: IntoDType) -> Self:
        def _func(expr: ir.Column) -> ir.Value:
            native_dtype = narwhals_to_native_dtype(dtype, self._version)
            # ibis `cast` overloads do not include DataType, only literals
            return expr.cast(native_dtype)  # type: ignore[unused-ignore]

        return self._with_callable(_func)

    def is_unique(self) -> Self:
        return self._with_callable(
            lambda expr: expr.isnull().count().over(ibis.window(group_by=(expr))) == 1
        )

    def rank(self, method: RankMethod, *, descending: bool) -> Self:
        def _rank(expr: ir.Column) -> ir.Column:
            order_by: ir.Column = (
                cast("ir.Column", expr.desc())
                if descending
                else cast("ir.Column", expr.asc())
            )
            window = ibis.window(order_by=order_by)

            if method == "dense":
                rank_ = order_by.dense_rank()
            elif method == "ordinal":
                rank_ = cast("ir.IntegerColumn", ibis.row_number().over(window))
            else:
                rank_ = order_by.rank()

            # Ibis uses 0-based ranking. Add 1 to match polars 1-based rank.
            rank_ = rank_ + cast("ir.IntegerValue", lit(1))

            # For "max" and "average", adjust using the count of rows in the partition.
            if method == "max":
                # Define a window partitioned by expr (i.e. each distinct value)
                partition = ibis.window(group_by=[expr])
                cnt = cast("ir.IntegerValue", expr.count().over(partition))
                rank_ = rank_ + cnt - cast("ir.IntegerValue", lit(1))
            elif method == "average":
                partition = ibis.window(group_by=[expr])
                cnt = cast("ir.IntegerValue", expr.count().over(partition))
                avg = cast(
                    "ir.NumericValue", (cnt - cast("ir.IntegerScalar", lit(1))) / lit(2.0)
                )
                rank_ = rank_ + avg

            return cast("ir.Column", ibis.cases((expr.notnull(), rank_)))

        return self._with_callable(_rank)

    def log(self, base: float) -> Self:
        def _log(expr: ir.NumericColumn) -> ir.Value:
            otherwise = expr.log(cast("ir.NumericValue", lit(base)))
            return ibis.cases(
                (expr < lit(0), lit(float("nan"))),
                (expr == lit(0), lit(float("-inf"))),
                else_=otherwise,
            )

        return self._with_callable(_log)

    @property
    def str(self) -> IbisExprStringNamespace:
        return IbisExprStringNamespace(self)

    @property
    def dt(self) -> IbisExprDateTimeNamespace:
        return IbisExprDateTimeNamespace(self)

    @property
    def list(self) -> IbisExprListNamespace:
        return IbisExprListNamespace(self)

    @property
    def struct(self) -> IbisExprStructNamespace:
        return IbisExprStructNamespace(self)

    # NOTE: https://github.com/ibis-project/ibis/issues/10542
    cum_prod = not_implemented()
    drop_nulls = not_implemented()

    # NOTE: https://github.com/ibis-project/ibis/issues/11176
    skew = not_implemented()
    unique = not_implemented()<|MERGE_RESOLUTION|>--- conflicted
+++ resolved
@@ -28,14 +28,8 @@
     from narwhals._expression_parsing import ExprKind, ExprMetadata
     from narwhals._ibis.dataframe import IbisLazyFrame
     from narwhals._ibis.namespace import IbisNamespace
-<<<<<<< HEAD
+    from narwhals._utils import Version, _FullContext
     from narwhals.typing import IntoDType, RankMethod, RollingInterpolationMethod
-    from narwhals.utils import Version, _FullContext
-=======
-    from narwhals._utils import Version, _FullContext
-    from narwhals.dtypes import DType
-    from narwhals.typing import RankMethod, RollingInterpolationMethod
->>>>>>> e4d92821
 
     ExprT = TypeVar("ExprT", bound=ir.Value)
     IbisWindowFunction = WindowFunction[IbisLazyFrame, ir.Value]
