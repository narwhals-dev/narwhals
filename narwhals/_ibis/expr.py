from __future__ import annotations

import operator
from functools import partial
from typing import TYPE_CHECKING, Any, Callable, Literal, TypeVar, cast

import ibis

from narwhals._ibis.expr_dt import IbisExprDateTimeNamespace
from narwhals._ibis.expr_list import IbisExprListNamespace
from narwhals._ibis.expr_str import IbisExprStringNamespace
from narwhals._ibis.expr_struct import IbisExprStructNamespace
from narwhals._ibis.utils import is_floating, lit, narwhals_to_native_dtype
from narwhals._sql.expr import SQLExpr
from narwhals._utils import Implementation, Version, not_implemented

if TYPE_CHECKING:
    from collections.abc import Iterator, Sequence

    import ibis.expr.types as ir
    from typing_extensions import Self

    from narwhals._compliant import WindowInputs
    from narwhals._compliant.typing import (
        AliasNames,
        EvalNames,
        EvalSeries,
        WindowFunction,
    )
    from narwhals._expression_parsing import ExprKind, ExprMetadata
    from narwhals._ibis.dataframe import IbisLazyFrame
    from narwhals._ibis.namespace import IbisNamespace
    from narwhals._utils import _LimitedContext
    from narwhals.typing import (
        IntoDType,
        PythonLiteral,
        RankMethod,
        RollingInterpolationMethod,
    )

    ExprT = TypeVar("ExprT", bound=ir.Value)
    IbisWindowFunction = WindowFunction[IbisLazyFrame, ir.Value]
    IbisWindowInputs = WindowInputs[ir.Value]


class IbisExpr(SQLExpr["IbisLazyFrame", "ir.Value"]):
    _implementation = Implementation.IBIS

    def __init__(
        self,
        call: EvalSeries[IbisLazyFrame, ir.Value],
        window_function: IbisWindowFunction | None = None,
        *,
        evaluate_output_names: EvalNames[IbisLazyFrame],
        alias_output_names: AliasNames | None,
        version: Version,
        implementation: Implementation = Implementation.IBIS,
    ) -> None:
        self._call = call
        self._evaluate_output_names = evaluate_output_names
        self._alias_output_names = alias_output_names
        self._version = version
        self._metadata: ExprMetadata | None = None
        self._window_function: IbisWindowFunction | None = window_function

    @property
    def window_function(self) -> IbisWindowFunction:
        def default_window_func(
            df: IbisLazyFrame, window_inputs: IbisWindowInputs
        ) -> Sequence[ir.Value]:
            return [
                expr.over(
                    ibis.window(
                        group_by=window_inputs.partition_by,
                        order_by=self._sort(*window_inputs.order_by),
                    )
                )
                for expr in self(df)
            ]

        return self._window_function or default_window_func

    def _function(self, name: str, *args: ir.Value | PythonLiteral) -> ir.Value:
        if name == "row_number":
            return ibis.row_number() + 1  # pyright: ignore[reportOperatorIssue]
        expr = args[0]
        if name == "var_pop":
            return cast("ir.NumericColumn", expr).var(how="pop")
        if name == "var_samp":
            return cast("ir.NumericColumn", expr).var(how="sample")
        if name == "stddev_pop":
            return cast("ir.NumericColumn", expr).std(how="pop")
        if name == "stddev_samp":
            return cast("ir.NumericColumn", expr).std(how="sample")
        return getattr(expr, name)(*args[1:])

    def _lit(self, value: Any) -> ir.Value:
        return lit(value)

    def _when(self, condition: ir.Value, value: ir.Value) -> ir.Value:
        return ibis.cases((condition, value))

    def _coalesce(self, *exprs: ir.Value) -> ir.Value:
        return ibis.coalesce(*exprs)

    def _window_expression(
        self,
        expr: ir.Value,
        partition_by: Sequence[str | ir.Value] = (),
        order_by: Sequence[str | ir.Column] = (),
        rows_start: int | None = None,
        rows_end: int | None = None,
        *,
        descending: Sequence[bool] | None = None,
        nulls_last: Sequence[bool] | None = None,
    ) -> ir.Value:
        if rows_start is not None and rows_end is not None:
            rows_between = {"preceding": -rows_start, "following": rows_end}
        elif rows_end is not None:
            rows_between = {"following": rows_end}
        elif rows_start is not None:  # pragma: no cover
            rows_between = {"preceding": -rows_start}
        else:
            rows_between = {}
        window = ibis.window(
            group_by=partition_by,
            order_by=self._sort(*order_by, descending=descending, nulls_last=nulls_last),
            **rows_between,
        )
        return expr.over(window)

    def __narwhals_expr__(self) -> None: ...

    def __narwhals_namespace__(self) -> IbisNamespace:  # pragma: no cover
        from narwhals._ibis.namespace import IbisNamespace

        return IbisNamespace(version=self._version)

<<<<<<< HEAD
    def __floordiv__(self, other: Any) -> Self:
        def func(expr: ir.IntegerColumn, other: ir.IntegerColumn) -> ir.Value:
            return ibis.cases((other != lit(0), expr // other), else_=lit(None))

        return self._with_binary(func, other=other)

    def __rfloordiv__(self, other: Any) -> Self:
        def func(expr: ir.IntegerColumn, other: ir.IntegerColumn) -> ir.Value:
            return ibis.cases((expr != lit(0), other // expr), else_=lit(None))

        return self._with_binary(func, other=other).alias("literal")

    def _cum_window_func(
        self, *, reverse: bool, func_name: Literal["sum", "max", "min", "count"]
    ) -> IbisWindowFunction:
        def func(df: IbisLazyFrame, inputs: IbisWindowInputs) -> Sequence[ir.Value]:
            window = ibis.window(
                group_by=list(inputs.partition_by),
                order_by=self._sort(
                    *inputs.order_by, descending=reverse, nulls_last=reverse
                ),
                preceding=None,  # unbounded
                following=0,
            )

            return [getattr(expr, func_name)().over(window) for expr in self(df)]

        return func

    def _rolling_window_func(
        self,
        *,
        func_name: Literal["sum", "mean", "std", "var"],
        center: bool,
        window_size: int,
        min_samples: int,
        ddof: int | None = None,
    ) -> IbisWindowFunction:
        supported_funcs = ["sum", "mean", "std", "var"]

        if center:
            preceding = window_size // 2
            following = window_size - preceding - 1
        else:
            preceding = window_size - 1
            following = 0

        def func(df: IbisLazyFrame, inputs: IbisWindowInputs) -> Sequence[ir.Value]:
            window = ibis.window(
                group_by=list(inputs.partition_by),
                order_by=self._sort(*inputs.order_by),
                preceding=preceding,
                following=following,
            )

            def inner_f(expr: ir.NumericColumn) -> ir.Value:
                if func_name in {"sum", "mean"}:
                    func_ = getattr(expr, func_name)()
                elif func_name == "var" and ddof == 0:
                    func_ = expr.var(how="pop")
                elif func_name in "var" and ddof == 1:
                    func_ = expr.var(how="sample")
                elif func_name == "std" and ddof == 0:
                    func_ = expr.std(how="pop")
                elif func_name == "std" and ddof == 1:
                    func_ = expr.std(how="sample")
                elif func_name in {"var", "std"}:  # pragma: no cover
                    msg = f"Only ddof=0 and ddof=1 are currently supported for rolling_{func_name}."
                    raise ValueError(msg)
                else:  # pragma: no cover
                    msg = f"Only the following functions are supported: {supported_funcs}.\nGot: {func_name}."
                    raise ValueError(msg)

                rolling_calc = func_.over(window)
                valid_count = expr.count().over(window)
                return ibis.cases(
                    (valid_count >= ibis.literal(min_samples), rolling_calc),
                    else_=ibis.null(),
                )

            return [inner_f(cast("ir.NumericColumn", expr)) for expr in self(df)]

        return func

=======
>>>>>>> f8f7f65e
    def broadcast(self, kind: Literal[ExprKind.AGGREGATION, ExprKind.LITERAL]) -> Self:
        # Ibis does its own broadcasting.
        return self

    def _sort(
        self,
        *cols: ir.Column | str,
        descending: Sequence[bool] | None = None,
        nulls_last: Sequence[bool] | None = None,
    ) -> Iterator[ir.Column]:
        descending = descending or [False] * len(cols)
        nulls_last = nulls_last or [False] * len(cols)
        mapping = {
            (False, False): partial(ibis.asc, nulls_first=True),
            (False, True): partial(ibis.asc, nulls_first=False),
            (True, False): partial(ibis.desc, nulls_first=True),
            (True, True): partial(ibis.desc, nulls_first=False),
        }
        yield from (
            cast("ir.Column", mapping[(_desc, _nulls_last)](col))
            for col, _desc, _nulls_last in zip(cols, descending, nulls_last)
        )

    @classmethod
    def from_column_names(
        cls: type[Self],
        evaluate_column_names: EvalNames[IbisLazyFrame],
        /,
        *,
        context: _LimitedContext,
    ) -> Self:
        def func(df: IbisLazyFrame) -> Sequence[ir.Column]:
            return [df.native[name] for name in evaluate_column_names(df)]

        return cls(
            func,
            evaluate_output_names=evaluate_column_names,
            alias_output_names=None,
            version=context._version,
        )

    @classmethod
    def from_column_indices(cls, *column_indices: int, context: _LimitedContext) -> Self:
        def func(df: IbisLazyFrame) -> Sequence[ir.Column]:
            return [df.native[i] for i in column_indices]

        return cls(
            func,
            evaluate_output_names=cls._eval_names_indices(column_indices),
            alias_output_names=None,
            version=context._version,
        )

    def _with_binary(self, op: Callable[..., ir.Value], other: Self | Any) -> Self:
        return self._with_callable(op, other=other)

    def _with_elementwise(
        self, op: Callable[..., ir.Value], /, **expressifiable_args: Self | Any
    ) -> Self:
        return self._with_callable(op, **expressifiable_args)

    @classmethod
    def _alias_native(cls, expr: ExprT, name: str, /) -> ExprT:
        return cast("ExprT", expr.name(name))

    def __invert__(self) -> Self:
        invert = cast("Callable[..., ir.Value]", operator.invert)
        return self._with_callable(invert)

    def all(self) -> Self:
        return self._with_callable(lambda expr: expr.all().fill_null(lit(True)))  # noqa: FBT003

    def any(self) -> Self:
        return self._with_callable(lambda expr: expr.any().fill_null(lit(False)))  # noqa: FBT003

    def quantile(
        self, quantile: float, interpolation: RollingInterpolationMethod
    ) -> Self:
        if interpolation != "linear":
            msg = "Only linear interpolation methods are supported for Ibis quantile."
            raise NotImplementedError(msg)
        return self._with_callable(lambda expr: expr.quantile(quantile))

    def clip(self, lower_bound: Any, upper_bound: Any) -> Self:
        def _clip(
            expr: ir.NumericValue, lower: Any | None = None, upper: Any | None = None
        ) -> ir.NumericValue:
            return expr.clip(lower=lower, upper=upper)

        if lower_bound is None:
            return self._with_callable(_clip, upper=upper_bound)
        if upper_bound is None:
            return self._with_callable(_clip, lower=lower_bound)
        return self._with_callable(_clip, lower=lower_bound, upper=upper_bound)

    def n_unique(self) -> Self:
        return self._with_callable(
            lambda expr: expr.nunique() + expr.isnull().any().cast("int8")
        )

    def len(self) -> Self:
        def func(df: IbisLazyFrame) -> Sequence[ir.IntegerScalar]:
            return [df.native.count()]

        return self.__class__(
            func,
            evaluate_output_names=self._evaluate_output_names,
            alias_output_names=self._alias_output_names,
            version=self._version,
        )

    def std(self, ddof: int) -> Self:
        def _std(expr: ir.NumericColumn, ddof: int) -> ir.Value:
            if ddof == 0:
                return expr.std(how="pop")
            elif ddof == 1:
                return expr.std(how="sample")
            else:
                n_samples = expr.count()
                std_pop = expr.std(how="pop")
                ddof_lit = cast("ir.IntegerScalar", ibis.literal(ddof))
                return std_pop * n_samples.sqrt() / (n_samples - ddof_lit).sqrt()

        return self._with_callable(lambda expr: _std(expr, ddof))

    def var(self, ddof: int) -> Self:
        def _var(expr: ir.NumericColumn, ddof: int) -> ir.Value:
            if ddof == 0:
                return expr.var(how="pop")
            elif ddof == 1:
                return expr.var(how="sample")
            else:
                n_samples = expr.count()
                var_pop = expr.var(how="pop")
                ddof_lit = cast("ir.IntegerScalar", ibis.literal(ddof))
                return var_pop * n_samples / (n_samples - ddof_lit)

        return self._with_callable(lambda expr: _var(expr, ddof))

    def null_count(self) -> Self:
        return self._with_callable(lambda expr: expr.isnull().sum())

    def is_nan(self) -> Self:
        def func(expr: ir.FloatingValue | Any) -> ir.Value:
            otherwise = expr.isnan() if is_floating(expr.type()) else False
            return ibis.ifelse(expr.isnull(), None, otherwise)

        return self._with_callable(func)

    def is_finite(self) -> Self:
        return self._with_callable(lambda expr: ~(expr.isinf() | expr.isnan()))

    def is_in(self, other: Sequence[Any]) -> Self:
        return self._with_callable(lambda expr: expr.isin(other))

    def fill_null(self, value: Self | Any, strategy: Any, limit: int | None) -> Self:
        # Ibis doesn't yet allow ignoring nulls in first/last with window functions, which makes forward/backward
        # strategies inconsistent when there are nulls present: https://github.com/ibis-project/ibis/issues/9539
        if strategy is not None:
            msg = "`strategy` is not supported for the Ibis backend"
            raise NotImplementedError(msg)
        if limit is not None:
            msg = "`limit` is not supported for the Ibis backend"  # pragma: no cover
            raise NotImplementedError(msg)

        def _fill_null(expr: ir.Value, value: ir.Scalar) -> ir.Value:
            return expr.fill_null(value)

        return self._with_callable(_fill_null, value=value)

    def cast(self, dtype: IntoDType) -> Self:
        def _func(expr: ir.Column) -> ir.Value:
            native_dtype = narwhals_to_native_dtype(dtype, self._version)
            # ibis `cast` overloads do not include DataType, only literals
            return expr.cast(native_dtype)  # type: ignore[unused-ignore]

        return self._with_callable(_func)

    def is_unique(self) -> Self:
        return self._with_callable(
            lambda expr: expr.isnull().count().over(ibis.window(group_by=(expr))) == 1
        )

    def rank(self, method: RankMethod, *, descending: bool) -> Self:
        def _rank(expr: ir.Column) -> ir.Column:
            order_by = next(self._sort(expr, descending=[descending], nulls_last=[True]))
            window = ibis.window(order_by=order_by)

            if method == "dense":
                rank_ = order_by.dense_rank()
            elif method == "ordinal":
                rank_ = cast("ir.IntegerColumn", ibis.row_number().over(window))
            else:
                rank_ = order_by.rank()

            # Ibis uses 0-based ranking. Add 1 to match polars 1-based rank.
            rank_ = rank_ + cast("ir.IntegerValue", lit(1))

            # For "max" and "average", adjust using the count of rows in the partition.
            if method == "max":
                # Define a window partitioned by expr (i.e. each distinct value)
                partition = ibis.window(group_by=[expr])
                cnt = cast("ir.IntegerValue", expr.count().over(partition))
                rank_ = rank_ + cnt - cast("ir.IntegerValue", lit(1))
            elif method == "average":
                partition = ibis.window(group_by=[expr])
                cnt = cast("ir.IntegerValue", expr.count().over(partition))
                avg = cast(
                    "ir.NumericValue", (cnt - cast("ir.IntegerScalar", lit(1))) / lit(2.0)
                )
                rank_ = rank_ + avg

            return cast("ir.Column", ibis.cases((expr.notnull(), rank_)))

        return self._with_callable(_rank)

    def log(self, base: float) -> Self:
        def _log(expr: ir.NumericColumn) -> ir.Value:
            otherwise = expr.log(cast("ir.NumericValue", lit(base)))
            return ibis.cases(
                (expr < lit(0), lit(float("nan"))),
                (expr == lit(0), lit(float("-inf"))),
                else_=otherwise,
            )

        return self._with_callable(_log)

    def sqrt(self) -> Self:
        def _sqrt(expr: ir.NumericColumn) -> ir.Value:
            return ibis.cases((expr < lit(0), lit(float("nan"))), else_=expr.sqrt())

        return self._with_callable(_sqrt)

    @property
    def str(self) -> IbisExprStringNamespace:
        return IbisExprStringNamespace(self)

    @property
    def dt(self) -> IbisExprDateTimeNamespace:
        return IbisExprDateTimeNamespace(self)

    @property
    def list(self) -> IbisExprListNamespace:
        return IbisExprListNamespace(self)

    @property
    def struct(self) -> IbisExprStructNamespace:
        return IbisExprStructNamespace(self)

    # NOTE: https://github.com/ibis-project/ibis/issues/10542
    cum_prod = not_implemented()

    # NOTE: https://github.com/ibis-project/ibis/issues/11176
    skew = not_implemented()
    kurtosis = not_implemented()

    _count_star = not_implemented()

    # Intentionally not implemented, as Ibis does its own expression rewriting.
    _push_down_window_function = not_implemented()<|MERGE_RESOLUTION|>--- conflicted
+++ resolved
@@ -136,7 +136,6 @@
 
         return IbisNamespace(version=self._version)
 
-<<<<<<< HEAD
     def __floordiv__(self, other: Any) -> Self:
         def func(expr: ir.IntegerColumn, other: ir.IntegerColumn) -> ir.Value:
             return ibis.cases((other != lit(0), expr // other), else_=lit(None))
@@ -149,80 +148,6 @@
 
         return self._with_binary(func, other=other).alias("literal")
 
-    def _cum_window_func(
-        self, *, reverse: bool, func_name: Literal["sum", "max", "min", "count"]
-    ) -> IbisWindowFunction:
-        def func(df: IbisLazyFrame, inputs: IbisWindowInputs) -> Sequence[ir.Value]:
-            window = ibis.window(
-                group_by=list(inputs.partition_by),
-                order_by=self._sort(
-                    *inputs.order_by, descending=reverse, nulls_last=reverse
-                ),
-                preceding=None,  # unbounded
-                following=0,
-            )
-
-            return [getattr(expr, func_name)().over(window) for expr in self(df)]
-
-        return func
-
-    def _rolling_window_func(
-        self,
-        *,
-        func_name: Literal["sum", "mean", "std", "var"],
-        center: bool,
-        window_size: int,
-        min_samples: int,
-        ddof: int | None = None,
-    ) -> IbisWindowFunction:
-        supported_funcs = ["sum", "mean", "std", "var"]
-
-        if center:
-            preceding = window_size // 2
-            following = window_size - preceding - 1
-        else:
-            preceding = window_size - 1
-            following = 0
-
-        def func(df: IbisLazyFrame, inputs: IbisWindowInputs) -> Sequence[ir.Value]:
-            window = ibis.window(
-                group_by=list(inputs.partition_by),
-                order_by=self._sort(*inputs.order_by),
-                preceding=preceding,
-                following=following,
-            )
-
-            def inner_f(expr: ir.NumericColumn) -> ir.Value:
-                if func_name in {"sum", "mean"}:
-                    func_ = getattr(expr, func_name)()
-                elif func_name == "var" and ddof == 0:
-                    func_ = expr.var(how="pop")
-                elif func_name in "var" and ddof == 1:
-                    func_ = expr.var(how="sample")
-                elif func_name == "std" and ddof == 0:
-                    func_ = expr.std(how="pop")
-                elif func_name == "std" and ddof == 1:
-                    func_ = expr.std(how="sample")
-                elif func_name in {"var", "std"}:  # pragma: no cover
-                    msg = f"Only ddof=0 and ddof=1 are currently supported for rolling_{func_name}."
-                    raise ValueError(msg)
-                else:  # pragma: no cover
-                    msg = f"Only the following functions are supported: {supported_funcs}.\nGot: {func_name}."
-                    raise ValueError(msg)
-
-                rolling_calc = func_.over(window)
-                valid_count = expr.count().over(window)
-                return ibis.cases(
-                    (valid_count >= ibis.literal(min_samples), rolling_calc),
-                    else_=ibis.null(),
-                )
-
-            return [inner_f(cast("ir.NumericColumn", expr)) for expr in self(df)]
-
-        return func
-
-=======
->>>>>>> f8f7f65e
     def broadcast(self, kind: Literal[ExprKind.AGGREGATION, ExprKind.LITERAL]) -> Self:
         # Ibis does its own broadcasting.
         return self
