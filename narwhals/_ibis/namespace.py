from __future__ import annotations

import operator
from functools import reduce
from itertools import chain
<<<<<<< HEAD
from typing import TYPE_CHECKING
from typing import Any
from typing import Callable
from typing import Iterable
from typing import Sequence
from typing import cast
=======
from typing import TYPE_CHECKING, Any, Iterable, Sequence, cast
>>>>>>> b5f72dd3

import ibis
import ibis.expr.types as ir

from narwhals._compliant import CompliantThen, LazyNamespace, LazyWhen
from narwhals._expression_parsing import (
    combine_alias_output_names,
    combine_evaluate_output_names,
)
from narwhals._ibis.dataframe import IbisLazyFrame
from narwhals._ibis.expr import IbisExpr
from narwhals._ibis.selectors import IbisSelectorNamespace
from narwhals._ibis.utils import lit, narwhals_to_native_dtype
from narwhals.utils import Implementation, requires

if TYPE_CHECKING:
    from narwhals.dtypes import DType
    from narwhals.typing import ConcatMethod
    from narwhals.utils import Version


class IbisNamespace(LazyNamespace[IbisLazyFrame, IbisExpr, "ir.Table"]):
    _implementation: Implementation = Implementation.IBIS

    def __init__(self, *, backend_version: tuple[int, ...], version: Version) -> None:
        self._backend_version = backend_version
        self._version = version

    @property
    def selectors(self) -> IbisSelectorNamespace:
        return IbisSelectorNamespace.from_namespace(self)

    @property
    def _expr(self) -> type[IbisExpr]:
        return IbisExpr

    @property
    def _lazyframe(self) -> type[IbisLazyFrame]:
        return IbisLazyFrame

    def concat(
        self, items: Iterable[IbisLazyFrame], *, how: ConcatMethod
    ) -> IbisLazyFrame:
        if how == "diagonal":
            msg = "diagonal concat not supported for Ibis. Please join instead."
            raise NotImplementedError(msg)

        items = list(items)
        native_items = [item.native for item in items]
        schema = items[0].schema
        if not all(x.schema == schema for x in items[1:]):
            msg = "inputs should all have the same schema"
            raise TypeError(msg)
        return self._lazyframe.from_native(ibis.union(*native_items), context=self)

    def concat_str(
        self, *exprs: IbisExpr, separator: str, ignore_nulls: bool
    ) -> IbisExpr:
        def func(df: IbisLazyFrame) -> list[ir.Value]:
            cols = list(chain.from_iterable(expr(df) for expr in exprs))
            cols_casted = [s.cast("string") for s in cols]

            if not ignore_nulls:
                result = cols_casted[0]
                for col in cols_casted[1:]:
                    result = result + separator + col
            else:
                sep = cast("ir.StringValue", lit(separator))
                result = sep.join(cols_casted)

            return [result]

        return self._expr(
            call=func,
            evaluate_output_names=combine_evaluate_output_names(*exprs),
            alias_output_names=combine_alias_output_names(*exprs),
            backend_version=self._backend_version,
            version=self._version,
        )

    def all_horizontal(self, *exprs: IbisExpr) -> IbisExpr:
        def func(df: IbisLazyFrame) -> list[ir.Value]:
            cols = chain.from_iterable(expr(df) for expr in exprs)
            return [reduce(operator.and_, cols)]

        return self._expr(
            call=func,
            evaluate_output_names=combine_evaluate_output_names(*exprs),
            alias_output_names=combine_alias_output_names(*exprs),
            backend_version=self._backend_version,
            version=self._version,
        )

    def any_horizontal(self, *exprs: IbisExpr) -> IbisExpr:
        def func(df: IbisLazyFrame) -> list[ir.Value]:
            cols = chain.from_iterable(expr(df) for expr in exprs)
            return [reduce(operator.or_, cols)]

        return self._expr(
            call=func,
            evaluate_output_names=combine_evaluate_output_names(*exprs),
            alias_output_names=combine_alias_output_names(*exprs),
            backend_version=self._backend_version,
            version=self._version,
        )

    def max_horizontal(self, *exprs: IbisExpr) -> IbisExpr:
        def func(df: IbisLazyFrame) -> list[ir.Value]:
            cols = chain.from_iterable(expr(df) for expr in exprs)
            return [ibis.greatest(*cols)]

        return self._expr(
            call=func,
            evaluate_output_names=combine_evaluate_output_names(*exprs),
            alias_output_names=combine_alias_output_names(*exprs),
            backend_version=self._backend_version,
            version=self._version,
        )

    def min_horizontal(self, *exprs: IbisExpr) -> IbisExpr:
        def func(df: IbisLazyFrame) -> list[ir.Value]:
            cols = chain.from_iterable(expr(df) for expr in exprs)
            return [ibis.least(*cols)]

        return self._expr(
            call=func,
            evaluate_output_names=combine_evaluate_output_names(*exprs),
            alias_output_names=combine_alias_output_names(*exprs),
            backend_version=self._backend_version,
            version=self._version,
        )

    def sum_horizontal(self, *exprs: IbisExpr) -> IbisExpr:
        def func(df: IbisLazyFrame) -> list[ir.Value]:
            cols = [e.fill_null(lit(0)) for _expr in exprs for e in _expr(df)]
            return [reduce(operator.add, cols)]

        return self._expr(
            call=func,
            evaluate_output_names=combine_evaluate_output_names(*exprs),
            alias_output_names=combine_alias_output_names(*exprs),
            backend_version=self._backend_version,
            version=self._version,
        )

    def mean_horizontal(self, *exprs: IbisExpr) -> IbisExpr:
        def func(df: IbisLazyFrame) -> list[ir.Value]:
            expr = (
                cast("ir.NumericColumn", e.fill_null(lit(0)))
                for _expr in exprs
                for e in _expr(df)
            )
            non_null = (
                cast("ir.NumericColumn", e.isnull().ifelse(lit(0), lit(1)))
                for _expr in exprs
                for e in _expr(df)
            )

            return [
                (reduce(lambda x, y: x + y, expr) / reduce(lambda x, y: x + y, non_null))
            ]

        return self._expr(
            call=func,
            evaluate_output_names=combine_evaluate_output_names(*exprs),
            alias_output_names=combine_alias_output_names(*exprs),
            backend_version=self._backend_version,
            version=self._version,
        )

    @requires.backend_version((10, 0))
    def when(self, predicate: IbisExpr) -> IbisWhen:
        return IbisWhen.from_expr(predicate, context=self)

    def lit(self, value: Any, dtype: DType | type[DType] | None) -> IbisExpr:
        def func(_df: IbisLazyFrame) -> list[ir.Value]:
            ibis_dtype = narwhals_to_native_dtype(dtype, self._version) if dtype else None
            return [lit(value, ibis_dtype)]

        return self._expr(
            func,
            evaluate_output_names=lambda _df: ["literal"],
            alias_output_names=None,
            backend_version=self._backend_version,
            version=self._version,
        )

    def len(self) -> IbisExpr:
        def func(_df: IbisLazyFrame) -> list[ir.Value]:
            return [_df.native.count()]

        return self._expr(
            call=func,
            evaluate_output_names=lambda _df: ["len"],
            alias_output_names=None,
            backend_version=self._backend_version,
            version=self._version,
        )

    def reduce(
        self,
        function: Callable[[ir.Value, ir.Value], ir.Value],
        exprs: Iterable[IbisExpr],
    ) -> IbisExpr:
        def func(df: IbisLazyFrame) -> list[ir.Value]:
            cols = (s for _expr in exprs for s in _expr(df))
            return [reduce(function, cols)]

        return self._expr(
            call=func,
            evaluate_output_names=combine_evaluate_output_names(*exprs),
            alias_output_names=combine_alias_output_names(*exprs),
            backend_version=self._backend_version,
            version=self._version,
        )


class IbisWhen(LazyWhen["IbisLazyFrame", "ir.Value", IbisExpr]):
    lit = lit

    @property
    def _then(self) -> type[IbisThen]:
        return IbisThen

    def __call__(self, df: IbisLazyFrame) -> Sequence[ir.Value]:
        is_expr = self._condition._is_expr
        condition = df._evaluate_expr(self._condition)
        then_ = self._then_value
        then = df._evaluate_expr(then_) if is_expr(then_) else lit(then_)
        other_ = self._otherwise_value
        if other_ is None:
            result = ibis.cases((condition, then))
        else:
            otherwise = df._evaluate_expr(other_) if is_expr(other_) else lit(other_)
            result = ibis.cases((condition, then), else_=otherwise)
        return [result]


class IbisThen(CompliantThen["IbisLazyFrame", "ir.Value", IbisExpr], IbisExpr): ...<|MERGE_RESOLUTION|>--- conflicted
+++ resolved
@@ -3,16 +3,7 @@
 import operator
 from functools import reduce
 from itertools import chain
-<<<<<<< HEAD
-from typing import TYPE_CHECKING
-from typing import Any
-from typing import Callable
-from typing import Iterable
-from typing import Sequence
-from typing import cast
-=======
-from typing import TYPE_CHECKING, Any, Iterable, Sequence, cast
->>>>>>> b5f72dd3
+from typing import TYPE_CHECKING, Any, Callable, Iterable, Sequence, cast
 
 import ibis
 import ibis.expr.types as ir
