from __future__ import annotations

import operator
from functools import reduce
from itertools import chain
from typing import TYPE_CHECKING, Any, Iterable, Sequence, cast

import ibis
import ibis.expr.types as ir

from narwhals._compliant import CompliantThen, LazyNamespace, LazyWhen
from narwhals._expression_parsing import (
    combine_alias_output_names,
    combine_evaluate_output_names,
)
from narwhals._ibis.dataframe import IbisLazyFrame
from narwhals._ibis.expr import IbisExpr
from narwhals._ibis.selectors import IbisSelectorNamespace
from narwhals._ibis.utils import lit, narwhals_to_native_dtype
from narwhals._utils import Implementation, requires

if TYPE_CHECKING:
<<<<<<< HEAD
    from narwhals.typing import ConcatMethod, IntoDType
    from narwhals.utils import Version
=======
    from narwhals._utils import Version
    from narwhals.dtypes import DType
    from narwhals.typing import ConcatMethod
>>>>>>> e4d92821


class IbisNamespace(LazyNamespace[IbisLazyFrame, IbisExpr, "ir.Table"]):
    _implementation: Implementation = Implementation.IBIS

    def __init__(self, *, backend_version: tuple[int, ...], version: Version) -> None:
        self._backend_version = backend_version
        self._version = version

    @property
    def selectors(self) -> IbisSelectorNamespace:
        return IbisSelectorNamespace.from_namespace(self)

    @property
    def _expr(self) -> type[IbisExpr]:
        return IbisExpr

    @property
    def _lazyframe(self) -> type[IbisLazyFrame]:
        return IbisLazyFrame

    def concat(
        self, items: Iterable[IbisLazyFrame], *, how: ConcatMethod
    ) -> IbisLazyFrame:
        if how == "diagonal":
            msg = "diagonal concat not supported for Ibis. Please join instead."
            raise NotImplementedError(msg)

        items = list(items)
        native_items = [item.native for item in items]
        schema = items[0].schema
        if not all(x.schema == schema for x in items[1:]):
            msg = "inputs should all have the same schema"
            raise TypeError(msg)
        return self._lazyframe.from_native(ibis.union(*native_items), context=self)

    def concat_str(
        self, *exprs: IbisExpr, separator: str, ignore_nulls: bool
    ) -> IbisExpr:
        def func(df: IbisLazyFrame) -> list[ir.Value]:
            cols = list(chain.from_iterable(expr(df) for expr in exprs))
            cols_casted = [s.cast("string") for s in cols]

            if not ignore_nulls:
                result = cols_casted[0]
                for col in cols_casted[1:]:
                    result = result + separator + col
            else:
                sep = cast("ir.StringValue", lit(separator))
                result = sep.join(cols_casted)

            return [result]

        return self._expr(
            call=func,
            evaluate_output_names=combine_evaluate_output_names(*exprs),
            alias_output_names=combine_alias_output_names(*exprs),
            backend_version=self._backend_version,
            version=self._version,
        )

    def all_horizontal(self, *exprs: IbisExpr) -> IbisExpr:
        def func(df: IbisLazyFrame) -> list[ir.Value]:
            cols = chain.from_iterable(expr(df) for expr in exprs)
            return [reduce(operator.and_, cols)]

        return self._expr(
            call=func,
            evaluate_output_names=combine_evaluate_output_names(*exprs),
            alias_output_names=combine_alias_output_names(*exprs),
            backend_version=self._backend_version,
            version=self._version,
        )

    def any_horizontal(self, *exprs: IbisExpr) -> IbisExpr:
        def func(df: IbisLazyFrame) -> list[ir.Value]:
            cols = chain.from_iterable(expr(df) for expr in exprs)
            return [reduce(operator.or_, cols)]

        return self._expr(
            call=func,
            evaluate_output_names=combine_evaluate_output_names(*exprs),
            alias_output_names=combine_alias_output_names(*exprs),
            backend_version=self._backend_version,
            version=self._version,
        )

    def max_horizontal(self, *exprs: IbisExpr) -> IbisExpr:
        def func(df: IbisLazyFrame) -> list[ir.Value]:
            cols = chain.from_iterable(expr(df) for expr in exprs)
            return [ibis.greatest(*cols)]

        return self._expr(
            call=func,
            evaluate_output_names=combine_evaluate_output_names(*exprs),
            alias_output_names=combine_alias_output_names(*exprs),
            backend_version=self._backend_version,
            version=self._version,
        )

    def min_horizontal(self, *exprs: IbisExpr) -> IbisExpr:
        def func(df: IbisLazyFrame) -> list[ir.Value]:
            cols = chain.from_iterable(expr(df) for expr in exprs)
            return [ibis.least(*cols)]

        return self._expr(
            call=func,
            evaluate_output_names=combine_evaluate_output_names(*exprs),
            alias_output_names=combine_alias_output_names(*exprs),
            backend_version=self._backend_version,
            version=self._version,
        )

    def sum_horizontal(self, *exprs: IbisExpr) -> IbisExpr:
        def func(df: IbisLazyFrame) -> list[ir.Value]:
            cols = [e.fill_null(lit(0)) for _expr in exprs for e in _expr(df)]
            return [reduce(operator.add, cols)]

        return self._expr(
            call=func,
            evaluate_output_names=combine_evaluate_output_names(*exprs),
            alias_output_names=combine_alias_output_names(*exprs),
            backend_version=self._backend_version,
            version=self._version,
        )

    def mean_horizontal(self, *exprs: IbisExpr) -> IbisExpr:
        def func(df: IbisLazyFrame) -> list[ir.Value]:
            expr = (
                cast("ir.NumericColumn", e.fill_null(lit(0)))
                for _expr in exprs
                for e in _expr(df)
            )
            non_null = (
                cast("ir.NumericColumn", e.isnull().ifelse(lit(0), lit(1)))
                for _expr in exprs
                for e in _expr(df)
            )

            return [
                (reduce(lambda x, y: x + y, expr) / reduce(lambda x, y: x + y, non_null))
            ]

        return self._expr(
            call=func,
            evaluate_output_names=combine_evaluate_output_names(*exprs),
            alias_output_names=combine_alias_output_names(*exprs),
            backend_version=self._backend_version,
            version=self._version,
        )

    @requires.backend_version((10, 0))
    def when(self, predicate: IbisExpr) -> IbisWhen:
        return IbisWhen.from_expr(predicate, context=self)

    def lit(self, value: Any, dtype: IntoDType | None) -> IbisExpr:
        def func(_df: IbisLazyFrame) -> list[ir.Value]:
            ibis_dtype = narwhals_to_native_dtype(dtype, self._version) if dtype else None
            return [lit(value, ibis_dtype)]

        return self._expr(
            func,
            evaluate_output_names=lambda _df: ["literal"],
            alias_output_names=None,
            backend_version=self._backend_version,
            version=self._version,
        )

    def len(self) -> IbisExpr:
        def func(_df: IbisLazyFrame) -> list[ir.Value]:
            return [_df.native.count()]

        return self._expr(
            call=func,
            evaluate_output_names=lambda _df: ["len"],
            alias_output_names=None,
            backend_version=self._backend_version,
            version=self._version,
        )


class IbisWhen(LazyWhen["IbisLazyFrame", "ir.Value", IbisExpr]):
    lit = lit

    @property
    def _then(self) -> type[IbisThen]:
        return IbisThen

    def __call__(self, df: IbisLazyFrame) -> Sequence[ir.Value]:
        is_expr = self._condition._is_expr
        condition = df._evaluate_expr(self._condition)
        then_ = self._then_value
        then = df._evaluate_expr(then_) if is_expr(then_) else lit(then_)
        other_ = self._otherwise_value
        if other_ is None:
            result = ibis.cases((condition, then))
        else:
            otherwise = df._evaluate_expr(other_) if is_expr(other_) else lit(other_)
            result = ibis.cases((condition, then), else_=otherwise)
        return [result]


class IbisThen(CompliantThen["IbisLazyFrame", "ir.Value", IbisExpr], IbisExpr): ...<|MERGE_RESOLUTION|>--- conflicted
+++ resolved
@@ -20,14 +20,8 @@
 from narwhals._utils import Implementation, requires
 
 if TYPE_CHECKING:
-<<<<<<< HEAD
+    from narwhals._utils import Version
     from narwhals.typing import ConcatMethod, IntoDType
-    from narwhals.utils import Version
-=======
-    from narwhals._utils import Version
-    from narwhals.dtypes import DType
-    from narwhals.typing import ConcatMethod
->>>>>>> e4d92821
 
 
 class IbisNamespace(LazyNamespace[IbisLazyFrame, IbisExpr, "ir.Table"]):
