--- conflicted
+++ resolved
@@ -18,11 +18,7 @@
     from narwhals._ibis.expr import IbisExpr
     from narwhals._utils import Version
     from narwhals.dtypes import DType
-<<<<<<< HEAD
     from narwhals.typing import IntoDType
-    from narwhals.utils import Version
-=======
->>>>>>> e4d92821
 
 lit = ibis.literal
 """Alias for `ibis.literal`."""
