--- conflicted
+++ resolved
@@ -63,7 +63,6 @@
     from narwhals.typing import DataFrameLike
     from narwhals.typing import DTypes
     from narwhals.typing import IntoSeriesT
-    from narwhals.typing import NativeFrame
     from narwhals.typing import SizeUnit
     from narwhals.typing import SupportsNativeNamespace
     from narwhals.typing import TimeUnit
@@ -1353,15 +1352,8 @@
     )
 
 
-<<<<<<< HEAD
-def get_column_names(
-    df: NativeFrame | CompliantDataFrame[Any] | CompliantLazyFrame,
-) -> Sequence[str]:
-    return df.columns
-=======
 def get_column_names(frame: _StoresColumns, /) -> Sequence[str]:
     return frame.columns
->>>>>>> b362e461
 
 
 def _hasattr_static(obj: Any, attr: str) -> bool:
