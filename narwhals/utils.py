from __future__ import annotations

import re
from enum import Enum
from enum import auto
from secrets import token_hex
from typing import TYPE_CHECKING
from typing import Any
from typing import Iterable
from typing import Sequence
from typing import TypeVar
from typing import Union
from typing import cast
from warnings import warn

from narwhals.dependencies import get_cudf
from narwhals.dependencies import get_dask_dataframe
from narwhals.dependencies import get_modin
from narwhals.dependencies import get_pandas
from narwhals.dependencies import get_polars
from narwhals.dependencies import get_pyarrow
from narwhals.dependencies import is_cudf_series
from narwhals.dependencies import is_modin_series
from narwhals.dependencies import is_pandas_dataframe
from narwhals.dependencies import is_pandas_like_dataframe
from narwhals.dependencies import is_pandas_like_series
from narwhals.dependencies import is_pandas_series
from narwhals.dependencies import is_polars_series
from narwhals.dependencies import is_pyarrow_chunked_array
from narwhals.exceptions import ColumnNotFoundError
from narwhals.translate import to_native

if TYPE_CHECKING:
    from types import ModuleType

    import pandas as pd
    from typing_extensions import Self
    from typing_extensions import TypeGuard

    from narwhals.dataframe import DataFrame
    from narwhals.dataframe import LazyFrame
    from narwhals.series import Series
    from narwhals.typing import IntoSeriesT

    FrameOrSeriesT = TypeVar(
        "FrameOrSeriesT", bound=Union[LazyFrame[Any], DataFrame[Any], Series]
    )


class Implementation(Enum):
    PANDAS = auto()
    MODIN = auto()
    CUDF = auto()
    PYARROW = auto()
    POLARS = auto()
    DASK = auto()

    UNKNOWN = auto()

    @classmethod
    def from_native_namespace(
        cls: type[Self], native_namespace: ModuleType
    ) -> Implementation:  # pragma: no cover
        """Instantiate Implementation object from a native namespace module.

        Arguments:
            native_namespace: Native namespace.

        Returns:
            Implementation.
        """
        mapping = {
            get_pandas(): Implementation.PANDAS,
            get_modin(): Implementation.MODIN,
            get_cudf(): Implementation.CUDF,
            get_pyarrow(): Implementation.PYARROW,
            get_polars(): Implementation.POLARS,
            get_dask_dataframe(): Implementation.DASK,
        }
        return mapping.get(native_namespace, Implementation.UNKNOWN)

    def to_native_namespace(self: Self) -> ModuleType:
        """Return the native namespace module corresponding to Implementation.

        Returns:
            Native module.
        """
        mapping = {
            Implementation.PANDAS: get_pandas(),
            Implementation.MODIN: get_modin(),
            Implementation.CUDF: get_cudf(),
            Implementation.PYARROW: get_pyarrow(),
            Implementation.POLARS: get_polars(),
            Implementation.DASK: get_dask_dataframe(),
        }
        return mapping[self]  # type: ignore[no-any-return]


def remove_prefix(text: str, prefix: str) -> str:
    if text.startswith(prefix):
        return text[len(prefix) :]
    return text  # pragma: no cover


def remove_suffix(text: str, suffix: str) -> str:  # pragma: no cover
    if text.endswith(suffix):
        return text[: -len(suffix)]
    return text  # pragma: no cover


def flatten(args: Any) -> list[Any]:
    if not args:
        return []
    if len(args) == 1 and _is_iterable(args[0]):
        return args[0]  # type: ignore[no-any-return]
    return args  # type: ignore[no-any-return]


def tupleify(arg: Any) -> Any:
    if not isinstance(arg, (list, tuple)):  # pragma: no cover
        return (arg,)
    return arg


def _is_iterable(arg: Any | Iterable[Any]) -> bool:
    from narwhals.series import Series

    if is_pandas_dataframe(arg) or is_pandas_series(arg):
        msg = f"Expected Narwhals class or scalar, got: {type(arg)}. Perhaps you forgot a `nw.from_native` somewhere?"
        raise TypeError(msg)
    if (pl := get_polars()) is not None and isinstance(
        arg, (pl.Series, pl.Expr, pl.DataFrame, pl.LazyFrame)
    ):
        msg = (
            f"Expected Narwhals class or scalar, got: {type(arg)}.\n\n"
            "Hint: Perhaps you\n"
            "- forgot a `nw.from_native` somewhere?\n"
            "- used `pl.col` instead of `nw.col`?"
        )
        raise TypeError(msg)

    return isinstance(arg, Iterable) and not isinstance(arg, (str, bytes, Series))


def parse_version(version: Sequence[str | int]) -> tuple[int, ...]:
    """Simple version parser; split into a tuple of ints for comparison.

    Arguments:
        version: Version string to parse.

    Returns:
        Parsed version number.
    """
    # lifted from Polars
    if isinstance(version, str):  # pragma: no cover
        version = version.split(".")
    return tuple(int(re.sub(r"\D", "", str(v))) for v in version)


def isinstance_or_issubclass(obj: Any, cls: Any) -> bool:
    from narwhals.dtypes import DType

    if isinstance(obj, DType):
        return isinstance(obj, cls)
    return isinstance(obj, cls) or issubclass(obj, cls)


def validate_laziness(items: Iterable[Any]) -> None:
    from narwhals.dataframe import DataFrame
    from narwhals.dataframe import LazyFrame

    if all(isinstance(item, DataFrame) for item in items) or (
        all(isinstance(item, LazyFrame) for item in items)
    ):
        return
    msg = "The items to concatenate should either all be eager, or all lazy"
    raise NotImplementedError(msg)


<<<<<<< HEAD
def maybe_align_index(lhs: T, rhs: Series[Any] | BaseFrame[Any]) -> T:
    """
    Align `lhs` to the Index of `rhs`, if they're both pandas-like.
=======
def maybe_align_index(
    lhs: FrameOrSeriesT, rhs: Series | DataFrame[Any] | LazyFrame[Any]
) -> FrameOrSeriesT:
    """Align `lhs` to the Index of `rhs`, if they're both pandas-like.

    Arguments:
        lhs: Dataframe or Series.
        rhs: Dataframe or Series to align with.

    Returns:
        Same type as input.
>>>>>>> 07de3f96

    Notes:
        This is only really intended for backwards-compatibility purposes,
        for example if your library already aligns indices for users.
        If you're designing a new library, we highly encourage you to not
        rely on the Index.
        For non-pandas-like inputs, this only checks that `lhs` and `rhs`
        are the same length.

    Examples:
        >>> import pandas as pd
        >>> import polars as pl
        >>> import narwhals as nw
        >>> df_pd = pd.DataFrame({"a": [1, 2]}, index=[3, 4])
        >>> s_pd = pd.Series([6, 7], index=[4, 3])
        >>> df = nw.from_native(df_pd)
        >>> s = nw.from_native(s_pd, series_only=True)
        >>> nw.to_native(nw.maybe_align_index(df, s))
           a
        4  2
        3  1
    """
    from narwhals._pandas_like.dataframe import PandasLikeDataFrame
    from narwhals._pandas_like.series import PandasLikeSeries

    def _validate_index(index: Any) -> None:
        if not index.is_unique:
            msg = "given index doesn't have a unique index"
            raise ValueError(msg)

    lhs_any = cast(Any, lhs)
    rhs_any = cast(Any, rhs)
    if isinstance(
        getattr(lhs_any, "_compliant_frame", None), PandasLikeDataFrame
    ) and isinstance(getattr(rhs_any, "_compliant_frame", None), PandasLikeDataFrame):
        _validate_index(lhs_any._compliant_frame._native_frame.index)
        _validate_index(rhs_any._compliant_frame._native_frame.index)
        return lhs_any._from_compliant_dataframe(  # type: ignore[no-any-return]
            lhs_any._compliant_frame._from_native_frame(
                lhs_any._compliant_frame._native_frame.loc[
                    rhs_any._compliant_frame._native_frame.index
                ]
            )
        )
    if isinstance(
        getattr(lhs_any, "_compliant_frame", None), PandasLikeDataFrame
    ) and isinstance(getattr(rhs_any, "_compliant_series", None), PandasLikeSeries):
        _validate_index(lhs_any._compliant_frame._native_frame.index)
        _validate_index(rhs_any._compliant_series._native_series.index)
        return lhs_any._from_compliant_dataframe(  # type: ignore[no-any-return]
            lhs_any._compliant_frame._from_native_frame(
                lhs_any._compliant_frame._native_frame.loc[
                    rhs_any._compliant_series._native_series.index
                ]
            )
        )
    if isinstance(
        getattr(lhs_any, "_compliant_series", None), PandasLikeSeries
    ) and isinstance(getattr(rhs_any, "_compliant_frame", None), PandasLikeDataFrame):
        _validate_index(lhs_any._compliant_series._native_series.index)
        _validate_index(rhs_any._compliant_frame._native_frame.index)
        return lhs_any._from_compliant_series(  # type: ignore[no-any-return]
            lhs_any._compliant_series._from_native_series(
                lhs_any._compliant_series._native_series.loc[
                    rhs_any._compliant_frame._native_frame.index
                ]
            )
        )
    if isinstance(
        getattr(lhs_any, "_compliant_series", None), PandasLikeSeries
    ) and isinstance(getattr(rhs_any, "_compliant_series", None), PandasLikeSeries):
        _validate_index(lhs_any._compliant_series._native_series.index)
        _validate_index(rhs_any._compliant_series._native_series.index)
        return lhs_any._from_compliant_series(  # type: ignore[no-any-return]
            lhs_any._compliant_series._from_native_series(
                lhs_any._compliant_series._native_series.loc[
                    rhs_any._compliant_series._native_series.index
                ]
            )
        )
    if len(lhs_any) != len(rhs_any):
        msg = f"Expected `lhs` and `rhs` to have the same length, got {len(lhs_any)} and {len(rhs_any)}"
        raise ValueError(msg)
    return lhs


def maybe_get_index(obj: DataFrame[Any] | LazyFrame[Any] | Series) -> Any | None:
    """Get the index of a DataFrame or a Series, if it's pandas-like.

    Arguments:
        obj: Dataframe or Series.

    Returns:
        Same type as input.

    Notes:
        This is only really intended for backwards-compatibility purposes,
        for example if your library already aligns indices for users.
        If you're designing a new library, we highly encourage you to not
        rely on the Index.
        For non-pandas-like inputs, this returns `None`.

    Examples:
        >>> import pandas as pd
        >>> import polars as pl
        >>> import narwhals as nw
        >>> df_pd = pd.DataFrame({"a": [1, 2], "b": [4, 5]})
        >>> df = nw.from_native(df_pd)
        >>> nw.maybe_get_index(df)
        RangeIndex(start=0, stop=2, step=1)
        >>> series_pd = pd.Series([1, 2])
        >>> series = nw.from_native(series_pd, series_only=True)
        >>> nw.maybe_get_index(series)
        RangeIndex(start=0, stop=2, step=1)
    """
    obj_any = cast(Any, obj)
    native_obj = to_native(obj_any)
    if is_pandas_like_dataframe(native_obj) or is_pandas_like_series(native_obj):
        return native_obj.index
    return None


def maybe_set_index(
    obj: FrameOrSeriesT,
    column_names: str | list[str] | None = None,
    *,
<<<<<<< HEAD
    index: Series[IntoSeriesT] | list[Series[IntoSeriesT]] | None = None,
) -> T:
    """
    Set the index of a DataFrame or a Series, if it's pandas-like.
=======
    index: Series | list[Series] | None = None,
) -> FrameOrSeriesT:
    """Set the index of a DataFrame or a Series, if it's pandas-like.
>>>>>>> 07de3f96

    Arguments:
        obj: object for which maybe set the index (can be either a Narwhals `DataFrame`
            or `Series`).
        column_names: name or list of names of the columns to set as index.
            For dataframes, only one of `column_names` and `index` can be specified but
            not both. If `column_names` is passed and `df` is a Series, then a
            `ValueError` is raised.
        index: series or list of series to set as index.

    Returns:
        Same type as input.

    Raises:
        ValueError: If one of the following condition happens:

            - none of `column_names` and `index` are provided
            - both `column_names` and `index` are provided
            - `column_names` is provided and `df` is a Series

    Notes:
        This is only really intended for backwards-compatibility purposes, for example if
        your library already aligns indices for users.
        If you're designing a new library, we highly encourage you to not
        rely on the Index.

        For non-pandas-like inputs, this is a no-op.

    Examples:
        >>> import pandas as pd
        >>> import polars as pl
        >>> import narwhals as nw
        >>> df_pd = pd.DataFrame({"a": [1, 2], "b": [4, 5]})
        >>> df = nw.from_native(df_pd)
        >>> nw.to_native(nw.maybe_set_index(df, "b"))  # doctest: +NORMALIZE_WHITESPACE
           a
        b
        4  1
        5  2
    """
    df_any = cast(Any, obj)
    native_obj = to_native(df_any)

    if column_names is not None and index is not None:
        msg = "Only one of `column_names` or `index` should be provided"
        raise ValueError(msg)

    if not column_names and not index:
        msg = "Either `column_names` or `index` should be provided"
        raise ValueError(msg)

    if index is not None:
        keys = (
            [to_native(idx, pass_through=True) for idx in index]
            if _is_iterable(index)
            else to_native(index, pass_through=True)
        )
    else:
        keys = column_names

    if is_pandas_like_dataframe(native_obj):
        return df_any._from_compliant_dataframe(  # type: ignore[no-any-return]
            df_any._compliant_frame._from_native_frame(native_obj.set_index(keys))
        )
    elif is_pandas_like_series(native_obj):
        if column_names:
            msg = "Cannot set index using column names on a Series"
            raise ValueError(msg)

        if (
            df_any._compliant_series._implementation is Implementation.PANDAS
            and df_any._compliant_series._backend_version < (1,)
        ):  # pragma: no cover
            native_obj = native_obj.set_axis(keys, inplace=False)
        else:
            native_obj = native_obj.set_axis(keys)

        return df_any._from_compliant_series(  # type: ignore[no-any-return]
            df_any._compliant_series._from_native_series(native_obj)
        )
    else:
        return df_any  # type: ignore[no-any-return]


def maybe_reset_index(obj: FrameOrSeriesT) -> FrameOrSeriesT:
    """Reset the index to the default integer index of a DataFrame or a Series, if it's pandas-like.

    Arguments:
        obj: Dataframe or Series.

    Returns:
        Same type as input.

    Notes:
        This is only really intended for backwards-compatibility purposes,
        for example if your library already resets the index for users.
        If you're designing a new library, we highly encourage you to not
        rely on the Index.
        For non-pandas-like inputs, this is a no-op.

    Examples:
        >>> import pandas as pd
        >>> import polars as pl
        >>> import narwhals as nw
        >>> df_pd = pd.DataFrame({"a": [1, 2], "b": [4, 5]}, index=([6, 7]))
        >>> df = nw.from_native(df_pd)
        >>> nw.to_native(nw.maybe_reset_index(df))
           a  b
        0  1  4
        1  2  5
        >>> series_pd = pd.Series([1, 2])
        >>> series = nw.from_native(series_pd, series_only=True)
        >>> nw.maybe_get_index(series)
        RangeIndex(start=0, stop=2, step=1)
    """
    obj_any = cast(Any, obj)
    native_obj = to_native(obj_any)
    if is_pandas_like_dataframe(native_obj):
        native_namespace = obj_any.__native_namespace__()
        if _has_default_index(native_obj, native_namespace):
            return obj_any  # type: ignore[no-any-return]
        return obj_any._from_compliant_dataframe(  # type: ignore[no-any-return]
            obj_any._compliant_frame._from_native_frame(native_obj.reset_index(drop=True))
        )
    if is_pandas_like_series(native_obj):
        native_namespace = obj_any.__native_namespace__()
        if _has_default_index(native_obj, native_namespace):
            return obj_any  # type: ignore[no-any-return]
        return obj_any._from_compliant_series(  # type: ignore[no-any-return]
            obj_any._compliant_series._from_native_series(
                native_obj.reset_index(drop=True)
            )
        )
    return obj_any  # type: ignore[no-any-return]


def _has_default_index(
    native_frame_or_series: pd.Series | pd.DataFrame, native_namespace: Any
) -> bool:
    index = native_frame_or_series.index
    return (
        isinstance(index, native_namespace.RangeIndex)
        and index.start == 0
        and index.stop == len(index)
        and index.step == 1
    )


def maybe_convert_dtypes(
    obj: FrameOrSeriesT, *args: bool, **kwargs: bool | str
) -> FrameOrSeriesT:
    """Convert columns or series to the best possible dtypes using dtypes supporting ``pd.NA``, if df is pandas-like.

    Arguments:
        obj: DataFrame or Series.
        *args: Additional arguments which gets passed through.
        **kwargs: Additional arguments which gets passed through.

    Returns:
        Same type as input.

    Notes:
        For non-pandas-like inputs, this is a no-op.
        Also, `args` and `kwargs` just get passed down to the underlying library as-is.

    Examples:
        >>> import pandas as pd
        >>> import polars as pl
        >>> import narwhals as nw
        >>> import numpy as np
        >>> df_pd = pd.DataFrame(
        ...     {
        ...         "a": pd.Series([1, 2, 3], dtype=np.dtype("int32")),
        ...         "b": pd.Series([True, False, np.nan], dtype=np.dtype("O")),
        ...     }
        ... )
        >>> df = nw.from_native(df_pd)
        >>> nw.to_native(nw.maybe_convert_dtypes(df)).dtypes  # doctest: +NORMALIZE_WHITESPACE
        a             Int32
        b           boolean
        dtype: object
    """
    obj_any = cast(Any, obj)
    native_obj = to_native(obj_any)
    if is_pandas_like_dataframe(native_obj):
        return obj_any._from_compliant_dataframe(  # type: ignore[no-any-return]
            obj_any._compliant_frame._from_native_frame(
                native_obj.convert_dtypes(*args, **kwargs)
            )
        )
    if is_pandas_like_series(native_obj):
        return obj_any._from_compliant_series(  # type: ignore[no-any-return]
            obj_any._compliant_series._from_native_series(
                native_obj.convert_dtypes(*args, **kwargs)
            )
        )
    return obj_any  # type: ignore[no-any-return]


<<<<<<< HEAD
def is_ordered_categorical(series: Series[Any]) -> bool:
    """
    Return whether indices of categories are semantically meaningful.
=======
def is_ordered_categorical(series: Series) -> bool:
    """Return whether indices of categories are semantically meaningful.
>>>>>>> 07de3f96

    This is a convenience function to accessing what would otherwise be
    the `is_ordered` property from the DataFrame Interchange Protocol,
    see https://data-apis.org/dataframe-protocol/latest/API.html.

    - For Polars:
      - Enums are always ordered.
      - Categoricals are ordered if `dtype.ordering == "physical"`.
    - For pandas-like APIs:
      - Categoricals are ordered if `dtype.cat.ordered == True`.
    - For PyArrow table:
      - Categoricals are ordered if `dtype.type.ordered == True`.

    Arguments:
        series: Input Series.

    Returns:
        Whether the Series is an ordered categorical.

    Examples:
        >>> import narwhals as nw
        >>> import pandas as pd
        >>> import polars as pl
        >>> data = ["x", "y"]
        >>> s_pd = pd.Series(data, dtype=pd.CategoricalDtype(ordered=True))
        >>> s_pl = pl.Series(data, dtype=pl.Categorical(ordering="physical"))

        Let's define a library-agnostic function:

        >>> @nw.narwhalify
        ... def func(s):
        ...     return nw.is_ordered_categorical(s)

        Then, we can pass any supported library to `func`:

        >>> func(s_pd)
        True
        >>> func(s_pl)
        True
    """
    from narwhals._interchange.series import InterchangeSeries

    dtypes = series._compliant_series._dtypes

    if (
        isinstance(series._compliant_series, InterchangeSeries)
        and series.dtype == dtypes.Categorical
    ):
        return series._compliant_series._native_series.describe_categorical[  # type: ignore[no-any-return]
            "is_ordered"
        ]
    if series.dtype == dtypes.Enum:
        return True
    if series.dtype != dtypes.Categorical:
        return False
    native_series = to_native(series)
    if is_polars_series(native_series):
        return native_series.dtype.ordering == "physical"  # type: ignore[attr-defined, no-any-return]
    if is_pandas_series(native_series):
        return native_series.cat.ordered  # type: ignore[no-any-return]
    if is_modin_series(native_series):  # pragma: no cover
        return native_series.cat.ordered  # type: ignore[no-any-return]
    if is_cudf_series(native_series):  # pragma: no cover
        return native_series.cat.ordered  # type: ignore[no-any-return]
    if is_pyarrow_chunked_array(native_series):
        return native_series.type.ordered  # type: ignore[no-any-return]
    # If it doesn't match any of the above, let's just play it safe and return False.
    return False  # pragma: no cover


def generate_unique_token(n_bytes: int, columns: list[str]) -> str:  # pragma: no cover
    msg = (
        "Use `generate_temporary_column_name` instead. `generate_unique_token` is "
        "deprecated and it will be removed in future versions"
    )
    issue_deprecation_warning(msg, _version="1.13.0")
    return generate_temporary_column_name(n_bytes=n_bytes, columns=columns)


def generate_temporary_column_name(n_bytes: int, columns: list[str]) -> str:
    """Generates a unique column name that is not present in the given list of columns.

    It relies on [python secrets token_hex](https://docs.python.org/3/library/secrets.html#secrets.token_hex)
    function to return a string nbytes random bytes.

    Arguments:
        n_bytes: The number of bytes to generate for the token.
        columns: The list of columns to check for uniqueness.

    Returns:
        A unique token that is not present in the given list of columns.

    Raises:
        AssertionError: If a unique token cannot be generated after 100 attempts.

    Examples:
        >>> import narwhals as nw
        >>> columns = ["abc", "xyz"]
        >>> nw.generate_temporary_column_name(n_bytes=8, columns=columns) not in columns
        True
    """
    counter = 0
    while True:
        token = token_hex(n_bytes)
        if token not in columns:
            return token

        counter += 1
        if counter > 100:
            msg = (
                "Internal Error: Narwhals was not able to generate a column name with "
                f"{n_bytes=} and not in {columns}"
            )
            raise AssertionError(msg)


def parse_columns_to_drop(
    compliant_frame: Any,
    columns: Iterable[str],
    strict: bool,  # noqa: FBT001
) -> list[str]:
    cols = compliant_frame.columns
    to_drop = list(columns)
    if strict:
        missing_columns = [x for x in to_drop if x not in cols]
        if missing_columns:
            raise ColumnNotFoundError.from_missing_and_available_column_names(
                missing_columns=missing_columns, available_columns=cols
            )
    else:
        to_drop = list(set(cols).intersection(set(to_drop)))
    return to_drop


def is_sequence_but_not_str(sequence: Any) -> TypeGuard[Sequence[Any]]:
    return isinstance(sequence, Sequence) and not isinstance(sequence, str)


def find_stacklevel() -> int:
    """Find the first place in the stack that is not inside narwhals.

    Returns:
        Stacklevel.

    Taken from:
    https://github.com/pandas-dev/pandas/blob/ab89c53f48df67709a533b6a95ce3d911871a0a8/pandas/util/_exceptions.py#L30-L51
    """
    import inspect
    from pathlib import Path

    import narwhals as nw

    pkg_dir = str(Path(nw.__file__).parent)

    # https://stackoverflow.com/questions/17407119/python-inspect-stack-is-slow
    frame = inspect.currentframe()
    n = 0
    try:
        while frame:
            fname = inspect.getfile(frame)
            if fname.startswith(pkg_dir) or (
                (qualname := getattr(frame.f_code, "co_qualname", None))
                # ignore @singledispatch wrappers
                and qualname.startswith("singledispatch.")
            ):
                frame = frame.f_back
                n += 1
            else:  # pragma: no cover
                break
        else:  # pragma: no cover
            pass
    finally:
        # https://docs.python.org/3/library/inspect.html
        # > Though the cycle detector will catch these, destruction of the frames
        # > (and local variables) can be made deterministic by removing the cycle
        # > in a finally clause.
        del frame
    return n


def issue_deprecation_warning(message: str, _version: str) -> None:
    """Issue a deprecation warning.

    Arguments:
        message: The message associated with the warning.
        _version: Narwhals version when the warning was introduced. Just used for internal
            bookkeeping.
    """
    warn(message=message, category=DeprecationWarning, stacklevel=find_stacklevel())


def validate_strict_and_pass_though(
    strict: bool | None,
    pass_through: bool | None,
    *,
    pass_through_default: bool,
    emit_deprecation_warning: bool,
) -> bool:
    if strict is None and pass_through is None:
        pass_through = pass_through_default
    elif strict is not None and pass_through is None:
        if emit_deprecation_warning:
            msg = (
                "`strict` in `from_native` is deprecated, please use `pass_through` instead.\n\n"
                "Note: `strict` will remain available in `narwhals.stable.v1`.\n"
                "See https://narwhals-dev.github.io/narwhals/backcompat/ for more information.\n"
            )
            issue_deprecation_warning(msg, _version="1.13.0")
        pass_through = not strict
    elif strict is None and pass_through is not None:
        pass
    else:
        msg = "Cannot pass both `strict` and `pass_through`"
        raise ValueError(msg)
    return pass_through<|MERGE_RESOLUTION|>--- conflicted
+++ resolved
@@ -43,7 +43,7 @@
     from narwhals.typing import IntoSeriesT
 
     FrameOrSeriesT = TypeVar(
-        "FrameOrSeriesT", bound=Union[LazyFrame[Any], DataFrame[Any], Series]
+        "FrameOrSeriesT", bound=Union[LazyFrame[Any], DataFrame[Any], Series[Any]]
     )
 
 
@@ -177,13 +177,8 @@
     raise NotImplementedError(msg)
 
 
-<<<<<<< HEAD
-def maybe_align_index(lhs: T, rhs: Series[Any] | BaseFrame[Any]) -> T:
-    """
-    Align `lhs` to the Index of `rhs`, if they're both pandas-like.
-=======
 def maybe_align_index(
-    lhs: FrameOrSeriesT, rhs: Series | DataFrame[Any] | LazyFrame[Any]
+    lhs: FrameOrSeriesT, rhs: Series[Any] | DataFrame[Any] | LazyFrame[Any]
 ) -> FrameOrSeriesT:
     """Align `lhs` to the Index of `rhs`, if they're both pandas-like.
 
@@ -193,7 +188,6 @@
 
     Returns:
         Same type as input.
->>>>>>> 07de3f96
 
     Notes:
         This is only really intended for backwards-compatibility purposes,
@@ -280,7 +274,7 @@
     return lhs
 
 
-def maybe_get_index(obj: DataFrame[Any] | LazyFrame[Any] | Series) -> Any | None:
+def maybe_get_index(obj: DataFrame[Any] | LazyFrame[Any] | Series[Any]) -> Any | None:
     """Get the index of a DataFrame or a Series, if it's pandas-like.
 
     Arguments:
@@ -320,16 +314,9 @@
     obj: FrameOrSeriesT,
     column_names: str | list[str] | None = None,
     *,
-<<<<<<< HEAD
     index: Series[IntoSeriesT] | list[Series[IntoSeriesT]] | None = None,
-) -> T:
-    """
-    Set the index of a DataFrame or a Series, if it's pandas-like.
-=======
-    index: Series | list[Series] | None = None,
 ) -> FrameOrSeriesT:
     """Set the index of a DataFrame or a Series, if it's pandas-like.
->>>>>>> 07de3f96
 
     Arguments:
         obj: object for which maybe set the index (can be either a Narwhals `DataFrame`
@@ -529,14 +516,8 @@
     return obj_any  # type: ignore[no-any-return]
 
 
-<<<<<<< HEAD
 def is_ordered_categorical(series: Series[Any]) -> bool:
-    """
-    Return whether indices of categories are semantically meaningful.
-=======
-def is_ordered_categorical(series: Series) -> bool:
     """Return whether indices of categories are semantically meaningful.
->>>>>>> 07de3f96
 
     This is a convenience function to accessing what would otherwise be
     the `is_ordered` property from the DataFrame Interchange Protocol,
