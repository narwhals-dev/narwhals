from __future__ import annotations

import os
import re
from datetime import timezone
from enum import Enum
from enum import auto
from functools import wraps
from inspect import getattr_static
from secrets import token_hex
from typing import TYPE_CHECKING
from typing import Any
from typing import Callable
from typing import Container
from typing import Iterable
from typing import Literal
from typing import Protocol
from typing import Sequence
from typing import TypeVar
from typing import Union
from typing import cast
from typing import overload
from warnings import warn

from narwhals.dependencies import get_cudf
from narwhals.dependencies import get_dask_dataframe
from narwhals.dependencies import get_duckdb
from narwhals.dependencies import get_ibis
from narwhals.dependencies import get_modin
from narwhals.dependencies import get_pandas
from narwhals.dependencies import get_polars
from narwhals.dependencies import get_pyarrow
from narwhals.dependencies import get_pyspark_sql
from narwhals.dependencies import get_sqlframe
from narwhals.dependencies import is_cudf_series
from narwhals.dependencies import is_modin_series
from narwhals.dependencies import is_pandas_dataframe
from narwhals.dependencies import is_pandas_like_dataframe
from narwhals.dependencies import is_pandas_like_series
from narwhals.dependencies import is_pandas_series
from narwhals.dependencies import is_polars_series
from narwhals.dependencies import is_pyarrow_chunked_array
from narwhals.exceptions import ColumnNotFoundError
from narwhals.exceptions import DuplicateError
from narwhals.exceptions import InvalidOperationError

if TYPE_CHECKING:
    from types import ModuleType
    from typing import AbstractSet as Set

    import pandas as pd
    from typing_extensions import LiteralString
    from typing_extensions import ParamSpec
    from typing_extensions import Self
    from typing_extensions import TypeIs

    from narwhals._compliant import CompliantExpr
    from narwhals._compliant import CompliantFrameT
    from narwhals._compliant import CompliantSeriesOrNativeExprT_co
    from narwhals._compliant import NativeFrameT_co
    from narwhals._compliant import NativeSeriesT_co
    from narwhals.dataframe import DataFrame
    from narwhals.dataframe import LazyFrame
    from narwhals.dtypes import DType
    from narwhals.functions import ArrowStreamExportable
    from narwhals.series import Series
    from narwhals.typing import CompliantDataFrame
    from narwhals.typing import CompliantLazyFrame
    from narwhals.typing import CompliantSeries
    from narwhals.typing import DataFrameLike
    from narwhals.typing import DTypes
    from narwhals.typing import IntoSeriesT
    from narwhals.typing import SizeUnit
    from narwhals.typing import SupportsNativeNamespace
    from narwhals.typing import TimeUnit

    FrameOrSeriesT = TypeVar(
        "FrameOrSeriesT", bound=Union[LazyFrame[Any], DataFrame[Any], Series[Any]]
    )
    _T = TypeVar("_T")
    _T1 = TypeVar("_T1")
    _T2 = TypeVar("_T2")
    _T3 = TypeVar("_T3")
    _Fn = TypeVar("_Fn", bound="Callable[..., Any]")
    P = ParamSpec("P")
    R = TypeVar("R")

    class _SupportsVersion(Protocol):
        __version__: str

    class _SupportsGet(Protocol):  # noqa: PYI046
        def __get__(self, instance: Any, owner: Any | None = None, /) -> Any: ...

    class _StoresImplementation(Protocol):
        _implementation: Implementation
        """Implementation of native object (pandas, Polars, PyArrow, ...)."""

    class _StoresBackendVersion(Protocol):
        _backend_version: tuple[int, ...]
        """Version tuple for a native package."""

    class _StoresVersion(Protocol):
        _version: Version
        """Narwhals API version (V1 or MAIN)."""

    class _LimitedContext(_StoresBackendVersion, _StoresVersion, Protocol):
        """Provides 2 attributes.

        - `_backend_version`
        - `_version`
        """

    class _FullContext(_StoresImplementation, _LimitedContext, Protocol):  # noqa: PYI046
        """Provides 3 attributes.

        - `_implementation`
        - `_backend_version`
        - `_version`
        """

    class _StoresColumns(Protocol):
        @property
        def columns(self) -> Sequence[str]: ...


NativeT_co = TypeVar("NativeT_co", covariant=True)
CompliantT_co = TypeVar("CompliantT_co", covariant=True)
CompliantExprT_co = TypeVar(
    "CompliantExprT_co", bound="CompliantExpr[Any, Any]", covariant=True
)
CompliantSeriesT_co = TypeVar(
    "CompliantSeriesT_co", bound="CompliantSeries[Any]", covariant=True
)


class _StoresNative(Protocol[NativeT_co]):
    """Provides access to a native object.

    Native objects have types like:

    >>> from pandas import Series
    >>> from pyarrow import Table
    """

    @property
    def native(self) -> NativeT_co:
        """Return the native object."""
        ...


class _StoresCompliant(Protocol[CompliantT_co]):
    """Provides access to a compliant object.

    Compliant objects have types like:

    >>> from narwhals._pandas_like.series import PandasLikeSeries
    >>> from narwhals._arrow.dataframe import ArrowDataFrame
    """

    @property
    def compliant(self) -> CompliantT_co:
        """Return the compliant object."""
        ...


class _SeriesNamespace(  # type: ignore[misc]  # noqa: PYI046
    _StoresCompliant[CompliantSeriesT_co],
    _StoresNative[NativeT_co],
    Protocol[CompliantSeriesT_co, NativeT_co],
):
    _compliant_series: CompliantSeriesT_co

    @property
    def compliant(self) -> CompliantSeriesT_co:
        return self._compliant_series

    @property
    def native(self) -> NativeT_co:
        return self._compliant_series.native

    def from_native(self, series: Any, /) -> CompliantSeriesT_co:
        return self.compliant._from_native_series(series)


class _ExprNamespace(  # type: ignore[misc] # noqa: PYI046
    _StoresCompliant[CompliantExprT_co], Protocol[CompliantExprT_co]
):
    _compliant_expr: CompliantExprT_co

    @property
    def compliant(self) -> CompliantExprT_co:
        return self._compliant_expr


class Version(Enum):
    V1 = auto()
    MAIN = auto()


class Implementation(Enum):
    """Implementation of native object (pandas, Polars, PyArrow, ...)."""

    PANDAS = auto()
    """Pandas implementation."""
    MODIN = auto()
    """Modin implementation."""
    CUDF = auto()
    """cuDF implementation."""
    PYARROW = auto()
    """PyArrow implementation."""
    PYSPARK = auto()
    """PySpark implementation."""
    POLARS = auto()
    """Polars implementation."""
    DASK = auto()
    """Dask implementation."""
    DUCKDB = auto()
    """DuckDB implementation."""
    IBIS = auto()
    """Ibis implementation."""
    SQLFRAME = auto()
    """SQLFrame implementation."""

    UNKNOWN = auto()
    """Unknown implementation."""

    @classmethod
    def from_native_namespace(
        cls: type[Self], native_namespace: ModuleType
    ) -> Implementation:  # pragma: no cover
        """Instantiate Implementation object from a native namespace module.

        Arguments:
            native_namespace: Native namespace.

        Returns:
            Implementation.
        """
        mapping = {
            get_pandas(): Implementation.PANDAS,
            get_modin(): Implementation.MODIN,
            get_cudf(): Implementation.CUDF,
            get_pyarrow(): Implementation.PYARROW,
            get_pyspark_sql(): Implementation.PYSPARK,
            get_polars(): Implementation.POLARS,
            get_dask_dataframe(): Implementation.DASK,
            get_duckdb(): Implementation.DUCKDB,
            get_ibis(): Implementation.IBIS,
            get_sqlframe(): Implementation.SQLFRAME,
        }
        return mapping.get(native_namespace, Implementation.UNKNOWN)

    @classmethod
    def from_string(
        cls: type[Self], backend_name: str
    ) -> Implementation:  # pragma: no cover
        """Instantiate Implementation object from a native namespace module.

        Arguments:
            backend_name: Name of backend, expressed as string.

        Returns:
            Implementation.
        """
        mapping = {
            "pandas": Implementation.PANDAS,
            "modin": Implementation.MODIN,
            "cudf": Implementation.CUDF,
            "pyarrow": Implementation.PYARROW,
            "pyspark": Implementation.PYSPARK,
            "polars": Implementation.POLARS,
            "dask": Implementation.DASK,
            "duckdb": Implementation.DUCKDB,
            "ibis": Implementation.IBIS,
            "sqlframe": Implementation.SQLFRAME,
        }
        return mapping.get(backend_name, Implementation.UNKNOWN)

    @classmethod
    def from_backend(
        cls: type[Self], backend: str | Implementation | ModuleType
    ) -> Implementation:
        """Instantiate from native namespace module, string, or Implementation.

        Arguments:
            backend: Backend to instantiate Implementation from.

        Returns:
            Implementation.
        """
        return (
            cls.from_string(backend)
            if isinstance(backend, str)
            else backend
            if isinstance(backend, Implementation)
            else cls.from_native_namespace(backend)
        )

    def to_native_namespace(self: Self) -> ModuleType:
        """Return the native namespace module corresponding to Implementation.

        Returns:
            Native module.
        """
        if self is Implementation.PANDAS:
            import pandas as pd  # ignore-banned-import

            return pd
        if self is Implementation.MODIN:
            import modin.pandas

            return modin.pandas
        if self is Implementation.CUDF:  # pragma: no cover
            import cudf  # ignore-banned-import

            return cudf
        if self is Implementation.PYARROW:
            import pyarrow as pa  # ignore-banned-import

            return pa
        if self is Implementation.PYSPARK:  # pragma: no cover
            import pyspark.sql

            return pyspark.sql
        if self is Implementation.POLARS:
            import polars as pl  # ignore-banned-import

            return pl
        if self is Implementation.DASK:
            import dask.dataframe  # ignore-banned-import

            return dask.dataframe

        if self is Implementation.DUCKDB:
            import duckdb  # ignore-banned-import

            return duckdb

        if self is Implementation.SQLFRAME:
            import sqlframe  # ignore-banned-import

            return sqlframe

        msg = "Not supported Implementation"  # pragma: no cover
        raise AssertionError(msg)

    def is_pandas(self: Self) -> bool:
        """Return whether implementation is pandas.

        Returns:
            Boolean.

        Examples:
            >>> import pandas as pd
            >>> import narwhals as nw
            >>> df_native = pd.DataFrame({"a": [1, 2, 3]})
            >>> df = nw.from_native(df_native)
            >>> df.implementation.is_pandas()
            True
        """
        return self is Implementation.PANDAS

    def is_pandas_like(self: Self) -> bool:
        """Return whether implementation is pandas, Modin, or cuDF.

        Returns:
            Boolean.

        Examples:
            >>> import pandas as pd
            >>> import narwhals as nw
            >>> df_native = pd.DataFrame({"a": [1, 2, 3]})
            >>> df = nw.from_native(df_native)
            >>> df.implementation.is_pandas_like()
            True
        """
        return self in {
            Implementation.PANDAS,
            Implementation.MODIN,
            Implementation.CUDF,
        }

    def is_spark_like(self: Self) -> bool:
        """Return whether implementation is pyspark or sqlframe.

        Returns:
            Boolean.

        Examples:
            >>> import pandas as pd
            >>> import narwhals as nw
            >>> df_native = pd.DataFrame({"a": [1, 2, 3]})
            >>> df = nw.from_native(df_native)
            >>> df.implementation.is_spark_like()
            False
        """
        return self in {Implementation.PYSPARK, Implementation.SQLFRAME}

    def is_polars(self: Self) -> bool:
        """Return whether implementation is Polars.

        Returns:
            Boolean.

        Examples:
            >>> import polars as pl
            >>> import narwhals as nw
            >>> df_native = pl.DataFrame({"a": [1, 2, 3]})
            >>> df = nw.from_native(df_native)
            >>> df.implementation.is_polars()
            True
        """
        return self is Implementation.POLARS

    def is_cudf(self: Self) -> bool:
        """Return whether implementation is cuDF.

        Returns:
            Boolean.

        Examples:
            >>> import polars as pl
            >>> import narwhals as nw
            >>> df_native = pl.DataFrame({"a": [1, 2, 3]})
            >>> df = nw.from_native(df_native)
            >>> df.implementation.is_cudf()
            False
        """
        return self is Implementation.CUDF  # pragma: no cover

    def is_modin(self: Self) -> bool:
        """Return whether implementation is Modin.

        Returns:
            Boolean.

        Examples:
            >>> import polars as pl
            >>> import narwhals as nw
            >>> df_native = pl.DataFrame({"a": [1, 2, 3]})
            >>> df = nw.from_native(df_native)
            >>> df.implementation.is_modin()
            False
        """
        return self is Implementation.MODIN  # pragma: no cover

    def is_pyspark(self: Self) -> bool:
        """Return whether implementation is PySpark.

        Returns:
            Boolean.

        Examples:
            >>> import polars as pl
            >>> import narwhals as nw
            >>> df_native = pl.DataFrame({"a": [1, 2, 3]})
            >>> df = nw.from_native(df_native)
            >>> df.implementation.is_pyspark()
            False
        """
        return self is Implementation.PYSPARK  # pragma: no cover

    def is_pyarrow(self: Self) -> bool:
        """Return whether implementation is PyArrow.

        Returns:
            Boolean.

        Examples:
            >>> import polars as pl
            >>> import narwhals as nw
            >>> df_native = pl.DataFrame({"a": [1, 2, 3]})
            >>> df = nw.from_native(df_native)
            >>> df.implementation.is_pyarrow()
            False
        """
        return self is Implementation.PYARROW  # pragma: no cover

    def is_dask(self: Self) -> bool:
        """Return whether implementation is Dask.

        Returns:
            Boolean.

        Examples:
            >>> import polars as pl
            >>> import narwhals as nw
            >>> df_native = pl.DataFrame({"a": [1, 2, 3]})
            >>> df = nw.from_native(df_native)
            >>> df.implementation.is_dask()
            False
        """
        return self is Implementation.DASK  # pragma: no cover

    def is_duckdb(self: Self) -> bool:
        """Return whether implementation is DuckDB.

        Returns:
            Boolean.

        Examples:
            >>> import polars as pl
            >>> import narwhals as nw
            >>> df_native = pl.DataFrame({"a": [1, 2, 3]})
            >>> df = nw.from_native(df_native)
            >>> df.implementation.is_duckdb()
            False
        """
        return self is Implementation.DUCKDB  # pragma: no cover

    def is_ibis(self: Self) -> bool:
        """Return whether implementation is Ibis.

        Returns:
            Boolean.

        Examples:
            >>> import polars as pl
            >>> import narwhals as nw
            >>> df_native = pl.DataFrame({"a": [1, 2, 3]})
            >>> df = nw.from_native(df_native)
            >>> df.implementation.is_ibis()
            False
        """
        return self is Implementation.IBIS  # pragma: no cover

    def is_sqlframe(self: Self) -> bool:
        """Return whether implementation is SQLFrame.

        Returns:
            Boolean.

        Examples:
            >>> import polars as pl
            >>> import narwhals as nw
            >>> df_native = pl.DataFrame({"a": [1, 2, 3]})
            >>> df = nw.from_native(df_native)
            >>> df.implementation.is_sqlframe()
            False
        """
        return self is Implementation.SQLFRAME  # pragma: no cover


MIN_VERSIONS: dict[Implementation, tuple[int, ...]] = {
    Implementation.PANDAS: (0, 25, 3),
    Implementation.MODIN: (0, 25, 3),
    Implementation.CUDF: (24, 10),
    Implementation.PYARROW: (11,),
    Implementation.PYSPARK: (3, 5),
    Implementation.POLARS: (0, 20, 3),
    Implementation.DASK: (2024, 8),
    Implementation.DUCKDB: (1,),
    Implementation.IBIS: (6,),
    Implementation.SQLFRAME: (3, 22, 0),
}


def validate_backend_version(
    implementation: Implementation, backend_version: tuple[int, ...]
) -> None:
    if backend_version < (min_version := MIN_VERSIONS[implementation]):
        msg = f"Minimum version of {implementation} supported by Narwhals is {min_version}, found: {backend_version}"
        raise ValueError(msg)


def import_dtypes_module(version: Version) -> DTypes:
    if version is Version.V1:
        from narwhals.stable.v1 import dtypes
    elif version is Version.MAIN:
        from narwhals import dtypes  # type: ignore[no-redef]
    else:  # pragma: no cover
        msg = (
            "Congratulations, you have entered unreachable code.\n"
            "Please report an issue at https://github.com/narwhals-dev/narwhals/issues.\n"
            f"Version: {version}"
        )
        raise AssertionError(msg)
    return dtypes  # type: ignore[return-value]


def remove_prefix(text: str, prefix: str) -> str:  # pragma: no cover
    if text.startswith(prefix):
        return text[len(prefix) :]
    return text


def remove_suffix(text: str, suffix: str) -> str:  # pragma: no cover
    if text.endswith(suffix):
        return text[: -len(suffix)]
    return text  # pragma: no cover


def flatten(args: Any) -> list[Any]:
    return list(args[0] if (len(args) == 1 and _is_iterable(args[0])) else args)


def tupleify(arg: Any) -> Any:
    if not isinstance(arg, (list, tuple)):  # pragma: no cover
        return (arg,)
    return arg


def _is_iterable(arg: Any | Iterable[Any]) -> bool:
    from narwhals.series import Series

    if is_pandas_dataframe(arg) or is_pandas_series(arg):
        msg = f"Expected Narwhals class or scalar, got: {type(arg)}. Perhaps you forgot a `nw.from_native` somewhere?"
        raise TypeError(msg)
    if (pl := get_polars()) is not None and isinstance(
        arg, (pl.Series, pl.Expr, pl.DataFrame, pl.LazyFrame)
    ):
        msg = (
            f"Expected Narwhals class or scalar, got: {type(arg)}.\n\n"
            "Hint: Perhaps you\n"
            "- forgot a `nw.from_native` somewhere?\n"
            "- used `pl.col` instead of `nw.col`?"
        )
        raise TypeError(msg)

    return isinstance(arg, Iterable) and not isinstance(arg, (str, bytes, Series))


def parse_version(version: str | ModuleType | _SupportsVersion) -> tuple[int, ...]:
    """Simple version parser; split into a tuple of ints for comparison.

    Arguments:
        version: Version string, or object with one, to parse.

    Returns:
        Parsed version number.
    """
    # lifted from Polars
    # [marco]: Take care of DuckDB pre-releases which end with e.g. `-dev4108`
    # and pandas pre-releases which end with e.g. .dev0+618.gb552dc95c9
    version_str = version if isinstance(version, str) else version.__version__
    version_str = re.sub(r"(\D?dev.*$)", "", version_str)
    return tuple(int(re.sub(r"\D", "", v)) for v in version_str.split("."))


@overload
def isinstance_or_issubclass(
    obj_or_cls: type, cls_or_tuple: type[_T]
) -> TypeIs[type[_T]]: ...


@overload
def isinstance_or_issubclass(
    obj_or_cls: object | type, cls_or_tuple: type[_T]
) -> TypeIs[_T | type[_T]]: ...


@overload
def isinstance_or_issubclass(
    obj_or_cls: type, cls_or_tuple: tuple[type[_T1], type[_T2]]
) -> TypeIs[type[_T1 | _T2]]: ...


@overload
def isinstance_or_issubclass(
    obj_or_cls: object | type, cls_or_tuple: tuple[type[_T1], type[_T2]]
) -> TypeIs[_T1 | _T2 | type[_T1 | _T2]]: ...


@overload
def isinstance_or_issubclass(
    obj_or_cls: type, cls_or_tuple: tuple[type[_T1], type[_T2], type[_T3]]
) -> TypeIs[type[_T1 | _T2 | _T3]]: ...


@overload
def isinstance_or_issubclass(
    obj_or_cls: object | type, cls_or_tuple: tuple[type[_T1], type[_T2], type[_T3]]
) -> TypeIs[_T1 | _T2 | _T3 | type[_T1 | _T2 | _T3]]: ...


@overload
def isinstance_or_issubclass(
    obj_or_cls: Any, cls_or_tuple: tuple[type, ...]
) -> TypeIs[Any]: ...


def isinstance_or_issubclass(obj_or_cls: Any, cls_or_tuple: Any) -> bool:
    from narwhals.dtypes import DType

    if isinstance(obj_or_cls, DType):
        return isinstance(obj_or_cls, cls_or_tuple)
    return isinstance(obj_or_cls, cls_or_tuple) or (
        isinstance(obj_or_cls, type) and issubclass(obj_or_cls, cls_or_tuple)
    )


def validate_laziness(items: Iterable[Any]) -> None:
    from narwhals.dataframe import DataFrame
    from narwhals.dataframe import LazyFrame

    if all(isinstance(item, DataFrame) for item in items) or (
        all(isinstance(item, LazyFrame) for item in items)
    ):
        return
    msg = f"The items to concatenate should either all be eager, or all lazy, got: {[type(item) for item in items]}"
    raise TypeError(msg)


def maybe_align_index(
    lhs: FrameOrSeriesT, rhs: Series[Any] | DataFrame[Any] | LazyFrame[Any]
) -> FrameOrSeriesT:
    """Align `lhs` to the Index of `rhs`, if they're both pandas-like.

    Arguments:
        lhs: Dataframe or Series.
        rhs: Dataframe or Series to align with.

    Returns:
        Same type as input.

    Notes:
        This is only really intended for backwards-compatibility purposes,
        for example if your library already aligns indices for users.
        If you're designing a new library, we highly encourage you to not
        rely on the Index.
        For non-pandas-like inputs, this only checks that `lhs` and `rhs`
        are the same length.

    Examples:
        >>> import pandas as pd
        >>> import polars as pl
        >>> import narwhals as nw
        >>> df_pd = pd.DataFrame({"a": [1, 2]}, index=[3, 4])
        >>> s_pd = pd.Series([6, 7], index=[4, 3])
        >>> df = nw.from_native(df_pd)
        >>> s = nw.from_native(s_pd, series_only=True)
        >>> nw.to_native(nw.maybe_align_index(df, s))
           a
        4  2
        3  1
    """
    from narwhals._pandas_like.dataframe import PandasLikeDataFrame
    from narwhals._pandas_like.series import PandasLikeSeries

    def _validate_index(index: Any) -> None:
        if not index.is_unique:
            msg = "given index doesn't have a unique index"
            raise ValueError(msg)

    lhs_any = cast("Any", lhs)
    rhs_any = cast("Any", rhs)
    if isinstance(
        getattr(lhs_any, "_compliant_frame", None), PandasLikeDataFrame
    ) and isinstance(getattr(rhs_any, "_compliant_frame", None), PandasLikeDataFrame):
        _validate_index(lhs_any._compliant_frame._native_frame.index)
        _validate_index(rhs_any._compliant_frame._native_frame.index)
        return lhs_any._from_compliant_dataframe(
            lhs_any._compliant_frame._from_native_frame(
                lhs_any._compliant_frame._native_frame.loc[
                    rhs_any._compliant_frame._native_frame.index
                ]
            )
        )
    if isinstance(
        getattr(lhs_any, "_compliant_frame", None), PandasLikeDataFrame
    ) and isinstance(getattr(rhs_any, "_compliant_series", None), PandasLikeSeries):
        _validate_index(lhs_any._compliant_frame._native_frame.index)
        _validate_index(rhs_any._compliant_series._native_series.index)
        return lhs_any._from_compliant_dataframe(
            lhs_any._compliant_frame._from_native_frame(
                lhs_any._compliant_frame._native_frame.loc[
                    rhs_any._compliant_series._native_series.index
                ]
            )
        )
    if isinstance(
        getattr(lhs_any, "_compliant_series", None), PandasLikeSeries
    ) and isinstance(getattr(rhs_any, "_compliant_frame", None), PandasLikeDataFrame):
        _validate_index(lhs_any._compliant_series._native_series.index)
        _validate_index(rhs_any._compliant_frame._native_frame.index)
        return lhs_any._from_compliant_series(
            lhs_any._compliant_series._from_native_series(
                lhs_any._compliant_series._native_series.loc[
                    rhs_any._compliant_frame._native_frame.index
                ]
            )
        )
    if isinstance(
        getattr(lhs_any, "_compliant_series", None), PandasLikeSeries
    ) and isinstance(getattr(rhs_any, "_compliant_series", None), PandasLikeSeries):
        _validate_index(lhs_any._compliant_series._native_series.index)
        _validate_index(rhs_any._compliant_series._native_series.index)
        return lhs_any._from_compliant_series(
            lhs_any._compliant_series._from_native_series(
                lhs_any._compliant_series._native_series.loc[
                    rhs_any._compliant_series._native_series.index
                ]
            )
        )
    if len(lhs_any) != len(rhs_any):
        msg = f"Expected `lhs` and `rhs` to have the same length, got {len(lhs_any)} and {len(rhs_any)}"
        raise ValueError(msg)
    return lhs


def maybe_get_index(obj: DataFrame[Any] | LazyFrame[Any] | Series[Any]) -> Any | None:
    """Get the index of a DataFrame or a Series, if it's pandas-like.

    Arguments:
        obj: Dataframe or Series.

    Returns:
        Same type as input.

    Notes:
        This is only really intended for backwards-compatibility purposes,
        for example if your library already aligns indices for users.
        If you're designing a new library, we highly encourage you to not
        rely on the Index.
        For non-pandas-like inputs, this returns `None`.

    Examples:
        >>> import pandas as pd
        >>> import polars as pl
        >>> import narwhals as nw
        >>> df_pd = pd.DataFrame({"a": [1, 2], "b": [4, 5]})
        >>> df = nw.from_native(df_pd)
        >>> nw.maybe_get_index(df)
        RangeIndex(start=0, stop=2, step=1)
        >>> series_pd = pd.Series([1, 2])
        >>> series = nw.from_native(series_pd, series_only=True)
        >>> nw.maybe_get_index(series)
        RangeIndex(start=0, stop=2, step=1)
    """
    obj_any = cast("Any", obj)
    native_obj = obj_any.to_native()
    if is_pandas_like_dataframe(native_obj) or is_pandas_like_series(native_obj):
        return native_obj.index
    return None


def maybe_set_index(
    obj: FrameOrSeriesT,
    column_names: str | list[str] | None = None,
    *,
    index: Series[IntoSeriesT] | list[Series[IntoSeriesT]] | None = None,
) -> FrameOrSeriesT:
    """Set the index of a DataFrame or a Series, if it's pandas-like.

    Arguments:
        obj: object for which maybe set the index (can be either a Narwhals `DataFrame`
            or `Series`).
        column_names: name or list of names of the columns to set as index.
            For dataframes, only one of `column_names` and `index` can be specified but
            not both. If `column_names` is passed and `df` is a Series, then a
            `ValueError` is raised.
        index: series or list of series to set as index.

    Returns:
        Same type as input.

    Raises:
        ValueError: If one of the following condition happens:

            - none of `column_names` and `index` are provided
            - both `column_names` and `index` are provided
            - `column_names` is provided and `df` is a Series

    Notes:
        This is only really intended for backwards-compatibility purposes, for example if
        your library already aligns indices for users.
        If you're designing a new library, we highly encourage you to not
        rely on the Index.

        For non-pandas-like inputs, this is a no-op.

    Examples:
        >>> import pandas as pd
        >>> import polars as pl
        >>> import narwhals as nw
        >>> df_pd = pd.DataFrame({"a": [1, 2], "b": [4, 5]})
        >>> df = nw.from_native(df_pd)
        >>> nw.to_native(nw.maybe_set_index(df, "b"))  # doctest: +NORMALIZE_WHITESPACE
           a
        b
        4  1
        5  2
    """
    from narwhals.translate import to_native

    df_any = cast("Any", obj)
    native_obj = df_any.to_native()

    if column_names is not None and index is not None:
        msg = "Only one of `column_names` or `index` should be provided"
        raise ValueError(msg)

    if not column_names and index is None:
        msg = "Either `column_names` or `index` should be provided"
        raise ValueError(msg)

    if index is not None:
        keys = (
            [to_native(idx, pass_through=True) for idx in index]
            if _is_iterable(index)
            else to_native(index, pass_through=True)
        )
    else:
        keys = column_names

    if is_pandas_like_dataframe(native_obj):
        return df_any._from_compliant_dataframe(
            df_any._compliant_frame._from_native_frame(native_obj.set_index(keys))
        )
    elif is_pandas_like_series(native_obj):
        from narwhals._pandas_like.utils import set_index

        if column_names:
            msg = "Cannot set index using column names on a Series"
            raise ValueError(msg)

        native_obj = set_index(
            native_obj,
            keys,
            implementation=obj._compliant_series._implementation,  # type: ignore[union-attr]
            backend_version=obj._compliant_series._backend_version,  # type: ignore[union-attr]
        )
        return df_any._from_compliant_series(
            df_any._compliant_series._from_native_series(native_obj)
        )
    else:
        return df_any


def maybe_reset_index(obj: FrameOrSeriesT) -> FrameOrSeriesT:
    """Reset the index to the default integer index of a DataFrame or a Series, if it's pandas-like.

    Arguments:
        obj: Dataframe or Series.

    Returns:
        Same type as input.

    Notes:
        This is only really intended for backwards-compatibility purposes,
        for example if your library already resets the index for users.
        If you're designing a new library, we highly encourage you to not
        rely on the Index.
        For non-pandas-like inputs, this is a no-op.

    Examples:
        >>> import pandas as pd
        >>> import polars as pl
        >>> import narwhals as nw
        >>> df_pd = pd.DataFrame({"a": [1, 2], "b": [4, 5]}, index=([6, 7]))
        >>> df = nw.from_native(df_pd)
        >>> nw.to_native(nw.maybe_reset_index(df))
           a  b
        0  1  4
        1  2  5
        >>> series_pd = pd.Series([1, 2])
        >>> series = nw.from_native(series_pd, series_only=True)
        >>> nw.maybe_get_index(series)
        RangeIndex(start=0, stop=2, step=1)
    """
    obj_any = cast("Any", obj)
    native_obj = obj_any.to_native()
    if is_pandas_like_dataframe(native_obj):
        native_namespace = obj_any.__native_namespace__()
        if _has_default_index(native_obj, native_namespace):
            return obj_any
        return obj_any._from_compliant_dataframe(
            obj_any._compliant_frame._from_native_frame(native_obj.reset_index(drop=True))
        )
    if is_pandas_like_series(native_obj):
        native_namespace = obj_any.__native_namespace__()
        if _has_default_index(native_obj, native_namespace):
            return obj_any
        return obj_any._from_compliant_series(
            obj_any._compliant_series._from_native_series(
                native_obj.reset_index(drop=True)
            )
        )
    return obj_any


def _is_range_index(obj: Any, native_namespace: Any) -> TypeIs[pd.RangeIndex]:
    return isinstance(obj, native_namespace.RangeIndex)


# NOTE: Remove ignore(s) after release w/ (https://github.com/pandas-dev/pandas-stubs/pull/1115)
def _has_default_index(
    native_frame_or_series: pd.Series[Any] | pd.DataFrame, native_namespace: Any
) -> bool:
    index = native_frame_or_series.index
    return (
        _is_range_index(index, native_namespace)
        and index.start == 0
        and index.stop == len(index)
        and index.step == 1
    )


def maybe_convert_dtypes(
    obj: FrameOrSeriesT, *args: bool, **kwargs: bool | str
) -> FrameOrSeriesT:
    """Convert columns or series to the best possible dtypes using dtypes supporting ``pd.NA``, if df is pandas-like.

    Arguments:
        obj: DataFrame or Series.
        *args: Additional arguments which gets passed through.
        **kwargs: Additional arguments which gets passed through.

    Returns:
        Same type as input.

    Notes:
        For non-pandas-like inputs, this is a no-op.
        Also, `args` and `kwargs` just get passed down to the underlying library as-is.

    Examples:
        >>> import pandas as pd
        >>> import polars as pl
        >>> import narwhals as nw
        >>> import numpy as np
        >>> df_pd = pd.DataFrame(
        ...     {
        ...         "a": pd.Series([1, 2, 3], dtype=np.dtype("int32")),
        ...         "b": pd.Series([True, False, np.nan], dtype=np.dtype("O")),
        ...     }
        ... )
        >>> df = nw.from_native(df_pd)
        >>> nw.to_native(
        ...     nw.maybe_convert_dtypes(df)
        ... ).dtypes  # doctest: +NORMALIZE_WHITESPACE
        a             Int32
        b           boolean
        dtype: object
    """
    obj_any = cast("Any", obj)
    native_obj = obj_any.to_native()
    if is_pandas_like_dataframe(native_obj):
        return obj_any._from_compliant_dataframe(
            obj_any._compliant_frame._from_native_frame(
                native_obj.convert_dtypes(*args, **kwargs)
            )
        )
    if is_pandas_like_series(native_obj):
        return obj_any._from_compliant_series(
            obj_any._compliant_series._from_native_series(
                native_obj.convert_dtypes(*args, **kwargs)
            )
        )
    return obj_any


def scale_bytes(sz: int, unit: SizeUnit) -> int | float:
    """Scale size in bytes to other size units (eg: "kb", "mb", "gb", "tb").

    Arguments:
        sz: original size in bytes
        unit: size unit to convert into

    Returns:
        Integer or float.
    """
    if unit in {"b", "bytes"}:
        return sz
    elif unit in {"kb", "kilobytes"}:
        return sz / 1024
    elif unit in {"mb", "megabytes"}:
        return sz / 1024**2
    elif unit in {"gb", "gigabytes"}:
        return sz / 1024**3
    elif unit in {"tb", "terabytes"}:
        return sz / 1024**4
    else:
        msg = f"`unit` must be one of {{'b', 'kb', 'mb', 'gb', 'tb'}}, got {unit!r}"
        raise ValueError(msg)


def is_ordered_categorical(series: Series[Any]) -> bool:
    """Return whether indices of categories are semantically meaningful.

    This is a convenience function to accessing what would otherwise be
    the `is_ordered` property from the DataFrame Interchange Protocol,
    see https://data-apis.org/dataframe-protocol/latest/API.html.

    - For Polars:
      - Enums are always ordered.
      - Categoricals are ordered if `dtype.ordering == "physical"`.
    - For pandas-like APIs:
      - Categoricals are ordered if `dtype.cat.ordered == True`.
    - For PyArrow table:
      - Categoricals are ordered if `dtype.type.ordered == True`.

    Arguments:
        series: Input Series.

    Returns:
        Whether the Series is an ordered categorical.

    Examples:
        >>> import narwhals as nw
        >>> import pandas as pd
        >>> import polars as pl
        >>> data = ["x", "y"]
        >>> s_pd = pd.Series(data, dtype=pd.CategoricalDtype(ordered=True))
        >>> s_pl = pl.Series(data, dtype=pl.Categorical(ordering="physical"))

        Let's define a library-agnostic function:

        >>> @nw.narwhalify
        ... def func(s):
        ...     return nw.is_ordered_categorical(s)

        Then, we can pass any supported library to `func`:

        >>> func(s_pd)
        True
        >>> func(s_pl)
        True
    """
    from narwhals._interchange.series import InterchangeSeries

    dtypes = import_dtypes_module(series._compliant_series._version)

    if (
        isinstance(series._compliant_series, InterchangeSeries)
        and series.dtype == dtypes.Categorical
    ):
        return series._compliant_series._native_series.describe_categorical["is_ordered"]
    if series.dtype == dtypes.Enum:
        return True
    if series.dtype != dtypes.Categorical:
        return False
    native_series = series.to_native()
    if is_polars_series(native_series):
        return native_series.dtype.ordering == "physical"  # type: ignore[attr-defined]
    if is_pandas_series(native_series):
        return bool(native_series.cat.ordered)
    if is_modin_series(native_series):  # pragma: no cover
        return native_series.cat.ordered
    if is_cudf_series(native_series):  # pragma: no cover
        return native_series.cat.ordered
    if is_pyarrow_chunked_array(native_series):
        from narwhals._arrow.utils import is_dictionary

        return is_dictionary(native_series.type) and native_series.type.ordered
    # If it doesn't match any of the above, let's just play it safe and return False.
    return False  # pragma: no cover


def generate_unique_token(
    n_bytes: int, columns: Sequence[str]
) -> str:  # pragma: no cover
    msg = (
        "Use `generate_temporary_column_name` instead. `generate_unique_token` is "
        "deprecated and it will be removed in future versions"
    )
    issue_deprecation_warning(msg, _version="1.13.0")
    return generate_temporary_column_name(n_bytes=n_bytes, columns=columns)


def generate_temporary_column_name(n_bytes: int, columns: Sequence[str]) -> str:
    """Generates a unique column name that is not present in the given list of columns.

    It relies on [python secrets token_hex](https://docs.python.org/3/library/secrets.html#secrets.token_hex)
    function to return a string nbytes random bytes.

    Arguments:
        n_bytes: The number of bytes to generate for the token.
        columns: The list of columns to check for uniqueness.

    Returns:
        A unique token that is not present in the given list of columns.

    Raises:
        AssertionError: If a unique token cannot be generated after 100 attempts.

    Examples:
        >>> import narwhals as nw
        >>> columns = ["abc", "xyz"]
        >>> nw.generate_temporary_column_name(n_bytes=8, columns=columns) not in columns
        True
    """
    counter = 0
    while True:
        token = token_hex(n_bytes)
        if token not in columns:
            return token

        counter += 1
        if counter > 100:
            msg = (
                "Internal Error: Narwhals was not able to generate a column name with "
                f"{n_bytes=} and not in {columns}"
            )
            raise AssertionError(msg)


def parse_columns_to_drop(
    compliant_frame: Any,
    columns: Iterable[str],
    strict: bool,  # noqa: FBT001
) -> list[str]:
    cols = compliant_frame.columns
    to_drop = list(columns)
    if strict:
        missing_columns = [x for x in to_drop if x not in cols]
        if missing_columns:
            raise ColumnNotFoundError.from_missing_and_available_column_names(
                missing_columns=missing_columns, available_columns=cols
            )
    else:
        to_drop = list(set(cols).intersection(set(to_drop)))
    return to_drop


def is_sequence_but_not_str(sequence: Any | Sequence[_T]) -> TypeIs[Sequence[_T]]:
    return isinstance(sequence, Sequence) and not isinstance(sequence, str)


def find_stacklevel() -> int:
    """Find the first place in the stack that is not inside narwhals.

    Returns:
        Stacklevel.

    Taken from:
    https://github.com/pandas-dev/pandas/blob/ab89c53f48df67709a533b6a95ce3d911871a0a8/pandas/util/_exceptions.py#L30-L51
    """
    import inspect
    from pathlib import Path

    import narwhals as nw

    pkg_dir = str(Path(nw.__file__).parent)

    # https://stackoverflow.com/questions/17407119/python-inspect-stack-is-slow
    frame = inspect.currentframe()
    n = 0
    try:
        while frame:
            fname = inspect.getfile(frame)
            if fname.startswith(pkg_dir) or (
                (qualname := getattr(frame.f_code, "co_qualname", None))
                # ignore @singledispatch wrappers
                and qualname.startswith("singledispatch.")
            ):
                frame = frame.f_back
                n += 1
            else:  # pragma: no cover
                break
        else:  # pragma: no cover
            pass
    finally:
        # https://docs.python.org/3/library/inspect.html
        # > Though the cycle detector will catch these, destruction of the frames
        # > (and local variables) can be made deterministic by removing the cycle
        # > in a finally clause.
        del frame
    return n


def issue_deprecation_warning(message: str, _version: str) -> None:
    """Issue a deprecation warning.

    Arguments:
        message: The message associated with the warning.
        _version: Narwhals version when the warning was introduced. Just used for internal
            bookkeeping.
    """
    warn(message=message, category=DeprecationWarning, stacklevel=find_stacklevel())


def validate_strict_and_pass_though(
    strict: bool | None,  # noqa: FBT001
    pass_through: bool | None,  # noqa: FBT001
    *,
    pass_through_default: bool,
    emit_deprecation_warning: bool,
) -> bool:
    if strict is None and pass_through is None:
        pass_through = pass_through_default
    elif strict is not None and pass_through is None:
        if emit_deprecation_warning:
            msg = (
                "`strict` in `from_native` is deprecated, please use `pass_through` instead.\n\n"
                "Note: `strict` will remain available in `narwhals.stable.v1`.\n"
                "See https://narwhals-dev.github.io/narwhals/backcompat/ for more information.\n"
            )
            issue_deprecation_warning(msg, _version="1.13.0")
        pass_through = not strict
    elif strict is None and pass_through is not None:
        pass
    else:
        msg = "Cannot pass both `strict` and `pass_through`"
        raise ValueError(msg)
    return pass_through


def deprecate_native_namespace(
    *, warn_version: str = "", required: bool = False
) -> Callable[[Callable[P, R]], Callable[P, R]]:
    """Decorator to transition from `native_namespace` to `backend` argument.

    Arguments:
        warn_version: Emit a deprecation warning from this version.
        required: Raise when both `native_namespace`, `backend` are `None`.

    Returns:
        Wrapped function, with `native_namespace` **removed**.
    """

    def decorate(fn: Callable[P, R], /) -> Callable[P, R]:
        @wraps(fn)
        def wrapper(*args: P.args, **kwds: P.kwargs) -> R:
            backend = kwds.pop("backend", None)
            native_namespace = kwds.pop("native_namespace", None)
            if native_namespace is not None and backend is None:
                if warn_version:
                    msg = (
                        "`native_namespace` is deprecated, please use `backend` instead.\n\n"
                        "Note: `native_namespace` will remain available in `narwhals.stable.v1`.\n"
                        "See https://narwhals-dev.github.io/narwhals/backcompat/ for more information.\n"
                    )
                    issue_deprecation_warning(msg, _version=warn_version)
                backend = native_namespace
            elif native_namespace is not None and backend is not None:
                msg = "Can't pass both `native_namespace` and `backend`"
                raise ValueError(msg)
            elif native_namespace is None and backend is None and required:
                msg = f"`backend` must be specified in `{fn.__name__}`."
                raise ValueError(msg)
            kwds["backend"] = backend
            return fn(*args, **kwds)

        return wrapper

    return decorate


def _validate_rolling_arguments(
    window_size: int, min_samples: int | None
) -> tuple[int, int]:
    if window_size < 1:
        msg = "window_size must be greater or equal than 1"
        raise ValueError(msg)

    if not isinstance(window_size, int):
        _type = window_size.__class__.__name__
        msg = (
            f"argument 'window_size': '{_type}' object cannot be "
            "interpreted as an integer"
        )
        raise TypeError(msg)

    if min_samples is not None:
        if min_samples < 1:
            msg = "min_samples must be greater or equal than 1"
            raise ValueError(msg)

        if not isinstance(min_samples, int):
            _type = min_samples.__class__.__name__
            msg = (
                f"argument 'min_samples': '{_type}' object cannot be "
                "interpreted as an integer"
            )
            raise TypeError(msg)
        if min_samples > window_size:
            msg = "`min_samples` must be less or equal than `window_size`"
            raise InvalidOperationError(msg)
    else:
        min_samples = window_size

    return window_size, min_samples


def generate_repr(header: str, native_repr: str) -> str:
    try:
        terminal_width = os.get_terminal_size().columns
    except OSError:
        terminal_width = int(os.getenv("COLUMNS", 80))  # noqa: PLW1508
    native_lines = native_repr.splitlines()
    max_native_width = max(len(line) for line in native_lines)

    if max_native_width + 2 <= terminal_width:
        length = max(max_native_width, len(header))
        output = f"┌{'─' * length}┐\n"
        header_extra = length - len(header)
        output += f"|{' ' * (header_extra // 2)}{header}{' ' * (header_extra // 2 + header_extra % 2)}|\n"
        output += f"|{'-' * (length)}|\n"
        start_extra = (length - max_native_width) // 2
        end_extra = (length - max_native_width) // 2 + (length - max_native_width) % 2
        for line in native_lines:
            output += f"|{' ' * (start_extra)}{line}{' ' * (end_extra + max_native_width - len(line))}|\n"
        output += f"└{'─' * length}┘"
        return output

    diff = 39 - len(header)
    return (
        f"┌{'─' * (39)}┐\n"
        f"|{' ' * (diff // 2)}{header}{' ' * (diff // 2 + diff % 2)}|\n"
        "| Use `.to_native` to see native output |\n└"
        f"{'─' * 39}┘"
    )


def check_column_exists(columns: Sequence[str], subset: Sequence[str] | None) -> None:
    if subset is not None and (missing := set(subset).difference(columns)):
        msg = f"Column(s) {sorted(missing)} not found in {columns}"
        raise ColumnNotFoundError(msg)


def check_column_names_are_unique(columns: Sequence[str]) -> None:
    len_unique_columns = len(set(columns))
    if len(columns) != len_unique_columns:
        from collections import Counter

        counter = Counter(columns)
        duplicates = {k: v for k, v in counter.items() if v > 1}
        msg = "".join(f"\n- '{k}' {v} times" for k, v in duplicates.items())
        msg = f"Expected unique column names, got:{msg}"
        raise DuplicateError(msg)


def _parse_time_unit_and_time_zone(
    time_unit: TimeUnit | Iterable[TimeUnit] | None,
    time_zone: str | timezone | Iterable[str | timezone | None] | None,
) -> tuple[Set[TimeUnit], Set[str | None]]:
    time_units: Set[TimeUnit] = (
        {"ms", "us", "ns", "s"}
        if time_unit is None
        else {time_unit}
        if isinstance(time_unit, str)
        else set(time_unit)
    )
    time_zones: Set[str | None] = (
        {None}
        if time_zone is None
        else {str(time_zone)}
        if isinstance(time_zone, (str, timezone))
        else {str(tz) if tz is not None else None for tz in time_zone}
    )
    return time_units, time_zones


def dtype_matches_time_unit_and_time_zone(
    dtype: DType, dtypes: DTypes, time_units: Set[TimeUnit], time_zones: Set[str | None]
) -> bool:
    return (
        isinstance(dtype, dtypes.Datetime)
        and (dtype.time_unit in time_units)
        and (
            dtype.time_zone in time_zones
            or ("*" in time_zones and dtype.time_zone is not None)
        )
    )


def get_column_names(frame: _StoresColumns, /) -> Sequence[str]:
    return frame.columns


def exclude_column_names(frame: _StoresColumns, names: Container[str]) -> Sequence[str]:
    return [col_name for col_name in frame.columns if col_name not in names]


def passthrough_column_names(names: Sequence[str], /) -> Callable[[Any], Sequence[str]]:
    def fn(_frame: Any, /) -> Sequence[str]:
        return names

    return fn


def _hasattr_static(obj: Any, attr: str) -> bool:
    sentinel = object()
    return getattr_static(obj, attr, sentinel) is not sentinel


def is_compliant_dataframe(
    obj: CompliantDataFrame[CompliantSeriesT_co, CompliantExprT_co, NativeFrameT_co]
    | Any,
) -> TypeIs[CompliantDataFrame[CompliantSeriesT_co, CompliantExprT_co, NativeFrameT_co]]:
    return _hasattr_static(obj, "__narwhals_dataframe__")


def is_compliant_lazyframe(
    obj: CompliantLazyFrame[CompliantExprT_co, NativeFrameT_co] | Any,
) -> TypeIs[CompliantLazyFrame[CompliantExprT_co, NativeFrameT_co]]:
    return _hasattr_static(obj, "__narwhals_lazyframe__")


def is_compliant_series(
    obj: CompliantSeries[NativeSeriesT_co] | Any,
) -> TypeIs[CompliantSeries[NativeSeriesT_co]]:
    return _hasattr_static(obj, "__narwhals_series__")


def is_compliant_expr(
    obj: CompliantExpr[CompliantFrameT, CompliantSeriesOrNativeExprT_co] | Any,
) -> TypeIs[CompliantExpr[CompliantFrameT, CompliantSeriesOrNativeExprT_co]]:
    return hasattr(obj, "__narwhals_expr__")


def has_native_namespace(obj: Any) -> TypeIs[SupportsNativeNamespace]:
    return hasattr(obj, "__native_namespace__")


def _supports_dataframe_interchange(obj: Any) -> TypeIs[DataFrameLike]:
    return hasattr(obj, "__dataframe__")


def supports_arrow_c_stream(obj: Any) -> TypeIs[ArrowStreamExportable]:
    return _hasattr_static(obj, "__arrow_c_stream__")


<<<<<<< HEAD
def is_tracks_depth(obj: Implementation, /) -> TypeIs[_TracksDepth]:  # pragma: no cover
    # Return `True` for implementations that utilize `CompliantExpr._depth`.
    return obj.is_pandas_like() or obj in {Implementation.PYARROW, Implementation.DASK}


def _remap_full_join_keys(
    left_on: Sequence[str], right_on: Sequence[str], suffix: str
) -> dict[str, str]:
    """Remap join keys to avoid collisions.

    If left keys collide with the right keys, append the suffix.
    If there's no collision, let the right keys be.

    Arguments:
        left_on: Left keys.
        right_on: Right keys.
        suffix: Suffix to append to right keys.

    Returns:
        A map of old to new right keys.
    """
    right_keys_suffixed = (
        f"{key}{suffix}" if key in left_on else key for key in right_on
    )
    return dict(zip(right_on, right_keys_suffixed))


=======
>>>>>>> 6ec7272f
# TODO @dangotbanned: Extend with runtime behavior for `v1.*`
# See `narwhals.exceptions.NarwhalsUnstableWarning`
def unstable(fn: _Fn, /) -> _Fn:
    """Visual-only marker for unstable functionality.

    Arguments:
        fn: Function to decorate.

    Returns:
        Decorated function (unchanged).

    Examples:
        >>> from narwhals.utils import unstable
        >>> @unstable
        ... def a_work_in_progress_feature(*args):
        ...     return args
        >>>
        >>> a_work_in_progress_feature.__name__
        'a_work_in_progress_feature'
        >>> a_work_in_progress_feature(1, 2, 3)
        (1, 2, 3)
    """
    return fn


if TYPE_CHECKING:
    import sys

    if sys.version_info >= (3, 13):
        # NOTE: avoids `mypy`
        #     error: Module "narwhals.utils" does not explicitly export attribute "deprecated"  [attr-defined]
        from warnings import deprecated as deprecated  # noqa: PLC0414
    else:
        from typing_extensions import deprecated as deprecated  # noqa: PLC0414
else:

    def deprecated(message: str, /) -> Callable[[_Fn], _Fn]:  # noqa: ARG001
        def wrapper(func: _Fn, /) -> _Fn:
            return func

        return wrapper


class not_implemented:  # noqa: N801
    """Mark some functionality as unsupported.

    Arguments:
        alias: optional name used instead of the data model hook [`__set_name__`].

    Returns:
        An exception-raising [descriptor].

    Notes:
        - Attribute/method name *doesn't* need to be declared twice
        - Allows different behavior when looked up on the class vs instance
        - Allows us to use `isinstance(...)` instead of monkeypatching an attribute to the function

    Examples:
        >>> from narwhals.utils import not_implemented
        >>> class Thing:
        ...     def totally_ready(self) -> str:
        ...         return "I'm ready!"
        ...
        ...     not_ready_yet = not_implemented()
        >>>
        >>> thing = Thing()
        >>> thing.totally_ready()
        "I'm ready!"
        >>> thing.not_ready_yet()
        Traceback (most recent call last):
            ...
        NotImplementedError: 'not_ready_yet' is not implemented for: 'Thing'.
        ...
        >>> isinstance(Thing.not_ready_yet, not_implemented)
        True

    [`__set_name__`]: https://docs.python.org/3/reference/datamodel.html#object.__set_name__
    [descriptor]: https://docs.python.org/3/howto/descriptor.html
    """

    def __init__(self, alias: str | None = None, /) -> None:
        # NOTE: Don't like this
        # Trying to workaround `mypy` requiring `@property` everywhere
        self._alias: str | None = alias

    def __repr__(self) -> str:
        return f"<{type(self).__name__}>: {self._name_owner}.{self._name}"

    def __set_name__(self, owner: type[_T], name: str) -> None:
        # https://docs.python.org/3/howto/descriptor.html#customized-names
        self._name_owner: str = owner.__name__
        self._name: str = self._alias or name

    def __get__(
        self, instance: _T | Literal["raise"] | None, owner: type[_T] | None = None, /
    ) -> Any:
        if instance is None:
            # NOTE: Branch for `cls._name`
            # We can check that to see if an instance of `type(self)` for
            # https://narwhals-dev.github.io/narwhals/api-completeness/expr/
            return self
        # NOTE: Prefer not exposing the actual class we're defining in
        # `_implementation` may not be available everywhere
        who = getattr(instance, "_implementation", self._name_owner)
        raise _not_implemented_error(self._name, who)

    def __call__(self, *args: Any, **kwds: Any) -> Any:
        # NOTE: Purely to duck-type as assignable to **any** instance method
        # Wouldn't be reachable through *regular* attribute access
        return self.__get__("raise")

    @classmethod
    def deprecated(cls, message: LiteralString, /) -> Self:
        """Alt constructor, wraps with `@deprecated`.

        Arguments:
            message: **Static-only** deprecation message, emitted in an IDE.

        Returns:
            An exception-raising [descriptor].

        [descriptor]: https://docs.python.org/3/howto/descriptor.html
        """
        obj = cls()
        return deprecated(message)(obj)


def _not_implemented_error(what: str, who: str, /) -> NotImplementedError:
    msg = (
        f"{what!r} is not implemented for: {who!r}.\n\n"
        "If you would like to see this functionality in `narwhals`, "
        "please open an issue at: https://github.com/narwhals-dev/narwhals/issues"
    )
    return NotImplementedError(msg)<|MERGE_RESOLUTION|>--- conflicted
+++ resolved
@@ -1511,12 +1511,6 @@
     return _hasattr_static(obj, "__arrow_c_stream__")
 
 
-<<<<<<< HEAD
-def is_tracks_depth(obj: Implementation, /) -> TypeIs[_TracksDepth]:  # pragma: no cover
-    # Return `True` for implementations that utilize `CompliantExpr._depth`.
-    return obj.is_pandas_like() or obj in {Implementation.PYARROW, Implementation.DASK}
-
-
 def _remap_full_join_keys(
     left_on: Sequence[str], right_on: Sequence[str], suffix: str
 ) -> dict[str, str]:
@@ -1539,8 +1533,6 @@
     return dict(zip(right_on, right_keys_suffixed))
 
 
-=======
->>>>>>> 6ec7272f
 # TODO @dangotbanned: Extend with runtime behavior for `v1.*`
 # See `narwhals.exceptions.NarwhalsUnstableWarning`
 def unstable(fn: _Fn, /) -> _Fn:
