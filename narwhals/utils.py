--- conflicted
+++ resolved
@@ -304,36 +304,6 @@
         b           boolean
         dtype: object
     """
-<<<<<<< HEAD
-    from narwhals._pandas_like.dataframe import PandasLikeDataFrame
-    from narwhals._pandas_like.series import PandasLikeSeries
-
-    df_any = cast(Any, df)
-    if isinstance(getattr(df_any, "_compliant_frame", None), PandasLikeDataFrame):
-        return cast(
-            T,
-            df_any._from_compliant_dataframe(
-                df_any._compliant_frame._from_native_frame(
-                    df_any._compliant_frame._native_frame.convert_dtypes(*args, **kwargs)
-                )
-            ),
-        )
-
-    if isinstance(df_any, PandasLikeSeries):
-        native_ser = df_any._native_series
-        ser = (  # pragma: no cover
-            native_ser.convert_dtypes(*args, **kwargs)
-            if getattr(native_ser, "convert_dtypes", None)
-            else native_ser.apply(lambda x: x)
-        )
-
-        return cast(
-            T,
-            df_any._from_native_series(ser),
-        )
-
-    return df
-=======
     obj_any = cast(Any, obj)
     native_obj = to_native(obj_any)
     if is_pandas_like_dataframe(native_obj):
@@ -349,7 +319,6 @@
             )
         )
     return obj_any  # type: ignore[no-any-return]
->>>>>>> ad7e6fef
 
 
 def is_ordered_categorical(series: Series) -> bool:
