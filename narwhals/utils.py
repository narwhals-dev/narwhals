--- conflicted
+++ resolved
@@ -281,27 +281,10 @@
         Returns:
             Implementation.
         """
-<<<<<<< HEAD
         try:
             return cls(backend_name)
         except ValueError:
             return Implementation.UNKNOWN
-=======
-        mapping = {
-            "pandas": Implementation.PANDAS,
-            "modin": Implementation.MODIN,
-            "cudf": Implementation.CUDF,
-            "pyarrow": Implementation.PYARROW,
-            "pyspark": Implementation.PYSPARK,
-            "polars": Implementation.POLARS,
-            "dask": Implementation.DASK,
-            "duckdb": Implementation.DUCKDB,
-            "ibis": Implementation.IBIS,
-            "sqlframe": Implementation.SQLFRAME,
-            "pyspark_connect": Implementation.PYSPARK_CONNECT,
-        }
-        return mapping.get(backend_name, Implementation.UNKNOWN)
->>>>>>> 3605e76e
 
     @classmethod
     def from_backend(
@@ -592,31 +575,6 @@
         """
         return self is Implementation.SQLFRAME  # pragma: no cover
 
-<<<<<<< HEAD
-=======
-    @property
-    def _alias(self) -> LiteralString:
-        """Friendly name for errors.
-
-        Returns:
-            String.
-        """
-        mapping: dict[Implementation, LiteralString] = {
-            Implementation.PANDAS: "Pandas",
-            Implementation.POLARS: "Polars",
-            Implementation.DASK: "Dask",
-            Implementation.IBIS: "Ibis",
-            Implementation.MODIN: "Modin",
-            Implementation.CUDF: "cuDF",
-            Implementation.PYARROW: "PyArrow",
-            Implementation.PYSPARK: "PySpark",
-            Implementation.DUCKDB: "DuckDB",
-            Implementation.SQLFRAME: "SQLFrame",
-            Implementation.PYSPARK_CONNECT: "PySpark Connect",
-        }
-        return mapping[self]
-
->>>>>>> 3605e76e
     def _backend_version(self) -> tuple[int, ...]:
         native = self.to_native_namespace()
         into_version: Any
