--- conflicted
+++ resolved
@@ -10,11 +10,8 @@
 from typing import TYPE_CHECKING
 from typing import Any
 from typing import Iterable
-<<<<<<< HEAD
+from typing import Literal
 from typing import Protocol
-=======
-from typing import Literal
->>>>>>> 22ce4634
 from typing import Sequence
 from typing import TypeVar
 from typing import Union
