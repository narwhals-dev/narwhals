from __future__ import annotations

import os
import re
from enum import Enum
from enum import auto
from secrets import token_hex
from typing import TYPE_CHECKING
from typing import Any
from typing import Iterable
from typing import Sequence
from typing import TypeVar
from typing import Union
from typing import cast
from warnings import warn

from narwhals.dependencies import get_cudf
from narwhals.dependencies import get_dask_dataframe
from narwhals.dependencies import get_duckdb
<<<<<<< HEAD
=======
from narwhals.dependencies import get_ibis
>>>>>>> 31158b2b
from narwhals.dependencies import get_modin
from narwhals.dependencies import get_pandas
from narwhals.dependencies import get_polars
from narwhals.dependencies import get_pyarrow
from narwhals.dependencies import get_pyspark_sql
from narwhals.dependencies import is_cudf_series
from narwhals.dependencies import is_modin_series
from narwhals.dependencies import is_pandas_dataframe
from narwhals.dependencies import is_pandas_like_dataframe
from narwhals.dependencies import is_pandas_like_series
from narwhals.dependencies import is_pandas_series
from narwhals.dependencies import is_polars_series
from narwhals.dependencies import is_pyarrow_chunked_array
from narwhals.exceptions import ColumnNotFoundError
from narwhals.exceptions import InvalidOperationError

if TYPE_CHECKING:
    from types import ModuleType

    import pandas as pd
    from typing_extensions import Self
    from typing_extensions import TypeGuard

    from narwhals.dataframe import DataFrame
    from narwhals.dataframe import LazyFrame
    from narwhals.series import Series
    from narwhals.typing import DTypes
    from narwhals.typing import IntoSeriesT
    from narwhals.typing import SizeUnit

    FrameOrSeriesT = TypeVar(
        "FrameOrSeriesT", bound=Union[LazyFrame[Any], DataFrame[Any], Series[Any]]
    )


class Version(Enum):
    V1 = auto()
    MAIN = auto()


class Implementation(Enum):
    """Implementation of native object (pandas, Polars, PyArrow, ...)."""

    PANDAS = auto()
    """Pandas implementation."""
    MODIN = auto()
    """Modin implementation."""
    CUDF = auto()
    """cuDF implementation."""
    PYARROW = auto()
    """PyArrow implementation."""
    PYSPARK = auto()
    """PySpark implementation."""
    POLARS = auto()
    """Polars implementation."""
    DASK = auto()
    """Dask implementation."""
    DUCKDB = auto()
    """DuckDB implementation."""
<<<<<<< HEAD
=======
    IBIS = auto()
    """Ibis implementation."""
>>>>>>> 31158b2b

    UNKNOWN = auto()
    """Unknown implementation."""

    @classmethod
    def from_native_namespace(
        cls: type[Self], native_namespace: ModuleType
    ) -> Implementation:  # pragma: no cover
        """Instantiate Implementation object from a native namespace module.

        Arguments:
            native_namespace: Native namespace.

        Returns:
            Implementation.
        """
        mapping = {
            get_pandas(): Implementation.PANDAS,
            get_modin(): Implementation.MODIN,
            get_cudf(): Implementation.CUDF,
            get_pyarrow(): Implementation.PYARROW,
            get_pyspark_sql(): Implementation.PYSPARK,
            get_polars(): Implementation.POLARS,
            get_dask_dataframe(): Implementation.DASK,
            get_duckdb(): Implementation.DUCKDB,
<<<<<<< HEAD
=======
            get_ibis(): Implementation.IBIS,
>>>>>>> 31158b2b
        }
        return mapping.get(native_namespace, Implementation.UNKNOWN)

    def to_native_namespace(self: Self) -> ModuleType:
        """Return the native namespace module corresponding to Implementation.

        Returns:
            Native module.
        """
        mapping = {
            Implementation.PANDAS: get_pandas(),
            Implementation.MODIN: get_modin(),
            Implementation.CUDF: get_cudf(),
            Implementation.PYARROW: get_pyarrow(),
            Implementation.PYSPARK: get_pyspark_sql(),
            Implementation.POLARS: get_polars(),
            Implementation.DASK: get_dask_dataframe(),
        }
        return mapping[self]  # type: ignore[no-any-return]

    def is_pandas(self) -> bool:
        """Return whether implementation is pandas.

        Returns:
            Boolean.

        Examples:
            >>> import pandas as pd
            >>> import narwhals as nw
            >>> df_native = pd.DataFrame({"a": [1, 2, 3]})
            >>> df = nw.from_native(df_native)
            >>> df.implementation.is_pandas()
            True
        """
        return self is Implementation.PANDAS

    def is_pandas_like(self) -> bool:
        """Return whether implementation is pandas, Modin, or cuDF.

        Returns:
            Boolean.

        Examples:
            >>> import pandas as pd
            >>> import narwhals as nw
            >>> df_native = pd.DataFrame({"a": [1, 2, 3]})
            >>> df = nw.from_native(df_native)
            >>> df.implementation.is_pandas_like()
            True
        """
        return self in {Implementation.PANDAS, Implementation.MODIN, Implementation.CUDF}

    def is_polars(self) -> bool:
        """Return whether implementation is Polars.

        Returns:
            Boolean.

        Examples:
            >>> import polars as pl
            >>> import narwhals as nw
            >>> df_native = pl.DataFrame({"a": [1, 2, 3]})
            >>> df = nw.from_native(df_native)
            >>> df.implementation.is_polars()
            True
        """
        return self is Implementation.POLARS

    def is_cudf(self) -> bool:
        """Return whether implementation is cuDF.

        Returns:
            Boolean.

        Examples:
            >>> import polars as pl
            >>> import narwhals as nw
            >>> df_native = pl.DataFrame({"a": [1, 2, 3]})
            >>> df = nw.from_native(df_native)
            >>> df.implementation.is_cudf()
            False
        """
        return self is Implementation.CUDF  # pragma: no cover

    def is_modin(self) -> bool:
        """Return whether implementation is Modin.

        Returns:
            Boolean.

        Examples:
            >>> import polars as pl
            >>> import narwhals as nw
            >>> df_native = pl.DataFrame({"a": [1, 2, 3]})
            >>> df = nw.from_native(df_native)
            >>> df.implementation.is_modin()
            False
        """
        return self is Implementation.MODIN  # pragma: no cover

    def is_pyspark(self) -> bool:
        """Return whether implementation is PySpark.

        Returns:
            Boolean.

        Examples:
            >>> import polars as pl
            >>> import narwhals as nw
            >>> df_native = pl.DataFrame({"a": [1, 2, 3]})
            >>> df = nw.from_native(df_native)
            >>> df.implementation.is_pyspark()
            False
        """
        return self is Implementation.PYSPARK  # pragma: no cover

    def is_pyarrow(self) -> bool:
        """Return whether implementation is PyArrow.

        Returns:
            Boolean.

        Examples:
            >>> import polars as pl
            >>> import narwhals as nw
            >>> df_native = pl.DataFrame({"a": [1, 2, 3]})
            >>> df = nw.from_native(df_native)
            >>> df.implementation.is_pyarrow()
            False
        """
        return self is Implementation.PYARROW  # pragma: no cover

    def is_dask(self) -> bool:
        """Return whether implementation is Dask.

        Returns:
            Boolean.

        Examples:
            >>> import polars as pl
            >>> import narwhals as nw
            >>> df_native = pl.DataFrame({"a": [1, 2, 3]})
            >>> df = nw.from_native(df_native)
            >>> df.implementation.is_dask()
            False
        """
        return self is Implementation.DASK  # pragma: no cover

    def is_duckdb(self) -> bool:
        """Return whether implementation is DuckDB.

        Returns:
            Boolean.

        Examples:
            >>> import polars as pl
            >>> import narwhals as nw
            >>> df_native = pl.DataFrame({"a": [1, 2, 3]})
            >>> df = nw.from_native(df_native)
            >>> df.implementation.is_duckdb()
            False
        """
        return self is Implementation.DUCKDB  # pragma: no cover

    def is_ibis(self) -> bool:
        """Return whether implementation is Ibis.

        Returns:
            Boolean.

        Examples:
            >>> import polars as pl
            >>> import narwhals as nw
            >>> df_native = pl.DataFrame({"a": [1, 2, 3]})
            >>> df = nw.from_native(df_native)
            >>> df.implementation.is_ibis()
            False
        """
        return self is Implementation.IBIS  # pragma: no cover


MIN_VERSIONS: dict[Implementation, tuple[int, ...]] = {
    Implementation.PANDAS: (0, 25, 3),
    Implementation.MODIN: (0, 25, 3),
    Implementation.CUDF: (24, 10),
    Implementation.PYARROW: (11,),
    Implementation.PYSPARK: (3, 3),
    Implementation.POLARS: (0, 20, 3),
    Implementation.DASK: (2024, 10),
    Implementation.DUCKDB: (1,),
    Implementation.IBIS: (6,),
}


def validate_backend_version(
    implementation: Implementation, backend_version: tuple[int, ...]
) -> None:
    if backend_version < (min_version := MIN_VERSIONS[implementation]):
        msg = f"Minimum version of {implementation} supported by Narwhals is {min_version}, found: {backend_version}"
        raise ValueError(msg)


def import_dtypes_module(version: Version) -> DTypes:
    if version is Version.V1:
        from narwhals.stable.v1 import dtypes
    elif version is Version.MAIN:
        from narwhals import dtypes  # type: ignore[no-redef]
    else:  # pragma: no cover
        msg = (
            "Congratulations, you have entered unreachable code.\n"
            "Please report an issue at https://github.com/narwhals-dev/narwhals/issues.\n"
            f"Version: {version}"
        )
        raise AssertionError(msg)
    return dtypes  # type: ignore[return-value]


def remove_prefix(text: str, prefix: str) -> str:
    if text.startswith(prefix):
        return text[len(prefix) :]
    return text  # pragma: no cover


def remove_suffix(text: str, suffix: str) -> str:  # pragma: no cover
    if text.endswith(suffix):
        return text[: -len(suffix)]
    return text  # pragma: no cover


def flatten(args: Any) -> list[Any]:
    if not args:
        return []
    if len(args) == 1 and _is_iterable(args[0]):
        return args[0]  # type: ignore[no-any-return]
    return args  # type: ignore[no-any-return]


def tupleify(arg: Any) -> Any:
    if not isinstance(arg, (list, tuple)):  # pragma: no cover
        return (arg,)
    return arg


def _is_iterable(arg: Any | Iterable[Any]) -> bool:
    from narwhals.series import Series

    if is_pandas_dataframe(arg) or is_pandas_series(arg):
        msg = f"Expected Narwhals class or scalar, got: {type(arg)}. Perhaps you forgot a `nw.from_native` somewhere?"
        raise TypeError(msg)
    if (pl := get_polars()) is not None and isinstance(
        arg, (pl.Series, pl.Expr, pl.DataFrame, pl.LazyFrame)
    ):
        msg = (
            f"Expected Narwhals class or scalar, got: {type(arg)}.\n\n"
            "Hint: Perhaps you\n"
            "- forgot a `nw.from_native` somewhere?\n"
            "- used `pl.col` instead of `nw.col`?"
        )
        raise TypeError(msg)

    return isinstance(arg, Iterable) and not isinstance(arg, (str, bytes, Series))


def parse_version(version: Sequence[str | int]) -> tuple[int, ...]:
    """Simple version parser; split into a tuple of ints for comparison.

    Arguments:
        version: Version string to parse.

    Returns:
        Parsed version number.
    """
    # lifted from Polars
    if isinstance(version, str):  # pragma: no cover
        version = version.split(".")
    return tuple(int(re.sub(r"\D", "", str(v))) for v in version)


def isinstance_or_issubclass(obj: Any, cls: Any) -> bool:
    from narwhals.dtypes import DType

    if isinstance(obj, DType):
        return isinstance(obj, cls)
    return isinstance(obj, cls) or (isinstance(obj, type) and issubclass(obj, cls))


def validate_laziness(items: Iterable[Any]) -> None:
    from narwhals.dataframe import DataFrame
    from narwhals.dataframe import LazyFrame

    if all(isinstance(item, DataFrame) for item in items) or (
        all(isinstance(item, LazyFrame) for item in items)
    ):
        return
    msg = f"The items to concatenate should either all be eager, or all lazy, got: {[type(item) for item in items]}"
    raise TypeError(msg)


def maybe_align_index(
    lhs: FrameOrSeriesT, rhs: Series[Any] | DataFrame[Any] | LazyFrame[Any]
) -> FrameOrSeriesT:
    """Align `lhs` to the Index of `rhs`, if they're both pandas-like.

    Arguments:
        lhs: Dataframe or Series.
        rhs: Dataframe or Series to align with.

    Returns:
        Same type as input.

    Notes:
        This is only really intended for backwards-compatibility purposes,
        for example if your library already aligns indices for users.
        If you're designing a new library, we highly encourage you to not
        rely on the Index.
        For non-pandas-like inputs, this only checks that `lhs` and `rhs`
        are the same length.

    Examples:
        >>> import pandas as pd
        >>> import polars as pl
        >>> import narwhals as nw
        >>> df_pd = pd.DataFrame({"a": [1, 2]}, index=[3, 4])
        >>> s_pd = pd.Series([6, 7], index=[4, 3])
        >>> df = nw.from_native(df_pd)
        >>> s = nw.from_native(s_pd, series_only=True)
        >>> nw.to_native(nw.maybe_align_index(df, s))
           a
        4  2
        3  1
    """
    from narwhals._pandas_like.dataframe import PandasLikeDataFrame
    from narwhals._pandas_like.series import PandasLikeSeries

    def _validate_index(index: Any) -> None:
        if not index.is_unique:
            msg = "given index doesn't have a unique index"
            raise ValueError(msg)

    lhs_any = cast(Any, lhs)
    rhs_any = cast(Any, rhs)
    if isinstance(
        getattr(lhs_any, "_compliant_frame", None), PandasLikeDataFrame
    ) and isinstance(getattr(rhs_any, "_compliant_frame", None), PandasLikeDataFrame):
        _validate_index(lhs_any._compliant_frame._native_frame.index)
        _validate_index(rhs_any._compliant_frame._native_frame.index)
        return lhs_any._from_compliant_dataframe(  # type: ignore[no-any-return]
            lhs_any._compliant_frame._from_native_frame(
                lhs_any._compliant_frame._native_frame.loc[
                    rhs_any._compliant_frame._native_frame.index
                ]
            )
        )
    if isinstance(
        getattr(lhs_any, "_compliant_frame", None), PandasLikeDataFrame
    ) and isinstance(getattr(rhs_any, "_compliant_series", None), PandasLikeSeries):
        _validate_index(lhs_any._compliant_frame._native_frame.index)
        _validate_index(rhs_any._compliant_series._native_series.index)
        return lhs_any._from_compliant_dataframe(  # type: ignore[no-any-return]
            lhs_any._compliant_frame._from_native_frame(
                lhs_any._compliant_frame._native_frame.loc[
                    rhs_any._compliant_series._native_series.index
                ]
            )
        )
    if isinstance(
        getattr(lhs_any, "_compliant_series", None), PandasLikeSeries
    ) and isinstance(getattr(rhs_any, "_compliant_frame", None), PandasLikeDataFrame):
        _validate_index(lhs_any._compliant_series._native_series.index)
        _validate_index(rhs_any._compliant_frame._native_frame.index)
        return lhs_any._from_compliant_series(  # type: ignore[no-any-return]
            lhs_any._compliant_series._from_native_series(
                lhs_any._compliant_series._native_series.loc[
                    rhs_any._compliant_frame._native_frame.index
                ]
            )
        )
    if isinstance(
        getattr(lhs_any, "_compliant_series", None), PandasLikeSeries
    ) and isinstance(getattr(rhs_any, "_compliant_series", None), PandasLikeSeries):
        _validate_index(lhs_any._compliant_series._native_series.index)
        _validate_index(rhs_any._compliant_series._native_series.index)
        return lhs_any._from_compliant_series(  # type: ignore[no-any-return]
            lhs_any._compliant_series._from_native_series(
                lhs_any._compliant_series._native_series.loc[
                    rhs_any._compliant_series._native_series.index
                ]
            )
        )
    if len(lhs_any) != len(rhs_any):
        msg = f"Expected `lhs` and `rhs` to have the same length, got {len(lhs_any)} and {len(rhs_any)}"
        raise ValueError(msg)
    return lhs


def maybe_get_index(obj: DataFrame[Any] | LazyFrame[Any] | Series[Any]) -> Any | None:
    """Get the index of a DataFrame or a Series, if it's pandas-like.

    Arguments:
        obj: Dataframe or Series.

    Returns:
        Same type as input.

    Notes:
        This is only really intended for backwards-compatibility purposes,
        for example if your library already aligns indices for users.
        If you're designing a new library, we highly encourage you to not
        rely on the Index.
        For non-pandas-like inputs, this returns `None`.

    Examples:
        >>> import pandas as pd
        >>> import polars as pl
        >>> import narwhals as nw
        >>> df_pd = pd.DataFrame({"a": [1, 2], "b": [4, 5]})
        >>> df = nw.from_native(df_pd)
        >>> nw.maybe_get_index(df)
        RangeIndex(start=0, stop=2, step=1)
        >>> series_pd = pd.Series([1, 2])
        >>> series = nw.from_native(series_pd, series_only=True)
        >>> nw.maybe_get_index(series)
        RangeIndex(start=0, stop=2, step=1)
    """
    obj_any = cast(Any, obj)
    native_obj = obj_any.to_native()
    if is_pandas_like_dataframe(native_obj) or is_pandas_like_series(native_obj):
        return native_obj.index
    return None


def maybe_set_index(
    obj: FrameOrSeriesT,
    column_names: str | list[str] | None = None,
    *,
    index: Series[IntoSeriesT] | list[Series[IntoSeriesT]] | None = None,
) -> FrameOrSeriesT:
    """Set the index of a DataFrame or a Series, if it's pandas-like.

    Arguments:
        obj: object for which maybe set the index (can be either a Narwhals `DataFrame`
            or `Series`).
        column_names: name or list of names of the columns to set as index.
            For dataframes, only one of `column_names` and `index` can be specified but
            not both. If `column_names` is passed and `df` is a Series, then a
            `ValueError` is raised.
        index: series or list of series to set as index.

    Returns:
        Same type as input.

    Raises:
        ValueError: If one of the following condition happens:

            - none of `column_names` and `index` are provided
            - both `column_names` and `index` are provided
            - `column_names` is provided and `df` is a Series

    Notes:
        This is only really intended for backwards-compatibility purposes, for example if
        your library already aligns indices for users.
        If you're designing a new library, we highly encourage you to not
        rely on the Index.

        For non-pandas-like inputs, this is a no-op.

    Examples:
        >>> import pandas as pd
        >>> import polars as pl
        >>> import narwhals as nw
        >>> df_pd = pd.DataFrame({"a": [1, 2], "b": [4, 5]})
        >>> df = nw.from_native(df_pd)
        >>> nw.to_native(nw.maybe_set_index(df, "b"))  # doctest: +NORMALIZE_WHITESPACE
           a
        b
        4  1
        5  2
    """
    from narwhals.translate import to_native

    df_any = cast(Any, obj)
    native_obj = df_any.to_native()

    if column_names is not None and index is not None:
        msg = "Only one of `column_names` or `index` should be provided"
        raise ValueError(msg)

    if not column_names and not index:
        msg = "Either `column_names` or `index` should be provided"
        raise ValueError(msg)

    if index is not None:
        keys = (
            [to_native(idx, pass_through=True) for idx in index]
            if _is_iterable(index)
            else to_native(index, pass_through=True)
        )
    else:
        keys = column_names

    if is_pandas_like_dataframe(native_obj):
        return df_any._from_compliant_dataframe(  # type: ignore[no-any-return]
            df_any._compliant_frame._from_native_frame(native_obj.set_index(keys))
        )
    elif is_pandas_like_series(native_obj):
        from narwhals._pandas_like.utils import set_index

        if column_names:
            msg = "Cannot set index using column names on a Series"
            raise ValueError(msg)

        native_obj = set_index(
            native_obj,
            keys,
            implementation=obj._compliant_series._implementation,  # type: ignore[union-attr]
            backend_version=obj._compliant_series._backend_version,  # type: ignore[union-attr]
        )
        return df_any._from_compliant_series(  # type: ignore[no-any-return]
            df_any._compliant_series._from_native_series(native_obj)
        )
    else:
        return df_any  # type: ignore[no-any-return]


def maybe_reset_index(obj: FrameOrSeriesT) -> FrameOrSeriesT:
    """Reset the index to the default integer index of a DataFrame or a Series, if it's pandas-like.

    Arguments:
        obj: Dataframe or Series.

    Returns:
        Same type as input.

    Notes:
        This is only really intended for backwards-compatibility purposes,
        for example if your library already resets the index for users.
        If you're designing a new library, we highly encourage you to not
        rely on the Index.
        For non-pandas-like inputs, this is a no-op.

    Examples:
        >>> import pandas as pd
        >>> import polars as pl
        >>> import narwhals as nw
        >>> df_pd = pd.DataFrame({"a": [1, 2], "b": [4, 5]}, index=([6, 7]))
        >>> df = nw.from_native(df_pd)
        >>> nw.to_native(nw.maybe_reset_index(df))
           a  b
        0  1  4
        1  2  5
        >>> series_pd = pd.Series([1, 2])
        >>> series = nw.from_native(series_pd, series_only=True)
        >>> nw.maybe_get_index(series)
        RangeIndex(start=0, stop=2, step=1)
    """
    obj_any = cast(Any, obj)
    native_obj = obj_any.to_native()
    if is_pandas_like_dataframe(native_obj):
        native_namespace = obj_any.__native_namespace__()
        if _has_default_index(native_obj, native_namespace):
            return obj_any  # type: ignore[no-any-return]
        return obj_any._from_compliant_dataframe(  # type: ignore[no-any-return]
            obj_any._compliant_frame._from_native_frame(native_obj.reset_index(drop=True))
        )
    if is_pandas_like_series(native_obj):
        native_namespace = obj_any.__native_namespace__()
        if _has_default_index(native_obj, native_namespace):
            return obj_any  # type: ignore[no-any-return]
        return obj_any._from_compliant_series(  # type: ignore[no-any-return]
            obj_any._compliant_series._from_native_series(
                native_obj.reset_index(drop=True)
            )
        )
    return obj_any  # type: ignore[no-any-return]


def _has_default_index(
    native_frame_or_series: pd.Series | pd.DataFrame, native_namespace: Any
) -> bool:
    index = native_frame_or_series.index
    return (
        isinstance(index, native_namespace.RangeIndex)
        and index.start == 0
        and index.stop == len(index)
        and index.step == 1
    )


def maybe_convert_dtypes(
    obj: FrameOrSeriesT, *args: bool, **kwargs: bool | str
) -> FrameOrSeriesT:
    """Convert columns or series to the best possible dtypes using dtypes supporting ``pd.NA``, if df is pandas-like.

    Arguments:
        obj: DataFrame or Series.
        *args: Additional arguments which gets passed through.
        **kwargs: Additional arguments which gets passed through.

    Returns:
        Same type as input.

    Notes:
        For non-pandas-like inputs, this is a no-op.
        Also, `args` and `kwargs` just get passed down to the underlying library as-is.

    Examples:
        >>> import pandas as pd
        >>> import polars as pl
        >>> import narwhals as nw
        >>> import numpy as np
        >>> df_pd = pd.DataFrame(
        ...     {
        ...         "a": pd.Series([1, 2, 3], dtype=np.dtype("int32")),
        ...         "b": pd.Series([True, False, np.nan], dtype=np.dtype("O")),
        ...     }
        ... )
        >>> df = nw.from_native(df_pd)
        >>> nw.to_native(nw.maybe_convert_dtypes(df)).dtypes  # doctest: +NORMALIZE_WHITESPACE
        a             Int32
        b           boolean
        dtype: object
    """
    obj_any = cast(Any, obj)
    native_obj = obj_any.to_native()
    if is_pandas_like_dataframe(native_obj):
        return obj_any._from_compliant_dataframe(  # type: ignore[no-any-return]
            obj_any._compliant_frame._from_native_frame(
                native_obj.convert_dtypes(*args, **kwargs)
            )
        )
    if is_pandas_like_series(native_obj):
        return obj_any._from_compliant_series(  # type: ignore[no-any-return]
            obj_any._compliant_series._from_native_series(
                native_obj.convert_dtypes(*args, **kwargs)
            )
        )
    return obj_any  # type: ignore[no-any-return]


def scale_bytes(sz: int, unit: SizeUnit) -> int | float:
    """Scale size in bytes to other size units (eg: "kb", "mb", "gb", "tb").

    Arguments:
        sz: original size in bytes
        unit: size unit to convert into

    Returns:
        Integer or float.
    """
    if unit in {"b", "bytes"}:
        return sz
    elif unit in {"kb", "kilobytes"}:
        return sz / 1024
    elif unit in {"mb", "megabytes"}:
        return sz / 1024**2
    elif unit in {"gb", "gigabytes"}:
        return sz / 1024**3
    elif unit in {"tb", "terabytes"}:
        return sz / 1024**4
    else:
        msg = f"`unit` must be one of {{'b', 'kb', 'mb', 'gb', 'tb'}}, got {unit!r}"
        raise ValueError(msg)


def is_ordered_categorical(series: Series[Any]) -> bool:
    """Return whether indices of categories are semantically meaningful.

    This is a convenience function to accessing what would otherwise be
    the `is_ordered` property from the DataFrame Interchange Protocol,
    see https://data-apis.org/dataframe-protocol/latest/API.html.

    - For Polars:
      - Enums are always ordered.
      - Categoricals are ordered if `dtype.ordering == "physical"`.
    - For pandas-like APIs:
      - Categoricals are ordered if `dtype.cat.ordered == True`.
    - For PyArrow table:
      - Categoricals are ordered if `dtype.type.ordered == True`.

    Arguments:
        series: Input Series.

    Returns:
        Whether the Series is an ordered categorical.

    Examples:
        >>> import narwhals as nw
        >>> import pandas as pd
        >>> import polars as pl
        >>> data = ["x", "y"]
        >>> s_pd = pd.Series(data, dtype=pd.CategoricalDtype(ordered=True))
        >>> s_pl = pl.Series(data, dtype=pl.Categorical(ordering="physical"))

        Let's define a library-agnostic function:

        >>> @nw.narwhalify
        ... def func(s):
        ...     return nw.is_ordered_categorical(s)

        Then, we can pass any supported library to `func`:

        >>> func(s_pd)
        True
        >>> func(s_pl)
        True
    """
    from narwhals._interchange.series import InterchangeSeries

    dtypes = import_dtypes_module(series._compliant_series._version)

    if (
        isinstance(series._compliant_series, InterchangeSeries)
        and series.dtype == dtypes.Categorical
    ):
        return series._compliant_series._native_series.describe_categorical[  # type: ignore[no-any-return]
            "is_ordered"
        ]
    if series.dtype == dtypes.Enum:
        return True
    if series.dtype != dtypes.Categorical:
        return False
    native_series = series.to_native()
    if is_polars_series(native_series):
        return native_series.dtype.ordering == "physical"  # type: ignore[attr-defined, no-any-return]
    if is_pandas_series(native_series):
        return native_series.cat.ordered  # type: ignore[no-any-return]
    if is_modin_series(native_series):  # pragma: no cover
        return native_series.cat.ordered  # type: ignore[no-any-return]
    if is_cudf_series(native_series):  # pragma: no cover
        return native_series.cat.ordered  # type: ignore[no-any-return]
    if is_pyarrow_chunked_array(native_series):
        return native_series.type.ordered  # type: ignore[no-any-return]
    # If it doesn't match any of the above, let's just play it safe and return False.
    return False  # pragma: no cover


def generate_unique_token(n_bytes: int, columns: list[str]) -> str:  # pragma: no cover
    msg = (
        "Use `generate_temporary_column_name` instead. `generate_unique_token` is "
        "deprecated and it will be removed in future versions"
    )
    issue_deprecation_warning(msg, _version="1.13.0")
    return generate_temporary_column_name(n_bytes=n_bytes, columns=columns)


def generate_temporary_column_name(n_bytes: int, columns: list[str]) -> str:
    """Generates a unique column name that is not present in the given list of columns.

    It relies on [python secrets token_hex](https://docs.python.org/3/library/secrets.html#secrets.token_hex)
    function to return a string nbytes random bytes.

    Arguments:
        n_bytes: The number of bytes to generate for the token.
        columns: The list of columns to check for uniqueness.

    Returns:
        A unique token that is not present in the given list of columns.

    Raises:
        AssertionError: If a unique token cannot be generated after 100 attempts.

    Examples:
        >>> import narwhals as nw
        >>> columns = ["abc", "xyz"]
        >>> nw.generate_temporary_column_name(n_bytes=8, columns=columns) not in columns
        True
    """
    counter = 0
    while True:
        token = token_hex(n_bytes)
        if token not in columns:
            return token

        counter += 1
        if counter > 100:
            msg = (
                "Internal Error: Narwhals was not able to generate a column name with "
                f"{n_bytes=} and not in {columns}"
            )
            raise AssertionError(msg)


def parse_columns_to_drop(
    compliant_frame: Any,
    columns: Iterable[str],
    strict: bool,  # noqa: FBT001
) -> list[str]:
    cols = compliant_frame.columns
    to_drop = list(columns)
    if strict:
        missing_columns = [x for x in to_drop if x not in cols]
        if missing_columns:
            raise ColumnNotFoundError.from_missing_and_available_column_names(
                missing_columns=missing_columns, available_columns=cols
            )
    else:
        to_drop = list(set(cols).intersection(set(to_drop)))
    return to_drop


def is_sequence_but_not_str(sequence: Any) -> TypeGuard[Sequence[Any]]:
    return isinstance(sequence, Sequence) and not isinstance(sequence, str)


def find_stacklevel() -> int:
    """Find the first place in the stack that is not inside narwhals.

    Returns:
        Stacklevel.

    Taken from:
    https://github.com/pandas-dev/pandas/blob/ab89c53f48df67709a533b6a95ce3d911871a0a8/pandas/util/_exceptions.py#L30-L51
    """
    import inspect
    from pathlib import Path

    import narwhals as nw

    pkg_dir = str(Path(nw.__file__).parent)

    # https://stackoverflow.com/questions/17407119/python-inspect-stack-is-slow
    frame = inspect.currentframe()
    n = 0
    try:
        while frame:
            fname = inspect.getfile(frame)
            if fname.startswith(pkg_dir) or (
                (qualname := getattr(frame.f_code, "co_qualname", None))
                # ignore @singledispatch wrappers
                and qualname.startswith("singledispatch.")
            ):
                frame = frame.f_back
                n += 1
            else:  # pragma: no cover
                break
        else:  # pragma: no cover
            pass
    finally:
        # https://docs.python.org/3/library/inspect.html
        # > Though the cycle detector will catch these, destruction of the frames
        # > (and local variables) can be made deterministic by removing the cycle
        # > in a finally clause.
        del frame
    return n


def issue_deprecation_warning(message: str, _version: str) -> None:
    """Issue a deprecation warning.

    Arguments:
        message: The message associated with the warning.
        _version: Narwhals version when the warning was introduced. Just used for internal
            bookkeeping.
    """
    warn(message=message, category=DeprecationWarning, stacklevel=find_stacklevel())


def validate_strict_and_pass_though(
    strict: bool | None,
    pass_through: bool | None,
    *,
    pass_through_default: bool,
    emit_deprecation_warning: bool,
) -> bool:
    if strict is None and pass_through is None:
        pass_through = pass_through_default
    elif strict is not None and pass_through is None:
        if emit_deprecation_warning:
            msg = (
                "`strict` in `from_native` is deprecated, please use `pass_through` instead.\n\n"
                "Note: `strict` will remain available in `narwhals.stable.v1`.\n"
                "See [stable api](../backcompat.md/) for more information.\n"
            )
            issue_deprecation_warning(msg, _version="1.13.0")
        pass_through = not strict
    elif strict is None and pass_through is not None:
        pass
    else:
        msg = "Cannot pass both `strict` and `pass_through`"
        raise ValueError(msg)
    return pass_through


def _validate_rolling_arguments(
    window_size: int, min_periods: int | None
) -> tuple[int, int]:
    if window_size < 1:
        msg = "window_size must be greater or equal than 1"
        raise ValueError(msg)

    if not isinstance(window_size, int):
        _type = window_size.__class__.__name__
        msg = (
            f"argument 'window_size': '{_type}' object cannot be "
            "interpreted as an integer"
        )
        raise TypeError(msg)

    if min_periods is not None:
        if min_periods < 1:
            msg = "min_periods must be greater or equal than 1"
            raise ValueError(msg)

        if not isinstance(min_periods, int):
            _type = min_periods.__class__.__name__
            msg = (
                f"argument 'min_periods': '{_type}' object cannot be "
                "interpreted as an integer"
            )
            raise TypeError(msg)
        if min_periods > window_size:
            msg = "`min_periods` must be less or equal than `window_size`"
            raise InvalidOperationError(msg)
    else:
        min_periods = window_size

    return window_size, min_periods


def generate_repr(header: str, native_repr: str) -> str:
    try:
        terminal_width = os.get_terminal_size().columns
    except OSError:
        terminal_width = 80
    native_lines = native_repr.splitlines()
    max_native_width = max(len(line) for line in native_lines)

    if max_native_width + 2 < terminal_width:
        length = max(max_native_width, len(header))
        output = f"┌{'─'*length}┐\n"
        header_extra = length - len(header)
        output += (
            f"|{' '*(header_extra//2)}{header}{' '*(header_extra//2 + header_extra%2)}|\n"
        )
        output += f"|{'-'*(length)}|\n"
        start_extra = (length - max_native_width) // 2
        end_extra = (length - max_native_width) // 2 + (length - max_native_width) % 2
        for line in native_lines:
            output += f"|{' '*(start_extra)}{line}{' '*(end_extra + max_native_width - len(line))}|\n"
        output += f"└{'─' * length}┘"
        return output

    diff = 39 - len(header)
    return (
        f"┌{'─' * (39)}┐\n"
        f"|{' '*(diff//2)}{header}{' '*(diff//2+diff%2)}|\n"
        "| Use `.to_native` to see native output |\n└"
        f"{'─' * 39}┘"
    )<|MERGE_RESOLUTION|>--- conflicted
+++ resolved
@@ -17,10 +17,7 @@
 from narwhals.dependencies import get_cudf
 from narwhals.dependencies import get_dask_dataframe
 from narwhals.dependencies import get_duckdb
-<<<<<<< HEAD
-=======
 from narwhals.dependencies import get_ibis
->>>>>>> 31158b2b
 from narwhals.dependencies import get_modin
 from narwhals.dependencies import get_pandas
 from narwhals.dependencies import get_polars
@@ -80,11 +77,8 @@
     """Dask implementation."""
     DUCKDB = auto()
     """DuckDB implementation."""
-<<<<<<< HEAD
-=======
     IBIS = auto()
     """Ibis implementation."""
->>>>>>> 31158b2b
 
     UNKNOWN = auto()
     """Unknown implementation."""
@@ -110,10 +104,7 @@
             get_polars(): Implementation.POLARS,
             get_dask_dataframe(): Implementation.DASK,
             get_duckdb(): Implementation.DUCKDB,
-<<<<<<< HEAD
-=======
             get_ibis(): Implementation.IBIS,
->>>>>>> 31158b2b
         }
         return mapping.get(native_namespace, Implementation.UNKNOWN)
 
