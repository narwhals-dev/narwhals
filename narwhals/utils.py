from __future__ import annotations

import os
import re
from datetime import timezone
from enum import Enum
from enum import auto
from secrets import token_hex
from typing import TYPE_CHECKING
from typing import Any
from typing import Iterable
from typing import Sequence
from typing import TypeVar
from typing import Union
from typing import cast
from warnings import warn

from narwhals.dependencies import get_cudf
from narwhals.dependencies import get_dask_dataframe
from narwhals.dependencies import get_duckdb
from narwhals.dependencies import get_ibis
from narwhals.dependencies import get_modin
from narwhals.dependencies import get_pandas
from narwhals.dependencies import get_polars
from narwhals.dependencies import get_pyarrow
from narwhals.dependencies import get_pyspark_sql
from narwhals.dependencies import is_cudf_series
from narwhals.dependencies import is_modin_series
from narwhals.dependencies import is_pandas_dataframe
from narwhals.dependencies import is_pandas_like_dataframe
from narwhals.dependencies import is_pandas_like_series
from narwhals.dependencies import is_pandas_series
from narwhals.dependencies import is_polars_series
from narwhals.dependencies import is_pyarrow_chunked_array
from narwhals.exceptions import ColumnNotFoundError
from narwhals.exceptions import DuplicateError
from narwhals.exceptions import InvalidOperationError

if TYPE_CHECKING:
    from types import ModuleType

    import pandas as pd
    from typing_extensions import Self
    from typing_extensions import TypeGuard
    from typing_extensions import TypeIs

    from narwhals.dataframe import DataFrame
    from narwhals.dataframe import LazyFrame
    from narwhals.dtypes import DType
    from narwhals.series import Series
    from narwhals.typing import CompliantDataFrame
    from narwhals.typing import CompliantExpr
    from narwhals.typing import CompliantLazyFrame
    from narwhals.typing import CompliantSeries
    from narwhals.typing import CompliantSeriesT_co
    from narwhals.typing import DataFrameLike
    from narwhals.typing import DTypes
    from narwhals.typing import IntoSeriesT
    from narwhals.typing import SizeUnit
<<<<<<< HEAD
    from narwhals.typing import TimeUnit
=======
    from narwhals.typing import SupportsNativeNamespace
>>>>>>> 22274d83

    FrameOrSeriesT = TypeVar(
        "FrameOrSeriesT", bound=Union[LazyFrame[Any], DataFrame[Any], Series[Any]]
    )


class Version(Enum):
    V1 = auto()
    MAIN = auto()


class Implementation(Enum):
    """Implementation of native object (pandas, Polars, PyArrow, ...)."""

    PANDAS = auto()
    """Pandas implementation."""
    MODIN = auto()
    """Modin implementation."""
    CUDF = auto()
    """cuDF implementation."""
    PYARROW = auto()
    """PyArrow implementation."""
    PYSPARK = auto()
    """PySpark implementation."""
    POLARS = auto()
    """Polars implementation."""
    DASK = auto()
    """Dask implementation."""
    DUCKDB = auto()
    """DuckDB implementation."""
    IBIS = auto()
    """Ibis implementation."""
    SQLFRAME = auto()
    """SQLFrame implementation."""

    UNKNOWN = auto()
    """Unknown implementation."""

    @classmethod
    def from_native_namespace(
        cls: type[Self], native_namespace: ModuleType
    ) -> Implementation:  # pragma: no cover
        """Instantiate Implementation object from a native namespace module.

        Arguments:
            native_namespace: Native namespace.

        Returns:
            Implementation.
        """
        mapping = {
            get_pandas(): Implementation.PANDAS,
            get_modin(): Implementation.MODIN,
            get_cudf(): Implementation.CUDF,
            get_pyarrow(): Implementation.PYARROW,
            get_pyspark_sql(): Implementation.PYSPARK,
            get_polars(): Implementation.POLARS,
            get_dask_dataframe(): Implementation.DASK,
            get_duckdb(): Implementation.DUCKDB,
            get_ibis(): Implementation.IBIS,
        }
        return mapping.get(native_namespace, Implementation.UNKNOWN)

    @classmethod
    def from_string(
        cls: type[Self], backend_name: str
    ) -> Implementation:  # pragma: no cover
        """Instantiate Implementation object from a native namespace module.

        Arguments:
            backend_name: Name of backend, expressed as string.

        Returns:
            Implementation.
        """
        mapping = {
            "pandas": Implementation.PANDAS,
            "modin": Implementation.MODIN,
            "cudf": Implementation.CUDF,
            "pyarrow": Implementation.PYARROW,
            "pyspark": Implementation.PYSPARK,
            "polars": Implementation.POLARS,
            "dask": Implementation.DASK,
            "duckdb": Implementation.DUCKDB,
            "ibis": Implementation.IBIS,
        }
        return mapping.get(backend_name, Implementation.UNKNOWN)

    @classmethod
    def from_backend(
        cls: type[Self], backend: str | Implementation | ModuleType
    ) -> Implementation:
        """Instantiate from native namespace module, string, or Implementation.

        Arguments:
            backend: Backend to instantiate Implementation from.

        Returns:
            Implementation.
        """
        return (
            cls.from_string(backend)
            if isinstance(backend, str)
            else backend
            if isinstance(backend, Implementation)
            else cls.from_native_namespace(backend)
        )

    def to_native_namespace(self: Self) -> ModuleType:
        """Return the native namespace module corresponding to Implementation.

        Returns:
            Native module.
        """
        if self is Implementation.PANDAS:
            import pandas as pd  # ignore-banned-import

            return pd  # type: ignore[no-any-return]
        if self is Implementation.MODIN:
            import modin.pandas

            return modin.pandas  # type: ignore[no-any-return]
        if self is Implementation.CUDF:  # pragma: no cover
            import cudf  # ignore-banned-import

            return cudf  # type: ignore[no-any-return]
        if self is Implementation.PYARROW:
            import pyarrow as pa  # ignore-banned-import

            return pa  # type: ignore[no-any-return]
        if self is Implementation.PYSPARK:  # pragma: no cover
            import pyspark.sql

            return pyspark.sql  # type: ignore[no-any-return]
        if self is Implementation.POLARS:
            import polars as pl  # ignore-banned-import

            return pl
        if self is Implementation.DASK:
            import dask.dataframe  # ignore-banned-import

            return dask.dataframe  # type: ignore[no-any-return]

        if self is Implementation.DUCKDB:
            import duckdb  # ignore-banned-import

            return duckdb  # type: ignore[no-any-return]
        msg = "Not supported Implementation"  # pragma: no cover
        raise AssertionError(msg)

    def is_pandas(self: Self) -> bool:
        """Return whether implementation is pandas.

        Returns:
            Boolean.

        Examples:
            >>> import pandas as pd
            >>> import narwhals as nw
            >>> df_native = pd.DataFrame({"a": [1, 2, 3]})
            >>> df = nw.from_native(df_native)
            >>> df.implementation.is_pandas()
            True
        """
        return self is Implementation.PANDAS

    def is_pandas_like(self: Self) -> bool:
        """Return whether implementation is pandas, Modin, or cuDF.

        Returns:
            Boolean.

        Examples:
            >>> import pandas as pd
            >>> import narwhals as nw
            >>> df_native = pd.DataFrame({"a": [1, 2, 3]})
            >>> df = nw.from_native(df_native)
            >>> df.implementation.is_pandas_like()
            True
        """
        return self in {
            Implementation.PANDAS,
            Implementation.MODIN,
            Implementation.CUDF,
        }

    def is_polars(self: Self) -> bool:
        """Return whether implementation is Polars.

        Returns:
            Boolean.

        Examples:
            >>> import polars as pl
            >>> import narwhals as nw
            >>> df_native = pl.DataFrame({"a": [1, 2, 3]})
            >>> df = nw.from_native(df_native)
            >>> df.implementation.is_polars()
            True
        """
        return self is Implementation.POLARS

    def is_cudf(self: Self) -> bool:
        """Return whether implementation is cuDF.

        Returns:
            Boolean.

        Examples:
            >>> import polars as pl
            >>> import narwhals as nw
            >>> df_native = pl.DataFrame({"a": [1, 2, 3]})
            >>> df = nw.from_native(df_native)
            >>> df.implementation.is_cudf()
            False
        """
        return self is Implementation.CUDF  # pragma: no cover

    def is_modin(self: Self) -> bool:
        """Return whether implementation is Modin.

        Returns:
            Boolean.

        Examples:
            >>> import polars as pl
            >>> import narwhals as nw
            >>> df_native = pl.DataFrame({"a": [1, 2, 3]})
            >>> df = nw.from_native(df_native)
            >>> df.implementation.is_modin()
            False
        """
        return self is Implementation.MODIN  # pragma: no cover

    def is_pyspark(self: Self) -> bool:
        """Return whether implementation is PySpark.

        Returns:
            Boolean.

        Examples:
            >>> import polars as pl
            >>> import narwhals as nw
            >>> df_native = pl.DataFrame({"a": [1, 2, 3]})
            >>> df = nw.from_native(df_native)
            >>> df.implementation.is_pyspark()
            False
        """
        return self is Implementation.PYSPARK  # pragma: no cover

    def is_pyarrow(self: Self) -> bool:
        """Return whether implementation is PyArrow.

        Returns:
            Boolean.

        Examples:
            >>> import polars as pl
            >>> import narwhals as nw
            >>> df_native = pl.DataFrame({"a": [1, 2, 3]})
            >>> df = nw.from_native(df_native)
            >>> df.implementation.is_pyarrow()
            False
        """
        return self is Implementation.PYARROW  # pragma: no cover

    def is_dask(self: Self) -> bool:
        """Return whether implementation is Dask.

        Returns:
            Boolean.

        Examples:
            >>> import polars as pl
            >>> import narwhals as nw
            >>> df_native = pl.DataFrame({"a": [1, 2, 3]})
            >>> df = nw.from_native(df_native)
            >>> df.implementation.is_dask()
            False
        """
        return self is Implementation.DASK  # pragma: no cover

    def is_duckdb(self: Self) -> bool:
        """Return whether implementation is DuckDB.

        Returns:
            Boolean.

        Examples:
            >>> import polars as pl
            >>> import narwhals as nw
            >>> df_native = pl.DataFrame({"a": [1, 2, 3]})
            >>> df = nw.from_native(df_native)
            >>> df.implementation.is_duckdb()
            False
        """
        return self is Implementation.DUCKDB  # pragma: no cover

    def is_ibis(self: Self) -> bool:
        """Return whether implementation is Ibis.

        Returns:
            Boolean.

        Examples:
            >>> import polars as pl
            >>> import narwhals as nw
            >>> df_native = pl.DataFrame({"a": [1, 2, 3]})
            >>> df = nw.from_native(df_native)
            >>> df.implementation.is_ibis()
            False
        """
        return self is Implementation.IBIS  # pragma: no cover


MIN_VERSIONS: dict[Implementation, tuple[int, ...]] = {
    Implementation.PANDAS: (0, 25, 3),
    Implementation.MODIN: (0, 25, 3),
    Implementation.CUDF: (24, 10),
    Implementation.PYARROW: (11,),
    Implementation.PYSPARK: (3, 5),
    Implementation.POLARS: (0, 20, 3),
    Implementation.DASK: (2024, 8),
    Implementation.DUCKDB: (1,),
    Implementation.IBIS: (6,),
    Implementation.SQLFRAME: (3, 14, 2),
}


def validate_backend_version(
    implementation: Implementation, backend_version: tuple[int, ...]
) -> None:
    if backend_version < (min_version := MIN_VERSIONS[implementation]):
        msg = f"Minimum version of {implementation} supported by Narwhals is {min_version}, found: {backend_version}"
        raise ValueError(msg)


def import_dtypes_module(version: Version) -> DTypes:
    if version is Version.V1:
        from narwhals.stable.v1 import dtypes
    elif version is Version.MAIN:
        from narwhals import dtypes  # type: ignore[no-redef]
    else:  # pragma: no cover
        msg = (
            "Congratulations, you have entered unreachable code.\n"
            "Please report an issue at https://github.com/narwhals-dev/narwhals/issues.\n"
            f"Version: {version}"
        )
        raise AssertionError(msg)
    return dtypes  # type: ignore[return-value]


def remove_prefix(text: str, prefix: str) -> str:  # pragma: no cover
    if text.startswith(prefix):
        return text[len(prefix) :]
    return text


def remove_suffix(text: str, suffix: str) -> str:  # pragma: no cover
    if text.endswith(suffix):
        return text[: -len(suffix)]
    return text  # pragma: no cover


def flatten(args: Any) -> list[Any]:
    return list(args[0] if (len(args) == 1 and _is_iterable(args[0])) else args)


def tupleify(arg: Any) -> Any:
    if not isinstance(arg, (list, tuple)):  # pragma: no cover
        return (arg,)
    return arg


def _is_iterable(arg: Any | Iterable[Any]) -> bool:
    from narwhals.series import Series

    if is_pandas_dataframe(arg) or is_pandas_series(arg):
        msg = f"Expected Narwhals class or scalar, got: {type(arg)}. Perhaps you forgot a `nw.from_native` somewhere?"
        raise TypeError(msg)
    if (pl := get_polars()) is not None and isinstance(
        arg, (pl.Series, pl.Expr, pl.DataFrame, pl.LazyFrame)
    ):
        msg = (
            f"Expected Narwhals class or scalar, got: {type(arg)}.\n\n"
            "Hint: Perhaps you\n"
            "- forgot a `nw.from_native` somewhere?\n"
            "- used `pl.col` instead of `nw.col`?"
        )
        raise TypeError(msg)

    return isinstance(arg, Iterable) and not isinstance(arg, (str, bytes, Series))


def parse_version(version: str) -> tuple[int, ...]:
    """Simple version parser; split into a tuple of ints for comparison.

    Arguments:
        version: Version string to parse.

    Returns:
        Parsed version number.
    """
    # lifted from Polars
    # [marco]: Take care of DuckDB pre-releases which end with e.g. `-dev4108`
    # and pandas pre-releases which end with e.g. .dev0+618.gb552dc95c9
    version = re.sub(r"(\D?dev.*$)", "", version)
    return tuple(int(re.sub(r"\D", "", v)) for v in version.split("."))


def isinstance_or_issubclass(obj_or_cls: object | type, cls_or_tuple: Any) -> bool:
    from narwhals.dtypes import DType

    if isinstance(obj_or_cls, DType):
        return isinstance(obj_or_cls, cls_or_tuple)
    return isinstance(obj_or_cls, cls_or_tuple) or (
        isinstance(obj_or_cls, type) and issubclass(obj_or_cls, cls_or_tuple)
    )


def validate_laziness(items: Iterable[Any]) -> None:
    from narwhals.dataframe import DataFrame
    from narwhals.dataframe import LazyFrame

    if all(isinstance(item, DataFrame) for item in items) or (
        all(isinstance(item, LazyFrame) for item in items)
    ):
        return
    msg = f"The items to concatenate should either all be eager, or all lazy, got: {[type(item) for item in items]}"
    raise TypeError(msg)


def maybe_align_index(
    lhs: FrameOrSeriesT, rhs: Series[Any] | DataFrame[Any] | LazyFrame[Any]
) -> FrameOrSeriesT:
    """Align `lhs` to the Index of `rhs`, if they're both pandas-like.

    Arguments:
        lhs: Dataframe or Series.
        rhs: Dataframe or Series to align with.

    Returns:
        Same type as input.

    Notes:
        This is only really intended for backwards-compatibility purposes,
        for example if your library already aligns indices for users.
        If you're designing a new library, we highly encourage you to not
        rely on the Index.
        For non-pandas-like inputs, this only checks that `lhs` and `rhs`
        are the same length.

    Examples:
        >>> import pandas as pd
        >>> import polars as pl
        >>> import narwhals as nw
        >>> df_pd = pd.DataFrame({"a": [1, 2]}, index=[3, 4])
        >>> s_pd = pd.Series([6, 7], index=[4, 3])
        >>> df = nw.from_native(df_pd)
        >>> s = nw.from_native(s_pd, series_only=True)
        >>> nw.to_native(nw.maybe_align_index(df, s))
           a
        4  2
        3  1
    """
    from narwhals._pandas_like.dataframe import PandasLikeDataFrame
    from narwhals._pandas_like.series import PandasLikeSeries

    def _validate_index(index: Any) -> None:
        if not index.is_unique:
            msg = "given index doesn't have a unique index"
            raise ValueError(msg)

    lhs_any = cast(Any, lhs)
    rhs_any = cast(Any, rhs)
    if isinstance(
        getattr(lhs_any, "_compliant_frame", None), PandasLikeDataFrame
    ) and isinstance(getattr(rhs_any, "_compliant_frame", None), PandasLikeDataFrame):
        _validate_index(lhs_any._compliant_frame._native_frame.index)
        _validate_index(rhs_any._compliant_frame._native_frame.index)
        return lhs_any._from_compliant_dataframe(  # type: ignore[no-any-return]
            lhs_any._compliant_frame._from_native_frame(
                lhs_any._compliant_frame._native_frame.loc[
                    rhs_any._compliant_frame._native_frame.index
                ]
            )
        )
    if isinstance(
        getattr(lhs_any, "_compliant_frame", None), PandasLikeDataFrame
    ) and isinstance(getattr(rhs_any, "_compliant_series", None), PandasLikeSeries):
        _validate_index(lhs_any._compliant_frame._native_frame.index)
        _validate_index(rhs_any._compliant_series._native_series.index)
        return lhs_any._from_compliant_dataframe(  # type: ignore[no-any-return]
            lhs_any._compliant_frame._from_native_frame(
                lhs_any._compliant_frame._native_frame.loc[
                    rhs_any._compliant_series._native_series.index
                ]
            )
        )
    if isinstance(
        getattr(lhs_any, "_compliant_series", None), PandasLikeSeries
    ) and isinstance(getattr(rhs_any, "_compliant_frame", None), PandasLikeDataFrame):
        _validate_index(lhs_any._compliant_series._native_series.index)
        _validate_index(rhs_any._compliant_frame._native_frame.index)
        return lhs_any._from_compliant_series(  # type: ignore[no-any-return]
            lhs_any._compliant_series._from_native_series(
                lhs_any._compliant_series._native_series.loc[
                    rhs_any._compliant_frame._native_frame.index
                ]
            )
        )
    if isinstance(
        getattr(lhs_any, "_compliant_series", None), PandasLikeSeries
    ) and isinstance(getattr(rhs_any, "_compliant_series", None), PandasLikeSeries):
        _validate_index(lhs_any._compliant_series._native_series.index)
        _validate_index(rhs_any._compliant_series._native_series.index)
        return lhs_any._from_compliant_series(  # type: ignore[no-any-return]
            lhs_any._compliant_series._from_native_series(
                lhs_any._compliant_series._native_series.loc[
                    rhs_any._compliant_series._native_series.index
                ]
            )
        )
    if len(lhs_any) != len(rhs_any):
        msg = f"Expected `lhs` and `rhs` to have the same length, got {len(lhs_any)} and {len(rhs_any)}"
        raise ValueError(msg)
    return lhs


def maybe_get_index(obj: DataFrame[Any] | LazyFrame[Any] | Series[Any]) -> Any | None:
    """Get the index of a DataFrame or a Series, if it's pandas-like.

    Arguments:
        obj: Dataframe or Series.

    Returns:
        Same type as input.

    Notes:
        This is only really intended for backwards-compatibility purposes,
        for example if your library already aligns indices for users.
        If you're designing a new library, we highly encourage you to not
        rely on the Index.
        For non-pandas-like inputs, this returns `None`.

    Examples:
        >>> import pandas as pd
        >>> import polars as pl
        >>> import narwhals as nw
        >>> df_pd = pd.DataFrame({"a": [1, 2], "b": [4, 5]})
        >>> df = nw.from_native(df_pd)
        >>> nw.maybe_get_index(df)
        RangeIndex(start=0, stop=2, step=1)
        >>> series_pd = pd.Series([1, 2])
        >>> series = nw.from_native(series_pd, series_only=True)
        >>> nw.maybe_get_index(series)
        RangeIndex(start=0, stop=2, step=1)
    """
    obj_any = cast(Any, obj)
    native_obj = obj_any.to_native()
    if is_pandas_like_dataframe(native_obj) or is_pandas_like_series(native_obj):
        return native_obj.index
    return None


def maybe_set_index(
    obj: FrameOrSeriesT,
    column_names: str | list[str] | None = None,
    *,
    index: Series[IntoSeriesT] | list[Series[IntoSeriesT]] | None = None,
) -> FrameOrSeriesT:
    """Set the index of a DataFrame or a Series, if it's pandas-like.

    Arguments:
        obj: object for which maybe set the index (can be either a Narwhals `DataFrame`
            or `Series`).
        column_names: name or list of names of the columns to set as index.
            For dataframes, only one of `column_names` and `index` can be specified but
            not both. If `column_names` is passed and `df` is a Series, then a
            `ValueError` is raised.
        index: series or list of series to set as index.

    Returns:
        Same type as input.

    Raises:
        ValueError: If one of the following condition happens:

            - none of `column_names` and `index` are provided
            - both `column_names` and `index` are provided
            - `column_names` is provided and `df` is a Series

    Notes:
        This is only really intended for backwards-compatibility purposes, for example if
        your library already aligns indices for users.
        If you're designing a new library, we highly encourage you to not
        rely on the Index.

        For non-pandas-like inputs, this is a no-op.

    Examples:
        >>> import pandas as pd
        >>> import polars as pl
        >>> import narwhals as nw
        >>> df_pd = pd.DataFrame({"a": [1, 2], "b": [4, 5]})
        >>> df = nw.from_native(df_pd)
        >>> nw.to_native(nw.maybe_set_index(df, "b"))  # doctest: +NORMALIZE_WHITESPACE
           a
        b
        4  1
        5  2
    """
    from narwhals.translate import to_native

    df_any = cast(Any, obj)
    native_obj = df_any.to_native()

    if column_names is not None and index is not None:
        msg = "Only one of `column_names` or `index` should be provided"
        raise ValueError(msg)

    if not column_names and not index:
        msg = "Either `column_names` or `index` should be provided"
        raise ValueError(msg)

    if index is not None:
        keys = (
            [to_native(idx, pass_through=True) for idx in index]
            if _is_iterable(index)
            else to_native(index, pass_through=True)
        )
    else:
        keys = column_names

    if is_pandas_like_dataframe(native_obj):
        return df_any._from_compliant_dataframe(  # type: ignore[no-any-return]
            df_any._compliant_frame._from_native_frame(native_obj.set_index(keys))
        )
    elif is_pandas_like_series(native_obj):
        from narwhals._pandas_like.utils import set_index

        if column_names:
            msg = "Cannot set index using column names on a Series"
            raise ValueError(msg)

        native_obj = set_index(
            native_obj,
            keys,
            implementation=obj._compliant_series._implementation,  # type: ignore[union-attr]
            backend_version=obj._compliant_series._backend_version,  # type: ignore[union-attr]
        )
        return df_any._from_compliant_series(  # type: ignore[no-any-return]
            df_any._compliant_series._from_native_series(native_obj)
        )
    else:
        return df_any  # type: ignore[no-any-return]


def maybe_reset_index(obj: FrameOrSeriesT) -> FrameOrSeriesT:
    """Reset the index to the default integer index of a DataFrame or a Series, if it's pandas-like.

    Arguments:
        obj: Dataframe or Series.

    Returns:
        Same type as input.

    Notes:
        This is only really intended for backwards-compatibility purposes,
        for example if your library already resets the index for users.
        If you're designing a new library, we highly encourage you to not
        rely on the Index.
        For non-pandas-like inputs, this is a no-op.

    Examples:
        >>> import pandas as pd
        >>> import polars as pl
        >>> import narwhals as nw
        >>> df_pd = pd.DataFrame({"a": [1, 2], "b": [4, 5]}, index=([6, 7]))
        >>> df = nw.from_native(df_pd)
        >>> nw.to_native(nw.maybe_reset_index(df))
           a  b
        0  1  4
        1  2  5
        >>> series_pd = pd.Series([1, 2])
        >>> series = nw.from_native(series_pd, series_only=True)
        >>> nw.maybe_get_index(series)
        RangeIndex(start=0, stop=2, step=1)
    """
    obj_any = cast(Any, obj)
    native_obj = obj_any.to_native()
    if is_pandas_like_dataframe(native_obj):
        native_namespace = obj_any.__native_namespace__()
        if _has_default_index(native_obj, native_namespace):
            return obj_any  # type: ignore[no-any-return]
        return obj_any._from_compliant_dataframe(  # type: ignore[no-any-return]
            obj_any._compliant_frame._from_native_frame(native_obj.reset_index(drop=True))
        )
    if is_pandas_like_series(native_obj):
        native_namespace = obj_any.__native_namespace__()
        if _has_default_index(native_obj, native_namespace):
            return obj_any  # type: ignore[no-any-return]
        return obj_any._from_compliant_series(  # type: ignore[no-any-return]
            obj_any._compliant_series._from_native_series(
                native_obj.reset_index(drop=True)
            )
        )
    return obj_any  # type: ignore[no-any-return]


def _has_default_index(
    native_frame_or_series: pd.Series | pd.DataFrame, native_namespace: Any
) -> bool:
    index = native_frame_or_series.index
    return (
        isinstance(index, native_namespace.RangeIndex)
        and index.start == 0
        and index.stop == len(index)
        and index.step == 1
    )


def maybe_convert_dtypes(
    obj: FrameOrSeriesT, *args: bool, **kwargs: bool | str
) -> FrameOrSeriesT:
    """Convert columns or series to the best possible dtypes using dtypes supporting ``pd.NA``, if df is pandas-like.

    Arguments:
        obj: DataFrame or Series.
        *args: Additional arguments which gets passed through.
        **kwargs: Additional arguments which gets passed through.

    Returns:
        Same type as input.

    Notes:
        For non-pandas-like inputs, this is a no-op.
        Also, `args` and `kwargs` just get passed down to the underlying library as-is.

    Examples:
        >>> import pandas as pd
        >>> import polars as pl
        >>> import narwhals as nw
        >>> import numpy as np
        >>> df_pd = pd.DataFrame(
        ...     {
        ...         "a": pd.Series([1, 2, 3], dtype=np.dtype("int32")),
        ...         "b": pd.Series([True, False, np.nan], dtype=np.dtype("O")),
        ...     }
        ... )
        >>> df = nw.from_native(df_pd)
        >>> nw.to_native(
        ...     nw.maybe_convert_dtypes(df)
        ... ).dtypes  # doctest: +NORMALIZE_WHITESPACE
        a             Int32
        b           boolean
        dtype: object
    """
    obj_any = cast(Any, obj)
    native_obj = obj_any.to_native()
    if is_pandas_like_dataframe(native_obj):
        return obj_any._from_compliant_dataframe(  # type: ignore[no-any-return]
            obj_any._compliant_frame._from_native_frame(
                native_obj.convert_dtypes(*args, **kwargs)
            )
        )
    if is_pandas_like_series(native_obj):
        return obj_any._from_compliant_series(  # type: ignore[no-any-return]
            obj_any._compliant_series._from_native_series(
                native_obj.convert_dtypes(*args, **kwargs)
            )
        )
    return obj_any  # type: ignore[no-any-return]


def scale_bytes(sz: int, unit: SizeUnit) -> int | float:
    """Scale size in bytes to other size units (eg: "kb", "mb", "gb", "tb").

    Arguments:
        sz: original size in bytes
        unit: size unit to convert into

    Returns:
        Integer or float.
    """
    if unit in {"b", "bytes"}:
        return sz
    elif unit in {"kb", "kilobytes"}:
        return sz / 1024
    elif unit in {"mb", "megabytes"}:
        return sz / 1024**2
    elif unit in {"gb", "gigabytes"}:
        return sz / 1024**3
    elif unit in {"tb", "terabytes"}:
        return sz / 1024**4
    else:
        msg = f"`unit` must be one of {{'b', 'kb', 'mb', 'gb', 'tb'}}, got {unit!r}"
        raise ValueError(msg)


def is_ordered_categorical(series: Series[Any]) -> bool:
    """Return whether indices of categories are semantically meaningful.

    This is a convenience function to accessing what would otherwise be
    the `is_ordered` property from the DataFrame Interchange Protocol,
    see https://data-apis.org/dataframe-protocol/latest/API.html.

    - For Polars:
      - Enums are always ordered.
      - Categoricals are ordered if `dtype.ordering == "physical"`.
    - For pandas-like APIs:
      - Categoricals are ordered if `dtype.cat.ordered == True`.
    - For PyArrow table:
      - Categoricals are ordered if `dtype.type.ordered == True`.

    Arguments:
        series: Input Series.

    Returns:
        Whether the Series is an ordered categorical.

    Examples:
        >>> import narwhals as nw
        >>> import pandas as pd
        >>> import polars as pl
        >>> data = ["x", "y"]
        >>> s_pd = pd.Series(data, dtype=pd.CategoricalDtype(ordered=True))
        >>> s_pl = pl.Series(data, dtype=pl.Categorical(ordering="physical"))

        Let's define a library-agnostic function:

        >>> @nw.narwhalify
        ... def func(s):
        ...     return nw.is_ordered_categorical(s)

        Then, we can pass any supported library to `func`:

        >>> func(s_pd)
        True
        >>> func(s_pl)
        True
    """
    from narwhals._interchange.series import InterchangeSeries

    dtypes = import_dtypes_module(series._compliant_series._version)

    if (
        isinstance(series._compliant_series, InterchangeSeries)
        and series.dtype == dtypes.Categorical
    ):
        return series._compliant_series._native_series.describe_categorical[  # type: ignore[no-any-return]
            "is_ordered"
        ]
    if series.dtype == dtypes.Enum:
        return True
    if series.dtype != dtypes.Categorical:
        return False
    native_series = series.to_native()
    if is_polars_series(native_series):
        return native_series.dtype.ordering == "physical"  # type: ignore[attr-defined, no-any-return]
    if is_pandas_series(native_series):
        return native_series.cat.ordered  # type: ignore[no-any-return]
    if is_modin_series(native_series):  # pragma: no cover
        return native_series.cat.ordered  # type: ignore[no-any-return]
    if is_cudf_series(native_series):  # pragma: no cover
        return native_series.cat.ordered  # type: ignore[no-any-return]
    if is_pyarrow_chunked_array(native_series):
        return native_series.type.ordered  # type: ignore[no-any-return]
    # If it doesn't match any of the above, let's just play it safe and return False.
    return False  # pragma: no cover


def generate_unique_token(n_bytes: int, columns: list[str]) -> str:  # pragma: no cover
    msg = (
        "Use `generate_temporary_column_name` instead. `generate_unique_token` is "
        "deprecated and it will be removed in future versions"
    )
    issue_deprecation_warning(msg, _version="1.13.0")
    return generate_temporary_column_name(n_bytes=n_bytes, columns=columns)


def generate_temporary_column_name(n_bytes: int, columns: list[str]) -> str:
    """Generates a unique column name that is not present in the given list of columns.

    It relies on [python secrets token_hex](https://docs.python.org/3/library/secrets.html#secrets.token_hex)
    function to return a string nbytes random bytes.

    Arguments:
        n_bytes: The number of bytes to generate for the token.
        columns: The list of columns to check for uniqueness.

    Returns:
        A unique token that is not present in the given list of columns.

    Raises:
        AssertionError: If a unique token cannot be generated after 100 attempts.

    Examples:
        >>> import narwhals as nw
        >>> columns = ["abc", "xyz"]
        >>> nw.generate_temporary_column_name(n_bytes=8, columns=columns) not in columns
        True
    """
    counter = 0
    while True:
        token = token_hex(n_bytes)
        if token not in columns:
            return token

        counter += 1
        if counter > 100:
            msg = (
                "Internal Error: Narwhals was not able to generate a column name with "
                f"{n_bytes=} and not in {columns}"
            )
            raise AssertionError(msg)


def parse_columns_to_drop(
    compliant_frame: Any,
    columns: Iterable[str],
    strict: bool,  # noqa: FBT001
) -> list[str]:
    cols = compliant_frame.columns
    to_drop = list(columns)
    if strict:
        missing_columns = [x for x in to_drop if x not in cols]
        if missing_columns:
            raise ColumnNotFoundError.from_missing_and_available_column_names(
                missing_columns=missing_columns, available_columns=cols
            )
    else:
        to_drop = list(set(cols).intersection(set(to_drop)))
    return to_drop


def is_sequence_but_not_str(sequence: Any) -> TypeGuard[Sequence[Any]]:
    return isinstance(sequence, Sequence) and not isinstance(sequence, str)


def find_stacklevel() -> int:
    """Find the first place in the stack that is not inside narwhals.

    Returns:
        Stacklevel.

    Taken from:
    https://github.com/pandas-dev/pandas/blob/ab89c53f48df67709a533b6a95ce3d911871a0a8/pandas/util/_exceptions.py#L30-L51
    """
    import inspect
    from pathlib import Path

    import narwhals as nw

    pkg_dir = str(Path(nw.__file__).parent)

    # https://stackoverflow.com/questions/17407119/python-inspect-stack-is-slow
    frame = inspect.currentframe()
    n = 0
    try:
        while frame:
            fname = inspect.getfile(frame)
            if fname.startswith(pkg_dir) or (
                (qualname := getattr(frame.f_code, "co_qualname", None))
                # ignore @singledispatch wrappers
                and qualname.startswith("singledispatch.")
            ):
                frame = frame.f_back
                n += 1
            else:  # pragma: no cover
                break
        else:  # pragma: no cover
            pass
    finally:
        # https://docs.python.org/3/library/inspect.html
        # > Though the cycle detector will catch these, destruction of the frames
        # > (and local variables) can be made deterministic by removing the cycle
        # > in a finally clause.
        del frame
    return n


def issue_deprecation_warning(message: str, _version: str) -> None:
    """Issue a deprecation warning.

    Arguments:
        message: The message associated with the warning.
        _version: Narwhals version when the warning was introduced. Just used for internal
            bookkeeping.
    """
    warn(message=message, category=DeprecationWarning, stacklevel=find_stacklevel())


def validate_strict_and_pass_though(
    strict: bool | None,
    pass_through: bool | None,
    *,
    pass_through_default: bool,
    emit_deprecation_warning: bool,
) -> bool:
    if strict is None and pass_through is None:
        pass_through = pass_through_default
    elif strict is not None and pass_through is None:
        if emit_deprecation_warning:
            msg = (
                "`strict` in `from_native` is deprecated, please use `pass_through` instead.\n\n"
                "Note: `strict` will remain available in `narwhals.stable.v1`.\n"
                "See https://narwhals-dev.github.io/narwhals/backcompat/ for more information.\n"
            )
            issue_deprecation_warning(msg, _version="1.13.0")
        pass_through = not strict
    elif strict is None and pass_through is not None:
        pass
    else:
        msg = "Cannot pass both `strict` and `pass_through`"
        raise ValueError(msg)
    return pass_through


def validate_native_namespace_and_backend(
    backend: ModuleType | Implementation | str | None = None,
    native_namespace: ModuleType | None = None,
    *,
    emit_deprecation_warning: bool,
) -> ModuleType | Implementation | str | None:
    if native_namespace is not None and backend is None:  # pragma: no cover
        if emit_deprecation_warning:
            msg = (
                "`native_namespace` is deprecated, please use `backend` instead.\n\n"
                "Note: `native_namespace` will remain available in `narwhals.stable.v1`.\n"
                "See https://narwhals-dev.github.io/narwhals/backcompat/ for more information.\n"
            )
            issue_deprecation_warning(msg, _version="1.25.1")
        backend = native_namespace
    elif native_namespace is not None and backend is not None:
        msg = "Can't pass both `native_namespace` and `backend`"
        raise ValueError(msg)
    return backend


def _validate_rolling_arguments(
    window_size: int, min_samples: int | None
) -> tuple[int, int]:
    if window_size < 1:
        msg = "window_size must be greater or equal than 1"
        raise ValueError(msg)

    if not isinstance(window_size, int):
        _type = window_size.__class__.__name__
        msg = (
            f"argument 'window_size': '{_type}' object cannot be "
            "interpreted as an integer"
        )
        raise TypeError(msg)

    if min_samples is not None:
        if min_samples < 1:
            msg = "min_samples must be greater or equal than 1"
            raise ValueError(msg)

        if not isinstance(min_samples, int):
            _type = min_samples.__class__.__name__
            msg = (
                f"argument 'min_samples': '{_type}' object cannot be "
                "interpreted as an integer"
            )
            raise TypeError(msg)
        if min_samples > window_size:
            msg = "`min_samples` must be less or equal than `window_size`"
            raise InvalidOperationError(msg)
    else:
        min_samples = window_size

    return window_size, min_samples


def generate_repr(header: str, native_repr: str) -> str:
    try:
        terminal_width = os.get_terminal_size().columns
    except OSError:
        terminal_width = int(os.getenv("COLUMNS", 80))  # noqa: PLW1508
    native_lines = native_repr.splitlines()
    max_native_width = max(len(line) for line in native_lines)

    if max_native_width + 2 <= terminal_width:
        length = max(max_native_width, len(header))
        output = f"┌{'─' * length}┐\n"
        header_extra = length - len(header)
        output += f"|{' ' * (header_extra // 2)}{header}{' ' * (header_extra // 2 + header_extra % 2)}|\n"
        output += f"|{'-' * (length)}|\n"
        start_extra = (length - max_native_width) // 2
        end_extra = (length - max_native_width) // 2 + (length - max_native_width) % 2
        for line in native_lines:
            output += f"|{' ' * (start_extra)}{line}{' ' * (end_extra + max_native_width - len(line))}|\n"
        output += f"└{'─' * length}┘"
        return output

    diff = 39 - len(header)
    return (
        f"┌{'─' * (39)}┐\n"
        f"|{' ' * (diff // 2)}{header}{' ' * (diff // 2 + diff % 2)}|\n"
        "| Use `.to_native` to see native output |\n└"
        f"{'─' * 39}┘"
    )


def check_column_exists(columns: list[str], subset: list[str] | None) -> None:
    if subset is not None and (missing := set(subset).difference(columns)):
        msg = f"Column(s) {sorted(missing)} not found in {columns}"
        raise ColumnNotFoundError(msg)


def check_column_names_are_unique(columns: list[str]) -> None:
    len_unique_columns = len(set(columns))
    if len(columns) != len_unique_columns:
        from collections import Counter

        counter = Counter(columns)
        duplicates = {k: v for k, v in counter.items() if v > 1}
        msg = "".join(f"\n- '{k}' {v} times" for k, v in duplicates.items())
        msg = f"Expected unique column names, got:{msg}"
        raise DuplicateError(msg)


<<<<<<< HEAD
def _parse_time_unit_and_time_zone(
    time_unit: TimeUnit | Iterable[TimeUnit] | None,
    time_zone: str | timezone | Iterable[str | timezone | None] | None,
) -> tuple[set[str], set[str | None]]:
    time_units = (
        {"ms", "us", "ns", "s"}
        if time_unit is None
        else {time_unit}
        if isinstance(time_unit, str)
        else set(time_unit)
    )
    time_zones: set[str | None] = (
        {None}
        if time_zone is None
        else {str(time_zone)}
        if isinstance(time_zone, (str, timezone))
        else {str(tz) if tz is not None else None for tz in time_zone}
    )
    return time_units, time_zones


def dtype_matches_time_unit_and_time_zone(
    dtype: DType,
    dtypes: DTypes,
    time_units: set[str],
    time_zones: set[str | None],
) -> bool:
    return (
        (dtype == dtypes.Datetime)
        and (dtype.time_unit in time_units)  # type: ignore[attr-defined]
        and (
            dtype.time_zone in time_zones  # type: ignore[attr-defined]
            or ("*" in time_zones and dtype.time_zone is not None)  # type: ignore[attr-defined]
        )
    )
=======
def is_compliant_dataframe(obj: Any) -> TypeIs[CompliantDataFrame]:
    return hasattr(obj, "__narwhals_dataframe__")


def is_compliant_lazyframe(obj: Any) -> TypeIs[CompliantLazyFrame]:
    return hasattr(obj, "__narwhals_lazyframe__")


def is_compliant_series(obj: Any) -> TypeIs[CompliantSeries]:
    return hasattr(obj, "__narwhals_series__")


def is_compliant_expr(
    obj: CompliantExpr[CompliantSeriesT_co] | Any,
) -> TypeIs[CompliantExpr[CompliantSeriesT_co]]:
    return hasattr(obj, "__narwhals_expr__")


def has_native_namespace(obj: Any) -> TypeIs[SupportsNativeNamespace]:
    return hasattr(obj, "__native_namespace__")


def _supports_dataframe_interchange(obj: Any) -> TypeIs[DataFrameLike]:
    return hasattr(obj, "__dataframe__")
>>>>>>> 22274d83
<|MERGE_RESOLUTION|>--- conflicted
+++ resolved
@@ -57,11 +57,8 @@
     from narwhals.typing import DTypes
     from narwhals.typing import IntoSeriesT
     from narwhals.typing import SizeUnit
-<<<<<<< HEAD
+    from narwhals.typing import SupportsNativeNamespace
     from narwhals.typing import TimeUnit
-=======
-    from narwhals.typing import SupportsNativeNamespace
->>>>>>> 22274d83
 
     FrameOrSeriesT = TypeVar(
         "FrameOrSeriesT", bound=Union[LazyFrame[Any], DataFrame[Any], Series[Any]]
@@ -1186,7 +1183,6 @@
         raise DuplicateError(msg)
 
 
-<<<<<<< HEAD
 def _parse_time_unit_and_time_zone(
     time_unit: TimeUnit | Iterable[TimeUnit] | None,
     time_zone: str | timezone | Iterable[str | timezone | None] | None,
@@ -1222,7 +1218,8 @@
             or ("*" in time_zones and dtype.time_zone is not None)  # type: ignore[attr-defined]
         )
     )
-=======
+
+
 def is_compliant_dataframe(obj: Any) -> TypeIs[CompliantDataFrame]:
     return hasattr(obj, "__narwhals_dataframe__")
 
@@ -1246,5 +1243,4 @@
 
 
 def _supports_dataframe_interchange(obj: Any) -> TypeIs[DataFrameLike]:
-    return hasattr(obj, "__dataframe__")
->>>>>>> 22274d83
+    return hasattr(obj, "__dataframe__")