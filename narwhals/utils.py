--- conflicted
+++ resolved
@@ -59,10 +59,7 @@
     from narwhals._compliant import CompliantFrameT
     from narwhals._compliant import CompliantSeriesOrNativeExprT_co
     from narwhals._compliant import NativeFrameT_co
-<<<<<<< HEAD
     from narwhals._compliant import NativeSeriesT_co
-=======
->>>>>>> a2796344
     from narwhals.dataframe import DataFrame
     from narwhals.dataframe import LazyFrame
     from narwhals.dtypes import DType
