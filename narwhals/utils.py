--- conflicted
+++ resolved
@@ -3,1969 +3,4 @@
 
 from narwhals._utils import Implementation, Version, parse_version
 
-<<<<<<< HEAD
-from narwhals._enum import NoAutoEnum
-from narwhals._typing_compat import deprecated
-from narwhals.dependencies import (
-    get_cudf,
-    get_daft,
-    get_dask,
-    get_dask_dataframe,
-    get_duckdb,
-    get_ibis,
-    get_modin,
-    get_pandas,
-    get_polars,
-    get_pyarrow,
-    get_pyspark,
-    get_pyspark_connect,
-    get_pyspark_sql,
-    get_sqlframe,
-    is_cudf_series,
-    is_modin_series,
-    is_narwhals_series,
-    is_narwhals_series_int,
-    is_numpy_array_1d,
-    is_numpy_array_1d_int,
-    is_pandas_dataframe,
-    is_pandas_like_dataframe,
-    is_pandas_like_series,
-    is_pandas_series,
-    is_polars_series,
-    is_pyarrow_chunked_array,
-)
-from narwhals.exceptions import ColumnNotFoundError, DuplicateError, InvalidOperationError
-
-if TYPE_CHECKING:
-    from types import ModuleType
-    from typing import AbstractSet as Set
-
-    import pandas as pd
-    import pyarrow as pa
-    from typing_extensions import (
-        Concatenate,
-        LiteralString,
-        ParamSpec,
-        Self,
-        TypeAlias,
-        TypeIs,
-    )
-
-    from narwhals._compliant import (
-        CompliantExpr,
-        CompliantExprT,
-        CompliantFrameT,
-        CompliantSeriesOrNativeExprT_co,
-        CompliantSeriesT,
-        NativeFrameT_co,
-        NativeSeriesT_co,
-    )
-    from narwhals._compliant.typing import EvalNames
-    from narwhals._namespace import EagerAllowedImplementation, Namespace
-    from narwhals._translate import ArrowStreamExportable, IntoArrowTable, ToNarwhalsT_co
-    from narwhals.dataframe import DataFrame, LazyFrame
-    from narwhals.dtypes import DType
-    from narwhals.series import Series
-    from narwhals.typing import (
-        CompliantDataFrame,
-        CompliantLazyFrame,
-        CompliantSeries,
-        DataFrameLike,
-        DTypes,
-        IntoSeriesT,
-        MultiIndexSelector,
-        SingleIndexSelector,
-        SizedMultiIndexSelector,
-        SizeUnit,
-        SupportsNativeNamespace,
-        TimeUnit,
-        _1DArray,
-        _SliceIndex,
-        _SliceName,
-        _SliceNone,
-    )
-
-    FrameOrSeriesT = TypeVar(
-        "FrameOrSeriesT", bound=Union[LazyFrame[Any], DataFrame[Any], Series[Any]]
-    )
-
-    _T1 = TypeVar("_T1")
-    _T2 = TypeVar("_T2")
-    _T3 = TypeVar("_T3")
-    _Fn = TypeVar("_Fn", bound="Callable[..., Any]")
-    P = ParamSpec("P")
-    R = TypeVar("R")
-    R1 = TypeVar("R1")
-    R2 = TypeVar("R2")
-
-    class _SupportsVersion(Protocol):
-        __version__: str
-
-    class _SupportsGet(Protocol):  # noqa: PYI046
-        def __get__(self, instance: Any, owner: Any | None = None, /) -> Any: ...
-
-    class _StoresImplementation(Protocol):
-        _implementation: Implementation
-        """Implementation of native object (pandas, Polars, PyArrow, ...)."""
-
-    class _StoresBackendVersion(Protocol):
-        _backend_version: tuple[int, ...]
-        """Version tuple for a native package."""
-
-    class _StoresVersion(Protocol):
-        _version: Version
-        """Narwhals API version (V1 or MAIN)."""
-
-    class _LimitedContext(_StoresBackendVersion, _StoresVersion, Protocol):
-        """Provides 2 attributes.
-
-        - `_backend_version`
-        - `_version`
-        """
-
-    class _FullContext(_StoresImplementation, _LimitedContext, Protocol):
-        """Provides 3 attributes.
-
-        - `_implementation`
-        - `_backend_version`
-        - `_version`
-        """
-
-    class _StoresColumns(Protocol):
-        @property
-        def columns(self) -> Sequence[str]: ...
-
-
-_T = TypeVar("_T")
-NativeT_co = TypeVar("NativeT_co", covariant=True)
-CompliantT_co = TypeVar("CompliantT_co", covariant=True)
-_ContextT = TypeVar("_ContextT", bound="_FullContext")
-_Method: TypeAlias = "Callable[Concatenate[_ContextT, P], R]"
-_Constructor: TypeAlias = "Callable[Concatenate[_T, P], R2]"
-
-
-class _StoresNative(Protocol[NativeT_co]):  # noqa: PYI046
-    """Provides access to a native object.
-
-    Native objects have types like:
-
-    >>> from pandas import Series
-    >>> from pyarrow import Table
-    """
-
-    @property
-    def native(self) -> NativeT_co:
-        """Return the native object."""
-        ...
-
-
-class _StoresCompliant(Protocol[CompliantT_co]):  # noqa: PYI046
-    """Provides access to a compliant object.
-
-    Compliant objects have types like:
-
-    >>> from narwhals._pandas_like.series import PandasLikeSeries
-    >>> from narwhals._arrow.dataframe import ArrowDataFrame
-    """
-
-    @property
-    def compliant(self) -> CompliantT_co:
-        """Return the compliant object."""
-        ...
-
-
-class Version(Enum):
-    V1 = auto()
-    MAIN = auto()
-
-    @property
-    def namespace(self) -> type[Namespace[Any]]:
-        if self is Version.MAIN:
-            from narwhals._namespace import Namespace
-
-            return Namespace
-        from narwhals.stable.v1._namespace import Namespace
-
-        return Namespace
-
-    @property
-    def dtypes(self) -> DTypes:
-        if self is Version.MAIN:
-            from narwhals import dtypes
-
-            return dtypes
-        from narwhals.stable.v1 import dtypes as v1_dtypes
-
-        return v1_dtypes
-
-    @property
-    def dataframe(self) -> type[DataFrame[Any]]:
-        if self is Version.MAIN:
-            from narwhals.dataframe import DataFrame
-
-            return DataFrame
-        from narwhals.stable.v1 import DataFrame as DataFrameV1
-
-        return DataFrameV1
-
-    @property
-    def lazyframe(self) -> type[LazyFrame[Any]]:
-        if self is Version.MAIN:
-            from narwhals.dataframe import LazyFrame
-
-            return LazyFrame
-        from narwhals.stable.v1 import LazyFrame as LazyFrameV1
-
-        return LazyFrameV1
-
-    @property
-    def series(self) -> type[Series[Any]]:
-        if self is Version.MAIN:
-            from narwhals.series import Series
-
-            return Series
-        from narwhals.stable.v1 import Series as SeriesV1
-
-        return SeriesV1
-
-
-class Implementation(NoAutoEnum):
-    """Implementation of native object (pandas, Polars, PyArrow, ...)."""
-
-    PANDAS = "pandas"
-    """pandas implementation."""
-    MODIN = "modin"
-    """Modin implementation."""
-    CUDF = "cudf"
-    """cuDF implementation."""
-    PYARROW = "pyarrow"
-    """PyArrow implementation."""
-    PYSPARK = "pyspark"
-    """PySpark implementation."""
-    POLARS = "polars"
-    """Polars implementation."""
-    DASK = "dask"
-    """Dask implementation."""
-    DUCKDB = "duckdb"
-    """DuckDB implementation."""
-    IBIS = "ibis"
-    """Ibis implementation."""
-    SQLFRAME = "sqlframe"
-    """SQLFrame implementation."""
-    PYSPARK_CONNECT = "pyspark[connect]"
-    """PySpark Connect implementation."""
-    DAFT = "daft"
-    """Daft implementation."""
-    UNKNOWN = "unknown"
-    """Unknown implementation."""
-
-    def __str__(self) -> str:
-        return str(self.value)
-
-    @classmethod
-    def from_native_namespace(
-        cls: type[Self], native_namespace: ModuleType
-    ) -> Implementation:  # pragma: no cover
-        """Instantiate Implementation object from a native namespace module.
-
-        Arguments:
-            native_namespace: Native namespace.
-
-        Returns:
-            Implementation.
-        """
-        mapping = {
-            get_pandas(): Implementation.PANDAS,
-            get_modin(): Implementation.MODIN,
-            get_cudf(): Implementation.CUDF,
-            get_pyarrow(): Implementation.PYARROW,
-            get_pyspark_sql(): Implementation.PYSPARK,
-            get_polars(): Implementation.POLARS,
-            get_dask_dataframe(): Implementation.DASK,
-            get_duckdb(): Implementation.DUCKDB,
-            get_ibis(): Implementation.IBIS,
-            get_sqlframe(): Implementation.SQLFRAME,
-            get_pyspark_connect(): Implementation.PYSPARK_CONNECT,
-            get_daft(): Implementation.DAFT,
-        }
-        return mapping.get(native_namespace, Implementation.UNKNOWN)
-
-    @classmethod
-    def from_string(
-        cls: type[Self], backend_name: str
-    ) -> Implementation:  # pragma: no cover
-        """Instantiate Implementation object from a native namespace module.
-
-        Arguments:
-            backend_name: Name of backend, expressed as string.
-
-        Returns:
-            Implementation.
-        """
-        try:
-            return cls(backend_name)
-        except ValueError:
-            return Implementation.UNKNOWN
-
-    @classmethod
-    def from_backend(
-        cls: type[Self], backend: str | Implementation | ModuleType
-    ) -> Implementation:
-        """Instantiate from native namespace module, string, or Implementation.
-
-        Arguments:
-            backend: Backend to instantiate Implementation from.
-
-        Returns:
-            Implementation.
-        """
-        return (
-            cls.from_string(backend)
-            if isinstance(backend, str)
-            else backend
-            if isinstance(backend, Implementation)
-            else cls.from_native_namespace(backend)
-        )
-
-    def to_native_namespace(self) -> ModuleType:  # noqa: C901, PLR0911
-        """Return the native namespace module corresponding to Implementation.
-
-        Returns:
-            Native module.
-        """
-        if self is Implementation.PANDAS:
-            import pandas as pd  # ignore-banned-import
-
-            return pd
-        if self is Implementation.MODIN:
-            import modin.pandas
-
-            return modin.pandas
-        if self is Implementation.CUDF:  # pragma: no cover
-            import cudf  # ignore-banned-import
-
-            return cudf
-        if self is Implementation.PYARROW:
-            import pyarrow as pa  # ignore-banned-import
-
-            return pa
-        if self is Implementation.PYSPARK:  # pragma: no cover
-            import pyspark.sql
-
-            return pyspark.sql
-        if self is Implementation.POLARS:
-            import polars as pl  # ignore-banned-import
-
-            return pl
-        if self is Implementation.DASK:
-            import dask.dataframe  # ignore-banned-import
-
-            return dask.dataframe
-
-        if self is Implementation.DUCKDB:
-            import duckdb  # ignore-banned-import
-
-            return duckdb
-
-        if self is Implementation.SQLFRAME:
-            import sqlframe  # ignore-banned-import
-
-            return sqlframe
-
-        if self is Implementation.IBIS:
-            import ibis  # ignore-banned-import
-
-            return ibis
-
-        if self is Implementation.PYSPARK_CONNECT:  # pragma: no cover
-            import pyspark.sql.connect  # ignore-banned-import
-
-            return pyspark.sql.connect
-
-        if self is Implementation.DAFT:  # pragma: no cover
-            import daft  # ignore-banned-import
-
-            return daft
-
-        msg = "Not supported Implementation"  # pragma: no cover
-        raise AssertionError(msg)
-
-    def is_pandas(self) -> bool:
-        """Return whether implementation is pandas.
-
-        Returns:
-            Boolean.
-
-        Examples:
-            >>> import pandas as pd
-            >>> import narwhals as nw
-            >>> df_native = pd.DataFrame({"a": [1, 2, 3]})
-            >>> df = nw.from_native(df_native)
-            >>> df.implementation.is_pandas()
-            True
-        """
-        return self is Implementation.PANDAS
-
-    def is_pandas_like(self) -> bool:
-        """Return whether implementation is pandas, Modin, or cuDF.
-
-        Returns:
-            Boolean.
-
-        Examples:
-            >>> import pandas as pd
-            >>> import narwhals as nw
-            >>> df_native = pd.DataFrame({"a": [1, 2, 3]})
-            >>> df = nw.from_native(df_native)
-            >>> df.implementation.is_pandas_like()
-            True
-        """
-        return self in {Implementation.PANDAS, Implementation.MODIN, Implementation.CUDF}
-
-    def is_spark_like(self) -> bool:
-        """Return whether implementation is pyspark or sqlframe.
-
-        Returns:
-            Boolean.
-
-        Examples:
-            >>> import pandas as pd
-            >>> import narwhals as nw
-            >>> df_native = pd.DataFrame({"a": [1, 2, 3]})
-            >>> df = nw.from_native(df_native)
-            >>> df.implementation.is_spark_like()
-            False
-        """
-        return self in {
-            Implementation.PYSPARK,
-            Implementation.SQLFRAME,
-            Implementation.PYSPARK_CONNECT,
-        }
-
-    def is_polars(self) -> bool:
-        """Return whether implementation is Polars.
-
-        Returns:
-            Boolean.
-
-        Examples:
-            >>> import polars as pl
-            >>> import narwhals as nw
-            >>> df_native = pl.DataFrame({"a": [1, 2, 3]})
-            >>> df = nw.from_native(df_native)
-            >>> df.implementation.is_polars()
-            True
-        """
-        return self is Implementation.POLARS
-
-    def is_cudf(self) -> bool:
-        """Return whether implementation is cuDF.
-
-        Returns:
-            Boolean.
-
-        Examples:
-            >>> import polars as pl
-            >>> import narwhals as nw
-            >>> df_native = pl.DataFrame({"a": [1, 2, 3]})
-            >>> df = nw.from_native(df_native)
-            >>> df.implementation.is_cudf()
-            False
-        """
-        return self is Implementation.CUDF  # pragma: no cover
-
-    def is_modin(self) -> bool:
-        """Return whether implementation is Modin.
-
-        Returns:
-            Boolean.
-
-        Examples:
-            >>> import polars as pl
-            >>> import narwhals as nw
-            >>> df_native = pl.DataFrame({"a": [1, 2, 3]})
-            >>> df = nw.from_native(df_native)
-            >>> df.implementation.is_modin()
-            False
-        """
-        return self is Implementation.MODIN  # pragma: no cover
-
-    def is_pyspark(self) -> bool:
-        """Return whether implementation is PySpark.
-
-        Returns:
-            Boolean.
-
-        Examples:
-            >>> import polars as pl
-            >>> import narwhals as nw
-            >>> df_native = pl.DataFrame({"a": [1, 2, 3]})
-            >>> df = nw.from_native(df_native)
-            >>> df.implementation.is_pyspark()
-            False
-        """
-        return self is Implementation.PYSPARK  # pragma: no cover
-
-    def is_pyspark_connect(self) -> bool:
-        """Return whether implementation is PySpark.
-
-        Returns:
-            Boolean.
-
-        Examples:
-            >>> import polars as pl
-            >>> import narwhals as nw
-            >>> df_native = pl.DataFrame({"a": [1, 2, 3]})
-            >>> df = nw.from_native(df_native)
-            >>> df.implementation.is_pyspark_connect()
-            False
-        """
-        return self is Implementation.PYSPARK_CONNECT  # pragma: no cover
-
-    def is_pyarrow(self) -> bool:
-        """Return whether implementation is PyArrow.
-
-        Returns:
-            Boolean.
-
-        Examples:
-            >>> import polars as pl
-            >>> import narwhals as nw
-            >>> df_native = pl.DataFrame({"a": [1, 2, 3]})
-            >>> df = nw.from_native(df_native)
-            >>> df.implementation.is_pyarrow()
-            False
-        """
-        return self is Implementation.PYARROW  # pragma: no cover
-
-    def is_dask(self) -> bool:
-        """Return whether implementation is Dask.
-
-        Returns:
-            Boolean.
-
-        Examples:
-            >>> import polars as pl
-            >>> import narwhals as nw
-            >>> df_native = pl.DataFrame({"a": [1, 2, 3]})
-            >>> df = nw.from_native(df_native)
-            >>> df.implementation.is_dask()
-            False
-        """
-        return self is Implementation.DASK  # pragma: no cover
-
-    def is_duckdb(self) -> bool:
-        """Return whether implementation is DuckDB.
-
-        Returns:
-            Boolean.
-
-        Examples:
-            >>> import polars as pl
-            >>> import narwhals as nw
-            >>> df_native = pl.DataFrame({"a": [1, 2, 3]})
-            >>> df = nw.from_native(df_native)
-            >>> df.implementation.is_duckdb()
-            False
-        """
-        return self is Implementation.DUCKDB  # pragma: no cover
-
-    def is_ibis(self) -> bool:
-        """Return whether implementation is Ibis.
-
-        Returns:
-            Boolean.
-
-        Examples:
-            >>> import polars as pl
-            >>> import narwhals as nw
-            >>> df_native = pl.DataFrame({"a": [1, 2, 3]})
-            >>> df = nw.from_native(df_native)
-            >>> df.implementation.is_ibis()
-            False
-        """
-        return self is Implementation.IBIS  # pragma: no cover
-
-    def is_daft(self) -> bool:
-        """Return whether implementation is Daft.
-
-        Returns:
-            Boolean.
-        """
-        return self is Implementation.DAFT  # pragma: no cover
-
-    def is_sqlframe(self) -> bool:
-        """Return whether implementation is SQLFrame.
-
-        Returns:
-            Boolean.
-
-        Examples:
-            >>> import polars as pl
-            >>> import narwhals as nw
-            >>> df_native = pl.DataFrame({"a": [1, 2, 3]})
-            >>> df = nw.from_native(df_native)
-            >>> df.implementation.is_sqlframe()
-            False
-        """
-        return self is Implementation.SQLFRAME  # pragma: no cover
-
-    def _backend_version(self) -> tuple[int, ...]:
-        native = self.to_native_namespace()
-        into_version: Any
-        if self not in {
-            Implementation.PYSPARK,
-            Implementation.PYSPARK_CONNECT,
-            Implementation.DASK,
-            Implementation.SQLFRAME,
-        }:
-            into_version = native
-        elif self in {Implementation.PYSPARK, Implementation.PYSPARK_CONNECT}:
-            into_version = get_pyspark()  # pragma: no cover
-        elif self is Implementation.DASK:
-            into_version = get_dask()
-        else:
-            import sqlframe._version
-
-            into_version = sqlframe._version
-        return parse_version(into_version)
-
-
-MIN_VERSIONS: dict[Implementation, tuple[int, ...]] = {
-    Implementation.PANDAS: (0, 25, 3),
-    Implementation.MODIN: (0, 25, 3),
-    Implementation.CUDF: (24, 10),
-    Implementation.PYARROW: (11,),
-    Implementation.PYSPARK: (3, 5),
-    Implementation.PYSPARK_CONNECT: (3, 5),
-    Implementation.POLARS: (0, 20, 3),
-    Implementation.DASK: (2024, 8),
-    Implementation.DUCKDB: (1,),
-    Implementation.IBIS: (6,),
-    Implementation.SQLFRAME: (3, 22, 0),
-    Implementation.DAFT: (0, 4, 7),
-}
-
-
-def validate_backend_version(
-    implementation: Implementation, backend_version: tuple[int, ...]
-) -> None:
-    if backend_version < (min_version := MIN_VERSIONS[implementation]):
-        msg = f"Minimum version of {implementation} supported by Narwhals is {min_version}, found: {backend_version}"
-        raise ValueError(msg)
-
-
-def remove_prefix(text: str, prefix: str) -> str:  # pragma: no cover
-    if text.startswith(prefix):
-        return text[len(prefix) :]
-    return text
-
-
-def remove_suffix(text: str, suffix: str) -> str:  # pragma: no cover
-    if text.endswith(suffix):
-        return text[: -len(suffix)]
-    return text  # pragma: no cover
-
-
-def flatten(args: Any) -> list[Any]:
-    return list(args[0] if (len(args) == 1 and _is_iterable(args[0])) else args)
-
-
-def tupleify(arg: Any) -> Any:
-    if not isinstance(arg, (list, tuple)):  # pragma: no cover
-        return (arg,)
-    return arg
-
-
-def _is_iterable(arg: Any | Iterable[Any]) -> bool:
-    from narwhals.series import Series
-
-    if is_pandas_dataframe(arg) or is_pandas_series(arg):
-        msg = f"Expected Narwhals class or scalar, got: {type(arg)}. Perhaps you forgot a `nw.from_native` somewhere?"
-        raise TypeError(msg)
-    if (pl := get_polars()) is not None and isinstance(
-        arg, (pl.Series, pl.Expr, pl.DataFrame, pl.LazyFrame)
-    ):
-        msg = (
-            f"Expected Narwhals class or scalar, got: {type(arg)}.\n\n"
-            "Hint: Perhaps you\n"
-            "- forgot a `nw.from_native` somewhere?\n"
-            "- used `pl.col` instead of `nw.col`?"
-        )
-        raise TypeError(msg)
-
-    return isinstance(arg, Iterable) and not isinstance(arg, (str, bytes, Series))
-
-
-def parse_version(version: str | ModuleType | _SupportsVersion) -> tuple[int, ...]:
-    """Simple version parser; split into a tuple of ints for comparison.
-
-    Arguments:
-        version: Version string, or object with one, to parse.
-
-    Returns:
-        Parsed version number.
-    """
-    # lifted from Polars
-    # [marco]: Take care of DuckDB pre-releases which end with e.g. `-dev4108`
-    # and pandas pre-releases which end with e.g. .dev0+618.gb552dc95c9
-    version_str = version if isinstance(version, str) else version.__version__
-    version_str = re.sub(r"(\D?dev.*$)", "", version_str)
-    return tuple(int(re.sub(r"\D", "", v)) for v in version_str.split("."))
-
-
-@overload
-def isinstance_or_issubclass(
-    obj_or_cls: type, cls_or_tuple: type[_T]
-) -> TypeIs[type[_T]]: ...
-
-
-@overload
-def isinstance_or_issubclass(
-    obj_or_cls: object | type, cls_or_tuple: type[_T]
-) -> TypeIs[_T | type[_T]]: ...
-
-
-@overload
-def isinstance_or_issubclass(
-    obj_or_cls: type, cls_or_tuple: tuple[type[_T1], type[_T2]]
-) -> TypeIs[type[_T1 | _T2]]: ...
-
-
-@overload
-def isinstance_or_issubclass(
-    obj_or_cls: object | type, cls_or_tuple: tuple[type[_T1], type[_T2]]
-) -> TypeIs[_T1 | _T2 | type[_T1 | _T2]]: ...
-
-
-@overload
-def isinstance_or_issubclass(
-    obj_or_cls: type, cls_or_tuple: tuple[type[_T1], type[_T2], type[_T3]]
-) -> TypeIs[type[_T1 | _T2 | _T3]]: ...
-
-
-@overload
-def isinstance_or_issubclass(
-    obj_or_cls: object | type, cls_or_tuple: tuple[type[_T1], type[_T2], type[_T3]]
-) -> TypeIs[_T1 | _T2 | _T3 | type[_T1 | _T2 | _T3]]: ...
-
-
-@overload
-def isinstance_or_issubclass(
-    obj_or_cls: Any, cls_or_tuple: tuple[type, ...]
-) -> TypeIs[Any]: ...
-
-
-def isinstance_or_issubclass(obj_or_cls: Any, cls_or_tuple: Any) -> bool:
-    from narwhals.dtypes import DType
-
-    if isinstance(obj_or_cls, DType):
-        return isinstance(obj_or_cls, cls_or_tuple)
-    return isinstance(obj_or_cls, cls_or_tuple) or (
-        isinstance(obj_or_cls, type) and issubclass(obj_or_cls, cls_or_tuple)
-    )
-
-
-def validate_laziness(items: Iterable[Any]) -> None:
-    from narwhals.dataframe import DataFrame, LazyFrame
-
-    if all(isinstance(item, DataFrame) for item in items) or (
-        all(isinstance(item, LazyFrame) for item in items)
-    ):
-        return
-    msg = f"The items to concatenate should either all be eager, or all lazy, got: {[type(item) for item in items]}"
-    raise TypeError(msg)
-
-
-def maybe_align_index(
-    lhs: FrameOrSeriesT, rhs: Series[Any] | DataFrame[Any] | LazyFrame[Any]
-) -> FrameOrSeriesT:
-    """Align `lhs` to the Index of `rhs`, if they're both pandas-like.
-
-    Arguments:
-        lhs: Dataframe or Series.
-        rhs: Dataframe or Series to align with.
-
-    Returns:
-        Same type as input.
-
-    Notes:
-        This is only really intended for backwards-compatibility purposes,
-        for example if your library already aligns indices for users.
-        If you're designing a new library, we highly encourage you to not
-        rely on the Index.
-        For non-pandas-like inputs, this only checks that `lhs` and `rhs`
-        are the same length.
-
-    Examples:
-        >>> import pandas as pd
-        >>> import polars as pl
-        >>> import narwhals as nw
-        >>> df_pd = pd.DataFrame({"a": [1, 2]}, index=[3, 4])
-        >>> s_pd = pd.Series([6, 7], index=[4, 3])
-        >>> df = nw.from_native(df_pd)
-        >>> s = nw.from_native(s_pd, series_only=True)
-        >>> nw.to_native(nw.maybe_align_index(df, s))
-           a
-        4  2
-        3  1
-    """
-    from narwhals._pandas_like.dataframe import PandasLikeDataFrame
-    from narwhals._pandas_like.series import PandasLikeSeries
-
-    def _validate_index(index: Any) -> None:
-        if not index.is_unique:
-            msg = "given index doesn't have a unique index"
-            raise ValueError(msg)
-
-    lhs_any = cast("Any", lhs)
-    rhs_any = cast("Any", rhs)
-    if isinstance(
-        getattr(lhs_any, "_compliant_frame", None), PandasLikeDataFrame
-    ) and isinstance(getattr(rhs_any, "_compliant_frame", None), PandasLikeDataFrame):
-        _validate_index(lhs_any._compliant_frame.native.index)
-        _validate_index(rhs_any._compliant_frame.native.index)
-        return lhs_any._with_compliant(
-            lhs_any._compliant_frame._with_native(
-                lhs_any._compliant_frame.native.loc[rhs_any._compliant_frame.native.index]
-            )
-        )
-    if isinstance(
-        getattr(lhs_any, "_compliant_frame", None), PandasLikeDataFrame
-    ) and isinstance(getattr(rhs_any, "_compliant_series", None), PandasLikeSeries):
-        _validate_index(lhs_any._compliant_frame.native.index)
-        _validate_index(rhs_any._compliant_series.native.index)
-        return lhs_any._with_compliant(
-            lhs_any._compliant_frame._with_native(
-                lhs_any._compliant_frame.native.loc[
-                    rhs_any._compliant_series.native.index
-                ]
-            )
-        )
-    if isinstance(
-        getattr(lhs_any, "_compliant_series", None), PandasLikeSeries
-    ) and isinstance(getattr(rhs_any, "_compliant_frame", None), PandasLikeDataFrame):
-        _validate_index(lhs_any._compliant_series.native.index)
-        _validate_index(rhs_any._compliant_frame.native.index)
-        return lhs_any._with_compliant(
-            lhs_any._compliant_series._with_native(
-                lhs_any._compliant_series.native.loc[
-                    rhs_any._compliant_frame.native.index
-                ]
-            )
-        )
-    if isinstance(
-        getattr(lhs_any, "_compliant_series", None), PandasLikeSeries
-    ) and isinstance(getattr(rhs_any, "_compliant_series", None), PandasLikeSeries):
-        _validate_index(lhs_any._compliant_series.native.index)
-        _validate_index(rhs_any._compliant_series.native.index)
-        return lhs_any._with_compliant(
-            lhs_any._compliant_series._with_native(
-                lhs_any._compliant_series.native.loc[
-                    rhs_any._compliant_series.native.index
-                ]
-            )
-        )
-    if len(lhs_any) != len(rhs_any):
-        msg = f"Expected `lhs` and `rhs` to have the same length, got {len(lhs_any)} and {len(rhs_any)}"
-        raise ValueError(msg)
-    return lhs
-
-
-def maybe_get_index(obj: DataFrame[Any] | LazyFrame[Any] | Series[Any]) -> Any | None:
-    """Get the index of a DataFrame or a Series, if it's pandas-like.
-
-    Arguments:
-        obj: Dataframe or Series.
-
-    Returns:
-        Same type as input.
-
-    Notes:
-        This is only really intended for backwards-compatibility purposes,
-        for example if your library already aligns indices for users.
-        If you're designing a new library, we highly encourage you to not
-        rely on the Index.
-        For non-pandas-like inputs, this returns `None`.
-
-    Examples:
-        >>> import pandas as pd
-        >>> import polars as pl
-        >>> import narwhals as nw
-        >>> df_pd = pd.DataFrame({"a": [1, 2], "b": [4, 5]})
-        >>> df = nw.from_native(df_pd)
-        >>> nw.maybe_get_index(df)
-        RangeIndex(start=0, stop=2, step=1)
-        >>> series_pd = pd.Series([1, 2])
-        >>> series = nw.from_native(series_pd, series_only=True)
-        >>> nw.maybe_get_index(series)
-        RangeIndex(start=0, stop=2, step=1)
-    """
-    obj_any = cast("Any", obj)
-    native_obj = obj_any.to_native()
-    if is_pandas_like_dataframe(native_obj) or is_pandas_like_series(native_obj):
-        return native_obj.index
-    return None
-
-
-def maybe_set_index(
-    obj: FrameOrSeriesT,
-    column_names: str | list[str] | None = None,
-    *,
-    index: Series[IntoSeriesT] | list[Series[IntoSeriesT]] | None = None,
-) -> FrameOrSeriesT:
-    """Set the index of a DataFrame or a Series, if it's pandas-like.
-
-    Arguments:
-        obj: object for which maybe set the index (can be either a Narwhals `DataFrame`
-            or `Series`).
-        column_names: name or list of names of the columns to set as index.
-            For dataframes, only one of `column_names` and `index` can be specified but
-            not both. If `column_names` is passed and `df` is a Series, then a
-            `ValueError` is raised.
-        index: series or list of series to set as index.
-
-    Returns:
-        Same type as input.
-
-    Raises:
-        ValueError: If one of the following conditions happens
-
-            - none of `column_names` and `index` are provided
-            - both `column_names` and `index` are provided
-            - `column_names` is provided and `df` is a Series
-
-    Notes:
-        This is only really intended for backwards-compatibility purposes, for example if
-        your library already aligns indices for users.
-        If you're designing a new library, we highly encourage you to not
-        rely on the Index.
-
-        For non-pandas-like inputs, this is a no-op.
-
-    Examples:
-        >>> import pandas as pd
-        >>> import polars as pl
-        >>> import narwhals as nw
-        >>> df_pd = pd.DataFrame({"a": [1, 2], "b": [4, 5]})
-        >>> df = nw.from_native(df_pd)
-        >>> nw.to_native(nw.maybe_set_index(df, "b"))  # doctest: +NORMALIZE_WHITESPACE
-           a
-        b
-        4  1
-        5  2
-    """
-    from narwhals.translate import to_native
-
-    df_any = cast("Any", obj)
-    native_obj = df_any.to_native()
-
-    if column_names is not None and index is not None:
-        msg = "Only one of `column_names` or `index` should be provided"
-        raise ValueError(msg)
-
-    if not column_names and index is None:
-        msg = "Either `column_names` or `index` should be provided"
-        raise ValueError(msg)
-
-    if index is not None:
-        keys = (
-            [to_native(idx, pass_through=True) for idx in index]
-            if _is_iterable(index)
-            else to_native(index, pass_through=True)
-        )
-    else:
-        keys = column_names
-
-    if is_pandas_like_dataframe(native_obj):
-        return df_any._with_compliant(
-            df_any._compliant_frame._with_native(native_obj.set_index(keys))
-        )
-    elif is_pandas_like_series(native_obj):
-        from narwhals._pandas_like.utils import set_index
-
-        if column_names:
-            msg = "Cannot set index using column names on a Series"
-            raise ValueError(msg)
-
-        native_obj = set_index(
-            native_obj,
-            keys,
-            implementation=obj._compliant_series._implementation,  # type: ignore[union-attr]
-            backend_version=obj._compliant_series._backend_version,  # type: ignore[union-attr]
-        )
-        return df_any._with_compliant(df_any._compliant_series._with_native(native_obj))
-    else:
-        return df_any
-
-
-def maybe_reset_index(obj: FrameOrSeriesT) -> FrameOrSeriesT:
-    """Reset the index to the default integer index of a DataFrame or a Series, if it's pandas-like.
-
-    Arguments:
-        obj: Dataframe or Series.
-
-    Returns:
-        Same type as input.
-
-    Notes:
-        This is only really intended for backwards-compatibility purposes,
-        for example if your library already resets the index for users.
-        If you're designing a new library, we highly encourage you to not
-        rely on the Index.
-        For non-pandas-like inputs, this is a no-op.
-
-    Examples:
-        >>> import pandas as pd
-        >>> import polars as pl
-        >>> import narwhals as nw
-        >>> df_pd = pd.DataFrame({"a": [1, 2], "b": [4, 5]}, index=([6, 7]))
-        >>> df = nw.from_native(df_pd)
-        >>> nw.to_native(nw.maybe_reset_index(df))
-           a  b
-        0  1  4
-        1  2  5
-        >>> series_pd = pd.Series([1, 2])
-        >>> series = nw.from_native(series_pd, series_only=True)
-        >>> nw.maybe_get_index(series)
-        RangeIndex(start=0, stop=2, step=1)
-    """
-    obj_any = cast("Any", obj)
-    native_obj = obj_any.to_native()
-    if is_pandas_like_dataframe(native_obj):
-        native_namespace = obj_any.__native_namespace__()
-        if _has_default_index(native_obj, native_namespace):
-            return obj_any
-        return obj_any._with_compliant(
-            obj_any._compliant_frame._with_native(native_obj.reset_index(drop=True))
-        )
-    if is_pandas_like_series(native_obj):
-        native_namespace = obj_any.__native_namespace__()
-        if _has_default_index(native_obj, native_namespace):
-            return obj_any
-        return obj_any._with_compliant(
-            obj_any._compliant_series._with_native(native_obj.reset_index(drop=True))
-        )
-    return obj_any
-
-
-def _is_range_index(obj: Any, native_namespace: Any) -> TypeIs[pd.RangeIndex]:
-    return isinstance(obj, native_namespace.RangeIndex)
-
-
-def _has_default_index(
-    native_frame_or_series: pd.Series[Any] | pd.DataFrame, native_namespace: Any
-) -> bool:
-    index = native_frame_or_series.index
-    return (
-        _is_range_index(index, native_namespace)
-        and index.start == 0
-        and index.stop == len(index)
-        and index.step == 1
-    )
-
-
-def maybe_convert_dtypes(
-    obj: FrameOrSeriesT, *args: bool, **kwargs: bool | str
-) -> FrameOrSeriesT:
-    """Convert columns or series to the best possible dtypes using dtypes supporting ``pd.NA``, if df is pandas-like.
-
-    Arguments:
-        obj: DataFrame or Series.
-        *args: Additional arguments which gets passed through.
-        **kwargs: Additional arguments which gets passed through.
-
-    Returns:
-        Same type as input.
-
-    Notes:
-        For non-pandas-like inputs, this is a no-op.
-        Also, `args` and `kwargs` just get passed down to the underlying library as-is.
-
-    Examples:
-        >>> import pandas as pd
-        >>> import polars as pl
-        >>> import narwhals as nw
-        >>> import numpy as np
-        >>> df_pd = pd.DataFrame(
-        ...     {
-        ...         "a": pd.Series([1, 2, 3], dtype=np.dtype("int32")),
-        ...         "b": pd.Series([True, False, np.nan], dtype=np.dtype("O")),
-        ...     }
-        ... )
-        >>> df = nw.from_native(df_pd)
-        >>> nw.to_native(
-        ...     nw.maybe_convert_dtypes(df)
-        ... ).dtypes  # doctest: +NORMALIZE_WHITESPACE
-        a             Int32
-        b           boolean
-        dtype: object
-    """
-    obj_any = cast("Any", obj)
-    native_obj = obj_any.to_native()
-    if is_pandas_like_dataframe(native_obj):
-        return obj_any._with_compliant(
-            obj_any._compliant_frame._with_native(
-                native_obj.convert_dtypes(*args, **kwargs)
-            )
-        )
-    if is_pandas_like_series(native_obj):
-        return obj_any._with_compliant(
-            obj_any._compliant_series._with_native(
-                native_obj.convert_dtypes(*args, **kwargs)
-            )
-        )
-    return obj_any
-
-
-def scale_bytes(sz: int, unit: SizeUnit) -> int | float:
-    """Scale size in bytes to other size units (eg: "kb", "mb", "gb", "tb").
-
-    Arguments:
-        sz: original size in bytes
-        unit: size unit to convert into
-
-    Returns:
-        Integer or float.
-    """
-    if unit in {"b", "bytes"}:
-        return sz
-    elif unit in {"kb", "kilobytes"}:
-        return sz / 1024
-    elif unit in {"mb", "megabytes"}:
-        return sz / 1024**2
-    elif unit in {"gb", "gigabytes"}:
-        return sz / 1024**3
-    elif unit in {"tb", "terabytes"}:
-        return sz / 1024**4
-    else:
-        msg = f"`unit` must be one of {{'b', 'kb', 'mb', 'gb', 'tb'}}, got {unit!r}"
-        raise ValueError(msg)
-
-
-def is_ordered_categorical(series: Series[Any]) -> bool:  # noqa: PLR0911
-    """Return whether indices of categories are semantically meaningful.
-
-    This is a convenience function to accessing what would otherwise be
-    the `is_ordered` property from the DataFrame Interchange Protocol,
-    see https://data-apis.org/dataframe-protocol/latest/API.html.
-
-    - For Polars:
-      - Enums are always ordered.
-      - Categoricals are ordered if `dtype.ordering == "physical"`.
-    - For pandas-like APIs:
-      - Categoricals are ordered if `dtype.cat.ordered == True`.
-    - For PyArrow table:
-      - Categoricals are ordered if `dtype.type.ordered == True`.
-
-    Arguments:
-        series: Input Series.
-
-    Returns:
-        Whether the Series is an ordered categorical.
-
-    Examples:
-        >>> import narwhals as nw
-        >>> import pandas as pd
-        >>> import polars as pl
-        >>> data = ["x", "y"]
-        >>> s_pd = pd.Series(data, dtype=pd.CategoricalDtype(ordered=True))
-        >>> s_pl = pl.Series(data, dtype=pl.Categorical(ordering="physical"))
-
-        Let's define a library-agnostic function:
-
-        >>> @nw.narwhalify
-        ... def func(s):
-        ...     return nw.is_ordered_categorical(s)
-
-        Then, we can pass any supported library to `func`:
-
-        >>> func(s_pd)
-        True
-        >>> func(s_pl)
-        True
-    """
-    from narwhals._interchange.series import InterchangeSeries
-
-    dtypes = series._compliant_series._version.dtypes
-    compliant = series._compliant_series
-    if isinstance(compliant, InterchangeSeries) and isinstance(
-        series.dtype, dtypes.Categorical
-    ):
-        return compliant.native.describe_categorical["is_ordered"]
-    if series.dtype == dtypes.Enum:
-        return True
-    if series.dtype != dtypes.Categorical:
-        return False
-    native_series = series.to_native()
-    if is_polars_series(native_series):
-        return native_series.dtype.ordering == "physical"  # type: ignore[attr-defined]
-    if is_pandas_series(native_series):
-        return bool(native_series.cat.ordered)
-    if is_modin_series(native_series):  # pragma: no cover
-        return native_series.cat.ordered
-    if is_cudf_series(native_series):  # pragma: no cover
-        return native_series.cat.ordered
-    if is_pyarrow_chunked_array(native_series):
-        from narwhals._arrow.utils import is_dictionary
-
-        return is_dictionary(native_series.type) and native_series.type.ordered
-    # If it doesn't match any of the above, let's just play it safe and return False.
-    return False  # pragma: no cover
-
-
-def generate_unique_token(
-    n_bytes: int, columns: Sequence[str]
-) -> str:  # pragma: no cover
-    msg = (
-        "Use `generate_temporary_column_name` instead. `generate_unique_token` is "
-        "deprecated and it will be removed in future versions"
-    )
-    issue_deprecation_warning(msg, _version="1.13.0")
-    return generate_temporary_column_name(n_bytes=n_bytes, columns=columns)
-
-
-def generate_temporary_column_name(n_bytes: int, columns: Sequence[str]) -> str:
-    """Generates a unique column name that is not present in the given list of columns.
-
-    It relies on [python secrets token_hex](https://docs.python.org/3/library/secrets.html#secrets.token_hex)
-    function to return a string nbytes random bytes.
-
-    Arguments:
-        n_bytes: The number of bytes to generate for the token.
-        columns: The list of columns to check for uniqueness.
-
-    Returns:
-        A unique token that is not present in the given list of columns.
-
-    Raises:
-        AssertionError: If a unique token cannot be generated after 100 attempts.
-
-    Examples:
-        >>> import narwhals as nw
-        >>> columns = ["abc", "xyz"]
-        >>> nw.generate_temporary_column_name(n_bytes=8, columns=columns) not in columns
-        True
-    """
-    counter = 0
-    while True:
-        token = token_hex(n_bytes)
-        if token not in columns:
-            return token
-
-        counter += 1
-        if counter > 100:
-            msg = (
-                "Internal Error: Narwhals was not able to generate a column name with "
-                f"{n_bytes=} and not in {columns}"
-            )
-            raise AssertionError(msg)
-
-
-def parse_columns_to_drop(
-    frame: _StoresColumns, subset: Iterable[str], /, *, strict: bool
-) -> list[str]:
-    if not strict:
-        return list(set(frame.columns).intersection(subset))
-    to_drop = list(subset)
-    if error := check_columns_exist(to_drop, available=frame.columns):
-        raise error
-    return to_drop
-
-
-def is_sequence_but_not_str(sequence: Sequence[_T] | Any) -> TypeIs[Sequence[_T]]:
-    return isinstance(sequence, Sequence) and not isinstance(sequence, str)
-
-
-def is_slice_none(obj: Any) -> TypeIs[_SliceNone]:
-    return isinstance(obj, slice) and obj == slice(None)
-
-
-def is_sized_multi_index_selector(
-    obj: Any,
-) -> TypeIs[SizedMultiIndexSelector[Series[Any] | CompliantSeries[Any]]]:
-    return (
-        (
-            is_sequence_but_not_str(obj)
-            and ((len(obj) > 0 and isinstance(obj[0], int)) or (len(obj) == 0))
-        )
-        or is_numpy_array_1d_int(obj)
-        or is_narwhals_series_int(obj)
-        or is_compliant_series_int(obj)
-    )
-
-
-def is_sequence_like(
-    obj: Sequence[_T] | Any,
-) -> TypeIs[Sequence[_T] | Series[Any] | _1DArray]:
-    return (
-        is_sequence_but_not_str(obj)
-        or is_numpy_array_1d(obj)
-        or is_narwhals_series(obj)
-        or is_compliant_series(obj)
-    )
-
-
-def is_slice_index(obj: Any) -> TypeIs[_SliceIndex]:
-    return isinstance(obj, slice) and (
-        isinstance(obj.start, int)
-        or isinstance(obj.stop, int)
-        or (isinstance(obj.step, int) and obj.start is None and obj.stop is None)
-    )
-
-
-def is_range(obj: Any) -> TypeIs[range]:
-    return isinstance(obj, range)
-
-
-def is_single_index_selector(obj: Any) -> TypeIs[SingleIndexSelector]:
-    return bool(isinstance(obj, int) and not isinstance(obj, bool))
-
-
-def is_index_selector(
-    obj: Any,
-) -> TypeIs[SingleIndexSelector | MultiIndexSelector[Series[Any] | CompliantSeries[Any]]]:
-    return (
-        is_single_index_selector(obj)
-        or is_sized_multi_index_selector(obj)
-        or is_slice_index(obj)
-    )
-
-
-def is_list_of(obj: Any, tp: type[_T]) -> TypeIs[list[_T]]:
-    # Check if an object is a list of `tp`, only sniffing the first element.
-    return bool(isinstance(obj, list) and obj and isinstance(obj[0], tp))
-
-
-def is_sequence_of(obj: Any, tp: type[_T]) -> TypeIs[Sequence[_T]]:
-    # Check if an object is a sequence of `tp`, only sniffing the first element.
-    return bool(
-        is_sequence_but_not_str(obj)
-        and (first := next(iter(obj), None))
-        and isinstance(first, tp)
-    )
-
-
-def find_stacklevel() -> int:
-    """Find the first place in the stack that is not inside narwhals.
-
-    Returns:
-        Stacklevel.
-
-    Taken from:
-    https://github.com/pandas-dev/pandas/blob/ab89c53f48df67709a533b6a95ce3d911871a0a8/pandas/util/_exceptions.py#L30-L51
-    """
-    import inspect
-    from pathlib import Path
-
-    import narwhals as nw
-
-    pkg_dir = str(Path(nw.__file__).parent)
-
-    # https://stackoverflow.com/questions/17407119/python-inspect-stack-is-slow
-    frame = inspect.currentframe()
-    n = 0
-    try:
-        while frame:
-            fname = inspect.getfile(frame)
-            if fname.startswith(pkg_dir) or (
-                (qualname := getattr(frame.f_code, "co_qualname", None))
-                # ignore @singledispatch wrappers
-                and qualname.startswith("singledispatch.")
-            ):
-                frame = frame.f_back
-                n += 1
-            else:  # pragma: no cover
-                break
-        else:  # pragma: no cover
-            pass
-    finally:
-        # https://docs.python.org/3/library/inspect.html
-        # > Though the cycle detector will catch these, destruction of the frames
-        # > (and local variables) can be made deterministic by removing the cycle
-        # > in a finally clause.
-        del frame
-    return n
-
-
-def issue_deprecation_warning(message: str, _version: str) -> None:
-    """Issue a deprecation warning.
-
-    Arguments:
-        message: The message associated with the warning.
-        _version: Narwhals version when the warning was introduced. Just used for internal
-            bookkeeping.
-    """
-    warn(message=message, category=DeprecationWarning, stacklevel=find_stacklevel())
-
-
-def validate_strict_and_pass_though(
-    strict: bool | None,  # noqa: FBT001
-    pass_through: bool | None,  # noqa: FBT001
-    *,
-    pass_through_default: bool,
-    emit_deprecation_warning: bool,
-) -> bool:
-    if strict is None and pass_through is None:
-        pass_through = pass_through_default
-    elif strict is not None and pass_through is None:
-        if emit_deprecation_warning:
-            msg = (
-                "`strict` in `from_native` is deprecated, please use `pass_through` instead.\n\n"
-                "Note: `strict` will remain available in `narwhals.stable.v1`.\n"
-                "See https://narwhals-dev.github.io/narwhals/backcompat/ for more information.\n"
-            )
-            issue_deprecation_warning(msg, _version="1.13.0")
-        pass_through = not strict
-    elif strict is None and pass_through is not None:
-        pass
-    else:
-        msg = "Cannot pass both `strict` and `pass_through`"
-        raise ValueError(msg)
-    return pass_through
-
-
-def deprecate_native_namespace(
-    *, warn_version: str = "", required: bool = False
-) -> Callable[[Callable[P, R]], Callable[P, R]]:
-    """Decorator to transition from `native_namespace` to `backend` argument.
-
-    Arguments:
-        warn_version: Emit a deprecation warning from this version.
-        required: Raise when both `native_namespace`, `backend` are `None`.
-
-    Returns:
-        Wrapped function, with `native_namespace` **removed**.
-    """
-
-    def decorate(fn: Callable[P, R], /) -> Callable[P, R]:
-        @wraps(fn)
-        def wrapper(*args: P.args, **kwds: P.kwargs) -> R:
-            backend = kwds.pop("backend", None)
-            native_namespace = kwds.pop("native_namespace", None)
-            if native_namespace is not None and backend is None:
-                if warn_version:
-                    msg = (
-                        "`native_namespace` is deprecated, please use `backend` instead.\n\n"
-                        "Note: `native_namespace` will remain available in `narwhals.stable.v1`.\n"
-                        "See https://narwhals-dev.github.io/narwhals/backcompat/ for more information.\n"
-                    )
-                    issue_deprecation_warning(msg, _version=warn_version)
-                backend = native_namespace
-            elif native_namespace is not None and backend is not None:
-                msg = "Can't pass both `native_namespace` and `backend`"
-                raise ValueError(msg)
-            elif native_namespace is None and backend is None and required:
-                msg = f"`backend` must be specified in `{fn.__name__}`."
-                raise ValueError(msg)
-            kwds["backend"] = backend
-            return fn(*args, **kwds)
-
-        return wrapper
-
-    return decorate
-
-
-def _validate_rolling_arguments(
-    window_size: int, min_samples: int | None
-) -> tuple[int, int]:
-    if window_size < 1:
-        msg = "window_size must be greater or equal than 1"
-        raise ValueError(msg)
-
-    if not isinstance(window_size, int):
-        _type = window_size.__class__.__name__
-        msg = (
-            f"argument 'window_size': '{_type}' object cannot be "
-            "interpreted as an integer"
-        )
-        raise TypeError(msg)
-
-    if min_samples is not None:
-        if min_samples < 1:
-            msg = "min_samples must be greater or equal than 1"
-            raise ValueError(msg)
-
-        if not isinstance(min_samples, int):
-            _type = min_samples.__class__.__name__
-            msg = (
-                f"argument 'min_samples': '{_type}' object cannot be "
-                "interpreted as an integer"
-            )
-            raise TypeError(msg)
-        if min_samples > window_size:
-            msg = "`min_samples` must be less or equal than `window_size`"
-            raise InvalidOperationError(msg)
-    else:
-        min_samples = window_size
-
-    return window_size, min_samples
-
-
-def generate_repr(header: str, native_repr: str) -> str:
-    try:
-        terminal_width = os.get_terminal_size().columns
-    except OSError:
-        terminal_width = int(os.getenv("COLUMNS", 80))  # noqa: PLW1508
-    native_lines = native_repr.expandtabs().splitlines()
-    max_native_width = max(len(line) for line in native_lines)
-
-    if max_native_width + 2 <= terminal_width:
-        length = max(max_native_width, len(header))
-        output = f"┌{'─' * length}┐\n"
-        header_extra = length - len(header)
-        output += f"|{' ' * (header_extra // 2)}{header}{' ' * (header_extra // 2 + header_extra % 2)}|\n"
-        output += f"|{'-' * (length)}|\n"
-        start_extra = (length - max_native_width) // 2
-        end_extra = (length - max_native_width) // 2 + (length - max_native_width) % 2
-        for line in native_lines:
-            output += f"|{' ' * (start_extra)}{line}{' ' * (end_extra + max_native_width - len(line))}|\n"
-        output += f"└{'─' * length}┘"
-        return output
-
-    diff = 39 - len(header)
-    return (
-        f"┌{'─' * (39)}┐\n"
-        f"|{' ' * (diff // 2)}{header}{' ' * (diff // 2 + diff % 2)}|\n"
-        "| Use `.to_native` to see native output |\n└"
-        f"{'─' * 39}┘"
-    )
-
-
-def check_columns_exist(
-    subset: Sequence[str], /, *, available: Sequence[str]
-) -> ColumnNotFoundError | None:
-    if missing := set(subset).difference(available):
-        return ColumnNotFoundError.from_missing_and_available_column_names(
-            missing, available
-        )
-    return None
-
-
-def check_column_names_are_unique(columns: Sequence[str]) -> None:
-    len_unique_columns = len(set(columns))
-    if len(columns) != len_unique_columns:
-        from collections import Counter
-
-        counter = Counter(columns)
-        duplicates = {k: v for k, v in counter.items() if v > 1}
-        msg = "".join(f"\n- '{k}' {v} times" for k, v in duplicates.items())
-        msg = f"Expected unique column names, got:{msg}"
-        raise DuplicateError(msg)
-
-
-def _parse_time_unit_and_time_zone(
-    time_unit: TimeUnit | Iterable[TimeUnit] | None,
-    time_zone: str | timezone | Iterable[str | timezone | None] | None,
-) -> tuple[Set[TimeUnit], Set[str | None]]:
-    time_units: Set[TimeUnit] = (
-        {"ms", "us", "ns", "s"}
-        if time_unit is None
-        else {time_unit}
-        if isinstance(time_unit, str)
-        else set(time_unit)
-    )
-    time_zones: Set[str | None] = (
-        {None}
-        if time_zone is None
-        else {str(time_zone)}
-        if isinstance(time_zone, (str, timezone))
-        else {str(tz) if tz is not None else None for tz in time_zone}
-    )
-    return time_units, time_zones
-
-
-def dtype_matches_time_unit_and_time_zone(
-    dtype: DType, dtypes: DTypes, time_units: Set[TimeUnit], time_zones: Set[str | None]
-) -> bool:
-    return (
-        isinstance(dtype, dtypes.Datetime)
-        and (dtype.time_unit in time_units)
-        and (
-            dtype.time_zone in time_zones
-            or ("*" in time_zones and dtype.time_zone is not None)
-        )
-    )
-
-
-def get_column_names(frame: _StoresColumns, /) -> Sequence[str]:
-    return frame.columns
-
-
-def exclude_column_names(frame: _StoresColumns, names: Container[str]) -> Sequence[str]:
-    return [col_name for col_name in frame.columns if col_name not in names]
-
-
-def passthrough_column_names(names: Sequence[str], /) -> EvalNames[Any]:
-    def fn(_frame: Any, /) -> Sequence[str]:
-        return names
-
-    return fn
-
-
-def _hasattr_static(obj: Any, attr: str) -> bool:
-    sentinel = object()
-    return getattr_static(obj, attr, sentinel) is not sentinel
-
-
-def is_compliant_dataframe(
-    obj: CompliantDataFrame[
-        CompliantSeriesT, CompliantExprT, NativeFrameT_co, ToNarwhalsT_co
-    ]
-    | Any,
-) -> TypeIs[
-    CompliantDataFrame[CompliantSeriesT, CompliantExprT, NativeFrameT_co, ToNarwhalsT_co]
-]:
-    return _hasattr_static(obj, "__narwhals_dataframe__")
-
-
-def is_compliant_lazyframe(
-    obj: CompliantLazyFrame[CompliantExprT, NativeFrameT_co, ToNarwhalsT_co] | Any,
-) -> TypeIs[CompliantLazyFrame[CompliantExprT, NativeFrameT_co, ToNarwhalsT_co]]:
-    return _hasattr_static(obj, "__narwhals_lazyframe__")
-
-
-def is_compliant_series(
-    obj: CompliantSeries[NativeSeriesT_co] | Any,
-) -> TypeIs[CompliantSeries[NativeSeriesT_co]]:
-    return _hasattr_static(obj, "__narwhals_series__")
-
-
-def is_compliant_series_int(
-    obj: CompliantSeries[NativeSeriesT_co] | Any,
-) -> TypeIs[CompliantSeries[NativeSeriesT_co]]:
-    return is_compliant_series(obj) and obj.dtype.is_integer()
-
-
-def is_compliant_expr(
-    obj: CompliantExpr[CompliantFrameT, CompliantSeriesOrNativeExprT_co] | Any,
-) -> TypeIs[CompliantExpr[CompliantFrameT, CompliantSeriesOrNativeExprT_co]]:
-    return hasattr(obj, "__narwhals_expr__")
-
-
-def is_eager_allowed(obj: Implementation) -> TypeIs[EagerAllowedImplementation]:
-    return obj in {
-        Implementation.PANDAS,
-        Implementation.MODIN,
-        Implementation.CUDF,
-        Implementation.POLARS,
-        Implementation.PYARROW,
-    }
-
-
-def has_native_namespace(obj: Any) -> TypeIs[SupportsNativeNamespace]:
-    return hasattr(obj, "__native_namespace__")
-
-
-def _supports_dataframe_interchange(obj: Any) -> TypeIs[DataFrameLike]:
-    return hasattr(obj, "__dataframe__")
-
-
-def supports_arrow_c_stream(obj: Any) -> TypeIs[ArrowStreamExportable]:
-    return _hasattr_static(obj, "__arrow_c_stream__")
-
-
-def _remap_full_join_keys(
-    left_on: Sequence[str], right_on: Sequence[str], suffix: str
-) -> dict[str, str]:
-    """Remap join keys to avoid collisions.
-
-    If left keys collide with the right keys, append the suffix.
-    If there's no collision, let the right keys be.
-
-    Arguments:
-        left_on: Left keys.
-        right_on: Right keys.
-        suffix: Suffix to append to right keys.
-
-    Returns:
-        A map of old to new right keys.
-    """
-    right_keys_suffixed = (
-        f"{key}{suffix}" if key in left_on else key for key in right_on
-    )
-    return dict(zip(right_on, right_keys_suffixed))
-
-
-def _into_arrow_table(data: IntoArrowTable, context: _FullContext, /) -> pa.Table:
-    """Guards `ArrowDataFrame.from_arrow` w/ safer imports.
-
-    Arguments:
-        data: Object which implements `__arrow_c_stream__`.
-        context: Initialized compliant object.
-
-    Returns:
-        A PyArrow Table.
-    """
-    if find_spec("pyarrow"):
-        import pyarrow as pa  # ignore-banned-import
-
-        from narwhals._arrow.namespace import ArrowNamespace
-
-        version = context._version
-        ns = ArrowNamespace(backend_version=parse_version(pa), version=version)
-        return ns._dataframe.from_arrow(data, context=ns).native
-    else:  # pragma: no cover
-        msg = f"'pyarrow>=14.0.0' is required for `from_arrow` for object of type {type(data).__name__!r}."
-        raise ModuleNotFoundError(msg)
-
-
-# TODO @dangotbanned: Extend with runtime behavior for `v1.*`
-# See `narwhals.exceptions.NarwhalsUnstableWarning`
-def unstable(fn: _Fn, /) -> _Fn:
-    """Visual-only marker for unstable functionality.
-
-    Arguments:
-        fn: Function to decorate.
-
-    Returns:
-        Decorated function (unchanged).
-
-    Examples:
-        >>> from narwhals.utils import unstable
-        >>> @unstable
-        ... def a_work_in_progress_feature(*args):
-        ...     return args
-        >>>
-        >>> a_work_in_progress_feature.__name__
-        'a_work_in_progress_feature'
-        >>> a_work_in_progress_feature(1, 2, 3)
-        (1, 2, 3)
-    """
-    return fn
-
-
-def _is_naive_format(format: str) -> bool:
-    """Determines if a datetime format string is 'naive', i.e., does not include timezone information.
-
-    A format is considered naive if it does not contain any of the following
-
-    - '%s': Unix timestamp
-    - '%z': UTC offset
-    - 'Z' : UTC timezone designator
-
-    Arguments:
-        format: The datetime format string to check.
-
-    Returns:
-        bool: True if the format is naive (does not include timezone info), False otherwise.
-    """
-    return not any(x in format for x in ("%s", "%z", "Z"))
-
-
-class not_implemented:  # noqa: N801
-    """Mark some functionality as unsupported.
-
-    Arguments:
-        alias: optional name used instead of the data model hook [`__set_name__`].
-
-    Returns:
-        An exception-raising [descriptor].
-
-    Notes:
-        - Attribute/method name *doesn't* need to be declared twice
-        - Allows different behavior when looked up on the class vs instance
-        - Allows us to use `isinstance(...)` instead of monkeypatching an attribute to the function
-
-    Examples:
-        >>> from narwhals.utils import not_implemented
-        >>> class Thing:
-        ...     def totally_ready(self) -> str:
-        ...         return "I'm ready!"
-        ...
-        ...     not_ready_yet = not_implemented()
-        >>>
-        >>> thing = Thing()
-        >>> thing.totally_ready()
-        "I'm ready!"
-        >>> thing.not_ready_yet()
-        Traceback (most recent call last):
-            ...
-        NotImplementedError: 'not_ready_yet' is not implemented for: 'Thing'.
-        ...
-        >>> isinstance(Thing.not_ready_yet, not_implemented)
-        True
-
-    [`__set_name__`]: https://docs.python.org/3/reference/datamodel.html#object.__set_name__
-    [descriptor]: https://docs.python.org/3/howto/descriptor.html
-    """
-
-    def __init__(self, alias: str | None = None, /) -> None:
-        # NOTE: Don't like this
-        # Trying to workaround `mypy` requiring `@property` everywhere
-        self._alias: str | None = alias
-
-    def __repr__(self) -> str:
-        return f"<{type(self).__name__}>: {self._name_owner}.{self._name}"
-
-    def __set_name__(self, owner: type[_T], name: str) -> None:
-        # https://docs.python.org/3/howto/descriptor.html#customized-names
-        self._name_owner: str = owner.__name__
-        self._name: str = self._alias or name
-
-    def __get__(
-        self, instance: _T | Literal["raise"] | None, owner: type[_T] | None = None, /
-    ) -> Any:
-        if instance is None:
-            # NOTE: Branch for `cls._name`
-            # We can check that to see if an instance of `type(self)` for
-            # https://narwhals-dev.github.io/narwhals/api-completeness/expr/
-            return self
-        # NOTE: Prefer not exposing the actual class we're defining in
-        # `_implementation` may not be available everywhere
-        who = getattr(instance, "_implementation", self._name_owner)
-        raise _not_implemented_error(self._name, who)
-
-    def __call__(self, *args: Any, **kwds: Any) -> Any:
-        # NOTE: Purely to duck-type as assignable to **any** instance method
-        # Wouldn't be reachable through *regular* attribute access
-        return self.__get__("raise")
-
-    @classmethod
-    def deprecated(cls, message: LiteralString, /) -> Self:
-        """Alt constructor, wraps with `@deprecated`.
-
-        Arguments:
-            message: **Static-only** deprecation message, emitted in an IDE.
-
-        Returns:
-            An exception-raising [descriptor].
-
-        [descriptor]: https://docs.python.org/3/howto/descriptor.html
-        """
-        obj = cls()
-        return deprecated(message)(obj)
-
-
-def _not_implemented_error(what: str, who: str, /) -> NotImplementedError:
-    msg = (
-        f"{what!r} is not implemented for: {who!r}.\n\n"
-        "If you would like to see this functionality in `narwhals`, "
-        "please open an issue at: https://github.com/narwhals-dev/narwhals/issues"
-    )
-    return NotImplementedError(msg)
-
-
-class requires:  # noqa: N801
-    """Method decorator for raising under certain constraints.
-
-    Attributes:
-        _min_version: Minimum backend version.
-        _hint: Optional suggested alternative.
-
-    Examples:
-        >>> from narwhals.utils import requires, Implementation
-        >>> class SomeBackend:
-        ...     _implementation = Implementation.PYARROW
-        ...     _backend_version = 20, 0, 0
-        ...
-        ...     @requires.backend_version((9000, 0, 0))
-        ...     def really_complex_feature(self) -> str:
-        ...         return "hello"
-        >>> backend = SomeBackend()
-        >>> backend.really_complex_feature()
-        Traceback (most recent call last):
-            ...
-        NotImplementedError: `really_complex_feature` is only available in 'pyarrow>=9000.0.0', found version '20.0.0'.
-    """
-
-    _min_version: tuple[int, ...]
-    _hint: str
-
-    @classmethod
-    def backend_version(cls, minimum: tuple[int, ...], /, hint: str = "") -> Self:
-        """Method decorator for raising below a minimum `_backend_version`.
-
-        Arguments:
-            minimum: Minimum backend version.
-            hint: Optional suggested alternative.
-
-        Returns:
-            An exception-raising decorator.
-        """
-        obj = cls.__new__(cls)
-        obj._min_version = minimum
-        obj._hint = hint
-        return obj
-
-    @staticmethod
-    def _unparse_version(backend_version: tuple[int, ...], /) -> str:
-        return ".".join(f"{d}" for d in backend_version)
-
-    def _ensure_version(self, instance: _FullContext, /) -> None:
-        if instance._backend_version >= self._min_version:
-            return
-        method = self._wrapped_name
-        backend = instance._implementation
-        minimum = self._unparse_version(self._min_version)
-        found = self._unparse_version(instance._backend_version)
-        msg = f"`{method}` is only available in '{backend}>={minimum}', found version {found!r}."
-        if self._hint:
-            msg = f"{msg}\n{self._hint}"
-        raise NotImplementedError(msg)
-
-    def __call__(self, fn: _Method[_ContextT, P, R], /) -> _Method[_ContextT, P, R]:
-        self._wrapped_name = fn.__name__
-
-        @wraps(fn)
-        def wrapper(instance: _ContextT, *args: P.args, **kwds: P.kwargs) -> R:
-            self._ensure_version(instance)
-            return fn(instance, *args, **kwds)
-
-        # NOTE: Only getting a complaint from `mypy`
-        return wrapper  # type: ignore[return-value]
-
-
-def convert_str_slice_to_int_slice(
-    str_slice: _SliceName, columns: Sequence[str]
-) -> tuple[int | None, int | None, Any]:
-    start = columns.index(str_slice.start) if str_slice.start is not None else None
-    stop = columns.index(str_slice.stop) + 1 if str_slice.stop is not None else None
-    step = str_slice.step
-    return (start, stop, step)
-
-
-def inherit_doc(
-    tp_parent: Callable[P, R1], /
-) -> Callable[[_Constructor[_T, P, R2]], _Constructor[_T, P, R2]]:
-    """Steal the class-level docstring from parent and attach to child `__init__`.
-
-    Returns:
-        Decorated constructor.
-
-    Notes:
-        - Passes static typing (mostly)
-        - Passes at runtime
-    """
-
-    def decorate(init_child: _Constructor[_T, P, R2], /) -> _Constructor[_T, P, R2]:
-        if init_child.__name__ == "__init__" and issubclass(type(tp_parent), type):
-            init_child.__doc__ = getdoc(tp_parent)
-            return init_child
-        else:  # pragma: no cover
-            msg = (
-                f"`@{inherit_doc.__name__}` is only allowed to decorate an `__init__` with a class-level doc.\n"
-                f"Method: {init_child.__qualname__!r}\n"
-                f"Parent: {tp_parent!r}"
-            )
-            raise TypeError(msg)
-
-    return decorate
-
-
-class _DeferredIterable(Generic[_T]):
-    """Store a callable producing an iterable to defer collection until we need it."""
-
-    def __init__(self, into_iter: Callable[[], Iterable[_T]], /) -> None:
-        self._into_iter: Callable[[], Iterable[_T]] = into_iter
-
-    def __iter__(self) -> Iterator[_T]:
-        yield from self._into_iter()
-
-    def to_tuple(self) -> tuple[_T, ...]:
-        # Collect and return as a `tuple`.
-        it = self._into_iter()
-        return it if isinstance(it, tuple) else tuple(it)
-=======
-__all__ = ["Implementation", "Version", "parse_version"]
->>>>>>> 746aa21f
+__all__ = ["Implementation", "Version", "parse_version"]