from __future__ import annotations

import re
from enum import Enum
from enum import auto
from secrets import token_hex
from typing import TYPE_CHECKING
from typing import Any
from typing import Iterable
from typing import Sequence
from typing import TypeVar
from typing import Union
from typing import cast
from warnings import warn

from narwhals.dependencies import get_cudf
from narwhals.dependencies import get_dask_dataframe
from narwhals.dependencies import get_fireducks
from narwhals.dependencies import get_modin
from narwhals.dependencies import get_pandas
from narwhals.dependencies import get_polars
from narwhals.dependencies import get_pyarrow
from narwhals.dependencies import is_cudf_series
from narwhals.dependencies import is_modin_series
from narwhals.dependencies import is_pandas_dataframe
from narwhals.dependencies import is_pandas_like_dataframe
from narwhals.dependencies import is_pandas_like_series
from narwhals.dependencies import is_pandas_series
from narwhals.dependencies import is_polars_series
from narwhals.dependencies import is_pyarrow_chunked_array
from narwhals.exceptions import ColumnNotFoundError
from narwhals.exceptions import InvalidOperationError
from narwhals.translate import to_native

if TYPE_CHECKING:
    from types import ModuleType

    import pandas as pd
    from typing_extensions import Self
    from typing_extensions import TypeGuard

    from narwhals.dataframe import DataFrame
    from narwhals.dataframe import LazyFrame
    from narwhals.series import Series

    FrameOrSeriesT = TypeVar(
        "FrameOrSeriesT", bound=Union[LazyFrame[Any], DataFrame[Any], Series]
    )


class Implementation(Enum):
    PANDAS = auto()
    MODIN = auto()
    CUDF = auto()
    PYARROW = auto()
    POLARS = auto()
    DASK = auto()
    UNKNOWN = auto()
    FIREDUCKS = auto()

    @classmethod
    def from_native_namespace(
        cls: type[Self], native_namespace: ModuleType
    ) -> Implementation:  # pragma: no cover
        """Instantiate Implementation object from a native namespace module.

        Arguments:
            native_namespace: Native namespace.

        Returns:
            Implementation.
        """
        mapping = {
            get_pandas(): Implementation.PANDAS,
            get_modin(): Implementation.MODIN,
            get_cudf(): Implementation.CUDF,
            get_pyarrow(): Implementation.PYARROW,
            get_polars(): Implementation.POLARS,
            get_dask_dataframe(): Implementation.DASK,
            get_fireducks(): Implementation.FIREDUCKS,
        }
        return mapping.get(native_namespace, Implementation.UNKNOWN)

    def to_native_namespace(self: Self) -> ModuleType:
        """Return the native namespace module corresponding to Implementation.

        Returns:
            Native module.
        """
        mapping = {
            Implementation.PANDAS: get_pandas(),
            Implementation.MODIN: get_modin(),
            Implementation.CUDF: get_cudf(),
            Implementation.PYARROW: get_pyarrow(),
            Implementation.POLARS: get_polars(),
<<<<<<< HEAD
            Implementation.FIREDUCKS: get_fireducks(),
=======
            Implementation.DASK: get_dask_dataframe(),
>>>>>>> db9a0484
        }
        return mapping[self]  # type: ignore[no-any-return]


def remove_prefix(text: str, prefix: str) -> str:
    if text.startswith(prefix):
        return text[len(prefix) :]
    return text  # pragma: no cover


def remove_suffix(text: str, suffix: str) -> str:  # pragma: no cover
    if text.endswith(suffix):
        return text[: -len(suffix)]
    return text  # pragma: no cover


def flatten(args: Any) -> list[Any]:
    if not args:
        return []
    if len(args) == 1 and _is_iterable(args[0]):
        return args[0]  # type: ignore[no-any-return]
    return args  # type: ignore[no-any-return]


def tupleify(arg: Any) -> Any:
    if not isinstance(arg, (list, tuple)):  # pragma: no cover
        return (arg,)
    return arg


def _is_iterable(arg: Any | Iterable[Any]) -> bool:
    from narwhals.series import Series

    if is_pandas_dataframe(arg) or is_pandas_series(arg):
        msg = f"Expected Narwhals class or scalar, got: {type(arg)}. Perhaps you forgot a `nw.from_native` somewhere?"
        raise TypeError(msg)
    if (pl := get_polars()) is not None and isinstance(
        arg, (pl.Series, pl.Expr, pl.DataFrame, pl.LazyFrame)
    ):
        msg = (
            f"Expected Narwhals class or scalar, got: {type(arg)}.\n\n"
            "Hint: Perhaps you\n"
            "- forgot a `nw.from_native` somewhere?\n"
            "- used `pl.col` instead of `nw.col`?"
        )
        raise TypeError(msg)

    return isinstance(arg, Iterable) and not isinstance(arg, (str, bytes, Series))


def parse_version(version: Sequence[str | int]) -> tuple[int, ...]:
    """Simple version parser; split into a tuple of ints for comparison.

    Arguments:
        version: Version string to parse.

    Returns:
        Parsed version number.
    """
    # lifted from Polars
    if isinstance(version, str):  # pragma: no cover
        version = version.split(".")
    return tuple(int(re.sub(r"\D", "", str(v))) for v in version)


def isinstance_or_issubclass(obj: Any, cls: Any) -> bool:
    from narwhals.dtypes import DType

    if isinstance(obj, DType):
        return isinstance(obj, cls)
    return isinstance(obj, cls) or issubclass(obj, cls)


def validate_laziness(items: Iterable[Any]) -> None:
    from narwhals.dataframe import DataFrame
    from narwhals.dataframe import LazyFrame

    if all(isinstance(item, DataFrame) for item in items) or (
        all(isinstance(item, LazyFrame) for item in items)
    ):
        return
    msg = "The items to concatenate should either all be eager, or all lazy"
    raise NotImplementedError(msg)


def maybe_align_index(
    lhs: FrameOrSeriesT, rhs: Series | DataFrame[Any] | LazyFrame[Any]
) -> FrameOrSeriesT:
    """Align `lhs` to the Index of `rhs`, if they're both pandas-like.

    Arguments:
        lhs: Dataframe or Series.
        rhs: Dataframe or Series to align with.

    Returns:
        Same type as input.

    Notes:
        This is only really intended for backwards-compatibility purposes,
        for example if your library already aligns indices for users.
        If you're designing a new library, we highly encourage you to not
        rely on the Index.
        For non-pandas-like inputs, this only checks that `lhs` and `rhs`
        are the same length.

    Examples:
        >>> import pandas as pd
        >>> import polars as pl
        >>> import narwhals as nw
        >>> df_pd = pd.DataFrame({"a": [1, 2]}, index=[3, 4])
        >>> s_pd = pd.Series([6, 7], index=[4, 3])
        >>> df = nw.from_native(df_pd)
        >>> s = nw.from_native(s_pd, series_only=True)
        >>> nw.to_native(nw.maybe_align_index(df, s))
           a
        4  2
        3  1
    """
    from narwhals._pandas_like.dataframe import PandasLikeDataFrame
    from narwhals._pandas_like.series import PandasLikeSeries

    def _validate_index(index: Any) -> None:
        if not index.is_unique:
            msg = "given index doesn't have a unique index"
            raise ValueError(msg)

    lhs_any = cast(Any, lhs)
    rhs_any = cast(Any, rhs)
    if isinstance(
        getattr(lhs_any, "_compliant_frame", None), PandasLikeDataFrame
    ) and isinstance(getattr(rhs_any, "_compliant_frame", None), PandasLikeDataFrame):
        _validate_index(lhs_any._compliant_frame._native_frame.index)
        _validate_index(rhs_any._compliant_frame._native_frame.index)
        return lhs_any._from_compliant_dataframe(  # type: ignore[no-any-return]
            lhs_any._compliant_frame._from_native_frame(
                lhs_any._compliant_frame._native_frame.loc[
                    rhs_any._compliant_frame._native_frame.index
                ]
            )
        )
    if isinstance(
        getattr(lhs_any, "_compliant_frame", None), PandasLikeDataFrame
    ) and isinstance(getattr(rhs_any, "_compliant_series", None), PandasLikeSeries):
        _validate_index(lhs_any._compliant_frame._native_frame.index)
        _validate_index(rhs_any._compliant_series._native_series.index)
        return lhs_any._from_compliant_dataframe(  # type: ignore[no-any-return]
            lhs_any._compliant_frame._from_native_frame(
                lhs_any._compliant_frame._native_frame.loc[
                    rhs_any._compliant_series._native_series.index
                ]
            )
        )
    if isinstance(
        getattr(lhs_any, "_compliant_series", None), PandasLikeSeries
    ) and isinstance(getattr(rhs_any, "_compliant_frame", None), PandasLikeDataFrame):
        _validate_index(lhs_any._compliant_series._native_series.index)
        _validate_index(rhs_any._compliant_frame._native_frame.index)
        return lhs_any._from_compliant_series(  # type: ignore[no-any-return]
            lhs_any._compliant_series._from_native_series(
                lhs_any._compliant_series._native_series.loc[
                    rhs_any._compliant_frame._native_frame.index
                ]
            )
        )
    if isinstance(
        getattr(lhs_any, "_compliant_series", None), PandasLikeSeries
    ) and isinstance(getattr(rhs_any, "_compliant_series", None), PandasLikeSeries):
        _validate_index(lhs_any._compliant_series._native_series.index)
        _validate_index(rhs_any._compliant_series._native_series.index)
        return lhs_any._from_compliant_series(  # type: ignore[no-any-return]
            lhs_any._compliant_series._from_native_series(
                lhs_any._compliant_series._native_series.loc[
                    rhs_any._compliant_series._native_series.index
                ]
            )
        )
    if len(lhs_any) != len(rhs_any):
        msg = f"Expected `lhs` and `rhs` to have the same length, got {len(lhs_any)} and {len(rhs_any)}"
        raise ValueError(msg)
    return lhs


def maybe_get_index(obj: DataFrame[Any] | LazyFrame[Any] | Series) -> Any | None:
    """Get the index of a DataFrame or a Series, if it's pandas-like.

    Arguments:
        obj: Dataframe or Series.

    Returns:
        Same type as input.

    Notes:
        This is only really intended for backwards-compatibility purposes,
        for example if your library already aligns indices for users.
        If you're designing a new library, we highly encourage you to not
        rely on the Index.
        For non-pandas-like inputs, this returns `None`.

    Examples:
        >>> import pandas as pd
        >>> import polars as pl
        >>> import narwhals as nw
        >>> df_pd = pd.DataFrame({"a": [1, 2], "b": [4, 5]})
        >>> df = nw.from_native(df_pd)
        >>> nw.maybe_get_index(df)
        RangeIndex(start=0, stop=2, step=1)
        >>> series_pd = pd.Series([1, 2])
        >>> series = nw.from_native(series_pd, series_only=True)
        >>> nw.maybe_get_index(series)
        RangeIndex(start=0, stop=2, step=1)
    """
    obj_any = cast(Any, obj)
    native_obj = to_native(obj_any)
    if is_pandas_like_dataframe(native_obj) or is_pandas_like_series(native_obj):
        return native_obj.index
    return None


def maybe_set_index(
    obj: FrameOrSeriesT,
    column_names: str | list[str] | None = None,
    *,
    index: Series | list[Series] | None = None,
) -> FrameOrSeriesT:
    """Set the index of a DataFrame or a Series, if it's pandas-like.

    Arguments:
        obj: object for which maybe set the index (can be either a Narwhals `DataFrame`
            or `Series`).
        column_names: name or list of names of the columns to set as index.
            For dataframes, only one of `column_names` and `index` can be specified but
            not both. If `column_names` is passed and `df` is a Series, then a
            `ValueError` is raised.
        index: series or list of series to set as index.

    Returns:
        Same type as input.

    Raises:
        ValueError: If one of the following condition happens:

            - none of `column_names` and `index` are provided
            - both `column_names` and `index` are provided
            - `column_names` is provided and `df` is a Series

    Notes:
        This is only really intended for backwards-compatibility purposes, for example if
        your library already aligns indices for users.
        If you're designing a new library, we highly encourage you to not
        rely on the Index.

        For non-pandas-like inputs, this is a no-op.

    Examples:
        >>> import pandas as pd
        >>> import polars as pl
        >>> import narwhals as nw
        >>> df_pd = pd.DataFrame({"a": [1, 2], "b": [4, 5]})
        >>> df = nw.from_native(df_pd)
        >>> nw.to_native(nw.maybe_set_index(df, "b"))  # doctest: +NORMALIZE_WHITESPACE
           a
        b
        4  1
        5  2
    """
    df_any = cast(Any, obj)
    native_obj = to_native(df_any)

    if column_names is not None and index is not None:
        msg = "Only one of `column_names` or `index` should be provided"
        raise ValueError(msg)

    if not column_names and not index:
        msg = "Either `column_names` or `index` should be provided"
        raise ValueError(msg)

    if index is not None:
        keys = (
            [to_native(idx, pass_through=True) for idx in index]
            if _is_iterable(index)
            else to_native(index, pass_through=True)
        )
    else:
        keys = column_names

    if is_pandas_like_dataframe(native_obj):
        return df_any._from_compliant_dataframe(  # type: ignore[no-any-return]
            df_any._compliant_frame._from_native_frame(native_obj.set_index(keys))
        )
    elif is_pandas_like_series(native_obj):
        if column_names:
            msg = "Cannot set index using column names on a Series"
            raise ValueError(msg)

        if (
            df_any._compliant_series._implementation is Implementation.PANDAS
            and df_any._compliant_series._backend_version < (1,)
        ):  # pragma: no cover
            native_obj = native_obj.set_axis(keys, inplace=False)
        else:
            native_obj = native_obj.set_axis(keys)

        return df_any._from_compliant_series(  # type: ignore[no-any-return]
            df_any._compliant_series._from_native_series(native_obj)
        )
    else:
        return df_any  # type: ignore[no-any-return]


def maybe_reset_index(obj: FrameOrSeriesT) -> FrameOrSeriesT:
    """Reset the index to the default integer index of a DataFrame or a Series, if it's pandas-like.

    Arguments:
        obj: Dataframe or Series.

    Returns:
        Same type as input.

    Notes:
        This is only really intended for backwards-compatibility purposes,
        for example if your library already resets the index for users.
        If you're designing a new library, we highly encourage you to not
        rely on the Index.
        For non-pandas-like inputs, this is a no-op.

    Examples:
        >>> import pandas as pd
        >>> import polars as pl
        >>> import narwhals as nw
        >>> df_pd = pd.DataFrame({"a": [1, 2], "b": [4, 5]}, index=([6, 7]))
        >>> df = nw.from_native(df_pd)
        >>> nw.to_native(nw.maybe_reset_index(df))
           a  b
        0  1  4
        1  2  5
        >>> series_pd = pd.Series([1, 2])
        >>> series = nw.from_native(series_pd, series_only=True)
        >>> nw.maybe_get_index(series)
        RangeIndex(start=0, stop=2, step=1)
    """
    obj_any = cast(Any, obj)
    native_obj = to_native(obj_any)
    if is_pandas_like_dataframe(native_obj):
        native_namespace = obj_any.__native_namespace__()
        if _has_default_index(native_obj, native_namespace):
            return obj_any  # type: ignore[no-any-return]
        return obj_any._from_compliant_dataframe(  # type: ignore[no-any-return]
            obj_any._compliant_frame._from_native_frame(native_obj.reset_index(drop=True))
        )
    if is_pandas_like_series(native_obj):
        native_namespace = obj_any.__native_namespace__()
        if _has_default_index(native_obj, native_namespace):
            return obj_any  # type: ignore[no-any-return]
        return obj_any._from_compliant_series(  # type: ignore[no-any-return]
            obj_any._compliant_series._from_native_series(
                native_obj.reset_index(drop=True)
            )
        )
    return obj_any  # type: ignore[no-any-return]


def _has_default_index(
    native_frame_or_series: pd.Series | pd.DataFrame, native_namespace: Any
) -> bool:
    index = native_frame_or_series.index
    return (
        isinstance(index, native_namespace.RangeIndex)
        and index.start == 0
        and index.stop == len(index)
        and index.step == 1
    )


def maybe_convert_dtypes(
    obj: FrameOrSeriesT, *args: bool, **kwargs: bool | str
) -> FrameOrSeriesT:
    """Convert columns or series to the best possible dtypes using dtypes supporting ``pd.NA``, if df is pandas-like.

    Arguments:
        obj: DataFrame or Series.
        *args: Additional arguments which gets passed through.
        **kwargs: Additional arguments which gets passed through.

    Returns:
        Same type as input.

    Notes:
        For non-pandas-like inputs, this is a no-op.
        Also, `args` and `kwargs` just get passed down to the underlying library as-is.

    Examples:
        >>> import pandas as pd
        >>> import polars as pl
        >>> import narwhals as nw
        >>> import numpy as np
        >>> df_pd = pd.DataFrame(
        ...     {
        ...         "a": pd.Series([1, 2, 3], dtype=np.dtype("int32")),
        ...         "b": pd.Series([True, False, np.nan], dtype=np.dtype("O")),
        ...     }
        ... )
        >>> df = nw.from_native(df_pd)
        >>> nw.to_native(nw.maybe_convert_dtypes(df)).dtypes  # doctest: +NORMALIZE_WHITESPACE
        a             Int32
        b           boolean
        dtype: object
    """
    obj_any = cast(Any, obj)
    native_obj = to_native(obj_any)
    if is_pandas_like_dataframe(native_obj):
        return obj_any._from_compliant_dataframe(  # type: ignore[no-any-return]
            obj_any._compliant_frame._from_native_frame(
                native_obj.convert_dtypes(*args, **kwargs)
            )
        )
    if is_pandas_like_series(native_obj):
        return obj_any._from_compliant_series(  # type: ignore[no-any-return]
            obj_any._compliant_series._from_native_series(
                native_obj.convert_dtypes(*args, **kwargs)
            )
        )
    return obj_any  # type: ignore[no-any-return]


def is_ordered_categorical(series: Series) -> bool:
    """Return whether indices of categories are semantically meaningful.

    This is a convenience function to accessing what would otherwise be
    the `is_ordered` property from the DataFrame Interchange Protocol,
    see https://data-apis.org/dataframe-protocol/latest/API.html.

    - For Polars:
      - Enums are always ordered.
      - Categoricals are ordered if `dtype.ordering == "physical"`.
    - For pandas-like APIs:
      - Categoricals are ordered if `dtype.cat.ordered == True`.
    - For PyArrow table:
      - Categoricals are ordered if `dtype.type.ordered == True`.

    Arguments:
        series: Input Series.

    Returns:
        Whether the Series is an ordered categorical.

    Examples:
        >>> import narwhals as nw
        >>> import pandas as pd
        >>> import polars as pl
        >>> data = ["x", "y"]
        >>> s_pd = pd.Series(data, dtype=pd.CategoricalDtype(ordered=True))
        >>> s_pl = pl.Series(data, dtype=pl.Categorical(ordering="physical"))

        Let's define a library-agnostic function:

        >>> @nw.narwhalify
        ... def func(s):
        ...     return nw.is_ordered_categorical(s)

        Then, we can pass any supported library to `func`:

        >>> func(s_pd)
        True
        >>> func(s_pl)
        True
    """
    from narwhals._interchange.series import InterchangeSeries

    dtypes = series._compliant_series._dtypes

    if (
        isinstance(series._compliant_series, InterchangeSeries)
        and series.dtype == dtypes.Categorical
    ):
        return series._compliant_series._native_series.describe_categorical[  # type: ignore[no-any-return]
            "is_ordered"
        ]
    if series.dtype == dtypes.Enum:
        return True
    if series.dtype != dtypes.Categorical:
        return False
    native_series = to_native(series)
    if is_polars_series(native_series):
        return native_series.dtype.ordering == "physical"  # type: ignore[attr-defined, no-any-return]
    if is_pandas_series(native_series):
        return native_series.cat.ordered  # type: ignore[no-any-return]
    if is_modin_series(native_series):  # pragma: no cover
        return native_series.cat.ordered  # type: ignore[no-any-return]
    if is_cudf_series(native_series):  # pragma: no cover
        return native_series.cat.ordered  # type: ignore[no-any-return]
    if is_pyarrow_chunked_array(native_series):
        return native_series.type.ordered  # type: ignore[no-any-return]
    # If it doesn't match any of the above, let's just play it safe and return False.
    return False  # pragma: no cover


def generate_unique_token(n_bytes: int, columns: list[str]) -> str:  # pragma: no cover
    msg = (
        "Use `generate_temporary_column_name` instead. `generate_unique_token` is "
        "deprecated and it will be removed in future versions"
    )
    issue_deprecation_warning(msg, _version="1.13.0")
    return generate_temporary_column_name(n_bytes=n_bytes, columns=columns)


def generate_temporary_column_name(n_bytes: int, columns: list[str]) -> str:
    """Generates a unique column name that is not present in the given list of columns.

    It relies on [python secrets token_hex](https://docs.python.org/3/library/secrets.html#secrets.token_hex)
    function to return a string nbytes random bytes.

    Arguments:
        n_bytes: The number of bytes to generate for the token.
        columns: The list of columns to check for uniqueness.

    Returns:
        A unique token that is not present in the given list of columns.

    Raises:
        AssertionError: If a unique token cannot be generated after 100 attempts.

    Examples:
        >>> import narwhals as nw
        >>> columns = ["abc", "xyz"]
        >>> nw.generate_temporary_column_name(n_bytes=8, columns=columns) not in columns
        True
    """
    counter = 0
    while True:
        token = token_hex(n_bytes)
        if token not in columns:
            return token

        counter += 1
        if counter > 100:
            msg = (
                "Internal Error: Narwhals was not able to generate a column name with "
                f"{n_bytes=} and not in {columns}"
            )
            raise AssertionError(msg)


def parse_columns_to_drop(
    compliant_frame: Any,
    columns: Iterable[str],
    strict: bool,  # noqa: FBT001
) -> list[str]:
    cols = compliant_frame.columns
    to_drop = list(columns)
    if strict:
        missing_columns = [x for x in to_drop if x not in cols]
        if missing_columns:
            raise ColumnNotFoundError.from_missing_and_available_column_names(
                missing_columns=missing_columns, available_columns=cols
            )
    else:
        to_drop = list(set(cols).intersection(set(to_drop)))
    return to_drop


def is_sequence_but_not_str(sequence: Any) -> TypeGuard[Sequence[Any]]:
    return isinstance(sequence, Sequence) and not isinstance(sequence, str)


def find_stacklevel() -> int:
    """Find the first place in the stack that is not inside narwhals.

    Returns:
        Stacklevel.

    Taken from:
    https://github.com/pandas-dev/pandas/blob/ab89c53f48df67709a533b6a95ce3d911871a0a8/pandas/util/_exceptions.py#L30-L51
    """
    import inspect
    from pathlib import Path

    import narwhals as nw

    pkg_dir = str(Path(nw.__file__).parent)

    # https://stackoverflow.com/questions/17407119/python-inspect-stack-is-slow
    frame = inspect.currentframe()
    n = 0
    try:
        while frame:
            fname = inspect.getfile(frame)
            if fname.startswith(pkg_dir) or (
                (qualname := getattr(frame.f_code, "co_qualname", None))
                # ignore @singledispatch wrappers
                and qualname.startswith("singledispatch.")
            ):
                frame = frame.f_back
                n += 1
            else:  # pragma: no cover
                break
        else:  # pragma: no cover
            pass
    finally:
        # https://docs.python.org/3/library/inspect.html
        # > Though the cycle detector will catch these, destruction of the frames
        # > (and local variables) can be made deterministic by removing the cycle
        # > in a finally clause.
        del frame
    return n


def issue_deprecation_warning(message: str, _version: str) -> None:
    """Issue a deprecation warning.

    Arguments:
        message: The message associated with the warning.
        _version: Narwhals version when the warning was introduced. Just used for internal
            bookkeeping.
    """
    warn(message=message, category=DeprecationWarning, stacklevel=find_stacklevel())


def validate_strict_and_pass_though(
    strict: bool | None,
    pass_through: bool | None,
    *,
    pass_through_default: bool,
    emit_deprecation_warning: bool,
) -> bool:
    if strict is None and pass_through is None:
        pass_through = pass_through_default
    elif strict is not None and pass_through is None:
        if emit_deprecation_warning:
            msg = (
                "`strict` in `from_native` is deprecated, please use `pass_through` instead.\n\n"
                "Note: `strict` will remain available in `narwhals.stable.v1`.\n"
                "See https://narwhals-dev.github.io/narwhals/backcompat/ for more information.\n"
            )
            issue_deprecation_warning(msg, _version="1.13.0")
        pass_through = not strict
    elif strict is None and pass_through is not None:
        pass
    else:
        msg = "Cannot pass both `strict` and `pass_through`"
        raise ValueError(msg)
    return pass_through


def _validate_rolling_arguments(
    window_size: int, min_periods: int | None
) -> tuple[int, int]:
    if window_size < 1:
        msg = "window_size must be greater or equal than 1"
        raise ValueError(msg)

    if not isinstance(window_size, int):
        _type = window_size.__class__.__name__
        msg = (
            f"argument 'window_size': '{_type}' object cannot be "
            "interpreted as an integer"
        )
        raise TypeError(msg)

    if min_periods is not None:
        if min_periods < 1:
            msg = "min_periods must be greater or equal than 1"
            raise ValueError(msg)

        if not isinstance(min_periods, int):
            _type = min_periods.__class__.__name__
            msg = (
                f"argument 'min_periods': '{_type}' object cannot be "
                "interpreted as an integer"
            )
            raise TypeError(msg)
        if min_periods > window_size:
            msg = "`min_periods` must be less or equal than `window_size`"
            raise InvalidOperationError(msg)
    else:
        min_periods = window_size

    return window_size, min_periods<|MERGE_RESOLUTION|>--- conflicted
+++ resolved
@@ -93,11 +93,8 @@
             Implementation.CUDF: get_cudf(),
             Implementation.PYARROW: get_pyarrow(),
             Implementation.POLARS: get_polars(),
-<<<<<<< HEAD
+            Implementation.DASK: get_dask_dataframe(),
             Implementation.FIREDUCKS: get_fireducks(),
-=======
-            Implementation.DASK: get_dask_dataframe(),
->>>>>>> db9a0484
         }
         return mapping[self]  # type: ignore[no-any-return]
 
