from __future__ import annotations

import os
import re
from datetime import timezone
from enum import Enum, auto
from functools import wraps
from importlib.util import find_spec
from inspect import getattr_static, getdoc
from secrets import token_hex
from typing import (
    TYPE_CHECKING,
    Any,
    Callable,
    Container,
    Generic,
    Iterable,
    Iterator,
    Literal,
    Mapping,
    Protocol,
    Sequence,
    TypeVar,
    Union,
    cast,
    overload,
)
from warnings import warn

<<<<<<< HEAD
from narwhals import dependencies as deps
=======
from narwhals import _dependencies as _deps
>>>>>>> afd8a150
from narwhals._enum import NoAutoEnum
from narwhals._typing_compat import deprecated
from narwhals.dependencies import (
    get_cudf,
    get_dask,
    get_dask_dataframe,
    get_duckdb,
    get_ibis,
    get_modin,
    get_pandas,
    get_polars,
    get_pyarrow,
    get_pyspark,
    get_pyspark_connect,
    get_pyspark_sql,
    get_sqlframe,
    is_narwhals_series,
    is_narwhals_series_int,
    is_numpy_array_1d,
    is_numpy_array_1d_int,
    is_pandas_dataframe,
    is_pandas_like_dataframe,
    is_pandas_like_series,
    is_pandas_series,
    is_polars_series,
    is_pyarrow_chunked_array,
)
from narwhals.exceptions import ColumnNotFoundError, DuplicateError, InvalidOperationError

if TYPE_CHECKING:
    from types import ModuleType
    from typing import AbstractSet as Set

    import pandas as pd
    import polars as pl
    import pyarrow as pa
    from typing_extensions import (
        Concatenate,
        LiteralString,
        ParamSpec,
        Self,
        TypeAlias,
        TypeIs,
    )

    from narwhals._compliant import (
        CompliantExpr,
        CompliantExprT,
        CompliantFrameT,
        CompliantSeriesOrNativeExprT_co,
        CompliantSeriesT,
        NativeFrameT_co,
        NativeSeriesT_co,
    )
    from narwhals._compliant.typing import EvalNames
    from narwhals._namespace import EagerAllowedImplementation, Namespace
    from narwhals._translate import ArrowStreamExportable, IntoArrowTable, ToNarwhalsT_co
    from narwhals.dataframe import DataFrame, LazyFrame
    from narwhals.dtypes import DType
    from narwhals.series import Series
    from narwhals.typing import (
        CompliantDataFrame,
        CompliantLazyFrame,
        CompliantSeries,
        DataFrameLike,
        DTypes,
        IntoSeriesT,
        MultiIndexSelector,
        SingleIndexSelector,
        SizedMultiIndexSelector,
        SizeUnit,
        SupportsNativeNamespace,
        TimeUnit,
        _1DArray,
        _SliceIndex,
        _SliceName,
        _SliceNone,
    )

    FrameOrSeriesT = TypeVar(
        "FrameOrSeriesT", bound=Union[LazyFrame[Any], DataFrame[Any], Series[Any]]
    )

    _T1 = TypeVar("_T1")
    _T2 = TypeVar("_T2")
    _T3 = TypeVar("_T3")
    _Fn = TypeVar("_Fn", bound="Callable[..., Any]")
    P = ParamSpec("P")
    R = TypeVar("R")
    R1 = TypeVar("R1")
    R2 = TypeVar("R2")

    class _SupportsVersion(Protocol):
        __version__: str

    class _SupportsGet(Protocol):  # noqa: PYI046
        def __get__(self, instance: Any, owner: Any | None = None, /) -> Any: ...

    class _StoresImplementation(Protocol):
        _implementation: Implementation
        """Implementation of native object (pandas, Polars, PyArrow, ...)."""

    class _StoresBackendVersion(Protocol):
        _backend_version: tuple[int, ...]
        """Version tuple for a native package."""

    class _StoresVersion(Protocol):
        _version: Version
        """Narwhals API version (V1 or MAIN)."""

    class _LimitedContext(_StoresBackendVersion, _StoresVersion, Protocol):
        """Provides 2 attributes.

        - `_backend_version`
        - `_version`
        """

    class _FullContext(_StoresImplementation, _LimitedContext, Protocol):
        """Provides 3 attributes.

        - `_implementation`
        - `_backend_version`
        - `_version`
        """

    class _StoresColumns(Protocol):
        @property
        def columns(self) -> Sequence[str]: ...


_T = TypeVar("_T")
NativeT_co = TypeVar("NativeT_co", covariant=True)
CompliantT_co = TypeVar("CompliantT_co", covariant=True)
_ContextT = TypeVar("_ContextT", bound="_FullContext")
_Method: TypeAlias = "Callable[Concatenate[_ContextT, P], R]"
_Constructor: TypeAlias = "Callable[Concatenate[_T, P], R2]"


class _StoresNative(Protocol[NativeT_co]):  # noqa: PYI046
    """Provides access to a native object.

    Native objects have types like:

    >>> from pandas import Series
    >>> from pyarrow import Table
    """

    @property
    def native(self) -> NativeT_co:
        """Return the native object."""
        ...


class _StoresCompliant(Protocol[CompliantT_co]):  # noqa: PYI046
    """Provides access to a compliant object.

    Compliant objects have types like:

    >>> from narwhals._pandas_like.series import PandasLikeSeries
    >>> from narwhals._arrow.dataframe import ArrowDataFrame
    """

    @property
    def compliant(self) -> CompliantT_co:
        """Return the compliant object."""
        ...


class Version(Enum):
    V1 = auto()
    MAIN = auto()

    @property
    def namespace(self) -> type[Namespace[Any]]:
        if self is Version.MAIN:
            from narwhals._namespace import Namespace

            return Namespace
        from narwhals.stable.v1._namespace import Namespace

        return Namespace

    @property
    def dtypes(self) -> DTypes:
        if self is Version.MAIN:
            from narwhals import dtypes

            return dtypes
        from narwhals.stable.v1 import dtypes as v1_dtypes

        return v1_dtypes

    @property
    def dataframe(self) -> type[DataFrame[Any]]:
        if self is Version.MAIN:
            from narwhals.dataframe import DataFrame

            return DataFrame
        from narwhals.stable.v1 import DataFrame as DataFrameV1

        return DataFrameV1

    @property
    def lazyframe(self) -> type[LazyFrame[Any]]:
        if self is Version.MAIN:
            from narwhals.dataframe import LazyFrame

            return LazyFrame
        from narwhals.stable.v1 import LazyFrame as LazyFrameV1

        return LazyFrameV1

    @property
    def series(self) -> type[Series[Any]]:
        if self is Version.MAIN:
            from narwhals.series import Series

            return Series
        from narwhals.stable.v1 import Series as SeriesV1

        return SeriesV1


class Implementation(NoAutoEnum):
    """Implementation of native object (pandas, Polars, PyArrow, ...)."""

    PANDAS = "pandas"
    """pandas implementation."""
    MODIN = "modin"
    """Modin implementation."""
    CUDF = "cudf"
    """cuDF implementation."""
    PYARROW = "pyarrow"
    """PyArrow implementation."""
    PYSPARK = "pyspark"
    """PySpark implementation."""
    POLARS = "polars"
    """Polars implementation."""
    DASK = "dask"
    """Dask implementation."""
    DUCKDB = "duckdb"
    """DuckDB implementation."""
    IBIS = "ibis"
    """Ibis implementation."""
    SQLFRAME = "sqlframe"
    """SQLFrame implementation."""
    PYSPARK_CONNECT = "pyspark[connect]"
    """PySpark Connect implementation."""
    UNKNOWN = "unknown"
    """Unknown implementation."""

    def __str__(self) -> str:
        return str(self.value)

    @classmethod
    def from_native_namespace(
        cls: type[Self], native_namespace: ModuleType
    ) -> Implementation:  # pragma: no cover
        """Instantiate Implementation object from a native namespace module.

        Arguments:
            native_namespace: Native namespace.

        Returns:
            Implementation.
        """
        mapping = {
            get_pandas(): Implementation.PANDAS,
            get_modin(): Implementation.MODIN,
            get_cudf(): Implementation.CUDF,
            get_pyarrow(): Implementation.PYARROW,
            get_pyspark_sql(): Implementation.PYSPARK,
            get_polars(): Implementation.POLARS,
            get_dask_dataframe(): Implementation.DASK,
            get_duckdb(): Implementation.DUCKDB,
            get_ibis(): Implementation.IBIS,
            get_sqlframe(): Implementation.SQLFRAME,
            get_pyspark_connect(): Implementation.PYSPARK_CONNECT,
        }
        return mapping.get(native_namespace, Implementation.UNKNOWN)

    @classmethod
    def from_string(
        cls: type[Self], backend_name: str
    ) -> Implementation:  # pragma: no cover
        """Instantiate Implementation object from a native namespace module.

        Arguments:
            backend_name: Name of backend, expressed as string.

        Returns:
            Implementation.
        """
        try:
            return cls(backend_name)
        except ValueError:
            return Implementation.UNKNOWN

    @classmethod
    def from_backend(
        cls: type[Self], backend: str | Implementation | ModuleType
    ) -> Implementation:
        """Instantiate from native namespace module, string, or Implementation.

        Arguments:
            backend: Backend to instantiate Implementation from.

        Returns:
            Implementation.
        """
        return (
            cls.from_string(backend)
            if isinstance(backend, str)
            else backend
            if isinstance(backend, Implementation)
            else cls.from_native_namespace(backend)
        )

    def to_native_namespace(self) -> ModuleType:
        """Return the native namespace module corresponding to Implementation.

        Returns:
            Native module.
        """
        if importer := _IMPORT_FUNCTIONS.get(self):
            return importer()
        msg = f"Not supported Implementation: {self}"  # pragma: no cover
        raise AssertionError(msg)  # pragma: no cover

    def is_pandas(self) -> bool:
        """Return whether implementation is pandas.

        Returns:
            Boolean.

        Examples:
            >>> import pandas as pd
            >>> import narwhals as nw
            >>> df_native = pd.DataFrame({"a": [1, 2, 3]})
            >>> df = nw.from_native(df_native)
            >>> df.implementation.is_pandas()
            True
        """
        return self is Implementation.PANDAS

    def is_pandas_like(self) -> bool:
        """Return whether implementation is pandas, Modin, or cuDF.

        Returns:
            Boolean.

        Examples:
            >>> import pandas as pd
            >>> import narwhals as nw
            >>> df_native = pd.DataFrame({"a": [1, 2, 3]})
            >>> df = nw.from_native(df_native)
            >>> df.implementation.is_pandas_like()
            True
        """
        return self in {Implementation.PANDAS, Implementation.MODIN, Implementation.CUDF}

    def is_spark_like(self) -> bool:
        """Return whether implementation is pyspark or sqlframe.

        Returns:
            Boolean.

        Examples:
            >>> import pandas as pd
            >>> import narwhals as nw
            >>> df_native = pd.DataFrame({"a": [1, 2, 3]})
            >>> df = nw.from_native(df_native)
            >>> df.implementation.is_spark_like()
            False
        """
        return self in {
            Implementation.PYSPARK,
            Implementation.SQLFRAME,
            Implementation.PYSPARK_CONNECT,
        }

    def is_polars(self) -> bool:
        """Return whether implementation is Polars.

        Returns:
            Boolean.

        Examples:
            >>> import polars as pl
            >>> import narwhals as nw
            >>> df_native = pl.DataFrame({"a": [1, 2, 3]})
            >>> df = nw.from_native(df_native)
            >>> df.implementation.is_polars()
            True
        """
        return self is Implementation.POLARS

    def is_cudf(self) -> bool:
        """Return whether implementation is cuDF.

        Returns:
            Boolean.

        Examples:
            >>> import polars as pl
            >>> import narwhals as nw
            >>> df_native = pl.DataFrame({"a": [1, 2, 3]})
            >>> df = nw.from_native(df_native)
            >>> df.implementation.is_cudf()
            False
        """
        return self is Implementation.CUDF  # pragma: no cover

    def is_modin(self) -> bool:
        """Return whether implementation is Modin.

        Returns:
            Boolean.

        Examples:
            >>> import polars as pl
            >>> import narwhals as nw
            >>> df_native = pl.DataFrame({"a": [1, 2, 3]})
            >>> df = nw.from_native(df_native)
            >>> df.implementation.is_modin()
            False
        """
        return self is Implementation.MODIN  # pragma: no cover

    def is_pyspark(self) -> bool:
        """Return whether implementation is PySpark.

        Returns:
            Boolean.

        Examples:
            >>> import polars as pl
            >>> import narwhals as nw
            >>> df_native = pl.DataFrame({"a": [1, 2, 3]})
            >>> df = nw.from_native(df_native)
            >>> df.implementation.is_pyspark()
            False
        """
        return self is Implementation.PYSPARK  # pragma: no cover

    def is_pyspark_connect(self) -> bool:
        """Return whether implementation is PySpark.

        Returns:
            Boolean.

        Examples:
            >>> import polars as pl
            >>> import narwhals as nw
            >>> df_native = pl.DataFrame({"a": [1, 2, 3]})
            >>> df = nw.from_native(df_native)
            >>> df.implementation.is_pyspark_connect()
            False
        """
        return self is Implementation.PYSPARK_CONNECT  # pragma: no cover

    def is_pyarrow(self) -> bool:
        """Return whether implementation is PyArrow.

        Returns:
            Boolean.

        Examples:
            >>> import polars as pl
            >>> import narwhals as nw
            >>> df_native = pl.DataFrame({"a": [1, 2, 3]})
            >>> df = nw.from_native(df_native)
            >>> df.implementation.is_pyarrow()
            False
        """
        return self is Implementation.PYARROW  # pragma: no cover

    def is_dask(self) -> bool:
        """Return whether implementation is Dask.

        Returns:
            Boolean.

        Examples:
            >>> import polars as pl
            >>> import narwhals as nw
            >>> df_native = pl.DataFrame({"a": [1, 2, 3]})
            >>> df = nw.from_native(df_native)
            >>> df.implementation.is_dask()
            False
        """
        return self is Implementation.DASK  # pragma: no cover

    def is_duckdb(self) -> bool:
        """Return whether implementation is DuckDB.

        Returns:
            Boolean.

        Examples:
            >>> import polars as pl
            >>> import narwhals as nw
            >>> df_native = pl.DataFrame({"a": [1, 2, 3]})
            >>> df = nw.from_native(df_native)
            >>> df.implementation.is_duckdb()
            False
        """
        return self is Implementation.DUCKDB  # pragma: no cover

    def is_ibis(self) -> bool:
        """Return whether implementation is Ibis.

        Returns:
            Boolean.

        Examples:
            >>> import polars as pl
            >>> import narwhals as nw
            >>> df_native = pl.DataFrame({"a": [1, 2, 3]})
            >>> df = nw.from_native(df_native)
            >>> df.implementation.is_ibis()
            False
        """
        return self is Implementation.IBIS  # pragma: no cover

    def is_sqlframe(self) -> bool:
        """Return whether implementation is SQLFrame.

        Returns:
            Boolean.

        Examples:
            >>> import polars as pl
            >>> import narwhals as nw
            >>> df_native = pl.DataFrame({"a": [1, 2, 3]})
            >>> df = nw.from_native(df_native)
            >>> df.implementation.is_sqlframe()
            False
        """
        return self is Implementation.SQLFRAME  # pragma: no cover

    def _backend_version(self) -> tuple[int, ...]:
        native = self.to_native_namespace()
        into_version: Any
        if self not in {
            Implementation.PYSPARK,
            Implementation.PYSPARK_CONNECT,
            Implementation.DASK,
            Implementation.SQLFRAME,
        }:
            into_version = native
        elif self in {Implementation.PYSPARK, Implementation.PYSPARK_CONNECT}:
            into_version = get_pyspark()  # pragma: no cover
        elif self is Implementation.DASK:
            into_version = get_dask()
        else:
            import sqlframe._version

            into_version = sqlframe._version
        return parse_version(into_version)


MIN_VERSIONS: dict[Implementation, tuple[int, ...]] = {
    Implementation.PANDAS: (0, 25, 3),
    Implementation.MODIN: (0, 25, 3),
    Implementation.CUDF: (24, 10),
    Implementation.PYARROW: (11,),
    Implementation.PYSPARK: (3, 5),
    Implementation.PYSPARK_CONNECT: (3, 5),
    Implementation.POLARS: (0, 20, 3),
    Implementation.DASK: (2024, 8),
    Implementation.DUCKDB: (1,),
    Implementation.IBIS: (6,),
    Implementation.SQLFRAME: (3, 22, 0),
}
_IMPORT_FUNCTIONS: Mapping[Implementation, Callable[[], ModuleType]] = {
<<<<<<< HEAD
    Implementation.PANDAS: deps.import_pandas,
    Implementation.MODIN: deps.import_modin,
    Implementation.CUDF: deps.import_cudf,
    Implementation.PYARROW: deps.import_pyarrow,
    Implementation.PYSPARK: deps.import_pyspark,
    Implementation.POLARS: deps.import_polars,
    Implementation.DASK: deps.import_dask,
    Implementation.DUCKDB: deps.import_duckdb,
    Implementation.SQLFRAME: deps.import_sqlframe,
    Implementation.IBIS: deps.import_ibis,
    Implementation.PYSPARK_CONNECT: deps.import_pyspark_connect,
=======
    Implementation.PANDAS: _deps.import_pandas,
    Implementation.MODIN: _deps.import_modin,
    Implementation.CUDF: _deps.import_cudf,
    Implementation.PYARROW: _deps.import_pyarrow,
    Implementation.PYSPARK: _deps.import_pyspark,
    Implementation.POLARS: _deps.import_polars,
    Implementation.DASK: _deps.import_dask,
    Implementation.DUCKDB: _deps.import_duckdb,
    Implementation.SQLFRAME: _deps.import_sqlframe,
    Implementation.IBIS: _deps.import_ibis,
    Implementation.PYSPARK_CONNECT: _deps.import_pyspark_connect,
>>>>>>> afd8a150
}


def validate_backend_version(
    implementation: Implementation, backend_version: tuple[int, ...]
) -> None:
    if backend_version < (min_version := MIN_VERSIONS[implementation]):
        msg = f"Minimum version of {implementation} supported by Narwhals is {min_version}, found: {backend_version}"
        raise ValueError(msg)


def remove_prefix(text: str, prefix: str) -> str:  # pragma: no cover
    if text.startswith(prefix):
        return text[len(prefix) :]
    return text


def remove_suffix(text: str, suffix: str) -> str:  # pragma: no cover
    if text.endswith(suffix):
        return text[: -len(suffix)]
    return text  # pragma: no cover


def flatten(args: Any) -> list[Any]:
    return list(args[0] if (len(args) == 1 and _is_iterable(args[0])) else args)


def tupleify(arg: Any) -> Any:
    if not isinstance(arg, (list, tuple)):  # pragma: no cover
        return (arg,)
    return arg


def _is_iterable(arg: Any | Iterable[Any]) -> bool:
    from narwhals.series import Series

    if is_pandas_dataframe(arg) or is_pandas_series(arg):
        msg = f"Expected Narwhals class or scalar, got: {qualified_type_name(arg)!r}. Perhaps you forgot a `nw.from_native` somewhere?"
        raise TypeError(msg)
    if (pl := get_polars()) is not None and isinstance(
        arg, (pl.Series, pl.Expr, pl.DataFrame, pl.LazyFrame)
    ):
        msg = (
            f"Expected Narwhals class or scalar, got: {qualified_type_name(arg)!r}.\n\n"
            "Hint: Perhaps you\n"
            "- forgot a `nw.from_native` somewhere?\n"
            "- used `pl.col` instead of `nw.col`?"
        )
        raise TypeError(msg)

    return isinstance(arg, Iterable) and not isinstance(arg, (str, bytes, Series))


def parse_version(version: str | ModuleType | _SupportsVersion) -> tuple[int, ...]:
    """Simple version parser; split into a tuple of ints for comparison.

    Arguments:
        version: Version string, or object with one, to parse.

    Returns:
        Parsed version number.
    """
    # lifted from Polars
    # [marco]: Take care of DuckDB pre-releases which end with e.g. `-dev4108`
    # and pandas pre-releases which end with e.g. .dev0+618.gb552dc95c9
    version_str = version if isinstance(version, str) else version.__version__
    version_str = re.sub(r"(\D?dev.*$)", "", version_str)
    return tuple(int(re.sub(r"\D", "", v)) for v in version_str.split("."))


@overload
def isinstance_or_issubclass(
    obj_or_cls: type, cls_or_tuple: type[_T]
) -> TypeIs[type[_T]]: ...


@overload
def isinstance_or_issubclass(
    obj_or_cls: object | type, cls_or_tuple: type[_T]
) -> TypeIs[_T | type[_T]]: ...


@overload
def isinstance_or_issubclass(
    obj_or_cls: type, cls_or_tuple: tuple[type[_T1], type[_T2]]
) -> TypeIs[type[_T1 | _T2]]: ...


@overload
def isinstance_or_issubclass(
    obj_or_cls: object | type, cls_or_tuple: tuple[type[_T1], type[_T2]]
) -> TypeIs[_T1 | _T2 | type[_T1 | _T2]]: ...


@overload
def isinstance_or_issubclass(
    obj_or_cls: type, cls_or_tuple: tuple[type[_T1], type[_T2], type[_T3]]
) -> TypeIs[type[_T1 | _T2 | _T3]]: ...


@overload
def isinstance_or_issubclass(
    obj_or_cls: object | type, cls_or_tuple: tuple[type[_T1], type[_T2], type[_T3]]
) -> TypeIs[_T1 | _T2 | _T3 | type[_T1 | _T2 | _T3]]: ...


@overload
def isinstance_or_issubclass(
    obj_or_cls: Any, cls_or_tuple: tuple[type, ...]
) -> TypeIs[Any]: ...


def isinstance_or_issubclass(obj_or_cls: Any, cls_or_tuple: Any) -> bool:
    from narwhals.dtypes import DType

    if isinstance(obj_or_cls, DType):
        return isinstance(obj_or_cls, cls_or_tuple)
    return isinstance(obj_or_cls, cls_or_tuple) or (
        isinstance(obj_or_cls, type) and issubclass(obj_or_cls, cls_or_tuple)
    )


def validate_laziness(items: Iterable[Any]) -> None:
    from narwhals.dataframe import DataFrame, LazyFrame

    if all(isinstance(item, DataFrame) for item in items) or (
        all(isinstance(item, LazyFrame) for item in items)
    ):
        return
    msg = f"The items to concatenate should either all be eager, or all lazy, got: {[type(item) for item in items]}"
    raise TypeError(msg)


def maybe_align_index(
    lhs: FrameOrSeriesT, rhs: Series[Any] | DataFrame[Any] | LazyFrame[Any]
) -> FrameOrSeriesT:
    """Align `lhs` to the Index of `rhs`, if they're both pandas-like.

    Arguments:
        lhs: Dataframe or Series.
        rhs: Dataframe or Series to align with.

    Returns:
        Same type as input.

    Notes:
        This is only really intended for backwards-compatibility purposes,
        for example if your library already aligns indices for users.
        If you're designing a new library, we highly encourage you to not
        rely on the Index.
        For non-pandas-like inputs, this only checks that `lhs` and `rhs`
        are the same length.

    Examples:
        >>> import pandas as pd
        >>> import polars as pl
        >>> import narwhals as nw
        >>> df_pd = pd.DataFrame({"a": [1, 2]}, index=[3, 4])
        >>> s_pd = pd.Series([6, 7], index=[4, 3])
        >>> df = nw.from_native(df_pd)
        >>> s = nw.from_native(s_pd, series_only=True)
        >>> nw.to_native(nw.maybe_align_index(df, s))
           a
        4  2
        3  1
    """
    from narwhals._pandas_like.dataframe import PandasLikeDataFrame
    from narwhals._pandas_like.series import PandasLikeSeries

    def _validate_index(index: Any) -> None:
        if not index.is_unique:
            msg = "given index doesn't have a unique index"
            raise ValueError(msg)

    lhs_any = cast("Any", lhs)
    rhs_any = cast("Any", rhs)
    if isinstance(
        getattr(lhs_any, "_compliant_frame", None), PandasLikeDataFrame
    ) and isinstance(getattr(rhs_any, "_compliant_frame", None), PandasLikeDataFrame):
        _validate_index(lhs_any._compliant_frame.native.index)
        _validate_index(rhs_any._compliant_frame.native.index)
        return lhs_any._with_compliant(
            lhs_any._compliant_frame._with_native(
                lhs_any._compliant_frame.native.loc[rhs_any._compliant_frame.native.index]
            )
        )
    if isinstance(
        getattr(lhs_any, "_compliant_frame", None), PandasLikeDataFrame
    ) and isinstance(getattr(rhs_any, "_compliant_series", None), PandasLikeSeries):
        _validate_index(lhs_any._compliant_frame.native.index)
        _validate_index(rhs_any._compliant_series.native.index)
        return lhs_any._with_compliant(
            lhs_any._compliant_frame._with_native(
                lhs_any._compliant_frame.native.loc[
                    rhs_any._compliant_series.native.index
                ]
            )
        )
    if isinstance(
        getattr(lhs_any, "_compliant_series", None), PandasLikeSeries
    ) and isinstance(getattr(rhs_any, "_compliant_frame", None), PandasLikeDataFrame):
        _validate_index(lhs_any._compliant_series.native.index)
        _validate_index(rhs_any._compliant_frame.native.index)
        return lhs_any._with_compliant(
            lhs_any._compliant_series._with_native(
                lhs_any._compliant_series.native.loc[
                    rhs_any._compliant_frame.native.index
                ]
            )
        )
    if isinstance(
        getattr(lhs_any, "_compliant_series", None), PandasLikeSeries
    ) and isinstance(getattr(rhs_any, "_compliant_series", None), PandasLikeSeries):
        _validate_index(lhs_any._compliant_series.native.index)
        _validate_index(rhs_any._compliant_series.native.index)
        return lhs_any._with_compliant(
            lhs_any._compliant_series._with_native(
                lhs_any._compliant_series.native.loc[
                    rhs_any._compliant_series.native.index
                ]
            )
        )
    if len(lhs_any) != len(rhs_any):
        msg = f"Expected `lhs` and `rhs` to have the same length, got {len(lhs_any)} and {len(rhs_any)}"
        raise ValueError(msg)
    return lhs


def maybe_get_index(obj: DataFrame[Any] | LazyFrame[Any] | Series[Any]) -> Any | None:
    """Get the index of a DataFrame or a Series, if it's pandas-like.

    Arguments:
        obj: Dataframe or Series.

    Returns:
        Same type as input.

    Notes:
        This is only really intended for backwards-compatibility purposes,
        for example if your library already aligns indices for users.
        If you're designing a new library, we highly encourage you to not
        rely on the Index.
        For non-pandas-like inputs, this returns `None`.

    Examples:
        >>> import pandas as pd
        >>> import polars as pl
        >>> import narwhals as nw
        >>> df_pd = pd.DataFrame({"a": [1, 2], "b": [4, 5]})
        >>> df = nw.from_native(df_pd)
        >>> nw.maybe_get_index(df)
        RangeIndex(start=0, stop=2, step=1)
        >>> series_pd = pd.Series([1, 2])
        >>> series = nw.from_native(series_pd, series_only=True)
        >>> nw.maybe_get_index(series)
        RangeIndex(start=0, stop=2, step=1)
    """
    obj_any = cast("Any", obj)
    native_obj = obj_any.to_native()
    if is_pandas_like_dataframe(native_obj) or is_pandas_like_series(native_obj):
        return native_obj.index
    return None


def maybe_set_index(
    obj: FrameOrSeriesT,
    column_names: str | list[str] | None = None,
    *,
    index: Series[IntoSeriesT] | list[Series[IntoSeriesT]] | None = None,
) -> FrameOrSeriesT:
    """Set the index of a DataFrame or a Series, if it's pandas-like.

    Arguments:
        obj: object for which maybe set the index (can be either a Narwhals `DataFrame`
            or `Series`).
        column_names: name or list of names of the columns to set as index.
            For dataframes, only one of `column_names` and `index` can be specified but
            not both. If `column_names` is passed and `df` is a Series, then a
            `ValueError` is raised.
        index: series or list of series to set as index.

    Returns:
        Same type as input.

    Raises:
        ValueError: If one of the following conditions happens

            - none of `column_names` and `index` are provided
            - both `column_names` and `index` are provided
            - `column_names` is provided and `df` is a Series

    Notes:
        This is only really intended for backwards-compatibility purposes, for example if
        your library already aligns indices for users.
        If you're designing a new library, we highly encourage you to not
        rely on the Index.

        For non-pandas-like inputs, this is a no-op.

    Examples:
        >>> import pandas as pd
        >>> import polars as pl
        >>> import narwhals as nw
        >>> df_pd = pd.DataFrame({"a": [1, 2], "b": [4, 5]})
        >>> df = nw.from_native(df_pd)
        >>> nw.to_native(nw.maybe_set_index(df, "b"))  # doctest: +NORMALIZE_WHITESPACE
           a
        b
        4  1
        5  2
    """
    from narwhals.translate import to_native

    df_any = cast("Any", obj)
    native_obj = df_any.to_native()

    if column_names is not None and index is not None:
        msg = "Only one of `column_names` or `index` should be provided"
        raise ValueError(msg)

    if not column_names and index is None:
        msg = "Either `column_names` or `index` should be provided"
        raise ValueError(msg)

    if index is not None:
        keys = (
            [to_native(idx, pass_through=True) for idx in index]
            if _is_iterable(index)
            else to_native(index, pass_through=True)
        )
    else:
        keys = column_names

    if is_pandas_like_dataframe(native_obj):
        return df_any._with_compliant(
            df_any._compliant_frame._with_native(native_obj.set_index(keys))
        )
    elif is_pandas_like_series(native_obj):
        from narwhals._pandas_like.utils import set_index

        if column_names:
            msg = "Cannot set index using column names on a Series"
            raise ValueError(msg)

        native_obj = set_index(
            native_obj,
            keys,
            implementation=obj._compliant_series._implementation,  # type: ignore[union-attr]
            backend_version=obj._compliant_series._backend_version,  # type: ignore[union-attr]
        )
        return df_any._with_compliant(df_any._compliant_series._with_native(native_obj))
    else:
        return df_any


def maybe_reset_index(obj: FrameOrSeriesT) -> FrameOrSeriesT:
    """Reset the index to the default integer index of a DataFrame or a Series, if it's pandas-like.

    Arguments:
        obj: Dataframe or Series.

    Returns:
        Same type as input.

    Notes:
        This is only really intended for backwards-compatibility purposes,
        for example if your library already resets the index for users.
        If you're designing a new library, we highly encourage you to not
        rely on the Index.
        For non-pandas-like inputs, this is a no-op.

    Examples:
        >>> import pandas as pd
        >>> import polars as pl
        >>> import narwhals as nw
        >>> df_pd = pd.DataFrame({"a": [1, 2], "b": [4, 5]}, index=([6, 7]))
        >>> df = nw.from_native(df_pd)
        >>> nw.to_native(nw.maybe_reset_index(df))
           a  b
        0  1  4
        1  2  5
        >>> series_pd = pd.Series([1, 2])
        >>> series = nw.from_native(series_pd, series_only=True)
        >>> nw.maybe_get_index(series)
        RangeIndex(start=0, stop=2, step=1)
    """
    obj_any = cast("Any", obj)
    native_obj = obj_any.to_native()
    if is_pandas_like_dataframe(native_obj):
        native_namespace = obj_any.__native_namespace__()
        if _has_default_index(native_obj, native_namespace):
            return obj_any
        return obj_any._with_compliant(
            obj_any._compliant_frame._with_native(native_obj.reset_index(drop=True))
        )
    if is_pandas_like_series(native_obj):
        native_namespace = obj_any.__native_namespace__()
        if _has_default_index(native_obj, native_namespace):
            return obj_any
        return obj_any._with_compliant(
            obj_any._compliant_series._with_native(native_obj.reset_index(drop=True))
        )
    return obj_any


def _is_range_index(obj: Any, native_namespace: Any) -> TypeIs[pd.RangeIndex]:
    return isinstance(obj, native_namespace.RangeIndex)


def _has_default_index(
    native_frame_or_series: pd.Series[Any] | pd.DataFrame, native_namespace: Any
) -> bool:
    index = native_frame_or_series.index
    return (
        _is_range_index(index, native_namespace)
        and index.start == 0
        and index.stop == len(index)
        and index.step == 1
    )


def maybe_convert_dtypes(
    obj: FrameOrSeriesT, *args: bool, **kwargs: bool | str
) -> FrameOrSeriesT:
    """Convert columns or series to the best possible dtypes using dtypes supporting ``pd.NA``, if df is pandas-like.

    Arguments:
        obj: DataFrame or Series.
        *args: Additional arguments which gets passed through.
        **kwargs: Additional arguments which gets passed through.

    Returns:
        Same type as input.

    Notes:
        For non-pandas-like inputs, this is a no-op.
        Also, `args` and `kwargs` just get passed down to the underlying library as-is.

    Examples:
        >>> import pandas as pd
        >>> import polars as pl
        >>> import narwhals as nw
        >>> import numpy as np
        >>> df_pd = pd.DataFrame(
        ...     {
        ...         "a": pd.Series([1, 2, 3], dtype=np.dtype("int32")),
        ...         "b": pd.Series([True, False, np.nan], dtype=np.dtype("O")),
        ...     }
        ... )
        >>> df = nw.from_native(df_pd)
        >>> nw.to_native(
        ...     nw.maybe_convert_dtypes(df)
        ... ).dtypes  # doctest: +NORMALIZE_WHITESPACE
        a             Int32
        b           boolean
        dtype: object
    """
    obj_any = cast("Any", obj)
    native_obj = obj_any.to_native()
    if is_pandas_like_dataframe(native_obj):
        return obj_any._with_compliant(
            obj_any._compliant_frame._with_native(
                native_obj.convert_dtypes(*args, **kwargs)
            )
        )
    if is_pandas_like_series(native_obj):
        return obj_any._with_compliant(
            obj_any._compliant_series._with_native(
                native_obj.convert_dtypes(*args, **kwargs)
            )
        )
    return obj_any


def scale_bytes(sz: int, unit: SizeUnit) -> int | float:
    """Scale size in bytes to other size units (eg: "kb", "mb", "gb", "tb").

    Arguments:
        sz: original size in bytes
        unit: size unit to convert into

    Returns:
        Integer or float.
    """
    if unit in {"b", "bytes"}:
        return sz
    elif unit in {"kb", "kilobytes"}:
        return sz / 1024
    elif unit in {"mb", "megabytes"}:
        return sz / 1024**2
    elif unit in {"gb", "gigabytes"}:
        return sz / 1024**3
    elif unit in {"tb", "terabytes"}:
        return sz / 1024**4
    else:
        msg = f"`unit` must be one of {{'b', 'kb', 'mb', 'gb', 'tb'}}, got {unit!r}"
        raise ValueError(msg)


def is_ordered_categorical(series: Series[Any]) -> bool:
    """Return whether indices of categories are semantically meaningful.

    This is a convenience function to accessing what would otherwise be
    the `is_ordered` property from the DataFrame Interchange Protocol,
    see https://data-apis.org/dataframe-protocol/latest/API.html.

    - For Polars:
      - Enums are always ordered.
      - Categoricals are ordered if `dtype.ordering == "physical"`.
    - For pandas-like APIs:
      - Categoricals are ordered if `dtype.cat.ordered == True`.
    - For PyArrow table:
      - Categoricals are ordered if `dtype.type.ordered == True`.

    Arguments:
        series: Input Series.

    Returns:
        Whether the Series is an ordered categorical.

    Examples:
        >>> import narwhals as nw
        >>> import pandas as pd
        >>> import polars as pl
        >>> data = ["x", "y"]
        >>> s_pd = pd.Series(data, dtype=pd.CategoricalDtype(ordered=True))
        >>> s_pl = pl.Series(data, dtype=pl.Categorical(ordering="physical"))

        Let's define a library-agnostic function:

        >>> @nw.narwhalify
        ... def func(s):
        ...     return nw.is_ordered_categorical(s)

        Then, we can pass any supported library to `func`:

        >>> func(s_pd)
        True
        >>> func(s_pl)
        True
    """
    from narwhals._interchange.series import InterchangeSeries

    dtypes = series._compliant_series._version.dtypes
    compliant = series._compliant_series
    # If it doesn't match any branches, let's just play it safe and return False.
    result: bool = False
    if isinstance(compliant, InterchangeSeries) and isinstance(
        series.dtype, dtypes.Categorical
    ):
        result = compliant.native.describe_categorical["is_ordered"]
    elif series.dtype == dtypes.Enum:
        result = True
    elif series.dtype != dtypes.Categorical:
        result = False
    else:
        native = series.to_native()
        if is_polars_series(native):
            result = cast("pl.Categorical", native.dtype).ordering == "physical"
        elif is_pandas_like_series(native):
            result = bool(native.cat.ordered)
        elif is_pyarrow_chunked_array(native):
            from narwhals._arrow.utils import is_dictionary

            result = is_dictionary(native.type) and native.type.ordered
    return result


def generate_unique_token(
    n_bytes: int, columns: Sequence[str]
) -> str:  # pragma: no cover
    msg = (
        "Use `generate_temporary_column_name` instead. `generate_unique_token` is "
        "deprecated and it will be removed in future versions"
    )
    issue_deprecation_warning(msg, _version="1.13.0")
    return generate_temporary_column_name(n_bytes=n_bytes, columns=columns)


def generate_temporary_column_name(n_bytes: int, columns: Sequence[str]) -> str:
    """Generates a unique column name that is not present in the given list of columns.

    It relies on [python secrets token_hex](https://docs.python.org/3/library/secrets.html#secrets.token_hex)
    function to return a string nbytes random bytes.

    Arguments:
        n_bytes: The number of bytes to generate for the token.
        columns: The list of columns to check for uniqueness.

    Returns:
        A unique token that is not present in the given list of columns.

    Raises:
        AssertionError: If a unique token cannot be generated after 100 attempts.

    Examples:
        >>> import narwhals as nw
        >>> columns = ["abc", "xyz"]
        >>> nw.generate_temporary_column_name(n_bytes=8, columns=columns) not in columns
        True
    """
    counter = 0
    while True:
        token = token_hex(n_bytes)
        if token not in columns:
            return token

        counter += 1
        if counter > 100:
            msg = (
                "Internal Error: Narwhals was not able to generate a column name with "
                f"{n_bytes=} and not in {columns}"
            )
            raise AssertionError(msg)


def parse_columns_to_drop(
    frame: _StoresColumns, subset: Iterable[str], /, *, strict: bool
) -> list[str]:
    if not strict:
        return list(set(frame.columns).intersection(subset))
    to_drop = list(subset)
    if error := check_columns_exist(to_drop, available=frame.columns):
        raise error
    return to_drop


def is_sequence_but_not_str(sequence: Sequence[_T] | Any) -> TypeIs[Sequence[_T]]:
    return isinstance(sequence, Sequence) and not isinstance(sequence, str)


def is_slice_none(obj: Any) -> TypeIs[_SliceNone]:
    return isinstance(obj, slice) and obj == slice(None)


def is_sized_multi_index_selector(
    obj: Any,
) -> TypeIs[SizedMultiIndexSelector[Series[Any] | CompliantSeries[Any]]]:
    return (
        (
            is_sequence_but_not_str(obj)
            and ((len(obj) > 0 and isinstance(obj[0], int)) or (len(obj) == 0))
        )
        or is_numpy_array_1d_int(obj)
        or is_narwhals_series_int(obj)
        or is_compliant_series_int(obj)
    )


def is_sequence_like(
    obj: Sequence[_T] | Any,
) -> TypeIs[Sequence[_T] | Series[Any] | _1DArray]:
    return (
        is_sequence_but_not_str(obj)
        or is_numpy_array_1d(obj)
        or is_narwhals_series(obj)
        or is_compliant_series(obj)
    )


def is_slice_index(obj: Any) -> TypeIs[_SliceIndex]:
    return isinstance(obj, slice) and (
        isinstance(obj.start, int)
        or isinstance(obj.stop, int)
        or (isinstance(obj.step, int) and obj.start is None and obj.stop is None)
    )


def is_range(obj: Any) -> TypeIs[range]:
    return isinstance(obj, range)


def is_single_index_selector(obj: Any) -> TypeIs[SingleIndexSelector]:
    return bool(isinstance(obj, int) and not isinstance(obj, bool))


def is_index_selector(
    obj: Any,
) -> TypeIs[SingleIndexSelector | MultiIndexSelector[Series[Any] | CompliantSeries[Any]]]:
    return (
        is_single_index_selector(obj)
        or is_sized_multi_index_selector(obj)
        or is_slice_index(obj)
    )


def is_list_of(obj: Any, tp: type[_T]) -> TypeIs[list[_T]]:
    # Check if an object is a list of `tp`, only sniffing the first element.
    return bool(isinstance(obj, list) and obj and isinstance(obj[0], tp))


def is_sequence_of(obj: Any, tp: type[_T]) -> TypeIs[Sequence[_T]]:
    # Check if an object is a sequence of `tp`, only sniffing the first element.
    return bool(
        is_sequence_but_not_str(obj)
        and (first := next(iter(obj), None))
        and isinstance(first, tp)
    )


def find_stacklevel() -> int:
    """Find the first place in the stack that is not inside narwhals.

    Returns:
        Stacklevel.

    Taken from:
    https://github.com/pandas-dev/pandas/blob/ab89c53f48df67709a533b6a95ce3d911871a0a8/pandas/util/_exceptions.py#L30-L51
    """
    import inspect
    from pathlib import Path

    import narwhals as nw

    pkg_dir = str(Path(nw.__file__).parent)

    # https://stackoverflow.com/questions/17407119/python-inspect-stack-is-slow
    frame = inspect.currentframe()
    n = 0
    try:
        while frame:
            fname = inspect.getfile(frame)
            if fname.startswith(pkg_dir) or (
                (qualname := getattr(frame.f_code, "co_qualname", None))
                # ignore @singledispatch wrappers
                and qualname.startswith("singledispatch.")
            ):
                frame = frame.f_back
                n += 1
            else:  # pragma: no cover
                break
        else:  # pragma: no cover
            pass
    finally:
        # https://docs.python.org/3/library/inspect.html
        # > Though the cycle detector will catch these, destruction of the frames
        # > (and local variables) can be made deterministic by removing the cycle
        # > in a finally clause.
        del frame
    return n


def issue_deprecation_warning(message: str, _version: str) -> None:
    """Issue a deprecation warning.

    Arguments:
        message: The message associated with the warning.
        _version: Narwhals version when the warning was introduced. Just used for internal
            bookkeeping.
    """
    warn(message=message, category=DeprecationWarning, stacklevel=find_stacklevel())


def validate_strict_and_pass_though(
    strict: bool | None,  # noqa: FBT001
    pass_through: bool | None,  # noqa: FBT001
    *,
    pass_through_default: bool,
    emit_deprecation_warning: bool,
) -> bool:
    if strict is None and pass_through is None:
        pass_through = pass_through_default
    elif strict is not None and pass_through is None:
        if emit_deprecation_warning:
            msg = (
                "`strict` in `from_native` is deprecated, please use `pass_through` instead.\n\n"
                "Note: `strict` will remain available in `narwhals.stable.v1`.\n"
                "See https://narwhals-dev.github.io/narwhals/backcompat/ for more information.\n"
            )
            issue_deprecation_warning(msg, _version="1.13.0")
        pass_through = not strict
    elif strict is None and pass_through is not None:
        pass
    else:
        msg = "Cannot pass both `strict` and `pass_through`"
        raise ValueError(msg)
    return pass_through


def deprecate_native_namespace(
    *, warn_version: str = "", required: bool = False
) -> Callable[[Callable[P, R]], Callable[P, R]]:
    """Decorator to transition from `native_namespace` to `backend` argument.

    Arguments:
        warn_version: Emit a deprecation warning from this version.
        required: Raise when both `native_namespace`, `backend` are `None`.

    Returns:
        Wrapped function, with `native_namespace` **removed**.
    """

    def decorate(fn: Callable[P, R], /) -> Callable[P, R]:
        @wraps(fn)
        def wrapper(*args: P.args, **kwds: P.kwargs) -> R:
            backend = kwds.pop("backend", None)
            native_namespace = kwds.pop("native_namespace", None)
            if native_namespace is not None and backend is None:
                if warn_version:
                    msg = (
                        "`native_namespace` is deprecated, please use `backend` instead.\n\n"
                        "Note: `native_namespace` will remain available in `narwhals.stable.v1`.\n"
                        "See https://narwhals-dev.github.io/narwhals/backcompat/ for more information.\n"
                    )
                    issue_deprecation_warning(msg, _version=warn_version)
                backend = native_namespace
            elif native_namespace is not None and backend is not None:
                msg = "Can't pass both `native_namespace` and `backend`"
                raise ValueError(msg)
            elif native_namespace is None and backend is None and required:
                msg = f"`backend` must be specified in `{fn.__name__}`."
                raise ValueError(msg)
            kwds["backend"] = backend
            return fn(*args, **kwds)

        return wrapper

    return decorate


def _validate_rolling_arguments(
    window_size: int, min_samples: int | None
) -> tuple[int, int]:
    ensure_type(window_size, int, param_name="window_size")
    ensure_type(min_samples, int, type(None), param_name="min_samples")

    if window_size < 1:
        msg = "window_size must be greater or equal than 1"
        raise ValueError(msg)

    if min_samples is not None:
        if min_samples < 1:
            msg = "min_samples must be greater or equal than 1"
            raise ValueError(msg)

        if min_samples > window_size:
            msg = "`min_samples` must be less or equal than `window_size`"
            raise InvalidOperationError(msg)
    else:
        min_samples = window_size

    return window_size, min_samples


def generate_repr(header: str, native_repr: str) -> str:
    try:
        terminal_width = os.get_terminal_size().columns
    except OSError:
        terminal_width = int(os.getenv("COLUMNS", 80))  # noqa: PLW1508
    native_lines = native_repr.expandtabs().splitlines()
    max_native_width = max(len(line) for line in native_lines)

    if max_native_width + 2 <= terminal_width:
        length = max(max_native_width, len(header))
        output = f"┌{'─' * length}┐\n"
        header_extra = length - len(header)
        output += f"|{' ' * (header_extra // 2)}{header}{' ' * (header_extra // 2 + header_extra % 2)}|\n"
        output += f"|{'-' * (length)}|\n"
        start_extra = (length - max_native_width) // 2
        end_extra = (length - max_native_width) // 2 + (length - max_native_width) % 2
        for line in native_lines:
            output += f"|{' ' * (start_extra)}{line}{' ' * (end_extra + max_native_width - len(line))}|\n"
        output += f"└{'─' * length}┘"
        return output

    diff = 39 - len(header)
    return (
        f"┌{'─' * (39)}┐\n"
        f"|{' ' * (diff // 2)}{header}{' ' * (diff // 2 + diff % 2)}|\n"
        "| Use `.to_native` to see native output |\n└"
        f"{'─' * 39}┘"
    )


def check_columns_exist(
    subset: Sequence[str], /, *, available: Sequence[str]
) -> ColumnNotFoundError | None:
    if missing := set(subset).difference(available):
        return ColumnNotFoundError.from_missing_and_available_column_names(
            missing, available
        )
    return None


def check_column_names_are_unique(columns: Sequence[str]) -> None:
    len_unique_columns = len(set(columns))
    if len(columns) != len_unique_columns:
        from collections import Counter

        counter = Counter(columns)
        duplicates = {k: v for k, v in counter.items() if v > 1}
        msg = "".join(f"\n- '{k}' {v} times" for k, v in duplicates.items())
        msg = f"Expected unique column names, got:{msg}"
        raise DuplicateError(msg)


def _parse_time_unit_and_time_zone(
    time_unit: TimeUnit | Iterable[TimeUnit] | None,
    time_zone: str | timezone | Iterable[str | timezone | None] | None,
) -> tuple[Set[TimeUnit], Set[str | None]]:
    time_units: Set[TimeUnit] = (
        {"ms", "us", "ns", "s"}
        if time_unit is None
        else {time_unit}
        if isinstance(time_unit, str)
        else set(time_unit)
    )
    time_zones: Set[str | None] = (
        {None}
        if time_zone is None
        else {str(time_zone)}
        if isinstance(time_zone, (str, timezone))
        else {str(tz) if tz is not None else None for tz in time_zone}
    )
    return time_units, time_zones


def dtype_matches_time_unit_and_time_zone(
    dtype: DType, dtypes: DTypes, time_units: Set[TimeUnit], time_zones: Set[str | None]
) -> bool:
    return (
        isinstance(dtype, dtypes.Datetime)
        and (dtype.time_unit in time_units)
        and (
            dtype.time_zone in time_zones
            or ("*" in time_zones and dtype.time_zone is not None)
        )
    )


def get_column_names(frame: _StoresColumns, /) -> Sequence[str]:
    return frame.columns


def exclude_column_names(frame: _StoresColumns, names: Container[str]) -> Sequence[str]:
    return [col_name for col_name in frame.columns if col_name not in names]


def passthrough_column_names(names: Sequence[str], /) -> EvalNames[Any]:
    def fn(_frame: Any, /) -> Sequence[str]:
        return names

    return fn


def _hasattr_static(obj: Any, attr: str) -> bool:
    sentinel = object()
    return getattr_static(obj, attr, sentinel) is not sentinel


def is_compliant_dataframe(
    obj: CompliantDataFrame[
        CompliantSeriesT, CompliantExprT, NativeFrameT_co, ToNarwhalsT_co
    ]
    | Any,
) -> TypeIs[
    CompliantDataFrame[CompliantSeriesT, CompliantExprT, NativeFrameT_co, ToNarwhalsT_co]
]:
    return _hasattr_static(obj, "__narwhals_dataframe__")


def is_compliant_lazyframe(
    obj: CompliantLazyFrame[CompliantExprT, NativeFrameT_co, ToNarwhalsT_co] | Any,
) -> TypeIs[CompliantLazyFrame[CompliantExprT, NativeFrameT_co, ToNarwhalsT_co]]:
    return _hasattr_static(obj, "__narwhals_lazyframe__")


def is_compliant_series(
    obj: CompliantSeries[NativeSeriesT_co] | Any,
) -> TypeIs[CompliantSeries[NativeSeriesT_co]]:
    return _hasattr_static(obj, "__narwhals_series__")


def is_compliant_series_int(
    obj: CompliantSeries[NativeSeriesT_co] | Any,
) -> TypeIs[CompliantSeries[NativeSeriesT_co]]:
    return is_compliant_series(obj) and obj.dtype.is_integer()


def is_compliant_expr(
    obj: CompliantExpr[CompliantFrameT, CompliantSeriesOrNativeExprT_co] | Any,
) -> TypeIs[CompliantExpr[CompliantFrameT, CompliantSeriesOrNativeExprT_co]]:
    return hasattr(obj, "__narwhals_expr__")


def is_eager_allowed(obj: Implementation) -> TypeIs[EagerAllowedImplementation]:
    return obj in {
        Implementation.PANDAS,
        Implementation.MODIN,
        Implementation.CUDF,
        Implementation.POLARS,
        Implementation.PYARROW,
    }


def has_native_namespace(obj: Any) -> TypeIs[SupportsNativeNamespace]:
    return hasattr(obj, "__native_namespace__")


def _supports_dataframe_interchange(obj: Any) -> TypeIs[DataFrameLike]:
    return hasattr(obj, "__dataframe__")


def supports_arrow_c_stream(obj: Any) -> TypeIs[ArrowStreamExportable]:
    return _hasattr_static(obj, "__arrow_c_stream__")


def _remap_full_join_keys(
    left_on: Sequence[str], right_on: Sequence[str], suffix: str
) -> dict[str, str]:
    """Remap join keys to avoid collisions.

    If left keys collide with the right keys, append the suffix.
    If there's no collision, let the right keys be.

    Arguments:
        left_on: Left keys.
        right_on: Right keys.
        suffix: Suffix to append to right keys.

    Returns:
        A map of old to new right keys.
    """
    right_keys_suffixed = (
        f"{key}{suffix}" if key in left_on else key for key in right_on
    )
    return dict(zip(right_on, right_keys_suffixed))


def _into_arrow_table(data: IntoArrowTable, context: _FullContext, /) -> pa.Table:
    """Guards `ArrowDataFrame.from_arrow` w/ safer imports.

    Arguments:
        data: Object which implements `__arrow_c_stream__`.
        context: Initialized compliant object.

    Returns:
        A PyArrow Table.
    """
    if find_spec("pyarrow"):
        import pyarrow as pa  # ignore-banned-import

        from narwhals._arrow.namespace import ArrowNamespace

        version = context._version
        ns = ArrowNamespace(backend_version=parse_version(pa), version=version)
        return ns._dataframe.from_arrow(data, context=ns).native
    else:  # pragma: no cover
        msg = f"'pyarrow>=14.0.0' is required for `from_arrow` for object of type {qualified_type_name(data)!r}."
        raise ModuleNotFoundError(msg)


# TODO @dangotbanned: Extend with runtime behavior for `v1.*`
# See `narwhals.exceptions.NarwhalsUnstableWarning`
def unstable(fn: _Fn, /) -> _Fn:
    """Visual-only marker for unstable functionality.

    Arguments:
        fn: Function to decorate.

    Returns:
        Decorated function (unchanged).

    Examples:
        >>> from narwhals.utils import unstable
        >>> @unstable
        ... def a_work_in_progress_feature(*args):
        ...     return args
        >>>
        >>> a_work_in_progress_feature.__name__
        'a_work_in_progress_feature'
        >>> a_work_in_progress_feature(1, 2, 3)
        (1, 2, 3)
    """
    return fn


def _is_naive_format(format: str) -> bool:
    """Determines if a datetime format string is 'naive', i.e., does not include timezone information.

    A format is considered naive if it does not contain any of the following

    - '%s': Unix timestamp
    - '%z': UTC offset
    - 'Z' : UTC timezone designator

    Arguments:
        format: The datetime format string to check.

    Returns:
        bool: True if the format is naive (does not include timezone info), False otherwise.
    """
    return not any(x in format for x in ("%s", "%z", "Z"))


class not_implemented:  # noqa: N801
    """Mark some functionality as unsupported.

    Arguments:
        alias: optional name used instead of the data model hook [`__set_name__`].

    Returns:
        An exception-raising [descriptor].

    Notes:
        - Attribute/method name *doesn't* need to be declared twice
        - Allows different behavior when looked up on the class vs instance
        - Allows us to use `isinstance(...)` instead of monkeypatching an attribute to the function

    Examples:
        >>> from narwhals.utils import not_implemented
        >>> class Thing:
        ...     def totally_ready(self) -> str:
        ...         return "I'm ready!"
        ...
        ...     not_ready_yet = not_implemented()
        >>>
        >>> thing = Thing()
        >>> thing.totally_ready()
        "I'm ready!"
        >>> thing.not_ready_yet()
        Traceback (most recent call last):
            ...
        NotImplementedError: 'not_ready_yet' is not implemented for: 'Thing'.
        ...
        >>> isinstance(Thing.not_ready_yet, not_implemented)
        True

    [`__set_name__`]: https://docs.python.org/3/reference/datamodel.html#object.__set_name__
    [descriptor]: https://docs.python.org/3/howto/descriptor.html
    """

    def __init__(self, alias: str | None = None, /) -> None:
        # NOTE: Don't like this
        # Trying to workaround `mypy` requiring `@property` everywhere
        self._alias: str | None = alias

    def __repr__(self) -> str:
        return f"<{type(self).__name__}>: {self._name_owner}.{self._name}"

    def __set_name__(self, owner: type[_T], name: str) -> None:
        # https://docs.python.org/3/howto/descriptor.html#customized-names
        self._name_owner: str = owner.__name__
        self._name: str = self._alias or name

    def __get__(
        self, instance: _T | Literal["raise"] | None, owner: type[_T] | None = None, /
    ) -> Any:
        if instance is None:
            # NOTE: Branch for `cls._name`
            # We can check that to see if an instance of `type(self)` for
            # https://narwhals-dev.github.io/narwhals/api-completeness/expr/
            return self
        # NOTE: Prefer not exposing the actual class we're defining in
        # `_implementation` may not be available everywhere
        who = getattr(instance, "_implementation", self._name_owner)
        raise _not_implemented_error(self._name, who)

    def __call__(self, *args: Any, **kwds: Any) -> Any:
        # NOTE: Purely to duck-type as assignable to **any** instance method
        # Wouldn't be reachable through *regular* attribute access
        return self.__get__("raise")

    @classmethod
    def deprecated(cls, message: LiteralString, /) -> Self:
        """Alt constructor, wraps with `@deprecated`.

        Arguments:
            message: **Static-only** deprecation message, emitted in an IDE.

        Returns:
            An exception-raising [descriptor].

        [descriptor]: https://docs.python.org/3/howto/descriptor.html
        """
        obj = cls()
        return deprecated(message)(obj)


def _not_implemented_error(what: str, who: str, /) -> NotImplementedError:
    msg = (
        f"{what!r} is not implemented for: {who!r}.\n\n"
        "If you would like to see this functionality in `narwhals`, "
        "please open an issue at: https://github.com/narwhals-dev/narwhals/issues"
    )
    return NotImplementedError(msg)


class requires:  # noqa: N801
    """Method decorator for raising under certain constraints.

    Attributes:
        _min_version: Minimum backend version.
        _hint: Optional suggested alternative.

    Examples:
        >>> from narwhals.utils import requires, Implementation
        >>> class SomeBackend:
        ...     _implementation = Implementation.PYARROW
        ...     _backend_version = 20, 0, 0
        ...
        ...     @requires.backend_version((9000, 0, 0))
        ...     def really_complex_feature(self) -> str:
        ...         return "hello"
        >>> backend = SomeBackend()
        >>> backend.really_complex_feature()
        Traceback (most recent call last):
            ...
        NotImplementedError: `really_complex_feature` is only available in 'pyarrow>=9000.0.0', found version '20.0.0'.
    """

    _min_version: tuple[int, ...]
    _hint: str

    @classmethod
    def backend_version(cls, minimum: tuple[int, ...], /, hint: str = "") -> Self:
        """Method decorator for raising below a minimum `_backend_version`.

        Arguments:
            minimum: Minimum backend version.
            hint: Optional suggested alternative.

        Returns:
            An exception-raising decorator.
        """
        obj = cls.__new__(cls)
        obj._min_version = minimum
        obj._hint = hint
        return obj

    @staticmethod
    def _unparse_version(backend_version: tuple[int, ...], /) -> str:
        return ".".join(f"{d}" for d in backend_version)

    def _ensure_version(self, instance: _FullContext, /) -> None:
        if instance._backend_version >= self._min_version:
            return
        method = self._wrapped_name
        backend = instance._implementation
        minimum = self._unparse_version(self._min_version)
        found = self._unparse_version(instance._backend_version)
        msg = f"`{method}` is only available in '{backend}>={minimum}', found version {found!r}."
        if self._hint:
            msg = f"{msg}\n{self._hint}"
        raise NotImplementedError(msg)

    def __call__(self, fn: _Method[_ContextT, P, R], /) -> _Method[_ContextT, P, R]:
        self._wrapped_name = fn.__name__

        @wraps(fn)
        def wrapper(instance: _ContextT, *args: P.args, **kwds: P.kwargs) -> R:
            self._ensure_version(instance)
            return fn(instance, *args, **kwds)

        # NOTE: Only getting a complaint from `mypy`
        return wrapper  # type: ignore[return-value]


def convert_str_slice_to_int_slice(
    str_slice: _SliceName, columns: Sequence[str]
) -> tuple[int | None, int | None, Any]:
    start = columns.index(str_slice.start) if str_slice.start is not None else None
    stop = columns.index(str_slice.stop) + 1 if str_slice.stop is not None else None
    step = str_slice.step
    return (start, stop, step)


def inherit_doc(
    tp_parent: Callable[P, R1], /
) -> Callable[[_Constructor[_T, P, R2]], _Constructor[_T, P, R2]]:
    """Steal the class-level docstring from parent and attach to child `__init__`.

    Returns:
        Decorated constructor.

    Notes:
        - Passes static typing (mostly)
        - Passes at runtime
    """

    def decorate(init_child: _Constructor[_T, P, R2], /) -> _Constructor[_T, P, R2]:
        if init_child.__name__ == "__init__" and issubclass(type(tp_parent), type):
            init_child.__doc__ = getdoc(tp_parent)
            return init_child
        else:  # pragma: no cover
            msg = (
                f"`@{inherit_doc.__name__}` is only allowed to decorate an `__init__` with a class-level doc.\n"
                f"Method: {init_child.__qualname__!r}\n"
                f"Parent: {tp_parent!r}"
            )
            raise TypeError(msg)

    return decorate


def qualified_type_name(obj: object | type[Any], /) -> str:
    tp = obj if isinstance(obj, type) else type(obj)
    module = tp.__module__ if tp.__module__ != "builtins" else ""
    return f"{module}.{tp.__name__}".lstrip(".")


def ensure_type(obj: Any, /, *valid_types: type[Any], param_name: str = "") -> None:
    """Validate that an object is an instance of one or more specified types.

    Parameters:
        obj: The object to validate.
        *valid_types: One or more valid types that `obj` is expected to match.
        param_name: The name of the parameter being validated.
            Used to improve error message clarity.

    Raises:
        TypeError: If `obj` is not an instance of any of the provided `valid_types`.

    Examples:
        >>> from narwhals.utils import ensure_type
        >>> ensure_type(42, int, float)
        >>> ensure_type("hello", str)

        >>> ensure_type("hello", int, param_name="test")
        Traceback (most recent call last):
            ...
        TypeError: Expected 'int', got: 'str'
            test='hello'
                 ^^^^^^^
        >>> import polars as pl
        >>> import pandas as pd
        >>> df = pl.DataFrame([[1], [2], [3], [4], [5]], schema=[*"abcde"])
        >>> ensure_type(df, pd.DataFrame, param_name="df")
        Traceback (most recent call last):
            ...
        TypeError: Expected 'pandas.core.frame.DataFrame', got: 'polars.dataframe.frame.DataFrame'
            df=polars.dataframe.frame.DataFrame(...)
               ^^^^^^^^^^^^^^^^^^^^^^^^^^^^^^^^^^^^^
    """
    if not isinstance(obj, valid_types):  # pragma: no cover
        tp_names = " | ".join(qualified_type_name(tp) for tp in valid_types)
        msg = f"Expected {tp_names!r}, got: {qualified_type_name(obj)!r}"
        if param_name:
            left_pad = " " * 4
            val = repr(obj)
            if len(val) > 40:  # truncate long reprs
                val = f"{qualified_type_name(obj)}(...)"
            assign = f"{left_pad}{param_name}="
            underline = (" " * len(assign)) + ("^" * len(val))
            msg = f"{msg}\n{assign}{val}\n{underline}"
        raise TypeError(msg)


class _DeferredIterable(Generic[_T]):
    """Store a callable producing an iterable to defer collection until we need it."""

    def __init__(self, into_iter: Callable[[], Iterable[_T]], /) -> None:
        self._into_iter: Callable[[], Iterable[_T]] = into_iter

    def __iter__(self) -> Iterator[_T]:
        yield from self._into_iter()

    def to_tuple(self) -> tuple[_T, ...]:
        # Collect and return as a `tuple`.
        it = self._into_iter()
        return it if isinstance(it, tuple) else tuple(it)<|MERGE_RESOLUTION|>--- conflicted
+++ resolved
@@ -27,11 +27,7 @@
 )
 from warnings import warn
 
-<<<<<<< HEAD
-from narwhals import dependencies as deps
-=======
 from narwhals import _dependencies as _deps
->>>>>>> afd8a150
 from narwhals._enum import NoAutoEnum
 from narwhals._typing_compat import deprecated
 from narwhals.dependencies import (
@@ -608,19 +604,6 @@
     Implementation.SQLFRAME: (3, 22, 0),
 }
 _IMPORT_FUNCTIONS: Mapping[Implementation, Callable[[], ModuleType]] = {
-<<<<<<< HEAD
-    Implementation.PANDAS: deps.import_pandas,
-    Implementation.MODIN: deps.import_modin,
-    Implementation.CUDF: deps.import_cudf,
-    Implementation.PYARROW: deps.import_pyarrow,
-    Implementation.PYSPARK: deps.import_pyspark,
-    Implementation.POLARS: deps.import_polars,
-    Implementation.DASK: deps.import_dask,
-    Implementation.DUCKDB: deps.import_duckdb,
-    Implementation.SQLFRAME: deps.import_sqlframe,
-    Implementation.IBIS: deps.import_ibis,
-    Implementation.PYSPARK_CONNECT: deps.import_pyspark_connect,
-=======
     Implementation.PANDAS: _deps.import_pandas,
     Implementation.MODIN: _deps.import_modin,
     Implementation.CUDF: _deps.import_cudf,
@@ -632,7 +615,6 @@
     Implementation.SQLFRAME: _deps.import_sqlframe,
     Implementation.IBIS: _deps.import_ibis,
     Implementation.PYSPARK_CONNECT: _deps.import_pyspark_connect,
->>>>>>> afd8a150
 }
 
 
