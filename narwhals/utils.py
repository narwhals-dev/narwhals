--- conflicted
+++ resolved
@@ -1362,11 +1362,7 @@
 
 
 def is_compliant_dataframe(
-<<<<<<< HEAD
-    obj: Any | CompliantDataFrame[CompliantSeriesT_co],
-=======
     obj: CompliantDataFrame[CompliantSeriesT_co] | Any,
->>>>>>> b987e1a5
 ) -> TypeIs[CompliantDataFrame[CompliantSeriesT_co]]:
     return _hasattr_static(obj, "__narwhals_dataframe__")
 
