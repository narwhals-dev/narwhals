--- conflicted
+++ resolved
@@ -1479,7 +1479,7 @@
     return obj.is_pandas_like() or obj in {Implementation.PYARROW, Implementation.DASK}
 
 
-<<<<<<< HEAD
+
 def _remap_join_keys(
     left_on: list[str], right_on: list[str], suffix: str
 ) -> dict[str, str]:
@@ -1505,7 +1505,7 @@
         right_keys_suffixed.append(key)
 
     return dict(zip(right_on, right_keys_suffixed))
-=======
+
 # TODO @dangotbanned: Extend with runtime behavior for `v1.*`
 # See `narwhals.exceptions.NarwhalsUnstableWarning`
 def unstable(fn: _Fn, /) -> _Fn:
@@ -1624,5 +1624,4 @@
         def wrapper(func: _Fn, /) -> _Fn:
             return func
 
-        return wrapper
->>>>>>> b508e63e
+        return wrapper