from __future__ import annotations

from typing import TYPE_CHECKING
from typing import Any
from typing import Callable
from typing import Generic
from typing import Literal
from typing import Protocol
from typing import Sequence
from typing import TypeVar
from typing import Union

if not TYPE_CHECKING:
    import sys

    if sys.version_info >= (3, 9):
        from typing import Protocol as Protocol38
    else:
        from typing import Generic as Protocol38
else:
    from typing import Protocol as Protocol38

if TYPE_CHECKING:
    from types import ModuleType
    from typing import Mapping

    import numpy as np
    from typing_extensions import Self
    from typing_extensions import TypeAlias

    from narwhals import dtypes
    from narwhals._expression_parsing import ExprKind
    from narwhals._selectors import CompliantSelectorNamespace
    from narwhals.dataframe import DataFrame
    from narwhals.dataframe import LazyFrame
    from narwhals.dtypes import DType
    from narwhals.expr import Expr
    from narwhals.series import Series
    from narwhals.utils import Implementation
    from narwhals.utils import Version

    # All dataframes supported by Narwhals have a
    # `columns` property. Their similarities don't extend
    # _that_ much further unfortunately...
    class NativeFrame(Protocol):
        @property
        def columns(self) -> Any: ...

        def join(self, *args: Any, **kwargs: Any) -> Any: ...

    class NativeSeries(Protocol):
        def __len__(self) -> int: ...

    class DataFrameLike(Protocol):
        def __dataframe__(self, *args: Any, **kwargs: Any) -> Any: ...


class CompliantSeries(Protocol):
    @property
    def dtype(self) -> DType: ...
    @property
    def name(self) -> str: ...
    def __narwhals_series__(self) -> CompliantSeries: ...
    def alias(self, name: str) -> Self: ...


CompliantSeriesT_co = TypeVar(
    "CompliantSeriesT_co", bound=CompliantSeries, covariant=True
)


class CompliantDataFrame(Generic[CompliantSeriesT_co], Protocol):
    def __narwhals_dataframe__(self) -> Self: ...
    def __narwhals_namespace__(self) -> Any: ...
    def simple_select(
        self, *column_names: str
    ) -> Self: ...  # `select` where all args are column names.
    def aggregate(self, *exprs: Any) -> Self:
        ...  # `select` where all args are aggregations or literals
        # (so, no broadcasting is necessary).

    @property
    def columns(self) -> Sequence[str]: ...
    @property
    def schema(self) -> Mapping[str, DType]: ...
    def get_column(self, name: str) -> CompliantSeriesT_co: ...


class CompliantLazyFrame(Protocol):
    def __narwhals_lazyframe__(self) -> Self: ...
    def __narwhals_namespace__(self) -> Any: ...
    def simple_select(
        self, *column_names: str
    ) -> Self: ...  # `select` where all args are column names.
    def aggregate(self, *exprs: Any) -> Self:
        ...  # `select` where all args are aggregations or literals
        # (so, no broadcasting is necessary).

    @property
    def columns(self) -> Sequence[str]: ...
    @property
    def schema(self) -> Mapping[str, DType]: ...


CompliantFrameT = TypeVar(
    "CompliantFrameT", bound="CompliantDataFrame[Any] | CompliantLazyFrame"
)


class CompliantExpr(Protocol38[CompliantFrameT, CompliantSeriesT_co]):
    _implementation: Implementation
    _backend_version: tuple[int, ...]
    _version: Version
    _evaluate_output_names: Callable[[CompliantFrameT], Sequence[str]]
    _alias_output_names: Callable[[Sequence[str]], Sequence[str]] | None
    _depth: int
    _function_name: str

    def __call__(self, df: CompliantFrameT) -> Sequence[CompliantSeriesT_co]: ...
    def __narwhals_expr__(self) -> None: ...
    def __narwhals_namespace__(
        self,
    ) -> CompliantNamespace[CompliantFrameT, CompliantSeriesT_co]: ...
    def is_null(self) -> Self: ...
    def alias(self, name: str) -> Self: ...
    def cast(self, dtype: DType) -> Self: ...
    def __and__(self, other: Any) -> Self: ...
    def __or__(self, other: Any) -> Self: ...
    def __add__(self, other: Any) -> Self: ...
    def __sub__(self, other: Any) -> Self: ...
    def __mul__(self, other: Any) -> Self: ...
    def __floordiv__(self, other: Any) -> Self: ...
    def __truediv__(self, other: Any) -> Self: ...
    def __mod__(self, other: Any) -> Self: ...
    def __pow__(self, other: Any) -> Self: ...
    def __gt__(self, other: Any) -> Self: ...
    def __ge__(self, other: Any) -> Self: ...
    def __lt__(self, other: Any) -> Self: ...
    def __le__(self, other: Any) -> Self: ...
    def broadcast(
        self, kind: Literal[ExprKind.AGGREGATION, ExprKind.LITERAL]
    ) -> Self: ...


class CompliantNamespace(Protocol, Generic[CompliantFrameT, CompliantSeriesT_co]):
    def col(
        self, *column_names: str
    ) -> CompliantExpr[CompliantFrameT, CompliantSeriesT_co]: ...
    def lit(
        self, value: Any, dtype: DType | None
    ) -> CompliantExpr[CompliantFrameT, CompliantSeriesT_co]: ...
    @property
    def selectors(self) -> CompliantSelectorNamespace[Any, Any]: ...


class SupportsNativeNamespace(Protocol):
    def __native_namespace__(self) -> ModuleType: ...


IntoCompliantExpr: TypeAlias = (
    "CompliantExpr[CompliantFrameT_contra, CompliantSeriesT_co] | CompliantSeriesT_co"
)

IntoExpr: TypeAlias = Union["Expr", str, "Series[Any]"]
"""Anything which can be converted to an expression.

Use this to mean "either a Narwhals expression, or something which can be converted
into one". For example, `exprs` in `DataFrame.select` is typed to accept `IntoExpr`,
as it can either accept a `nw.Expr` (e.g. `df.select(nw.col('a'))`) or a string
which will be interpreted as a `nw.Expr`, e.g. `df.select('a')`.
"""

IntoDataFrame: TypeAlias = Union["NativeFrame", "DataFrame[Any]", "DataFrameLike"]
"""Anything which can be converted to a Narwhals DataFrame.

Use this if your function accepts a narwhalifiable object but doesn't care about its backend.

Examples:
    >>> import narwhals as nw
    >>> from narwhals.typing import IntoDataFrame
    >>> def agnostic_shape(df_native: IntoDataFrame) -> tuple[int, int]:
    ...     df = nw.from_native(df_native, eager_only=True)
    ...     return df.shape
"""

IntoFrame: TypeAlias = Union[
    "NativeFrame", "DataFrame[Any]", "LazyFrame[Any]", "DataFrameLike"
]
"""Anything which can be converted to a Narwhals DataFrame or LazyFrame.

Use this if your function can accept an object which can be converted to either
`nw.DataFrame` or `nw.LazyFrame` and it doesn't care about its backend.

Examples:
    >>> import narwhals as nw
    >>> from narwhals.typing import IntoFrame
    >>> def agnostic_columns(df_native: IntoFrame) -> list[str]:
    ...     df = nw.from_native(df_native)
    ...     return df.collect_schema().names()
"""

Frame: TypeAlias = Union["DataFrame[Any]", "LazyFrame[Any]"]
"""Narwhals DataFrame or Narwhals LazyFrame.

Use this if your function can work with either and your function doesn't care
about its backend.

Examples:
    >>> import narwhals as nw
    >>> from narwhals.typing import Frame
    >>> @nw.narwhalify
    ... def agnostic_columns(df: Frame) -> list[str]:
    ...     return df.columns
"""

IntoSeries: TypeAlias = Union["Series[Any]", "NativeSeries"]
"""Anything which can be converted to a Narwhals Series.

Use this if your function can accept an object which can be converted to `nw.Series`
and it doesn't care about its backend.

Examples:
    >>> from typing import Any
    >>> import narwhals as nw
    >>> from narwhals.typing import IntoSeries
    >>> def agnostic_to_list(s_native: IntoSeries) -> list[Any]:
    ...     s = nw.from_native(s_native)
    ...     return s.to_list()
"""

IntoFrameT = TypeVar("IntoFrameT", bound="IntoFrame")
"""TypeVar bound to object convertible to Narwhals DataFrame or Narwhals LazyFrame.

Use this if your function accepts an object which is convertible to `nw.DataFrame`
or `nw.LazyFrame` and returns an object of the same type.

Examples:
    >>> import narwhals as nw
    >>> from narwhals.typing import IntoFrameT
    >>> def agnostic_func(df_native: IntoFrameT) -> IntoFrameT:
    ...     df = nw.from_native(df_native)
    ...     return df.with_columns(c=nw.col("a") + 1).to_native()
"""

IntoDataFrameT = TypeVar("IntoDataFrameT", bound="IntoDataFrame")
"""TypeVar bound to object convertible to Narwhals DataFrame.

Use this if your function accepts an object which can be converted to `nw.DataFrame`
and returns an object of the same class.

Examples:
    >>> import narwhals as nw
    >>> from narwhals.typing import IntoDataFrameT
    >>> def agnostic_func(df_native: IntoDataFrameT) -> IntoDataFrameT:
    ...     df = nw.from_native(df_native, eager_only=True)
    ...     return df.with_columns(c=df["a"] + 1).to_native()
"""

FrameT = TypeVar("FrameT", bound="Frame")
"""TypeVar bound to Narwhals DataFrame or Narwhals LazyFrame.

Use this if your function accepts either `nw.DataFrame` or `nw.LazyFrame` and returns
an object of the same kind.

Examples:
    >>> import narwhals as nw
    >>> from narwhals.typing import FrameT
    >>> @nw.narwhalify
    ... def agnostic_func(df: FrameT) -> FrameT:
    ...     return df.with_columns(c=nw.col("a") + 1)
"""

DataFrameT = TypeVar("DataFrameT", bound="DataFrame[Any]")
"""TypeVar bound to Narwhals DataFrame.

Use this if your function can accept a Narwhals DataFrame and returns a Narwhals
DataFrame backed by the same backend.

Examples:
    >>> import narwhals as nw
    >>> from narwhals.typing import DataFrameT
    >>> @nw.narwhalify
    >>> def func(df: DataFrameT) -> DataFrameT:
    ...     return df.with_columns(c=df["a"] + 1)
"""

IntoSeriesT = TypeVar("IntoSeriesT", bound="IntoSeries")
"""TypeVar bound to object convertible to Narwhals Series.

Use this if your function accepts an object which can be converted to `nw.Series`
and returns an object of the same class.

Examples:
    >>> import narwhals as nw
    >>> from narwhals.typing import IntoSeriesT
    >>> def agnostic_abs(s_native: IntoSeriesT) -> IntoSeriesT:
    ...     s = nw.from_native(s_native, series_only=True)
    ...     return s.abs().to_native()
"""

DTypeBackend: TypeAlias = 'Literal["pyarrow", "numpy_nullable"] | None'
SizeUnit: TypeAlias = Literal[
    "b",
    "kb",
    "mb",
    "gb",
    "tb",
    "bytes",
    "kilobytes",
    "megabytes",
    "gigabytes",
    "terabytes",
]

TimeUnit: TypeAlias = Literal["ns", "us", "ms", "s"]

_ShapeT = TypeVar("_ShapeT", bound="tuple[int, ...]")
_NDArray: TypeAlias = "np.ndarray[_ShapeT, Any]"
_1DArray: TypeAlias = "_NDArray[tuple[int]]"  # noqa: PYI042, PYI047
_2DArray: TypeAlias = "_NDArray[tuple[int, int]]"  # noqa: PYI042, PYI047
_AnyDArray: TypeAlias = "_NDArray[tuple[int, ...]]"  # noqa: PYI047


class DTypes:
    Decimal: type[dtypes.Decimal]
    Int128: type[dtypes.Int128]
    Int64: type[dtypes.Int64]
    Int32: type[dtypes.Int32]
    Int16: type[dtypes.Int16]
    Int8: type[dtypes.Int8]
    UInt128: type[dtypes.UInt128]
    UInt64: type[dtypes.UInt64]
    UInt32: type[dtypes.UInt32]
    UInt16: type[dtypes.UInt16]
    UInt8: type[dtypes.UInt8]
    Float64: type[dtypes.Float64]
    Float32: type[dtypes.Float32]
    String: type[dtypes.String]
    Boolean: type[dtypes.Boolean]
    Object: type[dtypes.Object]
    Categorical: type[dtypes.Categorical]
    Enum: type[dtypes.Enum]
    Datetime: type[dtypes.Datetime]
    Duration: type[dtypes.Duration]
    Date: type[dtypes.Date]
    Field: type[dtypes.Field]
    Struct: type[dtypes.Struct]
    List: type[dtypes.List]
    Array: type[dtypes.Array]
    Unknown: type[dtypes.Unknown]


<<<<<<< HEAD
if TYPE_CHECKING:
    # This one needs to be in TYPE_CHECKING to pass on 3.9,
    # and can only be defined after CompliantExpr has been defined
    IntoCompliantExpr: TypeAlias = (
        CompliantExpr[CompliantFrameT, CompliantSeriesT_co] | CompliantSeriesT_co
    )


=======
>>>>>>> 490d029a
__all__ = [
    "CompliantDataFrame",
    "CompliantLazyFrame",
    "CompliantSeries",
    "DataFrameT",
    "Frame",
    "FrameT",
    "IntoDataFrame",
    "IntoDataFrameT",
    "IntoExpr",
    "IntoFrame",
    "IntoFrameT",
    "IntoSeries",
    "IntoSeriesT",
]<|MERGE_RESOLUTION|>--- conflicted
+++ resolved
@@ -158,7 +158,7 @@
 
 
 IntoCompliantExpr: TypeAlias = (
-    "CompliantExpr[CompliantFrameT_contra, CompliantSeriesT_co] | CompliantSeriesT_co"
+    "CompliantExpr[CompliantFrameT, CompliantSeriesT_co] | CompliantSeriesT_co"
 )
 
 IntoExpr: TypeAlias = Union["Expr", str, "Series[Any]"]
@@ -350,17 +350,6 @@
     Unknown: type[dtypes.Unknown]
 
 
-<<<<<<< HEAD
-if TYPE_CHECKING:
-    # This one needs to be in TYPE_CHECKING to pass on 3.9,
-    # and can only be defined after CompliantExpr has been defined
-    IntoCompliantExpr: TypeAlias = (
-        CompliantExpr[CompliantFrameT, CompliantSeriesT_co] | CompliantSeriesT_co
-    )
-
-
-=======
->>>>>>> 490d029a
 __all__ = [
     "CompliantDataFrame",
     "CompliantLazyFrame",
