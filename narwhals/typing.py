from __future__ import annotations

from typing import TYPE_CHECKING
from typing import Any
from typing import Callable
from typing import Generic
from typing import Literal
from typing import Protocol
from typing import Sequence
from typing import TypeVar
from typing import Union

if TYPE_CHECKING:
    from types import ModuleType

    import numpy as np
    from typing_extensions import Self
    from typing_extensions import TypeAlias

    from narwhals import dtypes
    from narwhals.dataframe import DataFrame
    from narwhals.dataframe import LazyFrame
    from narwhals.dtypes import DType
    from narwhals.expr import Expr
    from narwhals.series import Series
    from narwhals.utils import Implementation

    # All dataframes supported by Narwhals have a
    # `columns` property. Their similarities don't extend
    # _that_ much further unfortunately...
    class NativeFrame(Protocol):
        @property
        def columns(self) -> Any: ...

        def join(self, *args: Any, **kwargs: Any) -> Any: ...

    class NativeSeries(Protocol):
        def __len__(self) -> int: ...

    class DataFrameLike(Protocol):
        def __dataframe__(self, *args: Any, **kwargs: Any) -> Any: ...


class CompliantSeries(Protocol):
    @property
    def name(self) -> str: ...
    def __narwhals_series__(self) -> CompliantSeries: ...
    def alias(self, name: str) -> Self: ...


class CompliantDataFrame(Protocol):
    def __narwhals_dataframe__(self) -> CompliantDataFrame: ...
    def __narwhals_namespace__(self) -> Any: ...
    def simple_select(
        self, *column_names: str
    ) -> CompliantDataFrame: ...  # `select` where all args are column names


class CompliantLazyFrame(Protocol):
    def __narwhals_lazyframe__(self) -> CompliantLazyFrame: ...
    def __narwhals_namespace__(self) -> Any: ...
    def simple_select(
        self, *column_names: str
    ) -> CompliantLazyFrame: ...  # `select` where all args are column names


CompliantSeriesT_co = TypeVar(
    "CompliantSeriesT_co", bound=CompliantSeries, covariant=True
)


class CompliantExpr(Protocol, Generic[CompliantSeriesT_co]):
    _implementation: Implementation
    _backend_version: tuple[int, ...]
    _evaluate_output_names: Callable[
        [CompliantDataFrame | CompliantLazyFrame], Sequence[str]
    ]
    _alias_output_names: Callable[[Sequence[str]], Sequence[str]] | None
    _depth: int
    _function_name: str

    def __call__(self, df: Any) -> Sequence[CompliantSeriesT_co]: ...
    def __narwhals_expr__(self) -> None: ...
    def __narwhals_namespace__(self) -> CompliantNamespace[CompliantSeriesT_co]: ...
    def is_null(self) -> Self: ...
    def alias(self, name: str) -> Self: ...
    def cast(self, dtype: DType) -> Self: ...
    def __and__(self, other: Any) -> Self: ...
    def __or__(self, other: Any) -> Self: ...
    def __add__(self, other: Any) -> Self: ...
    def __sub__(self, other: Any) -> Self: ...
    def __mul__(self, other: Any) -> Self: ...
    def __floordiv__(self, other: Any) -> Self: ...
    def __truediv__(self, other: Any) -> Self: ...
    def __mod__(self, other: Any) -> Self: ...
    def __pow__(self, other: Any) -> Self: ...


class CompliantNamespace(Protocol, Generic[CompliantSeriesT_co]):
    def col(self, *column_names: str) -> CompliantExpr[CompliantSeriesT_co]: ...
    def lit(
        self, value: Any, dtype: DType | None
    ) -> CompliantExpr[CompliantSeriesT_co]: ...


class SupportsNativeNamespace(Protocol):
    def __native_namespace__(self) -> ModuleType: ...


IntoExpr: TypeAlias = Union["Expr", str, "Series[Any]"]
"""Anything which can be converted to an expression.

Use this to mean "either a Narwhals expression, or something which can be converted
into one". For example, `exprs` in `DataFrame.select` is typed to accept `IntoExpr`,
as it can either accept a `nw.Expr` (e.g. `df.select(nw.col('a'))`) or a string
which will be interpreted as a `nw.Expr`, e.g. `df.select('a')`.
"""

IntoDataFrame: TypeAlias = Union["NativeFrame", "DataFrame[Any]", "DataFrameLike"]
"""Anything which can be converted to a Narwhals DataFrame.

Use this if your function accepts a narwhalifiable object but doesn't care about its backend.

Examples:
    >>> import narwhals as nw
    >>> from narwhals.typing import IntoDataFrame
    >>> def agnostic_shape(df_native: IntoDataFrame) -> tuple[int, int]:
    ...     df = nw.from_native(df_native, eager_only=True)
    ...     return df.shape
"""

IntoFrame: TypeAlias = Union[
    "NativeFrame", "DataFrame[Any]", "LazyFrame[Any]", "DataFrameLike"
]
"""Anything which can be converted to a Narwhals DataFrame or LazyFrame.

Use this if your function can accept an object which can be converted to either
`nw.DataFrame` or `nw.LazyFrame` and it doesn't care about its backend.

Examples:
    >>> import narwhals as nw
    >>> from narwhals.typing import IntoFrame
    >>> def agnostic_columns(df_native: IntoFrame) -> list[str]:
    ...     df = nw.from_native(df_native)
    ...     return df.collect_schema().names()
"""

Frame: TypeAlias = Union["DataFrame[Any]", "LazyFrame[Any]"]
"""Narwhals DataFrame or Narwhals LazyFrame.

Use this if your function can work with either and your function doesn't care
about its backend.

Examples:
    >>> import narwhals as nw
    >>> from narwhals.typing import Frame
    >>> @nw.narwhalify
    ... def agnostic_columns(df: Frame) -> list[str]:
    ...     return df.columns
"""

IntoSeries: TypeAlias = Union["Series[Any]", "NativeSeries"]
"""Anything which can be converted to a Narwhals Series.

Use this if your function can accept an object which can be converted to `nw.Series`
and it doesn't care about its backend.

Examples:
    >>> from typing import Any
    >>> import narwhals as nw
    >>> from narwhals.typing import IntoSeries
    >>> def agnostic_to_list(s_native: IntoSeries) -> list[Any]:
    ...     s = nw.from_native(s_native)
    ...     return s.to_list()
"""

IntoFrameT = TypeVar("IntoFrameT", bound="IntoFrame")
"""TypeVar bound to object convertible to Narwhals DataFrame or Narwhals LazyFrame.

Use this if your function accepts an object which is convertible to `nw.DataFrame`
or `nw.LazyFrame` and returns an object of the same type.

Examples:
    >>> import narwhals as nw
    >>> from narwhals.typing import IntoFrameT
    >>> def agnostic_func(df_native: IntoFrameT) -> IntoFrameT:
    ...     df = nw.from_native(df_native)
    ...     return df.with_columns(c=nw.col("a") + 1).to_native()
"""

IntoDataFrameT = TypeVar("IntoDataFrameT", bound="IntoDataFrame")
"""TypeVar bound to object convertible to Narwhals DataFrame.

Use this if your function accepts an object which can be converted to `nw.DataFrame`
and returns an object of the same class.

Examples:
    >>> import narwhals as nw
    >>> from narwhals.typing import IntoDataFrameT
    >>> def agnostic_func(df_native: IntoDataFrameT) -> IntoDataFrameT:
    ...     df = nw.from_native(df_native, eager_only=True)
    ...     return df.with_columns(c=df["a"] + 1).to_native()
"""

FrameT = TypeVar("FrameT", bound="Frame")
"""TypeVar bound to Narwhals DataFrame or Narwhals LazyFrame.

Use this if your function accepts either `nw.DataFrame` or `nw.LazyFrame` and returns
an object of the same kind.

Examples:
    >>> import narwhals as nw
    >>> from narwhals.typing import FrameT
    >>> @nw.narwhalify
    ... def agnostic_func(df: FrameT) -> FrameT:
    ...     return df.with_columns(c=nw.col("a") + 1)
"""

DataFrameT = TypeVar("DataFrameT", bound="DataFrame[Any]")
"""TypeVar bound to Narwhals DataFrame.

Use this if your function can accept a Narwhals DataFrame and returns a Narwhals
DataFrame backed by the same backend.

Examples:
    >>> import narwhals as nw
    >>> from narwhals.typing import DataFrameT
    >>> @nw.narwhalify
    >>> def func(df: DataFrameT) -> DataFrameT:
    ...     return df.with_columns(c=df["a"] + 1)
"""

IntoSeriesT = TypeVar("IntoSeriesT", bound="IntoSeries")
"""TypeVar bound to object convertible to Narwhals Series.

Use this if your function accepts an object which can be converted to `nw.Series`
and returns an object of the same class.

Examples:
    >>> import narwhals as nw
    >>> from narwhals.typing import IntoSeriesT
    >>> def agnostic_abs(s_native: IntoSeriesT) -> IntoSeriesT:
    ...     s = nw.from_native(s_native, series_only=True)
    ...     return s.abs().to_native()
"""

DTypeBackend: TypeAlias = 'Literal["pyarrow", "numpy_nullable"] | None'
SizeUnit: TypeAlias = Literal[
    "b",
    "kb",
    "mb",
    "gb",
    "tb",
    "bytes",
    "kilobytes",
    "megabytes",
    "gigabytes",
    "terabytes",
]

<<<<<<< HEAD
TimeUnit: TypeAlias = Literal["ns", "us", "ms", "s"]
=======
_ShapeT = TypeVar("_ShapeT", bound="tuple[int, ...]")
_NDArray: TypeAlias = "np.ndarray[_ShapeT, Any]"
_1DArray: TypeAlias = "_NDArray[tuple[int]]"  # noqa: PYI042, PYI047
_2DArray: TypeAlias = "_NDArray[tuple[int, int]]"  # noqa: PYI042, PYI047
_AnyDArray: TypeAlias = "_NDArray[tuple[int, ...]]"  # noqa: PYI047
>>>>>>> 7b2db00c


class DTypes:
    Decimal: type[dtypes.Decimal]
    Int128: type[dtypes.Int128]
    Int64: type[dtypes.Int64]
    Int32: type[dtypes.Int32]
    Int16: type[dtypes.Int16]
    Int8: type[dtypes.Int8]
    UInt128: type[dtypes.UInt128]
    UInt64: type[dtypes.UInt64]
    UInt32: type[dtypes.UInt32]
    UInt16: type[dtypes.UInt16]
    UInt8: type[dtypes.UInt8]
    Float64: type[dtypes.Float64]
    Float32: type[dtypes.Float32]
    String: type[dtypes.String]
    Boolean: type[dtypes.Boolean]
    Object: type[dtypes.Object]
    Categorical: type[dtypes.Categorical]
    Enum: type[dtypes.Enum]
    Datetime: type[dtypes.Datetime]
    Duration: type[dtypes.Duration]
    Date: type[dtypes.Date]
    Field: type[dtypes.Field]
    Struct: type[dtypes.Struct]
    List: type[dtypes.List]
    Array: type[dtypes.Array]
    Unknown: type[dtypes.Unknown]


if TYPE_CHECKING:
    # This one needs to be in TYPE_CHECKING to pass on 3.9,
    # and can only be defined after CompliantExpr has been defined
    IntoCompliantExpr: TypeAlias = (
        CompliantExpr[CompliantSeriesT_co] | CompliantSeriesT_co
    )


__all__ = [
    "CompliantDataFrame",
    "CompliantLazyFrame",
    "CompliantSeries",
    "DataFrameT",
    "Frame",
    "FrameT",
    "IntoDataFrame",
    "IntoDataFrameT",
    "IntoExpr",
    "IntoFrame",
    "IntoFrameT",
    "IntoSeries",
    "IntoSeriesT",
]<|MERGE_RESOLUTION|>--- conflicted
+++ resolved
@@ -258,15 +258,13 @@
     "terabytes",
 ]
 
-<<<<<<< HEAD
 TimeUnit: TypeAlias = Literal["ns", "us", "ms", "s"]
-=======
+
 _ShapeT = TypeVar("_ShapeT", bound="tuple[int, ...]")
 _NDArray: TypeAlias = "np.ndarray[_ShapeT, Any]"
 _1DArray: TypeAlias = "_NDArray[tuple[int]]"  # noqa: PYI042, PYI047
 _2DArray: TypeAlias = "_NDArray[tuple[int, int]]"  # noqa: PYI042, PYI047
 _AnyDArray: TypeAlias = "_NDArray[tuple[int, ...]]"  # noqa: PYI047
->>>>>>> 7b2db00c
 
 
 class DTypes:
