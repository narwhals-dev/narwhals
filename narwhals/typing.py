from __future__ import annotations

from collections.abc import Mapping
from typing import TYPE_CHECKING, Any, Literal, Protocol, TypeVar, Union

from narwhals._compliant import CompliantDataFrame, CompliantLazyFrame, CompliantSeries
from narwhals._native import (
    IntoDataFrame,
    IntoDataFrameT,
    IntoFrame,
    IntoFrameT,
    IntoLazyFrame,
    IntoLazyFrameT,
    IntoSeries,
    IntoSeriesT,
)
from narwhals._typing import Backend, EagerAllowed, IntoBackend, LazyAllowed

if TYPE_CHECKING:
    import datetime as dt
    import os
    from collections.abc import Sequence
    from decimal import Decimal
    from types import ModuleType

    import numpy as np
    import pandas as pd
    import polars as pl
    import pyarrow as pa
    from typing_extensions import TypeAlias

    from narwhals import dtypes
    from narwhals.dataframe import DataFrame, LazyFrame
    from narwhals.expr import Expr
    from narwhals.schema import Schema
    from narwhals.series import Series

<<<<<<< HEAD
    # All dataframes supported by Narwhals have a
    # `columns` property. Their similarities don't extend
    # _that_ much further unfortunately...
    class NativeFrame(Protocol):
        @property
        def columns(self) -> Any: ...

        def join(self, *args: Any, **kwargs: Any) -> Any: ...

    class NativeDataFrame(Sized, NativeFrame, Protocol):
        def drop(self, *args: Any, **kwargs: Any) -> Any: ...

    class NativeLazyFrame(NativeFrame, Protocol):
        def explain(self, *args: Any, **kwargs: Any) -> Any: ...

    # Needs to have something `NativeDataFrame` doesn't?
    class NativeSeries(Sized, Iterable[Any], Protocol):
        def filter(self, *args: Any, **kwargs: Any) -> Any: ...
        # `pd.DataFrame` has this - the others don't
        def value_counts(self, *args: Any, **kwargs: Any) -> Any: ...
        # `pl.DataFrame` has this - the others don't
        def unique(self, *args: Any, **kwargs: Any) -> Any: ...

=======
>>>>>>> 556c6a66
    class SupportsNativeNamespace(Protocol):
        def __native_namespace__(self) -> ModuleType: ...

    # ruff: noqa: N802
    class DTypes(Protocol):
        @property
        def Decimal(self) -> type[dtypes.Decimal]: ...
        @property
        def Int128(self) -> type[dtypes.Int128]: ...
        @property
        def Int64(self) -> type[dtypes.Int64]: ...
        @property
        def Int32(self) -> type[dtypes.Int32]: ...
        @property
        def Int16(self) -> type[dtypes.Int16]: ...
        @property
        def Int8(self) -> type[dtypes.Int8]: ...
        @property
        def UInt128(self) -> type[dtypes.UInt128]: ...
        @property
        def UInt64(self) -> type[dtypes.UInt64]: ...
        @property
        def UInt32(self) -> type[dtypes.UInt32]: ...
        @property
        def UInt16(self) -> type[dtypes.UInt16]: ...
        @property
        def UInt8(self) -> type[dtypes.UInt8]: ...
        @property
        def Float64(self) -> type[dtypes.Float64]: ...
        @property
        def Float32(self) -> type[dtypes.Float32]: ...
        @property
        def String(self) -> type[dtypes.String]: ...
        @property
        def Boolean(self) -> type[dtypes.Boolean]: ...
        @property
        def Object(self) -> type[dtypes.Object]: ...
        @property
        def Categorical(self) -> type[dtypes.Categorical]: ...
        @property
        def Enum(self) -> type[dtypes.Enum]: ...
        @property
        def Datetime(self) -> type[dtypes.Datetime]: ...
        @property
        def Duration(self) -> type[dtypes.Duration]: ...
        @property
        def Date(self) -> type[dtypes.Date]: ...
        @property
        def Field(self) -> type[dtypes.Field]: ...
        @property
        def Struct(self) -> type[dtypes.Struct]: ...
        @property
        def List(self) -> type[dtypes.List]: ...
        @property
        def Array(self) -> type[dtypes.Array]: ...
        @property
        def Unknown(self) -> type[dtypes.Unknown]: ...
        @property
        def Time(self) -> type[dtypes.Time]: ...
        @property
        def Binary(self) -> type[dtypes.Binary]: ...


IntoExpr: TypeAlias = Union["Expr", str, "Series[Any]"]
"""Anything which can be converted to an expression.

Use this to mean "either a Narwhals expression, or something which can be converted
into one". For example, `exprs` in `DataFrame.select` is typed to accept `IntoExpr`,
as it can either accept a `nw.Expr` (e.g. `df.select(nw.col('a'))`) or a string
which will be interpreted as a `nw.Expr`, e.g. `df.select('a')`.
"""

Frame: TypeAlias = Union["DataFrame[Any]", "LazyFrame[Any]"]
"""Narwhals DataFrame or Narwhals LazyFrame.

Use this if your function can work with either and your function doesn't care
about its backend.

Examples:
    >>> import narwhals as nw
    >>> from narwhals.typing import Frame
    >>> @nw.narwhalify
    ... def agnostic_columns(df: Frame) -> list[str]:
    ...     return df.columns
"""

FrameT = TypeVar("FrameT", "DataFrame[Any]", "LazyFrame[Any]")
"""TypeVar bound to Narwhals DataFrame or Narwhals LazyFrame.

Use this if your function accepts either `nw.DataFrame` or `nw.LazyFrame` and returns
an object of the same kind.

Examples:
    >>> import narwhals as nw
    >>> from narwhals.typing import FrameT
    >>> @nw.narwhalify
    ... def agnostic_func(df: FrameT) -> FrameT:
    ...     return df.with_columns(c=nw.col("a") + 1)
"""

DataFrameT = TypeVar("DataFrameT", bound="DataFrame[Any]")
"""TypeVar bound to Narwhals DataFrame.

Use this if your function can accept a Narwhals DataFrame and returns a Narwhals
DataFrame backed by the same backend.

Examples:
    >>> import narwhals as nw
    >>> from narwhals.typing import DataFrameT
    >>> @nw.narwhalify
    >>> def func(df: DataFrameT) -> DataFrameT:
    ...     return df.with_columns(c=df["a"] + 1)
"""

LazyFrameT = TypeVar("LazyFrameT", bound="LazyFrame[Any]")
SeriesT = TypeVar("SeriesT", bound="Series[Any]")
DTypeBackend: TypeAlias = 'Literal["pyarrow", "numpy_nullable"] | None'
SizeUnit: TypeAlias = Literal[
    "b",
    "kb",
    "mb",
    "gb",
    "tb",
    "bytes",
    "kilobytes",
    "megabytes",
    "gigabytes",
    "terabytes",
]

TimeUnit: TypeAlias = Literal["ns", "us", "ms", "s"]

AsofJoinStrategy: TypeAlias = Literal["backward", "forward", "nearest"]
"""Join strategy.

- *"backward"*: Selects the last row in the right DataFrame whose `on` key
    is less than or equal to the left's key.
- *"forward"*: Selects the first row in the right DataFrame whose `on` key
    is greater than or equal to the left's key.
- *"nearest"*: Search selects the last row in the right DataFrame whose value
    is nearest to the left's key.
"""

ClosedInterval: TypeAlias = Literal["left", "right", "none", "both"]
"""Define which sides of the interval are closed (inclusive)."""

ConcatMethod: TypeAlias = Literal["horizontal", "vertical", "diagonal"]
"""Concatenating strategy.

- *"vertical"*: Concatenate vertically. Column names must match.
- *"horizontal"*: Concatenate horizontally. If lengths don't match, then
    missing rows are filled with null values.
- *"diagonal"*: Finds a union between the column schemas and fills missing
    column values with null.
"""

FillNullStrategy: TypeAlias = Literal["forward", "backward"]
"""Strategy used to fill null values."""

JoinStrategy: TypeAlias = Literal["inner", "left", "full", "cross", "semi", "anti"]
"""Join strategy.

- *"inner"*: Returns rows that have matching values in both tables.
- *"left"*: Returns all rows from the left table, and the matched rows from
    the right table.
- *"full"*: Returns all rows in both dataframes, with the `suffix` appended to
    the right join keys.
- *"cross"*: Returns the Cartesian product of rows from both tables.
- *"semi"*: Filter rows that have a match in the right table.
- *"anti"*: Filter rows that do not have a match in the right table.
"""

PivotAgg: TypeAlias = Literal[
    "min", "max", "first", "last", "sum", "mean", "median", "len"
]
"""A predefined aggregate function string."""

RankMethod: TypeAlias = Literal["average", "min", "max", "dense", "ordinal"]
"""The method used to assign ranks to tied elements.

- *"average"*: The average of the ranks that would have been assigned to
    all the tied values is assigned to each value.
- *"min"*: The minimum of the ranks that would have been assigned to all
    the tied values is assigned to each value. (This is also referred to
    as "competition" ranking.)
- *"max"*: The maximum of the ranks that would have been assigned to all
    the tied values is assigned to each value.
- *"dense"*: Like "min", but the rank of the next highest element is
    assigned the rank immediately after those assigned to the tied elements.
- *"ordinal"*: All values are given a distinct rank, corresponding to the
    order that the values occur in the Series.
"""

RollingInterpolationMethod: TypeAlias = Literal[
    "nearest", "higher", "lower", "midpoint", "linear"
]
"""Interpolation method."""

UniqueKeepStrategy: TypeAlias = Literal["any", "first", "last", "none"]
"""Which of the duplicate rows to keep.

- *"any"*: Does not give any guarantee of which row is kept.
    This allows more optimizations.
- *"none"*: Don't keep duplicate rows.
- *"first"*: Keep first unique row.
- *"last"*: Keep last unique row.
"""

ModeKeepStrategy: TypeAlias = Literal["any", "all"]
"""Which of the mode's to keep.

- *"any"*: Does not give any guarantee of which mode is kept.
- *"all"*: Keeps all the mode's.
"""

_ShapeT = TypeVar("_ShapeT", bound="tuple[int, ...]")
_NDArray: TypeAlias = "np.ndarray[_ShapeT, Any]"
_1DArray: TypeAlias = "_NDArray[tuple[int]]"
_1DArrayInt: TypeAlias = "np.ndarray[tuple[int], np.dtype[np.integer[Any]]]"
_2DArray: TypeAlias = "_NDArray[tuple[int, int]]"  # noqa: PYI047
_AnyDArray: TypeAlias = "_NDArray[tuple[int, ...]]"  # noqa: PYI047
_NumpyScalar: TypeAlias = "np.generic[Any]"
Into1DArray: TypeAlias = "_1DArray | _NumpyScalar"
"""A 1-dimensional `numpy.ndarray` or scalar that can be converted into one."""

PandasLikeDType: TypeAlias = "pd.api.extensions.ExtensionDtype | np.dtype[Any]"


NumericLiteral: TypeAlias = "int | float | Decimal"
TemporalLiteral: TypeAlias = "dt.date | dt.datetime | dt.time | dt.timedelta"
NonNestedLiteral: TypeAlias = (
    "NumericLiteral | TemporalLiteral | str | bool | bytes | None"
)
PythonLiteral: TypeAlias = "NonNestedLiteral | list[Any] | tuple[Any, ...]"

NonNestedDType: TypeAlias = "dtypes.NumericType | dtypes.TemporalType | dtypes.String | dtypes.Boolean | dtypes.Binary | dtypes.Categorical | dtypes.Unknown | dtypes.Object"
"""Any Narwhals DType that does not have required arguments."""

IntoDType: TypeAlias = "dtypes.DType | type[NonNestedDType]"
"""Anything that can be converted into a Narwhals DType.

Examples:
    >>> import polars as pl
    >>> import narwhals as nw
    >>> df_native = pl.DataFrame({"a": [1, 2, 3], "b": [4.0, 5.0, 6.0]})
    >>> df = nw.from_native(df_native)
    >>> df.select(
    ...     nw.col("a").cast(nw.Int32),
    ...     nw.col("b").cast(nw.String()).str.split(".").cast(nw.List(nw.Int8)),
    ... )
    ┌──────────────────┐
    |Narwhals DataFrame|
    |------------------|
    |shape: (3, 2)     |
    |┌─────┬──────────┐|
    |│ a   ┆ b        │|
    |│ --- ┆ ---      │|
    |│ i32 ┆ list[i8] │|
    |╞═════╪══════════╡|
    |│ 1   ┆ [4, 0]   │|
    |│ 2   ┆ [5, 0]   │|
    |│ 3   ┆ [6, 0]   │|
    |└─────┴──────────┘|
    └──────────────────┘
"""


# TODO @dangotbanned: fix this?
# Constructor allows tuples, but we don't support that *everywhere* yet
IntoSchema: TypeAlias = "Mapping[str, dtypes.DType] | Schema"
"""Anything that can be converted into a Narwhals Schema.

Defined by column names and their associated *instantiated* Narwhals DType.

Examples:
    >>> import narwhals as nw
    >>> import pyarrow as pa
    >>> data = {"a": [1, 2, 3], "b": [None, "hi", "howdy"], "c": [2.1, 2.0, None]}
    >>> nw.DataFrame.from_dict(
    ...     data,
    ...     schema={"a": nw.UInt8(), "b": nw.String(), "c": nw.Float32()},
    ...     backend="pyarrow",
    ... )
    ┌────────────────────────┐
    |   Narwhals DataFrame   |
    |------------------------|
    |pyarrow.Table           |
    |a: uint8                |
    |b: string               |
    |c: float                |
    |----                    |
    |a: [[1,2,3]]            |
    |b: [[null,"hi","howdy"]]|
    |c: [[2.1,2,null]]       |
    └────────────────────────┘
"""

IntoArrowSchema: TypeAlias = "pa.Schema | Mapping[str, pa.DataType]"
IntoPolarsSchema: TypeAlias = "pl.Schema | Mapping[str, pl.DataType]"
IntoPandasSchema: TypeAlias = Mapping[str, PandasLikeDType]

FileSource: TypeAlias = "str | os.PathLike[str]"
"""Path to a file.

Either a string or an object that implements [`__fspath__`], such as [`pathlib.Path`].

[`__fspath__`]: https://docs.python.org/3/library/os.html#os.PathLike
[`pathlib.Path`]: https://docs.python.org/3/library/pathlib.html#pathlib.Path
"""


# Annotations for `__getitem__` methods
_T = TypeVar("_T")
_Slice: TypeAlias = "slice[_T, Any, Any] | slice[Any, _T, Any] | slice[None, None, _T]"
_SliceNone: TypeAlias = "slice[None, None, None]"
# Index/column positions
SingleIndexSelector: TypeAlias = int
_SliceIndex: TypeAlias = "_Slice[int] | _SliceNone"
"""E.g. `[1:]` or `[:3]` or `[::2]`."""
SizedMultiIndexSelector: TypeAlias = "Sequence[int] | _T | _1DArrayInt"
MultiIndexSelector: TypeAlias = "_SliceIndex | SizedMultiIndexSelector[_T]"
# Labels/column names
SingleNameSelector: TypeAlias = str
_SliceName: TypeAlias = "_Slice[str] | _SliceNone"
SizedMultiNameSelector: TypeAlias = "Sequence[str] | _T | _1DArray"
MultiNameSelector: TypeAlias = "_SliceName | SizedMultiNameSelector[_T]"
# Mixed selectors
SingleColSelector: TypeAlias = "SingleIndexSelector | SingleNameSelector"
MultiColSelector: TypeAlias = "MultiIndexSelector[_T] | MultiNameSelector[_T]"


__all__ = [
    "Backend",
    "CompliantDataFrame",
    "CompliantLazyFrame",
    "CompliantSeries",
    "DataFrameT",
    "EagerAllowed",
    "Frame",
    "FrameT",
    "IntoBackend",
    "IntoDataFrame",
    "IntoDataFrameT",
    "IntoExpr",
    "IntoFrame",
    "IntoFrameT",
    "IntoLazyFrame",
    "IntoLazyFrameT",
    "IntoSeries",
    "IntoSeriesT",
    "LazyAllowed",
]<|MERGE_RESOLUTION|>--- conflicted
+++ resolved
@@ -35,7 +35,6 @@
     from narwhals.schema import Schema
     from narwhals.series import Series
 
-<<<<<<< HEAD
     # All dataframes supported by Narwhals have a
     # `columns` property. Their similarities don't extend
     # _that_ much further unfortunately...
@@ -59,8 +58,6 @@
         # `pl.DataFrame` has this - the others don't
         def unique(self, *args: Any, **kwargs: Any) -> Any: ...
 
-=======
->>>>>>> 556c6a66
     class SupportsNativeNamespace(Protocol):
         def __native_namespace__(self) -> ModuleType: ...
 
