--- conflicted
+++ resolved
@@ -86,12 +86,11 @@
         ...  # `select` where all args are aggregations or literals
         # (so, no broadcasting is necessary).
 
-<<<<<<< HEAD
     @property
     def columns(self) -> Sequence[str]: ...
     @property
     def schema(self) -> Mapping[str, DType]: ...
-=======
+
 
 CompliantFrameT_contra = TypeVar(
     "CompliantFrameT_contra",
@@ -101,7 +100,6 @@
 CompliantSeriesT_co = TypeVar(
     "CompliantSeriesT_co", bound=CompliantSeries, covariant=True
 )
->>>>>>> 27dece88
 
 
 class CompliantExpr(Protocol, Generic[CompliantFrameT_contra, CompliantSeriesT_co]):
@@ -145,13 +143,9 @@
     ) -> CompliantExpr[CompliantFrameT_contra, CompliantSeriesT_co]: ...
     def lit(
         self, value: Any, dtype: DType | None
-<<<<<<< HEAD
-    ) -> CompliantExpr[CompliantSeriesT_co]: ...
+    ) -> CompliantExpr[CompliantFrameT_contra, CompliantSeriesT_co]: ...
     @property
     def selectors(self) -> CompliantSelectorNamespace[Any, Any]: ...
-=======
-    ) -> CompliantExpr[CompliantFrameT_contra, CompliantSeriesT_co]: ...
->>>>>>> 27dece88
 
 
 class SupportsNativeNamespace(Protocol):
