--- conflicted
+++ resolved
@@ -14,14 +14,8 @@
     from typing_extensions import Concatenate  # pragma: no cover
     from typing_extensions import ParamSpec  # pragma: no cover
 
-<<<<<<< HEAD
-T = TypeVar("T")
-R = TypeVar("R")
-PS = ParamSpec("PS")
-=======
     T = TypeVar("T")
     PS = ParamSpec("PS")
->>>>>>> 38d126dd
 
 
 def narwhalify(
@@ -109,16 +103,9 @@
     to_kwargs = to_kwargs or {"strict": True}
 
     @wraps(func)
-<<<<<<< HEAD
-    def wrapper(frame: Any, *args: PS.args, **kwargs: PS.kwargs) -> Any:
-        nw_frame = from_native(frame, **from_kwargs)
-        result = func(nw_frame, *args, **kwargs)
-        return to_native(result, **to_kwargs)
-=======
     def wrapper(*frames: Any, **kwargs: PS.kwargs) -> Any:
         nw_frames = [from_native(frame, **from_kwargs) for frame in frames]
         result = func(*nw_frames, **kwargs)
-        return to_native(result, **to_kwargs)  # type: ignore[arg-type]
->>>>>>> 38d126dd
+        return to_native(result, **to_kwargs)
 
     return wrapper