from __future__ import annotations

from collections import OrderedDict
from datetime import timezone
from itertools import starmap
from typing import TYPE_CHECKING
from typing import Mapping

from narwhals.utils import isinstance_or_issubclass

if TYPE_CHECKING:
    from typing import Iterator
    from typing import Sequence

    from typing_extensions import Self

    from narwhals.typing import TimeUnit


def _validate_dtype(dtype: DType | type[DType]) -> None:
    if not isinstance_or_issubclass(dtype, DType):
        msg = (
            f"Expected Narwhals dtype, got: {type(dtype)}.\n\n"
            "Hint: if you were trying to cast to a type, use e.g. nw.Int64 instead of 'int64'."
        )
        raise TypeError(msg)


class DType:
    def __repr__(self: Self) -> str:  # pragma: no cover
        return self.__class__.__qualname__

    @classmethod
    def is_numeric(cls: type[Self]) -> bool:
        return issubclass(cls, NumericType)

    @classmethod
    def is_integer(cls: type[Self]) -> bool:
        return issubclass(cls, IntegerType)

    @classmethod
    def is_signed_integer(cls: type[Self]) -> bool:
        return issubclass(cls, SignedIntegerType)

    @classmethod
    def is_unsigned_integer(cls: type[Self]) -> bool:
        return issubclass(cls, UnsignedIntegerType)

    @classmethod
    def is_float(cls: type[Self]) -> bool:
        return issubclass(cls, FloatType)

    @classmethod
    def is_decimal(cls: type[Self]) -> bool:
        return issubclass(cls, Decimal)

    @classmethod
    def is_temporal(cls: type[Self]) -> bool:
        return issubclass(cls, TemporalType)

    @classmethod
    def is_nested(cls: type[Self]) -> bool:
        return issubclass(cls, NestedType)

    def __eq__(self: Self, other: DType | type[DType]) -> bool:  # type: ignore[override]
        from narwhals.utils import isinstance_or_issubclass

        return isinstance_or_issubclass(other, type(self))

    def __hash__(self: Self) -> int:
        return hash(self.__class__)


class NumericType(DType):
    """Base class for numeric data types."""


class IntegerType(NumericType):
    """Base class for integer data types."""


class SignedIntegerType(IntegerType):
    """Base class for signed integer data types."""


class UnsignedIntegerType(IntegerType):
    """Base class for unsigned integer data types."""


class FloatType(NumericType):
    """Base class for float data types."""


class TemporalType(DType):
    """Base class for temporal data types."""


class NestedType(DType):
    """Base class for nested data types."""


class Decimal(NumericType):
    """Decimal type.

    Examples:
        >>> import polars as pl
        >>> import narwhals as nw
        >>> s = pl.Series(["1.5"], dtype=pl.Decimal)
        >>> nw.from_native(s, series_only=True).dtype
        Decimal
    """


class Int128(SignedIntegerType):
    """128-bit signed integer type."""


class Int64(SignedIntegerType):
    """64-bit signed integer type.

    Examples:
        >>> import polars as pl
        >>> import narwhals as nw
        >>> s_native = pl.Series([2, 1, 3, 7])
        >>> s = nw.from_native(s_native, series_only=True)
        >>> s.cast(nw.Int64).dtype
        Int64
    """


class Int32(SignedIntegerType):
    """32-bit signed integer type.

    Examples:
        >>> import pyarrow as pa
        >>> import narwhals as nw
        >>> s_native = pa.chunked_array([[2, 1, 3, 7]])
        >>> s = nw.from_native(s_native, series_only=True)
        >>> s.cast(nw.Int32).dtype
        Int32
    """


class Int16(SignedIntegerType):
    """16-bit signed integer type.

    Examples:
        >>> import polars as pl
        >>> import narwhals as nw
        >>> s_native = pl.Series([2, 1, 3, 7])
        >>> s = nw.from_native(s_native, series_only=True)
        >>> s.cast(nw.Int16).dtype
        Int16
    """


class Int8(SignedIntegerType):
    """8-bit signed integer type.

    Examples:
        >>> import pandas as pd
        >>> import narwhals as nw
        >>> s_native = pd.Series([2, 1, 3, 7])
        >>> s = nw.from_native(s_native, series_only=True)
        >>> s.cast(nw.Int8).dtype
        Int8
    """


class UInt128(UnsignedIntegerType):
    """128-bit unsigned integer type."""


class UInt64(UnsignedIntegerType):
    """64-bit unsigned integer type.

    Examples:
        >>> import pandas as pd
        >>> import narwhals as nw
        >>> s_native = pd.Series([2, 1, 3, 7])
        >>> s = nw.from_native(s_native, series_only=True)
        >>> s.cast(nw.UInt64).dtype
        UInt64
    """


class UInt32(UnsignedIntegerType):
    """32-bit unsigned integer type.

    Examples:
        >>> import polars as pl
        >>> import narwhals as nw
        >>> s_native = pl.Series([2, 1, 3, 7])
        >>> s = nw.from_native(s_native, series_only=True)
        >>> s.cast(nw.UInt32).dtype
        UInt32
    """


class UInt16(UnsignedIntegerType):
    """16-bit unsigned integer type.

    Examples:
        >>> import polars as pl
        >>> import narwhals as nw
        >>> s_native = pl.Series([2, 1, 3, 7])
        >>> s = nw.from_native(s_native, series_only=True)
        >>> s.cast(nw.UInt16).dtype
        UInt16
    """


class UInt8(UnsignedIntegerType):
    """8-bit unsigned integer type.

    Examples:
        >>> import polars as pl
        >>> import narwhals as nw
        >>> s_native = pl.Series([2, 1, 3, 7])
        >>> s = nw.from_native(s_native, series_only=True)
        >>> s.cast(nw.UInt8).dtype
        UInt8
    """


class Float64(FloatType):
    """64-bit floating point type.

    Examples:
        >>> import pyarrow as pa
        >>> import narwhals as nw
        >>> s_native = pa.chunked_array([[0.001, 0.1, 0.01, 0.1]])
        >>> s = nw.from_native(s_native, series_only=True)
        >>> s.cast(nw.Float64).dtype
        Float64
    """


class Float32(FloatType):
    """32-bit floating point type.

    Examples:
        >>> import polars as pl
        >>> import narwhals as nw
        >>> s_native = pl.Series([0.001, 0.1, 0.01, 0.1])
        >>> s = nw.from_native(s_native, series_only=True)
        >>> s.cast(nw.Float32).dtype
        Float32
    """


class String(DType):
    """UTF-8 encoded string type.

    Examples:
        >>> import pandas as pd
        >>> import narwhals as nw
        >>> s_native = pd.Series(["beluga", "narwhal", "orca", "vaquita"])
        >>> nw.from_native(s_native, series_only=True).dtype
        String
    """


class Boolean(DType):
    """Boolean type.

    Examples:
        >>> import pyarrow as pa
        >>> import narwhals as nw
        >>> s_native = pa.chunked_array([[True, False, False, True]])
        >>> nw.from_native(s_native, series_only=True).dtype
        Boolean
    """


class Object(DType):
    """Data type for wrapping arbitrary Python objects.

    Examples:
        >>> import pandas as pd
        >>> import narwhals as nw
        >>> class Foo: ...
        >>> s_native = pd.Series([Foo(), Foo()])
        >>> nw.from_native(s_native, series_only=True).dtype
        Object
    """


class Unknown(DType):
    """Type representing DataType values that could not be determined statically.

    Examples:
        >>> import pandas as pd
        >>> import narwhals as nw
        >>> s_native = pd.Series(pd.period_range("2000-01", periods=4, freq="M"))
        >>> nw.from_native(s_native, series_only=True).dtype
        Unknown
    """


class _DatetimeMeta(type):
    @property
    def time_unit(cls) -> TimeUnit:
        return "us"

    @property
    def time_zone(cls) -> str | None:
        return None


class Datetime(TemporalType, metaclass=_DatetimeMeta):
    """Data type representing a calendar date and time of day.

    Arguments:
        time_unit: Unit of time. Defaults to `'us'` (microseconds).
        time_zone: Time zone string, as defined in zoneinfo (to see valid strings run
            `import zoneinfo; zoneinfo.available_timezones()` for a full list).

    Notes:
        Adapted from [Polars implementation](https://github.com/pola-rs/polars/blob/py-1.7.1/py-polars/polars/datatypes/classes.py#L398-L457)

    Examples:
        >>> from datetime import datetime, timedelta
        >>> import polars as pl
        >>> import narwhals as nw
        >>> s_native = (
        ...     pl.Series([datetime(2024, 12, 9) + timedelta(days=n) for n in range(5)])
        ...     .cast(pl.Datetime("ms"))
        ...     .dt.replace_time_zone("Africa/Accra")
        ... )
        >>> nw.from_native(s_native, series_only=True).dtype
        Datetime(time_unit='ms', time_zone='Africa/Accra')
    """

    def __init__(
        self: Self,
        time_unit: TimeUnit = "us",
        time_zone: str | timezone | None = None,
    ) -> None:
        if time_unit not in {"s", "ms", "us", "ns"}:
            msg = (
                "invalid `time_unit`"
                f"\n\nExpected one of {{'ns','us','ms', 's'}}, got {time_unit!r}."
            )
            raise ValueError(msg)

        if isinstance(time_zone, timezone):
            time_zone = str(time_zone)

        self.time_unit: TimeUnit = time_unit
        self.time_zone: str | None = time_zone

    def __eq__(self: Self, other: object) -> bool:
        # allow comparing object instances to class
        if type(other) is _DatetimeMeta:
            return True
        elif isinstance(other, self.__class__):
            return self.time_unit == other.time_unit and self.time_zone == other.time_zone
        else:  # pragma: no cover
            return False

    def __hash__(self: Self) -> int:  # pragma: no cover
        return hash((self.__class__, self.time_unit, self.time_zone))

    def __repr__(self: Self) -> str:  # pragma: no cover
        class_name = self.__class__.__name__
        return f"{class_name}(time_unit={self.time_unit!r}, time_zone={self.time_zone!r})"


class _DurationMeta(type):
    @property
    def time_unit(cls) -> TimeUnit:
        return "us"


class Duration(TemporalType, metaclass=_DurationMeta):
    """Data type representing a time duration.

    Arguments:
        time_unit: Unit of time. Defaults to `'us'` (microseconds).

    Notes:
        Adapted from [Polars implementation](https://github.com/pola-rs/polars/blob/py-1.7.1/py-polars/polars/datatypes/classes.py#L460-L502)

    Examples:
        >>> from datetime import timedelta
        >>> import pyarrow as pa
        >>> import narwhals as nw
        >>> s_native = pa.chunked_array(
        ...     [[timedelta(seconds=d) for d in range(1, 4)]], type=pa.duration("ms")
        ... )
        >>> nw.from_native(s_native, series_only=True).dtype
        Duration(time_unit='ms')
    """

    def __init__(self: Self, time_unit: TimeUnit = "us") -> None:
        if time_unit not in {"s", "ms", "us", "ns"}:
            msg = (
                "invalid `time_unit`"
                f"\n\nExpected one of {{'ns','us','ms', 's'}}, got {time_unit!r}."
            )
            raise ValueError(msg)

        self.time_unit: TimeUnit = time_unit

    def __eq__(self: Self, other: object) -> bool:
        # allow comparing object instances to class
        if type(other) is _DurationMeta:
            return True
        elif isinstance(other, self.__class__):
            return self.time_unit == other.time_unit
        else:  # pragma: no cover
            return False

    def __hash__(self: Self) -> int:  # pragma: no cover
        return hash((self.__class__, self.time_unit))

    def __repr__(self: Self) -> str:  # pragma: no cover
        class_name = self.__class__.__name__
        return f"{class_name}(time_unit={self.time_unit!r})"


class Categorical(DType):
    """A categorical encoding of a set of strings.

    Examples:
        >>> import polars as pl
        >>> import narwhals as nw
        >>> s_native = pl.Series(["beluga", "narwhal", "orca"])
        >>> nw.from_native(s_native, series_only=True).cast(nw.Categorical).dtype
        Categorical
    """


class Enum(DType):
    """A fixed categorical encoding of a unique set of strings.

    Polars has an Enum data type, while pandas and PyArrow do not.

    Examples:
       >>> import polars as pl
       >>> import narwhals as nw
       >>> data = ["beluga", "narwhal", "orca"]
       >>> s_native = pl.Series(data, dtype=pl.Enum(data))
       >>> nw.from_native(s_native, series_only=True).dtype
       Enum
    """


class Field:
    """Definition of a single field within a `Struct` DataType.

    Arguments:
        name: The name of the field within its parent `Struct`.
        dtype: The `DataType` of the field's values.

    Examples:
       >>> import pyarrow as pa
       >>> import narwhals as nw
       >>> data = [{"a": 1, "b": ["narwhal", "beluga"]}, {"a": 2, "b": ["orca"]}]
       >>> ser_pa = pa.chunked_array([data])
       >>> nw.from_native(ser_pa, series_only=True).dtype.fields
       [Field('a', Int64), Field('b', List(String))]
    """

    name: str
    dtype: type[DType] | DType

    def __init__(self: Self, name: str, dtype: type[DType] | DType) -> None:
        self.name = name
        self.dtype = dtype

    def __eq__(self: Self, other: Field) -> bool:  # type: ignore[override]
        return (self.name == other.name) & (self.dtype == other.dtype)

    def __hash__(self: Self) -> int:
        return hash((self.name, self.dtype))

    def __repr__(self: Self) -> str:
        class_name = self.__class__.__name__
        return f"{class_name}({self.name!r}, {self.dtype})"


class Struct(NestedType):
    """Struct composite type.

    Arguments:
        fields: The fields that make up the struct. Can be either a sequence of Field
            objects or a mapping of column names to data types.

    Examples:
       >>> import pyarrow as pa
       >>> import narwhals as nw
       >>> s_native = pa.chunked_array(
       ...     [[{"a": 1, "b": ["narwhal", "beluga"]}, {"a": 2, "b": ["orca"]}]]
       ... )
       >>> nw.from_native(s_native, series_only=True).dtype
       Struct({'a': Int64, 'b': List(String)})
    """

    fields: list[Field]

    def __init__(
        self: Self, fields: Sequence[Field] | Mapping[str, DType | type[DType]]
    ) -> None:
        if isinstance(fields, Mapping):
            self.fields = list(starmap(Field, fields.items()))
        else:
            self.fields = list(fields)

    def __eq__(self: Self, other: DType | type[DType]) -> bool:  # type: ignore[override]
        # The comparison allows comparing objects to classes, and specific
        # inner types to those without (eg: inner=None). if one of the
        # arguments is not specific about its inner type we infer it
        # as being equal. (See the List type for more info).
        if type(other) is type and issubclass(other, self.__class__):
            return True
        elif isinstance(other, self.__class__):
            return self.fields == other.fields
        else:
            return False

    def __hash__(self: Self) -> int:
        return hash((self.__class__, tuple(self.fields)))

    def __iter__(self: Self) -> Iterator[tuple[str, DType | type[DType]]]:
        for fld in self.fields:
            yield fld.name, fld.dtype

    def __reversed__(self: Self) -> Iterator[tuple[str, DType | type[DType]]]:
        for fld in reversed(self.fields):
            yield fld.name, fld.dtype

    def __repr__(self: Self) -> str:
        class_name = self.__class__.__name__
        return f"{class_name}({dict(self)})"

    def to_schema(self: Self) -> OrderedDict[str, DType | type[DType]]:
        """Return Struct dtype as a schema dict.

        Returns:
            Mapping from column name to dtype.
        """
        return OrderedDict(self)


class List(NestedType):
    """Variable length list type.

    Examples:
       >>> import pandas as pd
       >>> import pyarrow as pa
       >>> import narwhals as nw
       >>> s_native = pd.Series(
       ...     [["narwhal", "orca"], ["beluga", "vaquita"]],
       ...     dtype=pd.ArrowDtype(pa.large_list(pa.large_string())),
       ... )
       >>> nw.from_native(s_native, series_only=True).dtype
       List(String)
    """

    inner: DType | type[DType]

    def __init__(self: Self, inner: DType | type[DType]) -> None:
        self.inner = inner

    def __eq__(self: Self, other: DType | type[DType]) -> bool:  # type: ignore[override]
        # This equality check allows comparison of type classes and type instances.
        # If a parent type is not specific about its inner type, we infer it as equal:
        # > list[i64] == list[i64] -> True
        # > list[i64] == list[f32] -> False
        # > list[i64] == list      -> True

        # allow comparing object instances to class
        if type(other) is type and issubclass(other, self.__class__):
            return True
        elif isinstance(other, self.__class__):
            return self.inner == other.inner
        else:
            return False

    def __hash__(self: Self) -> int:
        return hash((self.__class__, self.inner))

    def __repr__(self: Self) -> str:
        class_name = self.__class__.__name__
        return f"{class_name}({self.inner!r})"


class Array(NestedType):
    """Fixed length list type.

    Arguments:
        inner: The datatype of the values within each array.
        shape: The shape of the arrays.

    Examples:
        >>> import polars as pl
        >>> import narwhals as nw
        >>> s_native = pl.Series([[1, 2], [3, 4], [5, 6]], dtype=pl.Array(pl.Int32, 2))
        >>> nw.from_native(s_native, series_only=True).dtype
        Array(Int32, shape=(2,))
    """

    inner: DType | type[DType]
    size: int
    shape: tuple[int, ...]

    def __init__(
        self: Self, inner: DType | type[DType], shape: int | tuple[int, ...]
    ) -> None:
        inner_shape: tuple[int, ...] = inner.shape if isinstance(inner, Array) else ()
        if isinstance(shape, int):
            self.inner = inner
            self.size = shape
            self.shape = (shape, *inner_shape)

        elif isinstance(shape, tuple) and len(shape) != 0 and isinstance(shape[0], int):
            if len(shape) > 1:
                inner = Array(inner, shape[1:])

            self.inner = inner
            self.size = shape[0]
            self.shape = shape + inner_shape

        else:
            msg = f"invalid input for shape: {shape!r}"
            raise TypeError(msg)

    def __eq__(self: Self, other: DType | type[DType]) -> bool:  # type: ignore[override]
        # This equality check allows comparison of type classes and type instances.
        # If a parent type is not specific about its inner type, we infer it as equal:
        # > array[i64] == array[i64] -> True
        # > array[i64] == array[f32] -> False
        # > array[i64] == array      -> True

        # allow comparing object instances to class
        if type(other) is type and issubclass(other, self.__class__):
            return True
        elif isinstance(other, self.__class__):
            if self.shape != other.shape:
                return False
            else:
                return self.inner == other.inner
        else:
            return False

    def __hash__(self: Self) -> int:
        return hash((self.__class__, self.inner, self.shape))

    def __repr__(self) -> str:
        # Get leaf type
        dtype_ = self
        for _ in self.shape:
            dtype_ = dtype_.inner  # type: ignore[assignment]

        class_name = self.__class__.__name__
        return f"{class_name}({dtype_!r}, shape={self.shape})"


class Date(TemporalType):
    """Data type representing a calendar date.

    Examples:
<<<<<<< HEAD
       >>> import pandas as pd
       >>> import polars as pl
       >>> import pyarrow as pa
       >>> import narwhals as nw
       >>> from datetime import date, timedelta
       >>> data = [date(2024, 12, 1) + timedelta(days=d) for d in range(4)]
       >>> ser_pd = pd.Series(data, dtype="date32[pyarrow]")
       >>> ser_pl = pl.Series(data)
       >>> ser_pa = pa.chunked_array([data])

       >>> nw.from_native(ser_pd, series_only=True).dtype
       Date
       >>> nw.from_native(ser_pl, series_only=True).dtype
       Date
       >>> nw.from_native(ser_pa, series_only=True).dtype
       Date
    """


class Time(TemporalType):
    """Data type representing the time of day.

    Examples:
       >>> import polars as pl
       >>> import narwhals as nw
       >>> from datetime import time
       >>> data = [time(9, 0), time(9, 1, 10), time(9, 2)]
       >>> ser_pl = pl.Series(data)

       >>> nw.from_native(ser_pl, series_only=True).dtype
       Time
=======
        >>> from datetime import date, timedelta
        >>> import pyarrow as pa
        >>> import narwhals as nw
        >>> s_native = pa.chunked_array(
        ...     [[date(2024, 12, 1) + timedelta(days=d) for d in range(4)]]
        ... )
        >>> nw.from_native(s_native, series_only=True).dtype
        Date
>>>>>>> 22ce4634
    """<|MERGE_RESOLUTION|>--- conflicted
+++ resolved
@@ -662,23 +662,14 @@
     """Data type representing a calendar date.
 
     Examples:
-<<<<<<< HEAD
-       >>> import pandas as pd
-       >>> import polars as pl
-       >>> import pyarrow as pa
-       >>> import narwhals as nw
-       >>> from datetime import date, timedelta
-       >>> data = [date(2024, 12, 1) + timedelta(days=d) for d in range(4)]
-       >>> ser_pd = pd.Series(data, dtype="date32[pyarrow]")
-       >>> ser_pl = pl.Series(data)
-       >>> ser_pa = pa.chunked_array([data])
-
-       >>> nw.from_native(ser_pd, series_only=True).dtype
-       Date
-       >>> nw.from_native(ser_pl, series_only=True).dtype
-       Date
-       >>> nw.from_native(ser_pa, series_only=True).dtype
-       Date
+        >>> from datetime import date, timedelta
+        >>> import pyarrow as pa
+        >>> import narwhals as nw
+        >>> s_native = pa.chunked_array(
+        ...     [[date(2024, 12, 1) + timedelta(days=d) for d in range(4)]]
+        ... )
+        >>> nw.from_native(s_native, series_only=True).dtype
+        Date
     """
 
 
@@ -694,14 +685,4 @@
 
        >>> nw.from_native(ser_pl, series_only=True).dtype
        Time
-=======
-        >>> from datetime import date, timedelta
-        >>> import pyarrow as pa
-        >>> import narwhals as nw
-        >>> s_native = pa.chunked_array(
-        ...     [[date(2024, 12, 1) + timedelta(days=d) for d in range(4)]]
-        ... )
-        >>> nw.from_native(s_native, series_only=True).dtype
-        Date
->>>>>>> 22ce4634
     """