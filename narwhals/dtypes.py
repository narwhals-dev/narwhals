--- conflicted
+++ resolved
@@ -568,16 +568,8 @@
         Duration(time_unit='ms')
     """
 
-<<<<<<< HEAD
-    def __init__(
-        self: Self,
-        time_unit: TimeUnit = "us",
-    ) -> None:
+    def __init__(self: Self, time_unit: TimeUnit = "us") -> None:
         if time_unit not in {"s", "ms", "us", "ns"}:
-=======
-    def __init__(self: Self, time_unit: TimeUnit = "us") -> None:
-        if time_unit not in ("s", "ms", "us", "ns"):
->>>>>>> dc7a0e1f
             msg = (
                 "invalid `time_unit`"
                 f"\n\nExpected one of {{'ns','us','ms', 's'}}, got {time_unit!r}."
