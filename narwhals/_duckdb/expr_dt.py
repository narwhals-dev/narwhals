--- conflicted
+++ resolved
@@ -118,21 +118,12 @@
         if unit == "ns":
             msg = "Truncating to nanoseconds is not yet supported for DuckDB."
             raise NotImplementedError(msg)
-<<<<<<< HEAD
         format = lit(UNITS_DICT[unit])
 
         def _truncate(expr: Expression) -> Expression:
             return FunctionExpression("date_trunc", format, expr)
 
         return self._compliant_expr._with_callable(_truncate)
-=======
-        every = f"{multiple!s} {UNITS_DICT[unit]}"
-        return self._compliant_expr._with_callable(
-            lambda expr: FunctionExpression(
-                "time_bucket", lit(every), expr, lit(datetime(1970, 1, 1))
-            )
-        )
->>>>>>> 43d206c6
 
     def replace_time_zone(self, time_zone: str | None) -> DuckDBExpr:
         if time_zone is None:
