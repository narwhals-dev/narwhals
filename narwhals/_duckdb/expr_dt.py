--- conflicted
+++ resolved
@@ -94,20 +94,20 @@
             returns_scalar=self._compliant_expr._returns_scalar,
         )
 
-<<<<<<< HEAD
+    def weekday(self) -> DuckDBExpr:
+        from duckdb import FunctionExpression
+
+        return self._compliant_expr._from_call(
+            lambda _input: FunctionExpression("isodow", _input),
+            "weekday",
+            returns_scalar=self._compliant_expr._returns_scalar,
+        )
+
     def ordinal_day(self) -> DuckDBExpr:
         from duckdb import FunctionExpression
 
         return self._compliant_expr._from_call(
             lambda _input: FunctionExpression("dayofyear", _input),
             "ordinal_day",
-=======
-    def weekday(self) -> DuckDBExpr:
-        from duckdb import FunctionExpression
-
-        return self._compliant_expr._from_call(
-            lambda _input: FunctionExpression("isodow", _input),
-            "weekday",
->>>>>>> 0af14cd5
             returns_scalar=self._compliant_expr._returns_scalar,
         )