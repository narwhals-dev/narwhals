--- conflicted
+++ resolved
@@ -94,7 +94,6 @@
             returns_scalar=self._compliant_expr._returns_scalar,
         )
 
-<<<<<<< HEAD
     def to_string(self, format: str) -> DuckDBExpr:  # noqa: A002
         from duckdb import ConstantExpression
         from duckdb import FunctionExpression
@@ -104,13 +103,13 @@
                 "strftime", _input, ConstantExpression(format)
             ),
             "to_string",
-=======
+        )
+
     def weekday(self) -> DuckDBExpr:
         from duckdb import FunctionExpression
 
         return self._compliant_expr._from_call(
             lambda _input: FunctionExpression("isodow", _input),
             "weekday",
->>>>>>> 0af14cd5
             returns_scalar=self._compliant_expr._returns_scalar,
         )