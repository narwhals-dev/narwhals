from __future__ import annotations

import operator
from typing import TYPE_CHECKING, Any, Callable, Literal, cast

from duckdb import CoalesceOperator, StarExpression
from duckdb.typing import DuckDBPyType

from narwhals._duckdb.expr_dt import DuckDBExprDateTimeNamespace
from narwhals._duckdb.expr_list import DuckDBExprListNamespace
from narwhals._duckdb.expr_str import DuckDBExprStringNamespace
from narwhals._duckdb.expr_struct import DuckDBExprStructNamespace
from narwhals._duckdb.utils import (
    DeferredTimeZone,
    F,
    col,
    lit,
    narwhals_to_native_dtype,
    when,
    window_expression,
)
from narwhals._expression_parsing import ExprKind, ExprMetadata
from narwhals._sql.expr import SQLExpr
from narwhals._utils import Implementation, Version

if TYPE_CHECKING:
    from collections.abc import Sequence

    from duckdb import Expression
    from typing_extensions import Self

    from narwhals._compliant import WindowInputs
    from narwhals._compliant.typing import (
        AliasNames,
        EvalNames,
        EvalSeries,
        WindowFunction,
    )
    from narwhals._duckdb.dataframe import DuckDBLazyFrame
    from narwhals._duckdb.namespace import DuckDBNamespace
    from narwhals._utils import _LimitedContext
    from narwhals.typing import (
        FillNullStrategy,
        IntoDType,
        NonNestedLiteral,
        RollingInterpolationMethod,
    )

    DuckDBWindowFunction = WindowFunction[DuckDBLazyFrame, Expression]
    DuckDBWindowInputs = WindowInputs[Expression]


class DuckDBExpr(SQLExpr["DuckDBLazyFrame", "Expression"]):
    _implementation = Implementation.DUCKDB

    def __init__(
        self,
        call: EvalSeries[DuckDBLazyFrame, Expression],
        window_function: DuckDBWindowFunction | None = None,
        *,
        evaluate_output_names: EvalNames[DuckDBLazyFrame],
        alias_output_names: AliasNames | None,
        version: Version,
        implementation: Implementation = Implementation.DUCKDB,
    ) -> None:
        self._call = call
        self._evaluate_output_names = evaluate_output_names
        self._alias_output_names = alias_output_names
        self._version = version
        self._metadata: ExprMetadata | None = None
        self._window_function: DuckDBWindowFunction | None = window_function

    def _count_star(self) -> Expression:
        return F("count", StarExpression())

<<<<<<< HEAD
    def _when(
        self,
        condition: Expression,
        value: Expression,
        otherwise: Expression | None = None,
    ) -> Expression:
        if otherwise is None:
            return when(condition, value)
        return when(condition, value).otherwise(otherwise)

=======
>>>>>>> fd0467b5
    def _window_expression(
        self,
        expr: Expression,
        partition_by: Sequence[str | Expression] = (),
        order_by: Sequence[str | Expression] = (),
        rows_start: int | None = None,
        rows_end: int | None = None,
        *,
        descending: Sequence[bool] | None = None,
        nulls_last: Sequence[bool] | None = None,
    ) -> Expression:
        return window_expression(
            expr,
            partition_by,
            order_by,
            rows_start,
            rows_end,
            descending=descending,
            nulls_last=nulls_last,
        )

    def __narwhals_expr__(self) -> None: ...

    def __narwhals_namespace__(self) -> DuckDBNamespace:  # pragma: no cover
        from narwhals._duckdb.namespace import DuckDBNamespace

        return DuckDBNamespace(version=self._version)

    def broadcast(self, kind: Literal[ExprKind.AGGREGATION, ExprKind.LITERAL]) -> Self:
        if kind is ExprKind.LITERAL:
            return self
        if self._backend_version < (1, 3):
            msg = "At least version 1.3 of DuckDB is required for binary operations between aggregates and columns."
            raise NotImplementedError(msg)
        return self.over([lit(1)], [])

    @classmethod
    def from_column_names(
        cls,
        evaluate_column_names: EvalNames[DuckDBLazyFrame],
        /,
        *,
        context: _LimitedContext,
    ) -> Self:
        def func(df: DuckDBLazyFrame) -> list[Expression]:
            return [col(name) for name in evaluate_column_names(df)]

        return cls(
            func,
            evaluate_output_names=evaluate_column_names,
            alias_output_names=None,
            version=context._version,
        )

    @classmethod
    def from_column_indices(cls, *column_indices: int, context: _LimitedContext) -> Self:
        def func(df: DuckDBLazyFrame) -> list[Expression]:
            columns = df.columns
            return [col(columns[i]) for i in column_indices]

        return cls(
            func,
            evaluate_output_names=cls._eval_names_indices(column_indices),
            alias_output_names=None,
            version=context._version,
        )

    @classmethod
    def _alias_native(cls, expr: Expression, name: str) -> Expression:
        return expr.alias(name)

    def __invert__(self) -> Self:
        invert = cast("Callable[..., Expression]", operator.invert)
        return self._with_elementwise(invert)

    def skew(self) -> Self:
        def func(expr: Expression) -> Expression:
            count = F("count", expr)
            # Adjust population skewness by correction factor to get sample skewness
            sample_skewness = (
                F("skewness", expr)
                * (count - lit(2))
                / F("sqrt", count * (count - lit(1)))
            )
            return when(count == lit(0), lit(None)).otherwise(
                when(count == lit(1), lit(float("nan"))).otherwise(
                    when(count == lit(2), lit(0.0)).otherwise(sample_skewness)
                )
            )

        return self._with_callable(func)

    def kurtosis(self) -> Self:
        return self._with_callable(lambda expr: F("kurtosis_pop", expr))

    def quantile(
        self, quantile: float, interpolation: RollingInterpolationMethod
    ) -> Self:
        def func(expr: Expression) -> Expression:
            if interpolation == "linear":
                return F("quantile_cont", expr, lit(quantile))
            msg = "Only linear interpolation methods are supported for DuckDB quantile."
            raise NotImplementedError(msg)

        return self._with_callable(func)

    def n_unique(self) -> Self:
        def func(expr: Expression) -> Expression:
            # https://stackoverflow.com/a/79338887/4451315
            return F("array_unique", F("array_agg", expr)) + F(
                "max", when(expr.isnotnull(), lit(0)).otherwise(lit(1))
            )

        return self._with_callable(func)

    def len(self) -> Self:
        return self._with_callable(lambda _expr: F("count"))

    def std(self, ddof: int) -> Self:
        if ddof == 0:
            return self._with_callable(lambda expr: F("stddev_pop", expr))
        if ddof == 1:
            return self._with_callable(lambda expr: F("stddev_samp", expr))

        def _std(expr: Expression) -> Expression:
            n_samples = F("count", expr)
            return (
                F("stddev_pop", expr)
                * F("sqrt", n_samples)
                / (F("sqrt", (n_samples - lit(ddof))))
            )

        return self._with_callable(_std)

    def var(self, ddof: int) -> Self:
        if ddof == 0:
            return self._with_callable(lambda expr: F("var_pop", expr))
        if ddof == 1:
            return self._with_callable(lambda expr: F("var_samp", expr))

        def _var(expr: Expression) -> Expression:
            n_samples = F("count", expr)
            return F("var_pop", expr) * n_samples / (n_samples - lit(ddof))

        return self._with_callable(_var)

    def null_count(self) -> Self:
        return self._with_callable(lambda expr: F("sum", expr.isnull().cast("int")))

    def is_nan(self) -> Self:
        return self._with_elementwise(lambda expr: F("isnan", expr))

    def is_finite(self) -> Self:
        return self._with_elementwise(lambda expr: F("isfinite", expr))

    def is_in(self, other: Sequence[Any]) -> Self:
        return self._with_elementwise(lambda expr: F("contains", lit(other), expr))

    def fill_null(
        self,
        value: Self | NonNestedLiteral,
        strategy: FillNullStrategy | None,
        limit: int | None,
    ) -> Self:
        if strategy is not None:
            if self._backend_version < (1, 3):  # pragma: no cover
                msg = f"`fill_null` with `strategy={strategy}` is only available in 'duckdb>=1.3.0'."
                raise NotImplementedError(msg)

            def _fill_with_strategy(
                df: DuckDBLazyFrame, inputs: DuckDBWindowInputs
            ) -> Sequence[Expression]:
                fill_func = "last_value" if strategy == "forward" else "first_value"
                rows_start, rows_end = (
                    (-limit if limit is not None else None, 0)
                    if strategy == "forward"
                    else (0, limit)
                )
                return [
                    window_expression(
                        F(fill_func, expr),
                        inputs.partition_by,
                        inputs.order_by,
                        rows_start=rows_start,
                        rows_end=rows_end,
                        ignore_nulls=True,
                    )
                    for expr in self(df)
                ]

            return self._with_window_function(_fill_with_strategy)

        def _fill_constant(expr: Expression, value: Any) -> Expression:
            return CoalesceOperator(expr, value)

        return self._with_elementwise(_fill_constant, value=value)

    def cast(self, dtype: IntoDType) -> Self:
        def func(df: DuckDBLazyFrame) -> list[Expression]:
            tz = DeferredTimeZone(df.native)
            native_dtype = narwhals_to_native_dtype(dtype, self._version, tz)
            return [expr.cast(DuckDBPyType(native_dtype)) for expr in self(df)]

        def window_f(df: DuckDBLazyFrame, inputs: DuckDBWindowInputs) -> list[Expression]:
            tz = DeferredTimeZone(df.native)
            native_dtype = narwhals_to_native_dtype(dtype, self._version, tz)
            return [
                expr.cast(DuckDBPyType(native_dtype))
                for expr in self.window_function(df, inputs)
            ]

        return self.__class__(
            func,
            window_f,
            evaluate_output_names=self._evaluate_output_names,
            alias_output_names=self._alias_output_names,
            version=self._version,
        )

    def log(self, base: float) -> Self:
        def _log(expr: Expression) -> Expression:
            log = F("log", expr)
            return (
                when(expr < lit(0), lit(float("nan")))
                .when(expr == lit(0), lit(float("-inf")))
                .otherwise(log / F("log", lit(base)))
            )

        return self._with_elementwise(_log)

<<<<<<< HEAD
    def exp(self) -> Self:
        def _exp(expr: Expression) -> Expression:
            return F("exp", expr)

        return self._with_elementwise(_exp)
=======
    def sqrt(self) -> Self:
        def _sqrt(expr: Expression) -> Expression:
            return when(expr < lit(0), lit(float("nan"))).otherwise(F("sqrt", expr))

        return self._with_elementwise(_sqrt)
>>>>>>> fd0467b5

    @property
    def str(self) -> DuckDBExprStringNamespace:
        return DuckDBExprStringNamespace(self)

    @property
    def dt(self) -> DuckDBExprDateTimeNamespace:
        return DuckDBExprDateTimeNamespace(self)

    @property
    def list(self) -> DuckDBExprListNamespace:
        return DuckDBExprListNamespace(self)

    @property
    def struct(self) -> DuckDBExprStructNamespace:
        return DuckDBExprStructNamespace(self)<|MERGE_RESOLUTION|>--- conflicted
+++ resolved
@@ -73,7 +73,6 @@
     def _count_star(self) -> Expression:
         return F("count", StarExpression())
 
-<<<<<<< HEAD
     def _when(
         self,
         condition: Expression,
@@ -84,8 +83,6 @@
             return when(condition, value)
         return when(condition, value).otherwise(otherwise)
 
-=======
->>>>>>> fd0467b5
     def _window_expression(
         self,
         expr: Expression,
@@ -316,19 +313,11 @@
 
         return self._with_elementwise(_log)
 
-<<<<<<< HEAD
     def exp(self) -> Self:
         def _exp(expr: Expression) -> Expression:
             return F("exp", expr)
 
         return self._with_elementwise(_exp)
-=======
-    def sqrt(self) -> Self:
-        def _sqrt(expr: Expression) -> Expression:
-            return when(expr < lit(0), lit(float("nan"))).otherwise(F("sqrt", expr))
-
-        return self._with_elementwise(_sqrt)
->>>>>>> fd0467b5
 
     @property
     def str(self) -> DuckDBExprStringNamespace:
