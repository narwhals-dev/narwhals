from __future__ import annotations

import operator
from typing import TYPE_CHECKING, Any, Callable, Literal, cast

from duckdb import CoalesceOperator, StarExpression
from duckdb.typing import DuckDBPyType

from narwhals._duckdb.expr_dt import DuckDBExprDateTimeNamespace
from narwhals._duckdb.expr_list import DuckDBExprListNamespace
from narwhals._duckdb.expr_str import DuckDBExprStringNamespace
from narwhals._duckdb.expr_struct import DuckDBExprStructNamespace
from narwhals._duckdb.utils import (
    DeferredTimeZone,
    F,
    col,
    lit,
    narwhals_to_native_dtype,
    when,
    window_expression,
)
from narwhals._expression_parsing import ExprKind, ExprMetadata
from narwhals._sql.expr import SQLExpr
from narwhals._utils import Implementation, Version

if TYPE_CHECKING:
    from collections.abc import Sequence

    from duckdb import Expression
    from typing_extensions import Self

    from narwhals._compliant import WindowInputs
    from narwhals._compliant.typing import (
        AliasNames,
        EvalNames,
        EvalSeries,
        WindowFunction,
    )
    from narwhals._duckdb.dataframe import DuckDBLazyFrame
    from narwhals._duckdb.namespace import DuckDBNamespace
    from narwhals._utils import _LimitedContext
    from narwhals.typing import (
        FillNullStrategy,
        IntoDType,
        NonNestedLiteral,
        RollingInterpolationMethod,
    )

    DuckDBWindowFunction = WindowFunction[DuckDBLazyFrame, Expression]
    DuckDBWindowInputs = WindowInputs[Expression]


class DuckDBExpr(SQLExpr["DuckDBLazyFrame", "Expression"]):
    _implementation = Implementation.DUCKDB

    def __init__(
        self,
        call: EvalSeries[DuckDBLazyFrame, Expression],
        window_function: DuckDBWindowFunction | None = None,
        *,
        evaluate_output_names: EvalNames[DuckDBLazyFrame],
        alias_output_names: AliasNames | None,
        version: Version,
        implementation: Implementation = Implementation.DUCKDB,
    ) -> None:
        self._call = call
        self._evaluate_output_names = evaluate_output_names
        self._alias_output_names = alias_output_names
        self._version = version
        self._metadata: ExprMetadata | None = None
        self._window_function: DuckDBWindowFunction | None = window_function

    def _function(self, name: str, *args: Expression) -> Expression:  # type: ignore[override]
        if name == "isnull":
            return args[0].isnull()
        return F(name, *args)

    def _lit(self, value: Any) -> Expression:
        return lit(value)

    def _count_star(self) -> Expression:
        return F("count", StarExpression())

    def _when(self, condition: Expression, value: Expression) -> Expression:
        return when(condition, value)

    def _coalesce(self, *exprs: Expression) -> Expression:
        return CoalesceOperator(*exprs)

<<<<<<< HEAD
    def __floordiv__(self, other: Any) -> Self:
        def func(expr: Expression, other: Expression) -> Expression:
            return when(other != lit(0), expr // other).otherwise(lit(None))

        return self._with_binary(func, other=other)

    def __rfloordiv__(self, other: Any) -> Self:
        def func(expr: Expression, other: Expression) -> Expression:
            return when(expr != lit(0), other // expr).otherwise(lit(None))

        return self._with_binary(func, other=other).alias("literal")

    def _cum_window_func(
=======
    def _window_expression(
>>>>>>> f8f7f65e
        self,
        expr: Expression,
        partition_by: Sequence[str | Expression] = (),
        order_by: Sequence[str | Expression] = (),
        rows_start: int | None = None,
        rows_end: int | None = None,
        *,
        descending: Sequence[bool] | None = None,
        nulls_last: Sequence[bool] | None = None,
    ) -> Expression:
        return window_expression(
            expr,
            partition_by,
            order_by,
            rows_start,
            rows_end,
            descending=descending,
            nulls_last=nulls_last,
        )

    def __narwhals_expr__(self) -> None: ...

    def __narwhals_namespace__(self) -> DuckDBNamespace:  # pragma: no cover
        from narwhals._duckdb.namespace import DuckDBNamespace

        return DuckDBNamespace(version=self._version)

    def broadcast(self, kind: Literal[ExprKind.AGGREGATION, ExprKind.LITERAL]) -> Self:
        if kind is ExprKind.LITERAL:
            return self
        if self._backend_version < (1, 3):
            msg = "At least version 1.3 of DuckDB is required for binary operations between aggregates and columns."
            raise NotImplementedError(msg)
        return self.over([lit(1)], [])

    @classmethod
    def from_column_names(
        cls,
        evaluate_column_names: EvalNames[DuckDBLazyFrame],
        /,
        *,
        context: _LimitedContext,
    ) -> Self:
        def func(df: DuckDBLazyFrame) -> list[Expression]:
            return [col(name) for name in evaluate_column_names(df)]

        return cls(
            func,
            evaluate_output_names=evaluate_column_names,
            alias_output_names=None,
            version=context._version,
        )

    @classmethod
    def from_column_indices(cls, *column_indices: int, context: _LimitedContext) -> Self:
        def func(df: DuckDBLazyFrame) -> list[Expression]:
            columns = df.columns
            return [col(columns[i]) for i in column_indices]

        return cls(
            func,
            evaluate_output_names=cls._eval_names_indices(column_indices),
            alias_output_names=None,
            version=context._version,
        )

    @classmethod
    def _alias_native(cls, expr: Expression, name: str) -> Expression:
        return expr.alias(name)

    def __invert__(self) -> Self:
        invert = cast("Callable[..., Expression]", operator.invert)
        return self._with_elementwise(invert)

    def skew(self) -> Self:
        def func(expr: Expression) -> Expression:
            count = F("count", expr)
            # Adjust population skewness by correction factor to get sample skewness
            sample_skewness = (
                F("skewness", expr)
                * (count - lit(2))
                / F("sqrt", count * (count - lit(1)))
            )
            return when(count == lit(0), lit(None)).otherwise(
                when(count == lit(1), lit(float("nan"))).otherwise(
                    when(count == lit(2), lit(0.0)).otherwise(sample_skewness)
                )
            )

        return self._with_callable(func)

    def kurtosis(self) -> Self:
        return self._with_callable(lambda expr: F("kurtosis_pop", expr))

    def quantile(
        self, quantile: float, interpolation: RollingInterpolationMethod
    ) -> Self:
        def func(expr: Expression) -> Expression:
            if interpolation == "linear":
                return F("quantile_cont", expr, lit(quantile))
            msg = "Only linear interpolation methods are supported for DuckDB quantile."
            raise NotImplementedError(msg)

        return self._with_callable(func)

    def n_unique(self) -> Self:
        def func(expr: Expression) -> Expression:
            # https://stackoverflow.com/a/79338887/4451315
            return F("array_unique", F("array_agg", expr)) + F(
                "max", when(expr.isnotnull(), lit(0)).otherwise(lit(1))
            )

        return self._with_callable(func)

    def len(self) -> Self:
        return self._with_callable(lambda _expr: F("count"))

    def std(self, ddof: int) -> Self:
        if ddof == 0:
            return self._with_callable(lambda expr: F("stddev_pop", expr))
        if ddof == 1:
            return self._with_callable(lambda expr: F("stddev_samp", expr))

        def _std(expr: Expression) -> Expression:
            n_samples = F("count", expr)
            return (
                F("stddev_pop", expr)
                * F("sqrt", n_samples)
                / (F("sqrt", (n_samples - lit(ddof))))
            )

        return self._with_callable(_std)

    def var(self, ddof: int) -> Self:
        if ddof == 0:
            return self._with_callable(lambda expr: F("var_pop", expr))
        if ddof == 1:
            return self._with_callable(lambda expr: F("var_samp", expr))

        def _var(expr: Expression) -> Expression:
            n_samples = F("count", expr)
            return F("var_pop", expr) * n_samples / (n_samples - lit(ddof))

        return self._with_callable(_var)

    def null_count(self) -> Self:
        return self._with_callable(lambda expr: F("sum", expr.isnull().cast("int")))

    def is_nan(self) -> Self:
        return self._with_elementwise(lambda expr: F("isnan", expr))

    def is_finite(self) -> Self:
        return self._with_elementwise(lambda expr: F("isfinite", expr))

    def is_in(self, other: Sequence[Any]) -> Self:
        return self._with_elementwise(lambda expr: F("contains", lit(other), expr))

    def fill_null(
        self,
        value: Self | NonNestedLiteral,
        strategy: FillNullStrategy | None,
        limit: int | None,
    ) -> Self:
        if strategy is not None:
            if self._backend_version < (1, 3):  # pragma: no cover
                msg = f"`fill_null` with `strategy={strategy}` is only available in 'duckdb>=1.3.0'."
                raise NotImplementedError(msg)

            def _fill_with_strategy(
                df: DuckDBLazyFrame, inputs: DuckDBWindowInputs
            ) -> Sequence[Expression]:
                fill_func = "last_value" if strategy == "forward" else "first_value"
                rows_start, rows_end = (
                    (-limit if limit is not None else None, 0)
                    if strategy == "forward"
                    else (0, limit)
                )
                return [
                    window_expression(
                        F(fill_func, expr),
                        inputs.partition_by,
                        inputs.order_by,
                        rows_start=rows_start,
                        rows_end=rows_end,
                        ignore_nulls=True,
                    )
                    for expr in self(df)
                ]

            return self._with_window_function(_fill_with_strategy)

        def _fill_constant(expr: Expression, value: Any) -> Expression:
            return CoalesceOperator(expr, value)

        return self._with_elementwise(_fill_constant, value=value)

    def cast(self, dtype: IntoDType) -> Self:
        def func(df: DuckDBLazyFrame) -> list[Expression]:
            tz = DeferredTimeZone(df.native)
            native_dtype = narwhals_to_native_dtype(dtype, self._version, tz)
            return [expr.cast(DuckDBPyType(native_dtype)) for expr in self(df)]

        def window_f(df: DuckDBLazyFrame, inputs: DuckDBWindowInputs) -> list[Expression]:
            tz = DeferredTimeZone(df.native)
            native_dtype = narwhals_to_native_dtype(dtype, self._version, tz)
            return [
                expr.cast(DuckDBPyType(native_dtype))
                for expr in self.window_function(df, inputs)
            ]

        return self.__class__(
            func,
            window_f,
            evaluate_output_names=self._evaluate_output_names,
            alias_output_names=self._alias_output_names,
            version=self._version,
        )

    def log(self, base: float) -> Self:
        def _log(expr: Expression) -> Expression:
            log = F("log", expr)
            return (
                when(expr < lit(0), lit(float("nan")))
                .when(expr == lit(0), lit(float("-inf")))
                .otherwise(log / F("log", lit(base)))
            )

        return self._with_elementwise(_log)

    def sqrt(self) -> Self:
        def _sqrt(expr: Expression) -> Expression:
            return when(expr < lit(0), lit(float("nan"))).otherwise(F("sqrt", expr))

        return self._with_elementwise(_sqrt)

    @property
    def str(self) -> DuckDBExprStringNamespace:
        return DuckDBExprStringNamespace(self)

    @property
    def dt(self) -> DuckDBExprDateTimeNamespace:
        return DuckDBExprDateTimeNamespace(self)

    @property
    def list(self) -> DuckDBExprListNamespace:
        return DuckDBExprListNamespace(self)

    @property
    def struct(self) -> DuckDBExprStructNamespace:
        return DuckDBExprStructNamespace(self)<|MERGE_RESOLUTION|>--- conflicted
+++ resolved
@@ -87,23 +87,7 @@
     def _coalesce(self, *exprs: Expression) -> Expression:
         return CoalesceOperator(*exprs)
 
-<<<<<<< HEAD
-    def __floordiv__(self, other: Any) -> Self:
-        def func(expr: Expression, other: Expression) -> Expression:
-            return when(other != lit(0), expr // other).otherwise(lit(None))
-
-        return self._with_binary(func, other=other)
-
-    def __rfloordiv__(self, other: Any) -> Self:
-        def func(expr: Expression, other: Expression) -> Expression:
-            return when(expr != lit(0), other // expr).otherwise(lit(None))
-
-        return self._with_binary(func, other=other).alias("literal")
-
-    def _cum_window_func(
-=======
     def _window_expression(
->>>>>>> f8f7f65e
         self,
         expr: Expression,
         partition_by: Sequence[str | Expression] = (),
@@ -130,6 +114,18 @@
         from narwhals._duckdb.namespace import DuckDBNamespace
 
         return DuckDBNamespace(version=self._version)
+
+    def __floordiv__(self, other: Any) -> Self:
+        def func(expr: Expression, other: Expression) -> Expression:
+            return when(other != lit(0), expr // other).otherwise(lit(None))
+
+        return self._with_binary(func, other=other)
+
+    def __rfloordiv__(self, other: Any) -> Self:
+        def func(expr: Expression, other: Expression) -> Expression:
+            return when(expr != lit(0), other // expr).otherwise(lit(None))
+
+        return self._with_binary(func, other=other).alias("literal")
 
     def broadcast(self, kind: Literal[ExprKind.AGGREGATION, ExprKind.LITERAL]) -> Self:
         if kind is ExprKind.LITERAL:
