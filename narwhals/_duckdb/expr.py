from __future__ import annotations

import contextlib
import operator
from typing import TYPE_CHECKING
from typing import Any
from typing import Callable
from typing import Literal
from typing import Sequence
from typing import cast

from duckdb import CoalesceOperator
from duckdb import FunctionExpression
from duckdb.typing import DuckDBPyType

from narwhals._compliant import LazyExpr
from narwhals._duckdb.expr_dt import DuckDBExprDateTimeNamespace
from narwhals._duckdb.expr_list import DuckDBExprListNamespace
from narwhals._duckdb.expr_str import DuckDBExprStringNamespace
from narwhals._duckdb.expr_struct import DuckDBExprStructNamespace
from narwhals._duckdb.utils import WindowInputs
from narwhals._duckdb.utils import col
from narwhals._duckdb.utils import ensure_type
from narwhals._duckdb.utils import generate_order_by_sql
from narwhals._duckdb.utils import generate_partition_by_sql
from narwhals._duckdb.utils import lit
from narwhals._duckdb.utils import narwhals_to_native_dtype
from narwhals._duckdb.utils import when
from narwhals._expression_parsing import ExprKind
from narwhals.utils import Implementation
from narwhals.utils import not_implemented

if TYPE_CHECKING:
    import duckdb
    from typing_extensions import Self

    from narwhals._compliant.typing import AliasNames
    from narwhals._compliant.typing import EvalNames
    from narwhals._compliant.typing import EvalSeries
    from narwhals._duckdb.dataframe import DuckDBLazyFrame
    from narwhals._duckdb.namespace import DuckDBNamespace
    from narwhals._duckdb.typing import WindowFunction
    from narwhals._expression_parsing import ExprMetadata
    from narwhals.dtypes import DType
    from narwhals.utils import Version
    from narwhals.utils import _FullContext

with contextlib.suppress(ImportError):  # requires duckdb>=1.3.0
    from duckdb import SQLExpression  # type: ignore[attr-defined, unused-ignore]


class DuckDBExpr(LazyExpr["DuckDBLazyFrame", "duckdb.Expression"]):
    _implementation = Implementation.DUCKDB

    def __init__(
        self: Self,
        call: EvalSeries[DuckDBLazyFrame, duckdb.Expression],
        *,
        evaluate_output_names: EvalNames[DuckDBLazyFrame],
        alias_output_names: AliasNames | None,
        backend_version: tuple[int, ...],
        version: Version,
    ) -> None:
        self._call = call
        self._evaluate_output_names = evaluate_output_names
        self._alias_output_names = alias_output_names
        self._backend_version = backend_version
        self._version = version
        self._window_function: WindowFunction | None = None
        self._metadata: ExprMetadata | None = None

    def __call__(self: Self, df: DuckDBLazyFrame) -> Sequence[duckdb.Expression]:
        return self._call(df)

    def __narwhals_expr__(self) -> None: ...

    def __narwhals_namespace__(self) -> DuckDBNamespace:  # pragma: no cover
        # Unused, just for compatibility with PandasLikeExpr
        from narwhals._duckdb.namespace import DuckDBNamespace

        return DuckDBNamespace(
            backend_version=self._backend_version, version=self._version
        )

    def _cum_window_func(
        self,
        *,
        reverse: bool,
        func_name: Literal["sum", "max", "min", "count", "product"],
    ) -> WindowFunction:
        def func(window_inputs: WindowInputs) -> duckdb.Expression:
            order_by_sql = generate_order_by_sql(
                *window_inputs.order_by, ascending=not reverse
            )
            partition_by_sql = generate_partition_by_sql(*window_inputs.partition_by)
            sql = (
                f"{func_name} ({window_inputs.expr}) over ({partition_by_sql} {order_by_sql} "
                "rows between unbounded preceding and current row)"
            )
            return SQLExpression(sql)  # type: ignore[no-any-return, unused-ignore]

        return func

    def _rolling_window_func(
        self,
        *,
        func_name: Literal["sum", "mean", "std", "var"],
        center: bool,
        window_size: int,
        min_samples: int,
        ddof: int | None = None,
    ) -> WindowFunction:
        ensure_type(window_size, int, type(None))
        ensure_type(min_samples, int)
        supported_funcs = ["sum", "mean", "std", "var"]
        if center:
            half = (window_size - 1) // 2
            remainder = (window_size - 1) % 2
            start = f"{half + remainder} preceding"
            end = f"{half} following"
        else:
            start = f"{window_size - 1} preceding"
            end = "current row"

        def func(window_inputs: WindowInputs) -> duckdb.Expression:
            order_by_sql = generate_order_by_sql(*window_inputs.order_by, ascending=True)
            partition_by_sql = generate_partition_by_sql(*window_inputs.partition_by)
            window = f"({partition_by_sql} {order_by_sql} rows between {start} and {end})"
            if func_name in {"sum", "mean"}:
                func_: str = func_name
            elif func_name == "var" and ddof == 0:
                func_ = "var_pop"
            elif func_name in "var" and ddof == 1:
                func_ = "var_samp"
            elif func_name == "std" and ddof == 0:
                func_ = "stddev_pop"
            elif func_name == "std" and ddof == 1:
                func_ = "stddev_samp"
            elif func_name in {"var", "std"}:  # pragma: no cover
                msg = f"Only ddof=0 and ddof=1 are currently supported for rolling_{func_name}."
                raise ValueError(msg)
            else:  # pragma: no cover
                msg = f"Only the following functions are supported: {supported_funcs}.\nGot: {func_name}."
                raise ValueError(msg)
            condition_sql = f"count({window_inputs.expr}) over {window} >= {min_samples}"
            condition = SQLExpression(condition_sql)
            value = SQLExpression(f"{func_}({window_inputs.expr}) over {window}")
            return when(condition, value)

        return func

    def broadcast(self, kind: Literal[ExprKind.AGGREGATION, ExprKind.LITERAL]) -> Self:
        if kind is ExprKind.LITERAL:
            return self
        if self._backend_version < (1, 3):
            msg = "At least version 1.3 of DuckDB is required for binary operations between aggregates and columns."
            raise NotImplementedError(msg)

        template = "{expr} over ()"

        def func(df: DuckDBLazyFrame) -> Sequence[duckdb.Expression]:
            return [SQLExpression(template.format(expr=expr)) for expr in self(df)]

        return self.__class__(
            func,
            evaluate_output_names=self._evaluate_output_names,
            alias_output_names=self._alias_output_names,
            backend_version=self._backend_version,
            version=self._version,
        )

    @classmethod
    def from_column_names(
        cls: type[Self],
        evaluate_column_names: EvalNames[DuckDBLazyFrame],
        /,
        *,
        context: _FullContext,
    ) -> Self:
        def func(df: DuckDBLazyFrame) -> list[duckdb.Expression]:
            return [col(name) for name in evaluate_column_names(df)]

        return cls(
            func,
            evaluate_output_names=evaluate_column_names,
            alias_output_names=None,
            backend_version=context._backend_version,
            version=context._version,
        )

    @classmethod
    def from_column_indices(
        cls: type[Self], *column_indices: int, context: _FullContext
    ) -> Self:
        def func(df: DuckDBLazyFrame) -> list[duckdb.Expression]:
            columns = df.columns
            return [col(columns[i]) for i in column_indices]

        return cls(
            func,
            evaluate_output_names=lambda df: [df.columns[i] for i in column_indices],
            alias_output_names=None,
            backend_version=context._backend_version,
            version=context._version,
        )

    def _with_callable(
        self: Self,
        call: Callable[..., duckdb.Expression],
        /,
        **expressifiable_args: Self | Any,
    ) -> Self:
        """Create expression from callable.

        Arguments:
            call: Callable from compliant DataFrame to native Expression
            expr_name: Expression name
            expressifiable_args: arguments pass to expression which should be parsed
                as expressions (e.g. in `nw.col('a').is_between('b', 'c')`)
        """

        def func(df: DuckDBLazyFrame) -> list[duckdb.Expression]:
            native_series_list = self(df)
            other_native_series = {
                key: df._evaluate_expr(value) if self._is_expr(value) else lit(value)
                for key, value in expressifiable_args.items()
            }
            return [
                call(native_series, **other_native_series)
                for native_series in native_series_list
            ]

        return self.__class__(
            func,
            evaluate_output_names=self._evaluate_output_names,
            alias_output_names=self._alias_output_names,
            backend_version=self._backend_version,
            version=self._version,
        )

    def _with_alias_output_names(self, func: AliasNames | None, /) -> Self:
        return type(self)(
            call=self._call,
            evaluate_output_names=self._evaluate_output_names,
            alias_output_names=func,
            backend_version=self._backend_version,
            version=self._version,
        )

    def _with_window_function(self, window_function: WindowFunction) -> Self:
        result = self.__class__(
            self._call,
            evaluate_output_names=self._evaluate_output_names,
            alias_output_names=self._alias_output_names,
            backend_version=self._backend_version,
            version=self._version,
        )
        result._window_function = window_function
        return result

    def __and__(self: Self, other: DuckDBExpr) -> Self:
        return self._with_callable(lambda _input, other: _input & other, other=other)

    def __or__(self: Self, other: DuckDBExpr) -> Self:
        return self._with_callable(lambda _input, other: _input | other, other=other)

    def __add__(self: Self, other: DuckDBExpr) -> Self:
        return self._with_callable(lambda _input, other: _input + other, other=other)

    def __truediv__(self: Self, other: DuckDBExpr) -> Self:
        return self._with_callable(lambda _input, other: _input / other, other=other)

    def __rtruediv__(self: Self, other: DuckDBExpr) -> Self:
        return self._with_callable(
            lambda _input, other: other.__truediv__(_input), other=other
        ).alias("literal")

    def __floordiv__(self: Self, other: DuckDBExpr) -> Self:
        return self._with_callable(
            lambda _input, other: _input.__floordiv__(other), other=other
        )

    def __rfloordiv__(self: Self, other: DuckDBExpr) -> Self:
        return self._with_callable(
            lambda _input, other: other.__floordiv__(_input), other=other
        ).alias("literal")

    def __mod__(self: Self, other: DuckDBExpr) -> Self:
        return self._with_callable(
            lambda _input, other: _input.__mod__(other), other=other
        )

    def __rmod__(self: Self, other: DuckDBExpr) -> Self:
        return self._with_callable(
            lambda _input, other: other.__mod__(_input), other=other
        ).alias("literal")

    def __sub__(self: Self, other: DuckDBExpr) -> Self:
        return self._with_callable(lambda _input, other: _input - other, other=other)

    def __rsub__(self: Self, other: DuckDBExpr) -> Self:
        return self._with_callable(
            lambda _input, other: other.__sub__(_input), other=other
        ).alias("literal")

    def __mul__(self: Self, other: DuckDBExpr) -> Self:
        return self._with_callable(lambda _input, other: _input * other, other=other)

    def __pow__(self: Self, other: DuckDBExpr) -> Self:
        return self._with_callable(lambda _input, other: _input**other, other=other)

    def __rpow__(self: Self, other: DuckDBExpr) -> Self:
        return self._with_callable(
            lambda _input, other: other.__pow__(_input), other=other
        ).alias("literal")

    def __lt__(self: Self, other: DuckDBExpr) -> Self:
        return self._with_callable(lambda _input, other: _input < other, other=other)

    def __gt__(self: Self, other: DuckDBExpr) -> Self:
        return self._with_callable(lambda _input, other: _input > other, other=other)

    def __le__(self: Self, other: DuckDBExpr) -> Self:
        return self._with_callable(lambda _input, other: _input <= other, other=other)

    def __ge__(self: Self, other: DuckDBExpr) -> Self:
        return self._with_callable(lambda _input, other: _input >= other, other=other)

    def __eq__(self: Self, other: DuckDBExpr) -> Self:  # type: ignore[override]
        return self._with_callable(lambda _input, other: _input == other, other=other)

    def __ne__(self: Self, other: DuckDBExpr) -> Self:  # type: ignore[override]
        return self._with_callable(lambda _input, other: _input != other, other=other)

    def __invert__(self: Self) -> Self:
        invert = cast("Callable[..., duckdb.Expression]", operator.invert)
        return self._with_callable(invert)

    def alias(self: Self, name: str) -> Self:
        def alias_output_names(names: Sequence[str]) -> Sequence[str]:
            if len(names) != 1:
                msg = f"Expected function with single output, found output names: {names}"
                raise ValueError(msg)
            return [name]

        return self.__class__(
            self._call,
            evaluate_output_names=self._evaluate_output_names,
            alias_output_names=alias_output_names,
            backend_version=self._backend_version,
            version=self._version,
        )

    def abs(self: Self) -> Self:
        return self._with_callable(lambda _input: FunctionExpression("abs", _input))

    def mean(self: Self) -> Self:
        return self._with_callable(lambda _input: FunctionExpression("mean", _input))

    def skew(self: Self) -> Self:
        def func(_input: duckdb.Expression) -> duckdb.Expression:
            count = FunctionExpression("count", _input)
            # Adjust population skewness by correction factor to get sample skewness
            sample_skewness = (
                FunctionExpression("skewness", _input)
                * (count - lit(2))
                / FunctionExpression("sqrt", count * (count - lit(1)))
            )
            return when(count == lit(0), lit(None)).otherwise(
                when(count == lit(1), lit(float("nan"))).otherwise(
                    when(count == lit(2), lit(0.0)).otherwise(sample_skewness)
                )
            )

        return self._with_callable(func)

    def median(self: Self) -> Self:
        return self._with_callable(lambda _input: FunctionExpression("median", _input))

    def all(self: Self) -> Self:
        return self._with_callable(lambda _input: FunctionExpression("bool_and", _input))

    def any(self: Self) -> Self:
        return self._with_callable(lambda _input: FunctionExpression("bool_or", _input))

    def quantile(
        self: Self,
        quantile: float,
        interpolation: Literal["nearest", "higher", "lower", "midpoint", "linear"],
    ) -> Self:
        def func(_input: duckdb.Expression) -> duckdb.Expression:
            if interpolation == "linear":
                return FunctionExpression("quantile_cont", _input, lit(quantile))
            msg = "Only linear interpolation methods are supported for DuckDB quantile."
            raise NotImplementedError(msg)

        return self._with_callable(func)

    def clip(self: Self, lower_bound: Any, upper_bound: Any) -> Self:
        def _clip_lower(_input: duckdb.Expression, lower_bound: Any) -> duckdb.Expression:
            return FunctionExpression("greatest", _input, lower_bound)

        def _clip_upper(_input: duckdb.Expression, upper_bound: Any) -> duckdb.Expression:
            return FunctionExpression("least", _input, upper_bound)

        def _clip_both(
            _input: duckdb.Expression, lower_bound: Any, upper_bound: Any
        ) -> duckdb.Expression:
            return FunctionExpression(
                "greatest", FunctionExpression("least", _input, upper_bound), lower_bound
            )

        if lower_bound is None:
            return self._with_callable(_clip_upper, upper_bound=upper_bound)
        if upper_bound is None:
            return self._with_callable(_clip_lower, lower_bound=lower_bound)
        return self._with_callable(
            _clip_both, lower_bound=lower_bound, upper_bound=upper_bound
        )

    def sum(self: Self) -> Self:
        return self._with_callable(lambda _input: FunctionExpression("sum", _input))

    def n_unique(self: Self) -> Self:
        def func(_input: duckdb.Expression) -> duckdb.Expression:
            # https://stackoverflow.com/a/79338887/4451315
            return FunctionExpression(
                "array_unique", FunctionExpression("array_agg", _input)
            ) + FunctionExpression(
                "max", when(_input.isnotnull(), lit(0)).otherwise(lit(1))
            )

        return self._with_callable(func)

    def count(self: Self) -> Self:
        return self._with_callable(lambda _input: FunctionExpression("count", _input))

    def len(self: Self) -> Self:
        return self._with_callable(lambda _input: FunctionExpression("count"))

    def std(self: Self, ddof: int) -> Self:
        if ddof == 0:
            return self._with_callable(
                lambda _input: FunctionExpression("stddev_pop", _input)
            )
        if ddof == 1:
            return self._with_callable(
                lambda _input: FunctionExpression("stddev_samp", _input)
            )

        def _std(_input: duckdb.Expression) -> duckdb.Expression:
            n_samples = FunctionExpression("count", _input)
            return (
                FunctionExpression("stddev_pop", _input)
                * FunctionExpression("sqrt", n_samples)
                / (FunctionExpression("sqrt", (n_samples - lit(ddof))))
            )

        return self._with_callable(_std)

    def var(self: Self, ddof: int) -> Self:
        if ddof == 0:
            return self._with_callable(
                lambda _input: FunctionExpression("var_pop", _input)
            )
        if ddof == 1:
            return self._with_callable(
                lambda _input: FunctionExpression("var_samp", _input)
            )

        def _var(_input: duckdb.Expression) -> duckdb.Expression:
            n_samples = FunctionExpression("count", _input)
            return (
                FunctionExpression("var_pop", _input)
                * n_samples
                / (n_samples - lit(ddof))
            )

        return self._with_callable(_var)

    def max(self: Self) -> Self:
        return self._with_callable(lambda _input: FunctionExpression("max", _input))

    def min(self: Self) -> Self:
        return self._with_callable(lambda _input: FunctionExpression("min", _input))

    def null_count(self: Self) -> Self:
        return self._with_callable(
            lambda _input: FunctionExpression("sum", _input.isnull().cast("int")),
        )

    def over(
        self: Self,
        partition_by: Sequence[str],
        order_by: Sequence[str] | None,
    ) -> Self:
        if self._backend_version < (1, 3):
            msg = "At least version 1.3 of DuckDB is required for `over` operation."
            raise NotImplementedError(msg)
        if (window_function := self._window_function) is not None:
            assert order_by is not None  # noqa: S101

            def func(df: DuckDBLazyFrame) -> list[duckdb.Expression]:
                return [
                    window_function(WindowInputs(expr, partition_by, order_by))
                    for expr in self._call(df)
                ]
        else:
            partition_by_sql = generate_partition_by_sql(*partition_by)
            template = f"{{expr}} over ({partition_by_sql})"

            def func(df: DuckDBLazyFrame) -> list[duckdb.Expression]:
                return [
                    SQLExpression(template.format(expr=expr)) for expr in self._call(df)
                ]

        return self.__class__(
            func,
            evaluate_output_names=self._evaluate_output_names,
            alias_output_names=self._alias_output_names,
            backend_version=self._backend_version,
            version=self._version,
        )

    def is_null(self: Self) -> Self:
        return self._with_callable(lambda _input: _input.isnull())

    def is_nan(self: Self) -> Self:
        return self._with_callable(lambda _input: FunctionExpression("isnan", _input))

    def is_finite(self: Self) -> Self:
        return self._with_callable(lambda _input: FunctionExpression("isfinite", _input))

    def is_in(self: Self, other: Sequence[Any]) -> Self:
        return self._with_callable(
            lambda _input: FunctionExpression("contains", lit(other), _input)
        )

    def round(self: Self, decimals: int) -> Self:
        return self._with_callable(
            lambda _input: FunctionExpression("round", _input, lit(decimals))
        )

    def shift(self, n: int) -> Self:
        ensure_type(n, int)

        def func(window_inputs: WindowInputs) -> duckdb.Expression:
            order_by_sql = generate_order_by_sql(*window_inputs.order_by, ascending=True)
            partition_by_sql = generate_partition_by_sql(*window_inputs.partition_by)
            sql = (
                f"lag({window_inputs.expr}, {n}) over ({partition_by_sql} {order_by_sql})"
            )
            return SQLExpression(sql)  # type: ignore[no-any-return, unused-ignore]

        return self._with_window_function(func)

    def is_first_distinct(self) -> Self:
        def func(window_inputs: WindowInputs) -> duckdb.Expression:
            order_by_sql = generate_order_by_sql(*window_inputs.order_by, ascending=True)
            if window_inputs.partition_by:
                partition_by_sql = (
                    generate_partition_by_sql(*window_inputs.partition_by)
                    + f", {window_inputs.expr}"
                )
            else:
                partition_by_sql = f"partition by {window_inputs.expr}"
            sql = f"row_number() over({partition_by_sql} {order_by_sql})"
            return SQLExpression(sql) == lit(1)  # type: ignore[no-any-return, unused-ignore]

        return self._with_window_function(func)

    def is_last_distinct(self) -> Self:
        def func(window_inputs: WindowInputs) -> duckdb.Expression:
            order_by_sql = generate_order_by_sql(*window_inputs.order_by, ascending=False)
            if window_inputs.partition_by:
                partition_by_sql = (
                    generate_partition_by_sql(*window_inputs.partition_by)
                    + f", {window_inputs.expr}"
                )
            else:
                partition_by_sql = f"partition by {window_inputs.expr}"
            sql = f"row_number() over({partition_by_sql} {order_by_sql})"
            return SQLExpression(sql) == lit(1)  # type: ignore[no-any-return, unused-ignore]

        return self._with_window_function(func)

    def diff(self) -> Self:
        def func(window_inputs: WindowInputs) -> duckdb.Expression:
            order_by_sql = generate_order_by_sql(*window_inputs.order_by, ascending=True)
            partition_by_sql = generate_partition_by_sql(*window_inputs.partition_by)
            sql = f"lag({window_inputs.expr}) over ({partition_by_sql} {order_by_sql})"
            return window_inputs.expr - SQLExpression(sql)  # type: ignore[no-any-return, unused-ignore]

        return self._with_window_function(func)

    def cum_sum(self, *, reverse: bool) -> Self:
        return self._with_window_function(
            self._cum_window_func(reverse=reverse, func_name="sum")
        )

    def cum_max(self, *, reverse: bool) -> Self:
        return self._with_window_function(
            self._cum_window_func(reverse=reverse, func_name="max")
        )

    def cum_min(self, *, reverse: bool) -> Self:
        return self._with_window_function(
            self._cum_window_func(reverse=reverse, func_name="min")
        )

    def cum_count(self, *, reverse: bool) -> Self:
        return self._with_window_function(
            self._cum_window_func(reverse=reverse, func_name="count")
        )

    def cum_prod(self, *, reverse: bool) -> Self:
        return self._with_window_function(
            self._cum_window_func(reverse=reverse, func_name="product")
        )

    def rolling_sum(self, window_size: int, *, min_samples: int, center: bool) -> Self:
        return self._with_window_function(
            self._rolling_window_func(
                func_name="sum",
                center=center,
                window_size=window_size,
                min_samples=min_samples,
            )
        )

    def rolling_mean(self, window_size: int, *, min_samples: int, center: bool) -> Self:
        return self._with_window_function(
            self._rolling_window_func(
                func_name="mean",
                center=center,
                window_size=window_size,
                min_samples=min_samples,
            )
        )

    def rolling_var(
        self, window_size: int, *, min_samples: int, center: bool, ddof: int
    ) -> Self:
        return self._with_window_function(
            self._rolling_window_func(
                func_name="var",
                center=center,
                window_size=window_size,
                min_samples=min_samples,
                ddof=ddof,
            )
        )

    def rolling_std(
        self, window_size: int, *, min_samples: int, center: bool, ddof: int
    ) -> Self:
        return self._with_window_function(
            self._rolling_window_func(
                func_name="std",
                center=center,
                window_size=window_size,
                min_samples=min_samples,
                ddof=ddof,
            )
        )

    def fill_null(
        self: Self, value: Self | Any, strategy: Any, limit: int | None
    ) -> Self:
        if strategy is not None:
            msg = "todo"
            raise NotImplementedError(msg)

        def func(_input: duckdb.Expression, value: Any) -> duckdb.Expression:
            return CoalesceOperator(_input, value)

        return self._with_callable(func, value=value)

    def cast(self: Self, dtype: DType | type[DType]) -> Self:
        def func(_input: duckdb.Expression) -> duckdb.Expression:
            native_dtype = narwhals_to_native_dtype(dtype, self._version)
            return _input.cast(DuckDBPyType(native_dtype))

        return self._with_callable(func)

    def is_unique(self: Self) -> Self:
        def func(_input: duckdb.Expression) -> duckdb.Expression:
            sql = f"count(*) over (partition by {_input})"
            return SQLExpression(sql) == lit(1)  # type: ignore[no-any-return, unused-ignore]

        return self._with_callable(func)

    def rank(
        self,
        method: Literal["average", "min", "max", "dense", "ordinal"],
        *,
        descending: bool,
    ) -> Self:
        if method in {"min", "max", "average"}:
            func_name = "rank"
        elif method == "dense":
            func_name = "dense_rank"
        elif method == "ordinal":
            func_name = "row_number"

        def _rank(_input: duckdb.Expression) -> duckdb.Expression:
            if descending:
                by_sql = f"{_input} desc nulls last"
            else:
                by_sql = f"{_input} asc nulls last"
<<<<<<< HEAD
            order_by_sql = f"order by {by_sql}"

            if method == "max":
                sql = (
                    f"{func_name}() OVER ({order_by_sql}) + "
                    f"COUNT(*) OVER (PARTITION BY {_input}) - 1"
                )
            elif method == "average":
                sql = (
                    f"{func_name}() OVER ({order_by_sql}) + "
                    f"(COUNT(*) OVER (PARTITION BY {_input}) - 1) / 2.0"
                )
            else:
                sql = f"{func_name}() OVER ({order_by_sql})"

            return when(_input.isnotnull(), SQLExpression(sql))
=======
            sql = f"{func_name}() OVER (order by {by_sql})"
            return when(_input.isnotnull(), SQLExpression(sql))  # type: ignore[no-any-return, unused-ignore]
>>>>>>> b2046697

        return self._with_callable(_rank)

    @property
    def str(self: Self) -> DuckDBExprStringNamespace:
        return DuckDBExprStringNamespace(self)

    @property
    def dt(self: Self) -> DuckDBExprDateTimeNamespace:
        return DuckDBExprDateTimeNamespace(self)

    @property
    def list(self: Self) -> DuckDBExprListNamespace:
        return DuckDBExprListNamespace(self)

    @property
    def struct(self: Self) -> DuckDBExprStructNamespace:
        return DuckDBExprStructNamespace(self)

    drop_nulls = not_implemented()
    unique = not_implemented()<|MERGE_RESOLUTION|>--- conflicted
+++ resolved
@@ -708,7 +708,6 @@
                 by_sql = f"{_input} desc nulls last"
             else:
                 by_sql = f"{_input} asc nulls last"
-<<<<<<< HEAD
             order_by_sql = f"order by {by_sql}"
 
             if method == "max":
@@ -725,10 +724,6 @@
                 sql = f"{func_name}() OVER ({order_by_sql})"
 
             return when(_input.isnotnull(), SQLExpression(sql))
-=======
-            sql = f"{func_name}() OVER (order by {by_sql})"
-            return when(_input.isnotnull(), SQLExpression(sql))  # type: ignore[no-any-return, unused-ignore]
->>>>>>> b2046697
 
         return self._with_callable(_rank)
 
