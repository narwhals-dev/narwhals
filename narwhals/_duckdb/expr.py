--- conflicted
+++ resolved
@@ -282,12 +282,8 @@
         )
 
     def __invert__(self: Self) -> Self:
-<<<<<<< HEAD
         invert = cast("Callable[..., duckdb.Expression]", operator.invert)
-        return self._from_call(invert, "__invert__", expr_kind=self._expr_kind)
-=======
-        return self._from_call(lambda _input: ~_input, "__invert__")
->>>>>>> dc7a0e1f
+        return self._from_call(invert, "__invert__")
 
     def alias(self: Self, name: str) -> Self:
         def alias_output_names(names: Sequence[str]) -> Sequence[str]:
