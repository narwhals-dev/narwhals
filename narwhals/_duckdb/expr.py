--- conflicted
+++ resolved
@@ -708,32 +708,22 @@
                 by_sql = f"{_input} desc nulls last"
             else:
                 by_sql = f"{_input} asc nulls last"
-<<<<<<< HEAD
             order_by_sql = f"order by {by_sql}"
 
             if method == "max":
                 sql = (
-                    f"CASE WHEN {_input} IS NOT NULL THEN "
                     f"{func_name}() OVER ({order_by_sql}) + "
-                    f"COUNT(*) OVER (PARTITION BY {_input}) - 1 END"
+                    f"COUNT(*) OVER (PARTITION BY {_input}) - 1"
                 )
             elif method == "average":
                 sql = (
-                    f"CASE WHEN {_input} IS NOT NULL THEN "
                     f"{func_name}() OVER ({order_by_sql}) + "
-                    f"(COUNT(*) OVER (PARTITION BY {_input}) - 1) / 2.0 END"
+                    f"(COUNT(*) OVER (PARTITION BY {_input}) - 1) / 2.0"
                 )
             else:
-                sql = (
-                    f"CASE WHEN {_input} IS NOT NULL THEN {func_name}() "
-                    f"OVER ({order_by_sql}) END"
-                )
-
-            return SQLExpression(sql)
-=======
-            sql = f"{func_name}() OVER (order by {by_sql})"
+                sql = f"{func_name}() OVER ({order_by_sql})"
+
             return when(_input.isnotnull(), SQLExpression(sql))
->>>>>>> 4d2b9d57
 
         return self._with_callable(_rank)
 
