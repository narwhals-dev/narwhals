from __future__ import annotations

import contextlib
import operator
from typing import TYPE_CHECKING
from typing import Any
from typing import Callable
from typing import Literal
from typing import Sequence
from typing import cast

from duckdb import CaseExpression
from duckdb import CoalesceOperator
from duckdb import ColumnExpression
from duckdb import FunctionExpression
from duckdb.typing import DuckDBPyType

from narwhals._compliant import LazyExpr
from narwhals._duckdb.expr_dt import DuckDBExprDateTimeNamespace
from narwhals._duckdb.expr_list import DuckDBExprListNamespace
from narwhals._duckdb.expr_name import DuckDBExprNameNamespace
from narwhals._duckdb.expr_str import DuckDBExprStringNamespace
from narwhals._duckdb.expr_struct import DuckDBExprStructNamespace
from narwhals._duckdb.utils import WindowInputs
from narwhals._duckdb.utils import generate_order_by_sql
from narwhals._duckdb.utils import generate_partition_by_sql
from narwhals._duckdb.utils import lit
from narwhals._duckdb.utils import maybe_evaluate_expr
from narwhals._duckdb.utils import narwhals_to_native_dtype
from narwhals._expression_parsing import ExprKind
from narwhals.utils import Implementation
from narwhals.utils import not_implemented

if TYPE_CHECKING:
    import duckdb
    from typing_extensions import Self

    from narwhals._duckdb.dataframe import DuckDBLazyFrame
    from narwhals._duckdb.namespace import DuckDBNamespace
    from narwhals._duckdb.typing import WindowFunction
    from narwhals._expression_parsing import ExprMetadata
    from narwhals.dtypes import DType
    from narwhals.utils import Version
    from narwhals.utils import _FullContext

with contextlib.suppress(ImportError):  # requires duckdb>=1.3.0
    from duckdb import SQLExpression  # type: ignore[attr-defined, unused-ignore]


class DuckDBExpr(LazyExpr["DuckDBLazyFrame", "duckdb.Expression"]):
    _implementation = Implementation.DUCKDB

    def __init__(
        self: Self,
        call: Callable[[DuckDBLazyFrame], Sequence[duckdb.Expression]],
        *,
        evaluate_output_names: Callable[[DuckDBLazyFrame], Sequence[str]],
        alias_output_names: Callable[[Sequence[str]], Sequence[str]] | None,
        backend_version: tuple[int, ...],
        version: Version,
    ) -> None:
        self._call = call
        self._evaluate_output_names = evaluate_output_names
        self._alias_output_names = alias_output_names
        self._backend_version = backend_version
        self._version = version
        self._window_function: WindowFunction | None = None
        self._metadata: ExprMetadata | None = None

    def __call__(self: Self, df: DuckDBLazyFrame) -> Sequence[duckdb.Expression]:
        return self._call(df)

    def __narwhals_expr__(self) -> None: ...

    def __narwhals_namespace__(self) -> DuckDBNamespace:  # pragma: no cover
        # Unused, just for compatibility with PandasLikeExpr
        from narwhals._duckdb.namespace import DuckDBNamespace

        return DuckDBNamespace(
            backend_version=self._backend_version, version=self._version
        )

    def _with_metadata(self, metadata: ExprMetadata) -> Self:
        expr = self.__class__(
            self._call,
            evaluate_output_names=self._evaluate_output_names,
            alias_output_names=self._alias_output_names,
            backend_version=self._backend_version,
            version=self._version,
        )
        if func := self._window_function:
            expr = expr._with_window_function(func)
        expr._metadata = metadata
        return expr

    def broadcast(self, kind: Literal[ExprKind.AGGREGATION, ExprKind.LITERAL]) -> Self:
        if kind is ExprKind.LITERAL:
            return self
        if self._backend_version < (1, 3):
            msg = "At least version 1.3 of DuckDB is required for binary operations between aggregates and columns."
            raise NotImplementedError(msg)

        template = "{expr} over ()"

        def func(df: DuckDBLazyFrame) -> Sequence[duckdb.Expression]:
            return [SQLExpression(template.format(expr=expr)) for expr in self(df)]

        return self.__class__(
            func,
            evaluate_output_names=self._evaluate_output_names,
            alias_output_names=self._alias_output_names,
            backend_version=self._backend_version,
            version=self._version,
        )

    @classmethod
    def from_column_names(
        cls: type[Self],
        evaluate_column_names: Callable[[DuckDBLazyFrame], Sequence[str]],
        /,
        *,
        context: _FullContext,
    ) -> Self:
        def func(df: DuckDBLazyFrame) -> list[duckdb.Expression]:
            return [ColumnExpression(col_name) for col_name in evaluate_column_names(df)]

        return cls(
            func,
            evaluate_output_names=evaluate_column_names,
            alias_output_names=None,
            backend_version=context._backend_version,
            version=context._version,
        )

    @classmethod
    def from_column_indices(
        cls: type[Self], *column_indices: int, context: _FullContext
    ) -> Self:
        def func(df: DuckDBLazyFrame) -> list[duckdb.Expression]:
            columns = df.columns

            return [ColumnExpression(columns[i]) for i in column_indices]

        return cls(
            func,
            evaluate_output_names=lambda df: [df.columns[i] for i in column_indices],
            alias_output_names=None,
            backend_version=context._backend_version,
            version=context._version,
        )

    def _from_call(
        self: Self,
        call: Callable[..., duckdb.Expression],
        **expressifiable_args: Self | Any,
    ) -> Self:
        """Create expression from callable.

        Arguments:
            call: Callable from compliant DataFrame to native Expression
            expr_name: Expression name
            expressifiable_args: arguments pass to expression which should be parsed
                as expressions (e.g. in `nw.col('a').is_between('b', 'c')`)
        """

        def func(df: DuckDBLazyFrame) -> list[duckdb.Expression]:
            native_series_list = self._call(df)
            other_native_series = {
                key: maybe_evaluate_expr(df, value)
                for key, value in expressifiable_args.items()
            }
            return [
                call(native_series, **other_native_series)
                for native_series in native_series_list
            ]

        return self.__class__(
            func,
            evaluate_output_names=self._evaluate_output_names,
            alias_output_names=self._alias_output_names,
            backend_version=self._backend_version,
            version=self._version,
        )

    def _with_window_function(
        self: Self,
        window_function: WindowFunction,
    ) -> Self:
        result = self.__class__(
            self._call,
            evaluate_output_names=self._evaluate_output_names,
            alias_output_names=self._alias_output_names,
            backend_version=self._backend_version,
            version=self._version,
        )
        result._window_function = window_function
        return result

    def __and__(self: Self, other: DuckDBExpr) -> Self:
        return self._from_call(lambda _input, other: _input & other, other=other)

    def __or__(self: Self, other: DuckDBExpr) -> Self:
        return self._from_call(lambda _input, other: _input | other, other=other)

    def __add__(self: Self, other: DuckDBExpr) -> Self:
        return self._from_call(lambda _input, other: _input + other, other=other)

    def __truediv__(self: Self, other: DuckDBExpr) -> Self:
        return self._from_call(lambda _input, other: _input / other, other=other)

    def __rtruediv__(self: Self, other: DuckDBExpr) -> Self:
        return self._from_call(
            lambda _input, other: other.__truediv__(_input), other=other
        ).alias("literal")

    def __floordiv__(self: Self, other: DuckDBExpr) -> Self:
        return self._from_call(
            lambda _input, other: _input.__floordiv__(other), other=other
        )

    def __rfloordiv__(self: Self, other: DuckDBExpr) -> Self:
        return self._from_call(
            lambda _input, other: other.__floordiv__(_input), other=other
        ).alias("literal")

    def __mod__(self: Self, other: DuckDBExpr) -> Self:
        return self._from_call(lambda _input, other: _input.__mod__(other), other=other)

    def __rmod__(self: Self, other: DuckDBExpr) -> Self:
        return self._from_call(
            lambda _input, other: other.__mod__(_input), other=other
        ).alias("literal")

    def __sub__(self: Self, other: DuckDBExpr) -> Self:
        return self._from_call(lambda _input, other: _input - other, other=other)

    def __rsub__(self: Self, other: DuckDBExpr) -> Self:
        return self._from_call(
            lambda _input, other: other.__sub__(_input), other=other
        ).alias("literal")

    def __mul__(self: Self, other: DuckDBExpr) -> Self:
        return self._from_call(lambda _input, other: _input * other, other=other)

    def __pow__(self: Self, other: DuckDBExpr) -> Self:
        return self._from_call(lambda _input, other: _input**other, other=other)

    def __rpow__(self: Self, other: DuckDBExpr) -> Self:
        return self._from_call(
            lambda _input, other: other.__pow__(_input), other=other
        ).alias("literal")

    def __lt__(self: Self, other: DuckDBExpr) -> Self:
        return self._from_call(lambda _input, other: _input < other, other=other)

    def __gt__(self: Self, other: DuckDBExpr) -> Self:
        return self._from_call(lambda _input, other: _input > other, other=other)

    def __le__(self: Self, other: DuckDBExpr) -> Self:
        return self._from_call(lambda _input, other: _input <= other, other=other)

    def __ge__(self: Self, other: DuckDBExpr) -> Self:
        return self._from_call(lambda _input, other: _input >= other, other=other)

    def __eq__(self: Self, other: DuckDBExpr) -> Self:  # type: ignore[override]
        return self._from_call(lambda _input, other: _input == other, other=other)

    def __ne__(self: Self, other: DuckDBExpr) -> Self:  # type: ignore[override]
        return self._from_call(lambda _input, other: _input != other, other=other)

    def __invert__(self: Self) -> Self:
        invert = cast("Callable[..., duckdb.Expression]", operator.invert)
        return self._from_call(invert)

    def alias(self: Self, name: str) -> Self:
        def alias_output_names(names: Sequence[str]) -> Sequence[str]:
            if len(names) != 1:
                msg = f"Expected function with single output, found output names: {names}"
                raise ValueError(msg)
            return [name]

        return self.__class__(
            self._call,
            evaluate_output_names=self._evaluate_output_names,
            alias_output_names=alias_output_names,
            backend_version=self._backend_version,
            version=self._version,
        )

    def abs(self: Self) -> Self:
        return self._from_call(lambda _input: FunctionExpression("abs", _input))

    def mean(self: Self) -> Self:
        return self._from_call(lambda _input: FunctionExpression("mean", _input))

    def skew(self: Self) -> Self:
        def func(_input: duckdb.Expression) -> duckdb.Expression:
            count = FunctionExpression("count", _input)
            return CaseExpression(condition=(count == lit(0)), value=lit(None)).otherwise(
                CaseExpression(
                    condition=(count == lit(1)), value=lit(float("nan"))
                ).otherwise(
                    CaseExpression(condition=(count == lit(2)), value=lit(0.0)).otherwise(
                        # Adjust population skewness by correction factor to get sample skewness
                        FunctionExpression("skewness", _input)
                        * (count - lit(2))
                        / FunctionExpression("sqrt", count * (count - lit(1)))
                    )
                )
            )

        return self._from_call(func)

    def median(self: Self) -> Self:
        return self._from_call(lambda _input: FunctionExpression("median", _input))

    def all(self: Self) -> Self:
        return self._from_call(lambda _input: FunctionExpression("bool_and", _input))

    def any(self: Self) -> Self:
        return self._from_call(lambda _input: FunctionExpression("bool_or", _input))

    def quantile(
        self: Self,
        quantile: float,
        interpolation: Literal["nearest", "higher", "lower", "midpoint", "linear"],
    ) -> Self:
        def func(_input: duckdb.Expression) -> duckdb.Expression:
            if interpolation == "linear":
                return FunctionExpression("quantile_cont", _input, lit(quantile))
            msg = "Only linear interpolation methods are supported for DuckDB quantile."
            raise NotImplementedError(msg)

        return self._from_call(func)

    def clip(self: Self, lower_bound: Any, upper_bound: Any) -> Self:
        def func(
            _input: duckdb.Expression, lower_bound: Any, upper_bound: Any
        ) -> duckdb.Expression:
            return FunctionExpression(
                "greatest", FunctionExpression("least", _input, upper_bound), lower_bound
            )

        return self._from_call(func, lower_bound=lower_bound, upper_bound=upper_bound)

    def sum(self: Self) -> Self:
        return self._from_call(lambda _input: FunctionExpression("sum", _input))

    def n_unique(self: Self) -> Self:
        def func(_input: duckdb.Expression) -> duckdb.Expression:
            # https://stackoverflow.com/a/79338887/4451315
            return FunctionExpression(
                "array_unique", FunctionExpression("array_agg", _input)
            ) + FunctionExpression(
                "max",
                CaseExpression(condition=_input.isnotnull(), value=lit(0)).otherwise(
                    lit(1)
                ),
            )

        return self._from_call(func)

    def count(self: Self) -> Self:
        return self._from_call(lambda _input: FunctionExpression("count", _input))

    def len(self: Self) -> Self:
        return self._from_call(lambda _input: FunctionExpression("count"))

    def std(self: Self, ddof: int) -> Self:
        def _std(_input: duckdb.Expression) -> duckdb.Expression:
            n_samples = FunctionExpression("count", _input)
            # NOTE: Not implemented Error: Unable to transform python value of type '<class 'duckdb.duckdb.Expression'>' to DuckDB LogicalType
            return (
                FunctionExpression("stddev_pop", _input)
                * FunctionExpression("sqrt", n_samples)
                / (FunctionExpression("sqrt", (n_samples - ddof)))  # type: ignore[operator]
            )

        return self._from_call(_std)

    def var(self: Self, ddof: int) -> Self:
        def _var(_input: duckdb.Expression) -> duckdb.Expression:
            n_samples = FunctionExpression("count", _input)
            # NOTE: Not implemented Error: Unable to transform python value of type '<class 'duckdb.duckdb.Expression'>' to DuckDB LogicalType
            return FunctionExpression("var_pop", _input) * n_samples / (n_samples - ddof)  # type: ignore[operator, no-any-return]

        return self._from_call(_var)

    def max(self: Self) -> Self:
        return self._from_call(lambda _input: FunctionExpression("max", _input))

    def min(self: Self) -> Self:
        return self._from_call(lambda _input: FunctionExpression("min", _input))

    def null_count(self: Self) -> Self:
        return self._from_call(
            lambda _input: FunctionExpression("sum", _input.isnull().cast("int")),
        )

    def over(
        self: Self,
        partition_by: Sequence[str],
        order_by: Sequence[str] | None,
    ) -> Self:
        if self._backend_version < (1, 3):
            msg = "At least version 1.3 of DuckDB is required for `over` operation."
            raise NotImplementedError(msg)
        if (window_function := self._window_function) is not None:
            assert order_by is not None  # noqa: S101

            def func(df: DuckDBLazyFrame) -> list[duckdb.Expression]:
                return [
                    window_function(WindowInputs(expr, partition_by, order_by))
                    for expr in self._call(df)
                ]
        else:
            partition_by_sql = generate_partition_by_sql(*partition_by)
            template = f"{{expr}} over ({partition_by_sql})"

            def func(df: DuckDBLazyFrame) -> list[duckdb.Expression]:
                return [
                    SQLExpression(template.format(expr=expr)) for expr in self._call(df)
                ]

        return self.__class__(
            func,
            evaluate_output_names=self._evaluate_output_names,
            alias_output_names=self._alias_output_names,
            backend_version=self._backend_version,
            version=self._version,
        )

    def is_null(self: Self) -> Self:
        return self._from_call(lambda _input: _input.isnull())

    def is_nan(self: Self) -> Self:
        return self._from_call(lambda _input: FunctionExpression("isnan", _input))

    def is_finite(self: Self) -> Self:
        return self._from_call(lambda _input: FunctionExpression("isfinite", _input))

    def is_in(self: Self, other: Sequence[Any]) -> Self:
        return self._from_call(
            lambda _input: FunctionExpression("contains", lit(other), _input)
        )

    def round(self: Self, decimals: int) -> Self:
        return self._from_call(
            lambda _input: FunctionExpression("round", _input, lit(decimals))
        )

    def shift(self, n: int) -> Self:
        def func(window_inputs: WindowInputs) -> duckdb.Expression:
            order_by_sql = generate_order_by_sql(*window_inputs.order_by, ascending=True)
            partition_by_sql = generate_partition_by_sql(*window_inputs.partition_by)
            sql = (
                f"lag({window_inputs.expr}, {n}) over ({partition_by_sql} {order_by_sql})"
            )
            return SQLExpression(sql)

        return self._with_window_function(func)

    def is_first_distinct(self) -> Self:
        def func(window_inputs: WindowInputs) -> duckdb.Expression:
            order_by_sql = generate_order_by_sql(*window_inputs.order_by, ascending=True)
            if window_inputs.partition_by:
                partition_by_sql = (
                    generate_partition_by_sql(*window_inputs.partition_by)
                    + f", {window_inputs.expr}"
                )
            else:
                partition_by_sql = f"partition by {window_inputs.expr}"
            sql = f"row_number() over({partition_by_sql} {order_by_sql}) == 1"
            return SQLExpression(sql)

        return self._with_window_function(func)

    def is_last_distinct(self) -> Self:
        def func(window_inputs: WindowInputs) -> duckdb.Expression:
            order_by_sql = generate_order_by_sql(*window_inputs.order_by, ascending=False)
            if window_inputs.partition_by:
                partition_by_sql = (
                    generate_partition_by_sql(*window_inputs.partition_by)
                    + f", {window_inputs.expr}"
                )
            else:
                partition_by_sql = f"partition by {window_inputs.expr}"
            sql = f"row_number() over({partition_by_sql} {order_by_sql}) == 1"
            return SQLExpression(sql)

        return self._with_window_function(func)

    def diff(self) -> Self:
        def func(window_inputs: WindowInputs) -> duckdb.Expression:
            order_by_sql = generate_order_by_sql(*window_inputs.order_by, ascending=True)
            partition_by_sql = generate_partition_by_sql(*window_inputs.partition_by)
            sql = f"lag({window_inputs.expr}) over ({partition_by_sql} {order_by_sql})"
            return window_inputs.expr - SQLExpression(sql)

        return self._with_window_function(func)

    def cum_sum(self, *, reverse: bool) -> Self:
<<<<<<< HEAD
        def func(
            _input: duckdb.Expression,
            partition_by: Sequence[str],
            order_by: Sequence[str],
        ) -> duckdb.Expression:
            order_by_sql = generate_order_by_sql(*order_by, ascending=not reverse)
            partition_by_sql = generate_partition_by_sql(*partition_by)
            sql = f"sum ({_input}) over ({partition_by_sql} {order_by_sql} rows between unbounded preceding and current row)"
            return SQLExpression(sql)  # type: ignore[no-any-return, unused-ignore]
=======
        def func(window_inputs: WindowInputs) -> duckdb.Expression:
            order_by_sql = generate_order_by_sql(
                *window_inputs.order_by, ascending=not reverse
            )
            partition_by_sql = generate_partition_by_sql(*window_inputs.partition_by)
            sql = (
                f"sum ({window_inputs.expr}) over ({partition_by_sql} {order_by_sql} "
                "rows between unbounded preceding and current row)"
            )
            return SQLExpression(sql)
>>>>>>> 96637655

        return self._with_window_function(func)

    def rolling_sum(self, window_size: int, *, min_samples: int, center: bool) -> Self:
        if center:
            half = (window_size - 1) // 2
            remainder = (window_size - 1) % 2
            start = f"{half + remainder} preceding"
            end = f"{half} following"
        else:
            start = f"{window_size - 1} preceding"
            end = "current row"

        def func(window_inputs: WindowInputs) -> duckdb.Expression:
            order_by_sql = generate_order_by_sql(*window_inputs.order_by, ascending=True)
            partition_by_sql = generate_partition_by_sql(*window_inputs.partition_by)
            window = f"({partition_by_sql} {order_by_sql} rows between {start} and {end})"
<<<<<<< HEAD
            sql = f"case when count({_input}) over {window} >= {min_samples} then sum({_input}) over {window} else null end"
            return SQLExpression(sql)  # type: ignore[no-any-return, unused-ignore]
=======
            sql = (
                f"case when count({window_inputs.expr}) over {window} >= {min_samples}"
                f"then sum({window_inputs.expr}) over {window} else null end"
            )
            return SQLExpression(sql)
>>>>>>> 96637655

        return self._with_window_function(func)

    def fill_null(
        self: Self, value: Self | Any, strategy: Any, limit: int | None
    ) -> Self:
        if strategy is not None:
            msg = "todo"
            raise NotImplementedError(msg)

        def func(_input: duckdb.Expression, value: Any) -> duckdb.Expression:
            return CoalesceOperator(_input, value)

        return self._from_call(func, value=value)

    def cast(self: Self, dtype: DType | type[DType]) -> Self:
        def func(_input: duckdb.Expression) -> duckdb.Expression:
            native_dtype = narwhals_to_native_dtype(dtype, self._version)
            return _input.cast(DuckDBPyType(native_dtype))

        return self._from_call(func)

    @property
    def str(self: Self) -> DuckDBExprStringNamespace:
        return DuckDBExprStringNamespace(self)

    @property
    def dt(self: Self) -> DuckDBExprDateTimeNamespace:
        return DuckDBExprDateTimeNamespace(self)

    @property
    def name(self: Self) -> DuckDBExprNameNamespace:
        return DuckDBExprNameNamespace(self)

    @property
    def list(self: Self) -> DuckDBExprListNamespace:
        return DuckDBExprListNamespace(self)

    @property
    def struct(self: Self) -> DuckDBExprStructNamespace:
        return DuckDBExprStructNamespace(self)

    drop_nulls = not_implemented()
    unique = not_implemented()
    is_unique = not_implemented()
    cum_count = not_implemented()
    cum_min = not_implemented()
    cum_max = not_implemented()
    cum_prod = not_implemented()<|MERGE_RESOLUTION|>--- conflicted
+++ resolved
@@ -500,17 +500,6 @@
         return self._with_window_function(func)
 
     def cum_sum(self, *, reverse: bool) -> Self:
-<<<<<<< HEAD
-        def func(
-            _input: duckdb.Expression,
-            partition_by: Sequence[str],
-            order_by: Sequence[str],
-        ) -> duckdb.Expression:
-            order_by_sql = generate_order_by_sql(*order_by, ascending=not reverse)
-            partition_by_sql = generate_partition_by_sql(*partition_by)
-            sql = f"sum ({_input}) over ({partition_by_sql} {order_by_sql} rows between unbounded preceding and current row)"
-            return SQLExpression(sql)  # type: ignore[no-any-return, unused-ignore]
-=======
         def func(window_inputs: WindowInputs) -> duckdb.Expression:
             order_by_sql = generate_order_by_sql(
                 *window_inputs.order_by, ascending=not reverse
@@ -520,8 +509,7 @@
                 f"sum ({window_inputs.expr}) over ({partition_by_sql} {order_by_sql} "
                 "rows between unbounded preceding and current row)"
             )
-            return SQLExpression(sql)
->>>>>>> 96637655
+            return SQLExpression(sql)  # type: ignore[no-any-return, unused-ignore]
 
         return self._with_window_function(func)
 
@@ -539,16 +527,11 @@
             order_by_sql = generate_order_by_sql(*window_inputs.order_by, ascending=True)
             partition_by_sql = generate_partition_by_sql(*window_inputs.partition_by)
             window = f"({partition_by_sql} {order_by_sql} rows between {start} and {end})"
-<<<<<<< HEAD
-            sql = f"case when count({_input}) over {window} >= {min_samples} then sum({_input}) over {window} else null end"
-            return SQLExpression(sql)  # type: ignore[no-any-return, unused-ignore]
-=======
             sql = (
                 f"case when count({window_inputs.expr}) over {window} >= {min_samples}"
                 f"then sum({window_inputs.expr}) over {window} else null end"
             )
-            return SQLExpression(sql)
->>>>>>> 96637655
+            return SQLExpression(sql)  # type: ignore[no-any-return, unused-ignore]
 
         return self._with_window_function(func)
 
