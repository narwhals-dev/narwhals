from __future__ import annotations

import operator
from typing import TYPE_CHECKING
from typing import Any
from typing import Callable
from typing import Literal
from typing import Sequence
from typing import cast

from duckdb import CaseExpression
from duckdb import CoalesceOperator
from duckdb import ColumnExpression
from duckdb import FunctionExpression
from duckdb.typing import DuckDBPyType

from narwhals._duckdb.expr_dt import DuckDBExprDateTimeNamespace
from narwhals._duckdb.expr_list import DuckDBExprListNamespace
from narwhals._duckdb.expr_name import DuckDBExprNameNamespace
from narwhals._duckdb.expr_str import DuckDBExprStringNamespace
from narwhals._duckdb.expr_struct import DuckDBExprStructNamespace
from narwhals._duckdb.utils import lit
from narwhals._duckdb.utils import maybe_evaluate_expr
from narwhals._duckdb.utils import narwhals_to_native_dtype
from narwhals._expression_parsing import ExprKind
from narwhals.typing import CompliantExpr
from narwhals.utils import Implementation
from narwhals.utils import not_implemented

if TYPE_CHECKING:
    import duckdb
    from typing_extensions import Self

    from narwhals._duckdb.dataframe import DuckDBLazyFrame
    from narwhals._duckdb.namespace import DuckDBNamespace
    from narwhals.dtypes import DType
    from narwhals.utils import Version


class DuckDBExpr(CompliantExpr["DuckDBLazyFrame", "duckdb.Expression"]):  # type: ignore[type-var]
    _implementation = Implementation.DUCKDB
    _depth = 0  # Unused, just for compatibility with CompliantExpr

    def __init__(
        self: Self,
        call: Callable[[DuckDBLazyFrame], Sequence[duckdb.Expression]],
        *,
        function_name: str,
        evaluate_output_names: Callable[[DuckDBLazyFrame], Sequence[str]],
        alias_output_names: Callable[[Sequence[str]], Sequence[str]] | None,
        backend_version: tuple[int, ...],
        version: Version,
    ) -> None:
        self._call = call
        self._function_name = function_name
        self._evaluate_output_names = evaluate_output_names
        self._alias_output_names = alias_output_names
        self._backend_version = backend_version
        self._version = version

    def __call__(self: Self, df: DuckDBLazyFrame) -> Sequence[duckdb.Expression]:
        return self._call(df)

    def __narwhals_expr__(self) -> None: ...

    def __narwhals_namespace__(self) -> DuckDBNamespace:  # pragma: no cover
        # Unused, just for compatibility with PandasLikeExpr
        from narwhals._duckdb.namespace import DuckDBNamespace

        return DuckDBNamespace(
            backend_version=self._backend_version, version=self._version
        )

    def broadcast(self, kind: Literal[ExprKind.AGGREGATION, ExprKind.LITERAL]) -> Self:
        if kind is ExprKind.AGGREGATION:
            msg = "Broadcasting aggregations is not yet supported for DuckDB."
            raise NotImplementedError(msg)
        # For literals, DuckDB does its own broadcasting.
        return self

    @classmethod
    def from_column_names(
        cls: type[Self],
        evaluate_column_names: Callable[[DuckDBLazyFrame], Sequence[str]],
        /,
        *,
        function_name: str,
        backend_version: tuple[int, ...],
        version: Version,
    ) -> Self:
        def func(df: DuckDBLazyFrame) -> list[duckdb.Expression]:
            return [ColumnExpression(col_name) for col_name in evaluate_column_names(df)]

        return cls(
            func,
            function_name=function_name,
            evaluate_output_names=evaluate_column_names,
            alias_output_names=None,
            backend_version=backend_version,
            version=version,
        )

    @classmethod
    def from_column_indices(
        cls: type[Self],
        *column_indices: int,
        backend_version: tuple[int, ...],
        version: Version,
    ) -> Self:
        def func(df: DuckDBLazyFrame) -> list[duckdb.Expression]:
            columns = df.columns

            return [ColumnExpression(columns[i]) for i in column_indices]

        return cls(
            func,
            function_name="nth",
            evaluate_output_names=lambda df: [df.columns[i] for i in column_indices],
            alias_output_names=None,
            backend_version=backend_version,
            version=version,
        )

    def _from_call(
        self: Self,
        call: Callable[..., duckdb.Expression],
        expr_name: str,
        **expressifiable_args: Self | Any,
    ) -> Self:
        """Create expression from callable.

        Arguments:
            call: Callable from compliant DataFrame to native Expression
            expr_name: Expression name
            expressifiable_args: arguments pass to expression which should be parsed
                as expressions (e.g. in `nw.col('a').is_between('b', 'c')`)
        """

        def func(df: DuckDBLazyFrame) -> list[duckdb.Expression]:
            native_series_list = self._call(df)
            other_native_series = {
                key: maybe_evaluate_expr(df, value)
                for key, value in expressifiable_args.items()
            }
            return [
                call(native_series, **other_native_series)
                for native_series in native_series_list
            ]

        return self.__class__(
            func,
            function_name=f"{self._function_name}->{expr_name}",
            evaluate_output_names=self._evaluate_output_names,
            alias_output_names=self._alias_output_names,
            backend_version=self._backend_version,
            version=self._version,
        )

    def __and__(self: Self, other: DuckDBExpr) -> Self:
        return self._from_call(
            lambda _input, other: _input & other,
            "__and__",
            other=other,
        )

    def __or__(self: Self, other: DuckDBExpr) -> Self:
        return self._from_call(
            lambda _input, other: _input | other,
            "__or__",
            other=other,
        )

    def __add__(self: Self, other: DuckDBExpr) -> Self:
        return self._from_call(
            lambda _input, other: _input + other,
            "__add__",
            other=other,
        )

    def __truediv__(self: Self, other: DuckDBExpr) -> Self:
        return self._from_call(
            lambda _input, other: _input / other,
            "__truediv__",
            other=other,
        )

    def __rtruediv__(self: Self, other: DuckDBExpr) -> Self:
        return self._from_call(
            lambda _input, other: other.__truediv__(_input), "__rtruediv__", other=other
        ).alias("literal")

    def __floordiv__(self: Self, other: DuckDBExpr) -> Self:
        return self._from_call(
            lambda _input, other: _input.__floordiv__(other),
            "__floordiv__",
            other=other,
        )

    def __rfloordiv__(self: Self, other: DuckDBExpr) -> Self:
        return self._from_call(
            lambda _input, other: other.__floordiv__(_input), "__rfloordiv__", other=other
        ).alias("literal")

    def __mod__(self: Self, other: DuckDBExpr) -> Self:
        return self._from_call(
            lambda _input, other: _input.__mod__(other),
            "__mod__",
            other=other,
        )

    def __rmod__(self: Self, other: DuckDBExpr) -> Self:
        return self._from_call(
            lambda _input, other: other.__mod__(_input), "__rmod__", other=other
        ).alias("literal")

    def __sub__(self: Self, other: DuckDBExpr) -> Self:
        return self._from_call(
            lambda _input, other: _input - other,
            "__sub__",
            other=other,
        )

    def __rsub__(self: Self, other: DuckDBExpr) -> Self:
        return self._from_call(
            lambda _input, other: other.__sub__(_input), "__rsub__", other=other
        ).alias("literal")

    def __mul__(self: Self, other: DuckDBExpr) -> Self:
        return self._from_call(
            lambda _input, other: _input * other,
            "__mul__",
            other=other,
        )

    def __pow__(self: Self, other: DuckDBExpr) -> Self:
        return self._from_call(
            lambda _input, other: _input**other,
            "__pow__",
            other=other,
        )

    def __rpow__(self: Self, other: DuckDBExpr) -> Self:
        return self._from_call(
            lambda _input, other: other.__pow__(_input), "__rpow__", other=other
        ).alias("literal")

    def __lt__(self: Self, other: DuckDBExpr) -> Self:
        return self._from_call(
            lambda _input, other: _input < other,
            "__lt__",
            other=other,
        )

    def __gt__(self: Self, other: DuckDBExpr) -> Self:
        return self._from_call(
            lambda _input, other: _input > other,
            "__gt__",
            other=other,
        )

    def __le__(self: Self, other: DuckDBExpr) -> Self:
        return self._from_call(
            lambda _input, other: _input <= other,
            "__le__",
            other=other,
        )

    def __ge__(self: Self, other: DuckDBExpr) -> Self:
        return self._from_call(
            lambda _input, other: _input >= other,
            "__ge__",
            other=other,
        )

    def __eq__(self: Self, other: DuckDBExpr) -> Self:  # type: ignore[override]
        return self._from_call(
            lambda _input, other: _input == other,
            "__eq__",
            other=other,
        )

    def __ne__(self: Self, other: DuckDBExpr) -> Self:  # type: ignore[override]
        return self._from_call(
            lambda _input, other: _input != other,
            "__ne__",
            other=other,
        )

    def __invert__(self: Self) -> Self:
        invert = cast("Callable[..., duckdb.Expression]", operator.invert)
        return self._from_call(invert, "__invert__")

    def alias(self: Self, name: str) -> Self:
        def alias_output_names(names: Sequence[str]) -> Sequence[str]:
            if len(names) != 1:
                msg = f"Expected function with single output, found output names: {names}"
                raise ValueError(msg)
            return [name]

        return self.__class__(
            self._call,
            function_name=self._function_name,
            evaluate_output_names=self._evaluate_output_names,
            alias_output_names=alias_output_names,
            backend_version=self._backend_version,
            version=self._version,
        )

    def abs(self: Self) -> Self:
        return self._from_call(lambda _input: FunctionExpression("abs", _input), "abs")

    def mean(self: Self) -> Self:
        return self._from_call(lambda _input: FunctionExpression("mean", _input), "mean")

    def skew(self: Self) -> Self:
        def func(_input: duckdb.Expression) -> duckdb.Expression:
            count = FunctionExpression("count", _input)
            return CaseExpression(condition=(count == lit(0)), value=lit(None)).otherwise(
                CaseExpression(
                    condition=(count == lit(1)), value=lit(float("nan"))
                ).otherwise(
                    CaseExpression(condition=(count == lit(2)), value=lit(0.0)).otherwise(
                        # Adjust population skewness by correction factor to get sample skewness
                        FunctionExpression("skewness", _input)
                        * (count - lit(2))
                        / FunctionExpression("sqrt", count * (count - lit(1)))
                    )
                )
            )

        return self._from_call(func, "skew")

    def median(self: Self) -> Self:
        return self._from_call(
            lambda _input: FunctionExpression("median", _input), "median"
        )

    def all(self: Self) -> Self:
        return self._from_call(
            lambda _input: FunctionExpression("bool_and", _input), "all"
        )

    def any(self: Self) -> Self:
        return self._from_call(
            lambda _input: FunctionExpression("bool_or", _input), "any"
        )

    def quantile(
        self: Self,
        quantile: float,
        interpolation: Literal["nearest", "higher", "lower", "midpoint", "linear"],
    ) -> Self:
        def func(_input: duckdb.Expression) -> duckdb.Expression:
            if interpolation == "linear":
                return FunctionExpression("quantile_cont", _input, lit(quantile))
            msg = "Only linear interpolation methods are supported for DuckDB quantile."
            raise NotImplementedError(msg)

        return self._from_call(func, "quantile")

    def clip(self: Self, lower_bound: Any, upper_bound: Any) -> Self:
        def func(
            _input: duckdb.Expression, lower_bound: Any, upper_bound: Any
        ) -> duckdb.Expression:
            return FunctionExpression(
                "greatest", FunctionExpression("least", _input, upper_bound), lower_bound
            )

        return self._from_call(
            func, "clip", lower_bound=lower_bound, upper_bound=upper_bound
        )

    def sum(self: Self) -> Self:
        return self._from_call(lambda _input: FunctionExpression("sum", _input), "sum")

    def n_unique(self: Self) -> Self:
        def func(_input: duckdb.Expression) -> duckdb.Expression:
            # https://stackoverflow.com/a/79338887/4451315
            return FunctionExpression(
                "array_unique", FunctionExpression("array_agg", _input)
            ) + FunctionExpression(
                "max",
                CaseExpression(condition=_input.isnotnull(), value=lit(0)).otherwise(
                    lit(1)
                ),
            )

        return self._from_call(func, "n_unique")

    def count(self: Self) -> Self:
        return self._from_call(
            lambda _input: FunctionExpression("count", _input), "count"
        )

    def len(self: Self) -> Self:
        return self._from_call(lambda _input: FunctionExpression("count"), "len")

    def std(self: Self, ddof: int) -> Self:
        def _std(_input: duckdb.Expression) -> duckdb.Expression:
            n_samples = FunctionExpression("count", _input)
            # NOTE: Not implemented Error: Unable to transform python value of type '<class 'duckdb.duckdb.Expression'>' to DuckDB LogicalType
            return (
                FunctionExpression("stddev_pop", _input)
                * FunctionExpression("sqrt", n_samples)
                / (FunctionExpression("sqrt", (n_samples - ddof)))  # type: ignore[operator]
            )

        return self._from_call(_std, "std")

    def var(self: Self, ddof: int) -> Self:
        def _var(_input: duckdb.Expression) -> duckdb.Expression:
            n_samples = FunctionExpression("count", _input)
            # NOTE: Not implemented Error: Unable to transform python value of type '<class 'duckdb.duckdb.Expression'>' to DuckDB LogicalType
            return FunctionExpression("var_pop", _input) * n_samples / (n_samples - ddof)  # type: ignore[operator, no-any-return]

        return self._from_call(_var, "var")

    def max(self: Self) -> Self:
        return self._from_call(lambda _input: FunctionExpression("max", _input), "max")

    def min(self: Self) -> Self:
        return self._from_call(lambda _input: FunctionExpression("min", _input), "min")

    def null_count(self: Self) -> Self:
        return self._from_call(
            lambda _input: FunctionExpression("sum", _input.isnull().cast("int")),
            "null_count",
        )

    def is_null(self: Self) -> Self:
        return self._from_call(lambda _input: _input.isnull(), "is_null")

    def is_nan(self: Self) -> Self:
        return self._from_call(
            lambda _input: FunctionExpression("isnan", _input), "is_nan"
        )

    def is_finite(self: Self) -> Self:
        return self._from_call(
            lambda _input: FunctionExpression("isfinite", _input), "is_finite"
        )

    def is_in(self: Self, other: Sequence[Any]) -> Self:
        return self._from_call(
            lambda _input: FunctionExpression("contains", lit(other), _input), "is_in"
        )

    def round(self: Self, decimals: int) -> Self:
        return self._from_call(
            lambda _input: FunctionExpression("round", _input, lit(decimals)), "round"
        )

    def fill_null(
        self: Self, value: Self | Any, strategy: Any, limit: int | None
    ) -> Self:
        if strategy is not None:
            msg = "todo"
            raise NotImplementedError(msg)

        def func(_input: duckdb.Expression, value: Any) -> duckdb.Expression:
            return CoalesceOperator(_input, value)

        return self._from_call(func, "fill_null", value=value)

    def cast(self: Self, dtype: DType | type[DType]) -> Self:
        def func(_input: duckdb.Expression) -> duckdb.Expression:
            native_dtype = narwhals_to_native_dtype(dtype, self._version)
            return _input.cast(DuckDBPyType(native_dtype))

        return self._from_call(func, "cast")

    @property
    def str(self: Self) -> DuckDBExprStringNamespace:
        return DuckDBExprStringNamespace(self)

    @property
    def dt(self: Self) -> DuckDBExprDateTimeNamespace:
        return DuckDBExprDateTimeNamespace(self)

    @property
    def name(self: Self) -> DuckDBExprNameNamespace:
        return DuckDBExprNameNamespace(self)

    @property
    def list(self: Self) -> DuckDBExprListNamespace:
        return DuckDBExprListNamespace(self)

<<<<<<< HEAD
    @property
    def struct(self: Self) -> DuckDBExprStructNamespace:
        return DuckDBExprStructNamespace(self)
=======
    arg_min = not_implemented()
    arg_max = not_implemented()
    arg_true = not_implemented()
    head = not_implemented()
    tail = not_implemented()
    mode = not_implemented()
    sort = not_implemented()
    rank = not_implemented()
    sample = not_implemented()
    map_batches = not_implemented()
    ewm_mean = not_implemented()
    rolling_sum = not_implemented()
    rolling_mean = not_implemented()
    rolling_var = not_implemented()
    rolling_std = not_implemented()
    gather_every = not_implemented()
    drop_nulls = not_implemented()
    diff = not_implemented()
    unique = not_implemented()
    shift = not_implemented()
    is_unique = not_implemented()
    is_first_distinct = not_implemented()
    is_last_distinct = not_implemented()
    cum_sum = not_implemented()
    cum_count = not_implemented()
    cum_min = not_implemented()
    cum_max = not_implemented()
    cum_prod = not_implemented()
    replace_strict = not_implemented()
    over = not_implemented()

    cat = not_implemented()  # pyright: ignore[reportAssignmentType]
>>>>>>> b986bfd5
<|MERGE_RESOLUTION|>--- conflicted
+++ resolved
@@ -485,11 +485,10 @@
     def list(self: Self) -> DuckDBExprListNamespace:
         return DuckDBExprListNamespace(self)
 
-<<<<<<< HEAD
     @property
     def struct(self: Self) -> DuckDBExprStructNamespace:
         return DuckDBExprStructNamespace(self)
-=======
+
     arg_min = not_implemented()
     arg_max = not_implemented()
     arg_true = not_implemented()
@@ -521,5 +520,4 @@
     replace_strict = not_implemented()
     over = not_implemented()
 
-    cat = not_implemented()  # pyright: ignore[reportAssignmentType]
->>>>>>> b986bfd5
+    cat = not_implemented()  # pyright: ignore[reportAssignmentType]