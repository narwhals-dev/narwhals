from __future__ import annotations

import contextlib
import operator
from typing import TYPE_CHECKING, Any, Callable, Literal, Sequence, cast

from duckdb import CoalesceOperator, FunctionExpression, StarExpression
from duckdb.typing import DuckDBPyType

from narwhals._compliant import LazyExpr
from narwhals._compliant.window import WindowInputs
from narwhals._duckdb.expr_dt import DuckDBExprDateTimeNamespace
from narwhals._duckdb.expr_list import DuckDBExprListNamespace
from narwhals._duckdb.expr_str import DuckDBExprStringNamespace
from narwhals._duckdb.expr_struct import DuckDBExprStructNamespace
from narwhals._duckdb.utils import (
    col,
    generate_order_by_sql,
    generate_partition_by_sql,
    lit,
    narwhals_to_native_dtype,
    when,
)
from narwhals._expression_parsing import ExprKind
from narwhals._utils import Implementation, not_implemented, requires

if TYPE_CHECKING:
    from duckdb import Expression
    from typing_extensions import Self

    from narwhals._compliant.typing import (
        AliasNames,
        EvalNames,
        EvalSeries,
        WindowFunction,
    )
    from narwhals._duckdb.dataframe import DuckDBLazyFrame
    from narwhals._duckdb.namespace import DuckDBNamespace
    from narwhals._expression_parsing import ExprMetadata
    from narwhals._utils import Version, _FullContext
    from narwhals.dtypes import DType
    from narwhals.typing import (
        FillNullStrategy,
        NonNestedLiteral,
        NumericLiteral,
        RankMethod,
        RollingInterpolationMethod,
        TemporalLiteral,
    )

    DuckDBWindowFunction = WindowFunction[DuckDBLazyFrame, Expression]
    DuckDBWindowInputs = WindowInputs[Expression]


with contextlib.suppress(ImportError):  # requires duckdb>=1.3.0
    from duckdb import SQLExpression


class DuckDBExpr(LazyExpr["DuckDBLazyFrame", "Expression"]):
    _implementation = Implementation.DUCKDB

    def __init__(
        self,
        call: EvalSeries[DuckDBLazyFrame, Expression],
        window_function: DuckDBWindowFunction | None = None,
        *,
        evaluate_output_names: EvalNames[DuckDBLazyFrame],
        alias_output_names: AliasNames | None,
        backend_version: tuple[int, ...],
        version: Version,
    ) -> None:
        self._call = call
        self._evaluate_output_names = evaluate_output_names
        self._alias_output_names = alias_output_names
        self._backend_version = backend_version
        self._version = version
        self._metadata: ExprMetadata | None = None
        self._window_function: DuckDBWindowFunction | None = window_function

    @property
    def window_function(self) -> DuckDBWindowFunction:
        def default_window_func(
            df: DuckDBLazyFrame, window_inputs: DuckDBWindowInputs
        ) -> list[Expression]:
            assert not window_inputs.order_by  # noqa: S101
            partition_by_sql = generate_partition_by_sql(*window_inputs.partition_by)
            template = f"{{expr}} over ({partition_by_sql})"
            return [SQLExpression(template.format(expr=expr)) for expr in self(df)]

        return self._window_function or default_window_func

    def __call__(self, df: DuckDBLazyFrame) -> Sequence[Expression]:
        return self._call(df)

    def __narwhals_expr__(self) -> None: ...

    def __narwhals_namespace__(self) -> DuckDBNamespace:  # pragma: no cover
        # Unused, just for compatibility with PandasLikeExpr
        from narwhals._duckdb.namespace import DuckDBNamespace

        return DuckDBNamespace(
            backend_version=self._backend_version, version=self._version
        )

    def _cum_window_func(
        self,
        *,
        reverse: bool,
        func_name: Literal["sum", "max", "min", "count", "product"],
    ) -> DuckDBWindowFunction:
        def func(df: DuckDBLazyFrame, inputs: DuckDBWindowInputs) -> list[Expression]:
            order_by_sql = generate_order_by_sql(*inputs.order_by, ascending=not reverse)
            partition_by_sql = generate_partition_by_sql(*inputs.partition_by)
            sql = (
                f"{func_name} ({{expr}}) over ({partition_by_sql} {order_by_sql} "
                "rows between unbounded preceding and current row)"
            )
            return [SQLExpression(sql.format(expr=expr)) for expr in self(df)]

        return func

    def _rolling_window_func(
        self,
        *,
        func_name: Literal["sum", "mean", "std", "var"],
        center: bool,
        window_size: int,
        min_samples: int,
        ddof: int | None = None,
    ) -> DuckDBWindowFunction:
        supported_funcs = ["sum", "mean", "std", "var"]
        if center:
            half = (window_size - 1) // 2
            remainder = (window_size - 1) % 2
            start = f"{half + remainder} preceding"
            end = f"{half} following"
        else:
            start = f"{window_size - 1} preceding"
            end = "current row"

        def func(df: DuckDBLazyFrame, inputs: DuckDBWindowInputs) -> list[Expression]:
            order_by_sql = generate_order_by_sql(*inputs.order_by, ascending=True)
            partition_by_sql = generate_partition_by_sql(*inputs.partition_by)
            window = f"({partition_by_sql} {order_by_sql} rows between {start} and {end})"
            if func_name in {"sum", "mean"}:
                func_: str = func_name
            elif func_name == "var" and ddof == 0:
                func_ = "var_pop"
            elif func_name in "var" and ddof == 1:
                func_ = "var_samp"
            elif func_name == "std" and ddof == 0:
                func_ = "stddev_pop"
            elif func_name == "std" and ddof == 1:
                func_ = "stddev_samp"
            elif func_name in {"var", "std"}:  # pragma: no cover
                msg = f"Only ddof=0 and ddof=1 are currently supported for rolling_{func_name}."
                raise ValueError(msg)
            else:  # pragma: no cover
                msg = f"Only the following functions are supported: {supported_funcs}.\nGot: {func_name}."
                raise ValueError(msg)
            condition_sql = f"count({{expr}}) over {window} >= {min_samples}"
            value_sql = f"{func_}({{expr}}) over {window}"
            return [
                when(
                    SQLExpression(condition_sql.format(expr=expr)),
                    SQLExpression(value_sql.format(expr=expr)),
                )
                for expr in self(df)
            ]

        return func

    def broadcast(self, kind: Literal[ExprKind.AGGREGATION, ExprKind.LITERAL]) -> Self:
        if kind is ExprKind.LITERAL:
            return self
        if self._backend_version < (1, 3):
            msg = "At least version 1.3 of DuckDB is required for binary operations between aggregates and columns."
            raise NotImplementedError(msg)
        return self.over([lit(1)], [])

    @classmethod
    def from_column_names(
        cls,
        evaluate_column_names: EvalNames[DuckDBLazyFrame],
        /,
        *,
        context: _FullContext,
    ) -> Self:
        def func(df: DuckDBLazyFrame) -> list[Expression]:
            return [col(name) for name in evaluate_column_names(df)]

        return cls(
            func,
            evaluate_output_names=evaluate_column_names,
            alias_output_names=None,
            backend_version=context._backend_version,
            version=context._version,
        )

    @classmethod
    def from_column_indices(cls, *column_indices: int, context: _FullContext) -> Self:
        def func(df: DuckDBLazyFrame) -> list[Expression]:
            columns = df.columns
            return [col(columns[i]) for i in column_indices]

        return cls(
            func,
            evaluate_output_names=cls._eval_names_indices(column_indices),
            alias_output_names=None,
            backend_version=context._backend_version,
            version=context._version,
        )

    def _callable_to_eval_series(
        self, call: Callable[..., Expression], /, **expressifiable_args: Self | Any
    ) -> EvalSeries[DuckDBLazyFrame, Expression]:
        def func(df: DuckDBLazyFrame) -> list[Expression]:
            native_series_list = self(df)
            other_native_series = {
                key: df._evaluate_expr(value) if self._is_expr(value) else lit(value)
                for key, value in expressifiable_args.items()
            }
            return [
                call(native_series, **other_native_series)
                for native_series in native_series_list
            ]

        return func

    def _push_down_window_function(
        self, call: Callable[..., Expression], /, **expressifiable_args: Self | Any
    ) -> DuckDBWindowFunction:
        def window_f(
            df: DuckDBLazyFrame, window_inputs: DuckDBWindowInputs
        ) -> list[Expression]:
            # If a function `f` is elementwise, and `g` is another function, then
            # - `f(g) over (window)`
            # - `f(g over (window))
            # are equivalent.
            # Make sure to only use with if `call` is elementwise!
            native_series_list = self.window_function(df, window_inputs)
            other_native_series = {
                key: df._evaluate_window_expr(value, window_inputs)
                if self._is_expr(value)
                else lit(value)
                for key, value in expressifiable_args.items()
            }
            return [
                call(native_series, **other_native_series)
                for native_series in native_series_list
            ]

        return window_f

    def _with_callable(
        self, call: Callable[..., Expression], /, **expressifiable_args: Self | Any
    ) -> Self:
        """Create expression from callable.

        Arguments:
            call: Callable from compliant DataFrame to native Expression
            expr_name: Expression name
            expressifiable_args: arguments pass to expression which should be parsed
                as expressions (e.g. in `nw.col('a').is_between('b', 'c')`)
        """
        return self.__class__(
            self._callable_to_eval_series(call, **expressifiable_args),
            evaluate_output_names=self._evaluate_output_names,
            alias_output_names=self._alias_output_names,
            backend_version=self._backend_version,
            version=self._version,
        )

    def _with_elementwise(
        self, call: Callable[..., Expression], /, **expressifiable_args: Self | Any
    ) -> Self:
        return self.__class__(
            self._callable_to_eval_series(call, **expressifiable_args),
            self._push_down_window_function(call, **expressifiable_args),
            evaluate_output_names=self._evaluate_output_names,
            alias_output_names=self._alias_output_names,
            backend_version=self._backend_version,
            version=self._version,
        )

    def _with_binary(self, op: Callable[..., Expression], other: Self | Any) -> Self:
        return self.__class__(
            self._callable_to_eval_series(op, other=other),
            self._push_down_window_function(op, other=other),
            evaluate_output_names=self._evaluate_output_names,
            alias_output_names=self._alias_output_names,
            backend_version=self._backend_version,
            version=self._version,
        )

    def _with_alias_output_names(self, func: AliasNames | None, /) -> Self:
        return type(self)(
            self._call,
            self._window_function,
            evaluate_output_names=self._evaluate_output_names,
            alias_output_names=func,
            backend_version=self._backend_version,
            version=self._version,
        )

    def _with_window_function(self, window_function: DuckDBWindowFunction) -> Self:
        return self.__class__(
            self._call,
            window_function,
            evaluate_output_names=self._evaluate_output_names,
            alias_output_names=self._alias_output_names,
            backend_version=self._backend_version,
            version=self._version,
        )

    @classmethod
    def _alias_native(cls, expr: Expression, name: str) -> Expression:
        return expr.alias(name)

    def __and__(self, other: DuckDBExpr) -> Self:
        return self._with_binary(lambda expr, other: expr & other, other)

    def __or__(self, other: DuckDBExpr) -> Self:
        return self._with_binary(lambda expr, other: expr | other, other)

    def __add__(self, other: DuckDBExpr) -> Self:
        return self._with_binary(lambda expr, other: expr + other, other)

    def __truediv__(self, other: DuckDBExpr) -> Self:
        return self._with_binary(lambda expr, other: expr / other, other)

    def __rtruediv__(self, other: DuckDBExpr) -> Self:
        return self._with_binary(
            lambda expr, other: other.__truediv__(expr), other
        ).alias("literal")

    def __floordiv__(self, other: DuckDBExpr) -> Self:
        return self._with_binary(lambda expr, other: expr // other, other)

    def __rfloordiv__(self, other: DuckDBExpr) -> Self:
        return self._with_binary(
            lambda expr, other: other.__floordiv__(expr), other
        ).alias("literal")

    def __mod__(self, other: DuckDBExpr) -> Self:
        return self._with_binary(lambda expr, other: expr % other, other)

    def __rmod__(self, other: DuckDBExpr) -> Self:
        return self._with_binary(lambda expr, other: other.__mod__(expr), other).alias(
            "literal"
        )

    def __sub__(self, other: DuckDBExpr) -> Self:
        return self._with_binary(lambda expr, other: expr - other, other)

    def __rsub__(self, other: DuckDBExpr) -> Self:
        return self._with_binary(lambda expr, other: other.__sub__(expr), other).alias(
            "literal"
        )

    def __mul__(self, other: DuckDBExpr) -> Self:
        return self._with_binary(lambda expr, other: expr * other, other)

    def __pow__(self, other: DuckDBExpr) -> Self:
        return self._with_binary(lambda expr, other: expr**other, other)

    def __rpow__(self, other: DuckDBExpr) -> Self:
        return self._with_binary(lambda expr, other: other.__pow__(expr), other).alias(
            "literal"
        )

    def __lt__(self, other: DuckDBExpr) -> Self:
        return self._with_binary(lambda expr, other: expr < other, other)

    def __gt__(self, other: DuckDBExpr) -> Self:
        return self._with_binary(lambda expr, other: expr > other, other)

    def __le__(self, other: DuckDBExpr) -> Self:
        return self._with_binary(lambda expr, other: expr <= other, other)

    def __ge__(self, other: DuckDBExpr) -> Self:
        return self._with_binary(lambda expr, other: expr >= other, other)

    def __eq__(self, other: DuckDBExpr) -> Self:  # type: ignore[override]
        return self._with_binary(lambda expr, other: expr == other, other)

    def __ne__(self, other: DuckDBExpr) -> Self:  # type: ignore[override]
        return self._with_binary(lambda expr, other: expr != other, other)

    def __invert__(self) -> Self:
        invert = cast("Callable[..., Expression]", operator.invert)
        return self._with_elementwise(invert)

    def abs(self) -> Self:
        return self._with_elementwise(lambda expr: FunctionExpression("abs", expr))

    def mean(self) -> Self:
        return self._with_callable(lambda expr: FunctionExpression("mean", expr))

    def skew(self) -> Self:
        def func(expr: Expression) -> Expression:
            count = FunctionExpression("count", expr)
            # Adjust population skewness by correction factor to get sample skewness
            sample_skewness = (
                FunctionExpression("skewness", expr)
                * (count - lit(2))
                / FunctionExpression("sqrt", count * (count - lit(1)))
            )
            return when(count == lit(0), lit(None)).otherwise(
                when(count == lit(1), lit(float("nan"))).otherwise(
                    when(count == lit(2), lit(0.0)).otherwise(sample_skewness)
                )
            )

        return self._with_callable(func)

    def median(self) -> Self:
        return self._with_callable(lambda expr: FunctionExpression("median", expr))

    def all(self) -> Self:
        def f(expr: Expression) -> Expression:
            return CoalesceOperator(FunctionExpression("bool_and", expr), lit(True))  # noqa: FBT003

        def window_f(
            df: DuckDBLazyFrame, window_inputs: DuckDBWindowInputs
        ) -> list[Expression]:
            pb = generate_partition_by_sql(*window_inputs.partition_by)
            return [
                CoalesceOperator(
                    SQLExpression(f"{FunctionExpression('bool_and', expr)} over ({pb})"),
                    lit(True),  # noqa: FBT003
                )
                for expr in self(df)
            ]

        return self._with_callable(f)._with_window_function(window_f)

    def any(self) -> Self:
        def f(expr: Expression) -> Expression:
            return CoalesceOperator(FunctionExpression("bool_or", expr), lit(False))  # noqa: FBT003

        def window_f(
            df: DuckDBLazyFrame, window_inputs: DuckDBWindowInputs
        ) -> list[Expression]:
            pb = generate_partition_by_sql(*window_inputs.partition_by)
            return [
                CoalesceOperator(
                    SQLExpression(f"{FunctionExpression('bool_or', expr)} over ({pb})"),
                    lit(False),  # noqa: FBT003
                )
                for expr in self(df)
            ]

        return self._with_callable(f)._with_window_function(window_f)

    def quantile(
        self, quantile: float, interpolation: RollingInterpolationMethod
    ) -> Self:
        def func(expr: Expression) -> Expression:
            if interpolation == "linear":
                return FunctionExpression("quantile_cont", expr, lit(quantile))
            msg = "Only linear interpolation methods are supported for DuckDB quantile."
            raise NotImplementedError(msg)

        return self._with_callable(func)

    def clip(
        self,
        lower_bound: Self | NumericLiteral | TemporalLiteral | None,
        upper_bound: Self | NumericLiteral | TemporalLiteral | None,
    ) -> Self:
        def _clip_lower(expr: Expression, lower_bound: Any) -> Expression:
            return FunctionExpression("greatest", expr, lower_bound)

        def _clip_upper(expr: Expression, upper_bound: Any) -> Expression:
            return FunctionExpression("least", expr, upper_bound)

        def _clip_both(
            expr: Expression, lower_bound: Any, upper_bound: Any
        ) -> Expression:
            return FunctionExpression(
                "greatest", FunctionExpression("least", expr, upper_bound), lower_bound
            )

        if lower_bound is None:
            return self._with_elementwise(_clip_upper, upper_bound=upper_bound)
        if upper_bound is None:
            return self._with_elementwise(_clip_lower, lower_bound=lower_bound)
        return self._with_elementwise(
            _clip_both, lower_bound=lower_bound, upper_bound=upper_bound
        )

    def sum(self) -> Self:
        def f(expr: Expression) -> Expression:
            return CoalesceOperator(FunctionExpression("sum", expr), lit(0))

        def window_f(
            df: DuckDBLazyFrame, window_inputs: DuckDBWindowInputs
        ) -> list[Expression]:
            pb = generate_partition_by_sql(*window_inputs.partition_by)
            return [
                CoalesceOperator(
                    SQLExpression(f"{FunctionExpression('sum', expr)} over ({pb})"),
                    lit(0),
                )
                for expr in self(df)
            ]

        return self._with_callable(f)._with_window_function(window_f)

    def n_unique(self) -> Self:
        def func(expr: Expression) -> Expression:
            # https://stackoverflow.com/a/79338887/4451315
            return FunctionExpression(
                "array_unique", FunctionExpression("array_agg", expr)
            ) + FunctionExpression(
                "max", when(expr.isnotnull(), lit(0)).otherwise(lit(1))
            )

        return self._with_callable(func)

    def count(self) -> Self:
        return self._with_callable(lambda expr: FunctionExpression("count", expr))

    def len(self) -> Self:
        return self._with_callable(lambda _expr: FunctionExpression("count"))

    def std(self, ddof: int) -> Self:
        if ddof == 0:
            return self._with_callable(
                lambda expr: FunctionExpression("stddev_pop", expr)
            )
        if ddof == 1:
            return self._with_callable(
                lambda expr: FunctionExpression("stddev_samp", expr)
            )

        def _std(expr: Expression) -> Expression:
            n_samples = FunctionExpression("count", expr)
            return (
                FunctionExpression("stddev_pop", expr)
                * FunctionExpression("sqrt", n_samples)
                / (FunctionExpression("sqrt", (n_samples - lit(ddof))))
            )

        return self._with_callable(_std)

    def var(self, ddof: int) -> Self:
        if ddof == 0:
            return self._with_callable(lambda expr: FunctionExpression("var_pop", expr))
        if ddof == 1:
            return self._with_callable(lambda expr: FunctionExpression("var_samp", expr))

        def _var(expr: Expression) -> Expression:
            n_samples = FunctionExpression("count", expr)
            return (
                FunctionExpression("var_pop", expr) * n_samples / (n_samples - lit(ddof))
            )

        return self._with_callable(_var)

    def max(self) -> Self:
        return self._with_callable(lambda expr: FunctionExpression("max", expr))

    def min(self) -> Self:
        return self._with_callable(lambda expr: FunctionExpression("min", expr))

    def null_count(self) -> Self:
        return self._with_callable(
            lambda expr: FunctionExpression("sum", expr.isnull().cast("int"))
        )

    @requires.backend_version((1, 3))
    def over(
        self, partition_by: Sequence[str | Expression], order_by: Sequence[str]
    ) -> Self:
        def func(df: DuckDBLazyFrame) -> Sequence[Expression]:
            return self.window_function(df, WindowInputs(partition_by, order_by))

        return self.__class__(
            func,
            evaluate_output_names=self._evaluate_output_names,
            alias_output_names=self._alias_output_names,
            backend_version=self._backend_version,
            version=self._version,
        )

    def is_null(self) -> Self:
        return self._with_elementwise(lambda expr: expr.isnull())

    def is_nan(self) -> Self:
        return self._with_elementwise(lambda expr: FunctionExpression("isnan", expr))

    def is_finite(self) -> Self:
        return self._with_elementwise(lambda expr: FunctionExpression("isfinite", expr))

    def is_in(self, other: Sequence[Any]) -> Self:
        return self._with_elementwise(
            lambda expr: FunctionExpression("contains", lit(other), expr)
        )

    def round(self, decimals: int) -> Self:
        return self._with_elementwise(
            lambda expr: FunctionExpression("round", expr, lit(decimals))
        )

    @requires.backend_version((1, 3))
    def shift(self, n: int) -> Self:
        def func(df: DuckDBLazyFrame, inputs: DuckDBWindowInputs) -> Sequence[Expression]:
            order_by_sql = generate_order_by_sql(*inputs.order_by, ascending=True)
            partition_by_sql = generate_partition_by_sql(*inputs.partition_by)
            sql = f"lag({{expr}}, {n}) over ({partition_by_sql} {order_by_sql})"
            return [SQLExpression(sql.format(expr=expr)) for expr in self(df)]

        return self._with_window_function(func)

    @requires.backend_version((1, 3))
    def is_first_distinct(self) -> Self:
        def func(df: DuckDBLazyFrame, inputs: DuckDBWindowInputs) -> Sequence[Expression]:
            order_by_sql = generate_order_by_sql(*inputs.order_by, ascending=True)
            if inputs.partition_by:
                partition_by_sql = (
                    generate_partition_by_sql(*inputs.partition_by) + ", {expr}"
                )
            else:
                partition_by_sql = "partition by {expr}"
            sql = (
                f"{FunctionExpression('row_number')} "
                f"over({partition_by_sql} {order_by_sql})"
            )
            return [SQLExpression(sql.format(expr=expr)) == lit(1) for expr in self(df)]

        return self._with_window_function(func)

    @requires.backend_version((1, 3))
    def is_last_distinct(self) -> Self:
        def func(df: DuckDBLazyFrame, inputs: DuckDBWindowInputs) -> Sequence[Expression]:
            order_by_sql = generate_order_by_sql(*inputs.order_by, ascending=False)
            if inputs.partition_by:
                partition_by_sql = (
                    generate_partition_by_sql(*inputs.partition_by) + ", {expr}"
                )
            else:
                partition_by_sql = "partition by {expr}"
            sql = (
                f"{FunctionExpression('row_number')} "
                f"over({partition_by_sql} {order_by_sql})"
            )
            return [SQLExpression(sql.format(expr=expr)) == lit(1) for expr in self(df)]

        return self._with_window_function(func)

    @requires.backend_version((1, 3))
    def diff(self) -> Self:
        def func(df: DuckDBLazyFrame, inputs: DuckDBWindowInputs) -> list[Expression]:
            order_by_sql = generate_order_by_sql(*inputs.order_by, ascending=True)
            partition_by_sql = generate_partition_by_sql(*inputs.partition_by)
            sql = f"lag({{expr}}) over ({partition_by_sql} {order_by_sql})"
            return [expr - SQLExpression(sql.format(expr=expr)) for expr in self(df)]

        return self._with_window_function(func)

    @requires.backend_version((1, 3))
    def cum_sum(self, *, reverse: bool) -> Self:
        return self._with_window_function(
            self._cum_window_func(reverse=reverse, func_name="sum")
        )

    @requires.backend_version((1, 3))
    def cum_max(self, *, reverse: bool) -> Self:
        return self._with_window_function(
            self._cum_window_func(reverse=reverse, func_name="max")
        )

    @requires.backend_version((1, 3))
    def cum_min(self, *, reverse: bool) -> Self:
        return self._with_window_function(
            self._cum_window_func(reverse=reverse, func_name="min")
        )

    @requires.backend_version((1, 3))
    def cum_count(self, *, reverse: bool) -> Self:
        return self._with_window_function(
            self._cum_window_func(reverse=reverse, func_name="count")
        )

    @requires.backend_version((1, 3))
    def cum_prod(self, *, reverse: bool) -> Self:
        return self._with_window_function(
            self._cum_window_func(reverse=reverse, func_name="product")
        )

    @requires.backend_version((1, 3))
    def rolling_sum(self, window_size: int, *, min_samples: int, center: bool) -> Self:
        return self._with_window_function(
            self._rolling_window_func(
                func_name="sum",
                center=center,
                window_size=window_size,
                min_samples=min_samples,
            )
        )

    @requires.backend_version((1, 3))
    def rolling_mean(self, window_size: int, *, min_samples: int, center: bool) -> Self:
        return self._with_window_function(
            self._rolling_window_func(
                func_name="mean",
                center=center,
                window_size=window_size,
                min_samples=min_samples,
            )
        )

    @requires.backend_version((1, 3))
    def rolling_var(
        self, window_size: int, *, min_samples: int, center: bool, ddof: int
    ) -> Self:
        return self._with_window_function(
            self._rolling_window_func(
                func_name="var",
                center=center,
                window_size=window_size,
                min_samples=min_samples,
                ddof=ddof,
            )
        )

    @requires.backend_version((1, 3))
    def rolling_std(
        self, window_size: int, *, min_samples: int, center: bool, ddof: int
    ) -> Self:
        return self._with_window_function(
            self._rolling_window_func(
                func_name="std",
                center=center,
                window_size=window_size,
                min_samples=min_samples,
                ddof=ddof,
            )
        )

    def fill_null(
        self,
        value: Self | NonNestedLiteral,
        strategy: FillNullStrategy | None,
        limit: int | None,
    ) -> Self:
        if strategy is not None:
            if self._backend_version < (1, 3):  # pragma: no cover
                msg = f"`fill_null` with `strategy={strategy}` is only available in 'duckdb>=1.3.0'."
                raise NotImplementedError(msg)

            def _fill_with_strategy(
                df: DuckDBLazyFrame, inputs: DuckDBWindowInputs
            ) -> Sequence[Expression]:
                order_by_sql = generate_order_by_sql(*inputs.order_by, ascending=True)
                partition_by_sql = generate_partition_by_sql(*inputs.partition_by)

                fill_func = "last_value" if strategy == "forward" else "first_value"
                _limit = "unbounded" if limit is None else limit
                rows_between = (
                    f"{_limit} preceding and current row"
                    if strategy == "forward"
                    else f"current row and {_limit} following"
                )
                sql = (
                    f"{fill_func}({{expr}} ignore nulls) over "
                    f"({partition_by_sql} {order_by_sql} rows between {rows_between})"
                )
                return [SQLExpression(sql.format(expr=expr)) for expr in self(df)]

            return self._with_window_function(_fill_with_strategy)

        def _fill_constant(expr: Expression, value: Any) -> Expression:
            return CoalesceOperator(expr, value)

        return self._with_elementwise(_fill_constant, value=value)

    def cast(self, dtype: DType | type[DType]) -> Self:
        def func(expr: Expression) -> Expression:
            native_dtype = narwhals_to_native_dtype(dtype, self._version)
            return expr.cast(DuckDBPyType(native_dtype))

        return self._with_elementwise(func)

    @requires.backend_version((1, 3))
    def is_unique(self) -> Self:
        def _is_unique(expr: Expression, *partition_by: str | Expression) -> Expression:
            pb = generate_partition_by_sql(expr, *partition_by)
            sql = f"{FunctionExpression('count', col('*'))} over ({pb})"
            return SQLExpression(sql) == lit(1)

<<<<<<< HEAD
        # TODO(unassigned): add in `_with_window_func`, like in `rank`
        return self._with_callable(func)
=======
        def _unpartitioned_is_unique(expr: Expression) -> Expression:
            return _is_unique(expr)

        def _partitioned_is_unique(
            df: DuckDBLazyFrame, inputs: DuckDBWindowInputs
        ) -> Sequence[Expression]:
            assert not inputs.order_by  # noqa: S101
            return [_is_unique(expr, *inputs.partition_by) for expr in self(df)]

        return self._with_callable(_unpartitioned_is_unique)._with_window_function(
            _partitioned_is_unique
        )
>>>>>>> c377a20b

    @requires.backend_version((1, 3))
    def rank(self, method: RankMethod, *, descending: bool) -> Self:
        if method in {"min", "max", "average"}:
            func = FunctionExpression("rank")
        elif method == "dense":
            func = FunctionExpression("dense_rank")
        else:  # method == "ordinal"
            func = FunctionExpression("row_number")

        def _rank(
            expr: Expression,
            *,
            descending: bool,
            partition_by: Sequence[str | Expression] | None = None,
        ) -> Expression:
            order_by_sql = (
                f"order by {expr} desc nulls last"
                if descending
                else f"order by {expr} asc nulls last"
            )
            count_expr = FunctionExpression("count", StarExpression())
            if partition_by is not None:
                window = f"{generate_partition_by_sql(*partition_by)} {order_by_sql}"
                count_window = f"{generate_partition_by_sql(*partition_by, expr)}"
            else:
                window = order_by_sql
                count_window = generate_partition_by_sql(expr)
            if method == "max":
                rank_expr = (
                    SQLExpression(f"{func} OVER ({window})")
                    + SQLExpression(f"{count_expr} over ({count_window})")
                    - lit(1)
                )
            elif method == "average":
                rank_expr = SQLExpression(f"{func} OVER ({window})") + (
                    SQLExpression(f"{count_expr} over ({count_window})") - lit(1)
                ) / lit(2.0)
            else:
                rank_expr = SQLExpression(f"{func} OVER ({window})")
            return when(expr.isnotnull(), rank_expr)

        def _unpartitioned_rank(expr: Expression) -> Expression:
            return _rank(expr, descending=descending)

        def _partitioned_rank(
            df: DuckDBLazyFrame, inputs: DuckDBWindowInputs
        ) -> Sequence[Expression]:
            assert not inputs.order_by  # noqa: S101
            return [
                _rank(expr, descending=descending, partition_by=inputs.partition_by)
                for expr in self(df)
            ]

        return self._with_callable(_unpartitioned_rank)._with_window_function(
            _partitioned_rank
        )

    def log(self, base: float) -> Self:
        def _log(expr: Expression) -> Expression:
            log = FunctionExpression("log", expr)
            return (
                when(expr < lit(0), lit(float("nan")))
                .when(expr == lit(0), lit(float("-inf")))
                .otherwise(log / FunctionExpression("log", lit(base)))
            )

        return self._with_elementwise(_log)

    @property
    def str(self) -> DuckDBExprStringNamespace:
        return DuckDBExprStringNamespace(self)

    @property
    def dt(self) -> DuckDBExprDateTimeNamespace:
        return DuckDBExprDateTimeNamespace(self)

    @property
    def list(self) -> DuckDBExprListNamespace:
        return DuckDBExprListNamespace(self)

    @property
    def struct(self) -> DuckDBExprStructNamespace:
        return DuckDBExprStructNamespace(self)

    drop_nulls = not_implemented()
    unique = not_implemented()<|MERGE_RESOLUTION|>--- conflicted
+++ resolved
@@ -791,10 +791,6 @@
             sql = f"{FunctionExpression('count', col('*'))} over ({pb})"
             return SQLExpression(sql) == lit(1)
 
-<<<<<<< HEAD
-        # TODO(unassigned): add in `_with_window_func`, like in `rank`
-        return self._with_callable(func)
-=======
         def _unpartitioned_is_unique(expr: Expression) -> Expression:
             return _is_unique(expr)
 
@@ -807,7 +803,6 @@
         return self._with_callable(_unpartitioned_is_unique)._with_window_function(
             _partitioned_is_unique
         )
->>>>>>> c377a20b
 
     @requires.backend_version((1, 3))
     def rank(self, method: RankMethod, *, descending: bool) -> Self:
