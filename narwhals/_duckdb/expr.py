--- conflicted
+++ resolved
@@ -45,12 +45,6 @@
     )
     from narwhals.utils import Version, _FullContext
 
-<<<<<<< HEAD
-=======
-with contextlib.suppress(ImportError):  # requires duckdb>=1.3.0
-    from duckdb import SQLExpression
-
->>>>>>> 66801692
 
 class DuckDBExpr(LazyExpr["DuckDBLazyFrame", "Expression"]):
     _implementation = Implementation.DUCKDB
