from __future__ import annotations

import contextlib
import operator
from typing import TYPE_CHECKING, Any, Callable, Literal, Sequence, cast

from duckdb import CoalesceOperator, FunctionExpression, StarExpression
from duckdb.typing import DuckDBPyType

from narwhals._compliant import LazyExpr
from narwhals._compliant.window import WindowInputs
from narwhals._duckdb.expr_dt import DuckDBExprDateTimeNamespace
from narwhals._duckdb.expr_list import DuckDBExprListNamespace
from narwhals._duckdb.expr_str import DuckDBExprStringNamespace
from narwhals._duckdb.expr_struct import DuckDBExprStructNamespace
from narwhals._duckdb.utils import (
    col,
    generate_order_by_sql,
    generate_partition_by_sql,
    lit,
    narwhals_to_native_dtype,
    when,
)
from narwhals._expression_parsing import ExprKind
from narwhals._utils import Implementation, not_implemented, requires

if TYPE_CHECKING:
    from duckdb import Expression
    from typing_extensions import Self

    from narwhals._compliant.typing import (
        AliasNames,
        EvalNames,
        EvalSeries,
        WindowFunction,
    )
    from narwhals._duckdb.dataframe import DuckDBLazyFrame
    from narwhals._duckdb.namespace import DuckDBNamespace
    from narwhals._expression_parsing import ExprMetadata
<<<<<<< HEAD
=======
    from narwhals._utils import Version, _FullContext
    from narwhals.dtypes import DType
>>>>>>> e4d92821
    from narwhals.typing import (
        FillNullStrategy,
        IntoDType,
        NonNestedLiteral,
        NumericLiteral,
        RankMethod,
        RollingInterpolationMethod,
        TemporalLiteral,
    )

    DuckDBWindowFunction = WindowFunction[DuckDBLazyFrame, Expression]


with contextlib.suppress(ImportError):  # requires duckdb>=1.3.0
    from duckdb import SQLExpression


class DuckDBExpr(LazyExpr["DuckDBLazyFrame", "Expression"]):
    _implementation = Implementation.DUCKDB

    def __init__(
        self,
        call: EvalSeries[DuckDBLazyFrame, Expression],
        window_function: DuckDBWindowFunction | None = None,
        *,
        evaluate_output_names: EvalNames[DuckDBLazyFrame],
        alias_output_names: AliasNames | None,
        backend_version: tuple[int, ...],
        version: Version,
    ) -> None:
        self._call = call
        self._evaluate_output_names = evaluate_output_names
        self._alias_output_names = alias_output_names
        self._backend_version = backend_version
        self._version = version
        self._metadata: ExprMetadata | None = None
        self._window_function: DuckDBWindowFunction | None = window_function

    @property
    def window_function(self) -> DuckDBWindowFunction:
        def default_window_func(
            df: DuckDBLazyFrame, window_inputs: WindowInputs
        ) -> list[Expression]:
            assert not window_inputs.order_by  # noqa: S101
            partition_by_sql = generate_partition_by_sql(*window_inputs.partition_by)
            template = f"{{expr}} over ({partition_by_sql})"
            return [SQLExpression(template.format(expr=expr)) for expr in self(df)]

        return self._window_function or default_window_func

    def __call__(self, df: DuckDBLazyFrame) -> Sequence[Expression]:
        return self._call(df)

    def __narwhals_expr__(self) -> None: ...

    def __narwhals_namespace__(self) -> DuckDBNamespace:  # pragma: no cover
        # Unused, just for compatibility with PandasLikeExpr
        from narwhals._duckdb.namespace import DuckDBNamespace

        return DuckDBNamespace(
            backend_version=self._backend_version, version=self._version
        )

    def _cum_window_func(
        self,
        *,
        reverse: bool,
        func_name: Literal["sum", "max", "min", "count", "product"],
    ) -> DuckDBWindowFunction:
        def func(df: DuckDBLazyFrame, inputs: WindowInputs) -> list[Expression]:
            order_by_sql = generate_order_by_sql(*inputs.order_by, ascending=not reverse)
            partition_by_sql = generate_partition_by_sql(*inputs.partition_by)
            sql = (
                f"{func_name} ({{expr}}) over ({partition_by_sql} {order_by_sql} "
                "rows between unbounded preceding and current row)"
            )
            return [SQLExpression(sql.format(expr=expr)) for expr in self(df)]

        return func

    def _rolling_window_func(
        self,
        *,
        func_name: Literal["sum", "mean", "std", "var"],
        center: bool,
        window_size: int,
        min_samples: int,
        ddof: int | None = None,
    ) -> DuckDBWindowFunction:
        supported_funcs = ["sum", "mean", "std", "var"]
        if center:
            half = (window_size - 1) // 2
            remainder = (window_size - 1) % 2
            start = f"{half + remainder} preceding"
            end = f"{half} following"
        else:
            start = f"{window_size - 1} preceding"
            end = "current row"

        def func(df: DuckDBLazyFrame, inputs: WindowInputs) -> list[Expression]:
            order_by_sql = generate_order_by_sql(*inputs.order_by, ascending=True)
            partition_by_sql = generate_partition_by_sql(*inputs.partition_by)
            window = f"({partition_by_sql} {order_by_sql} rows between {start} and {end})"
            if func_name in {"sum", "mean"}:
                func_: str = func_name
            elif func_name == "var" and ddof == 0:
                func_ = "var_pop"
            elif func_name in "var" and ddof == 1:
                func_ = "var_samp"
            elif func_name == "std" and ddof == 0:
                func_ = "stddev_pop"
            elif func_name == "std" and ddof == 1:
                func_ = "stddev_samp"
            elif func_name in {"var", "std"}:  # pragma: no cover
                msg = f"Only ddof=0 and ddof=1 are currently supported for rolling_{func_name}."
                raise ValueError(msg)
            else:  # pragma: no cover
                msg = f"Only the following functions are supported: {supported_funcs}.\nGot: {func_name}."
                raise ValueError(msg)
            condition_sql = f"count({{expr}}) over {window} >= {min_samples}"
            value_sql = f"{func_}({{expr}}) over {window}"
            return [
                when(
                    SQLExpression(condition_sql.format(expr=expr)),
                    SQLExpression(value_sql.format(expr=expr)),
                )
                for expr in self(df)
            ]

        return func

    def broadcast(self, kind: Literal[ExprKind.AGGREGATION, ExprKind.LITERAL]) -> Self:
        if kind is ExprKind.LITERAL:
            return self
        if self._backend_version < (1, 3):
            msg = "At least version 1.3 of DuckDB is required for binary operations between aggregates and columns."
            raise NotImplementedError(msg)
        template = "{expr} over ()"
        return self._with_callable(lambda expr: SQLExpression(template.format(expr=expr)))

    @classmethod
    def from_column_names(
        cls,
        evaluate_column_names: EvalNames[DuckDBLazyFrame],
        /,
        *,
        context: _FullContext,
    ) -> Self:
        def func(df: DuckDBLazyFrame) -> list[Expression]:
            return [col(name) for name in evaluate_column_names(df)]

        return cls(
            func,
            evaluate_output_names=evaluate_column_names,
            alias_output_names=None,
            backend_version=context._backend_version,
            version=context._version,
        )

    @classmethod
    def from_column_indices(cls, *column_indices: int, context: _FullContext) -> Self:
        def func(df: DuckDBLazyFrame) -> list[Expression]:
            columns = df.columns
            return [col(columns[i]) for i in column_indices]

        return cls(
            func,
            evaluate_output_names=cls._eval_names_indices(column_indices),
            alias_output_names=None,
            backend_version=context._backend_version,
            version=context._version,
        )

    def _with_callable(
        self, call: Callable[..., Expression], /, **expressifiable_args: Self | Any
    ) -> Self:
        """Create expression from callable.

        Arguments:
            call: Callable from compliant DataFrame to native Expression
            expr_name: Expression name
            expressifiable_args: arguments pass to expression which should be parsed
                as expressions (e.g. in `nw.col('a').is_between('b', 'c')`)
        """

        def func(df: DuckDBLazyFrame) -> list[Expression]:
            native_series_list = self(df)
            other_native_series = {
                key: df._evaluate_expr(value) if self._is_expr(value) else lit(value)
                for key, value in expressifiable_args.items()
            }
            return [
                call(native_series, **other_native_series)
                for native_series in native_series_list
            ]

        return self.__class__(
            func,
            evaluate_output_names=self._evaluate_output_names,
            alias_output_names=self._alias_output_names,
            backend_version=self._backend_version,
            version=self._version,
        )

    def _with_alias_output_names(self, func: AliasNames | None, /) -> Self:
        return type(self)(
            call=self._call,
            evaluate_output_names=self._evaluate_output_names,
            alias_output_names=func,
            backend_version=self._backend_version,
            version=self._version,
        )

    def _with_window_function(self, window_function: DuckDBWindowFunction) -> Self:
        return self.__class__(
            self._call,
            window_function,
            evaluate_output_names=self._evaluate_output_names,
            alias_output_names=self._alias_output_names,
            backend_version=self._backend_version,
            version=self._version,
        )

    @classmethod
    def _alias_native(cls, expr: Expression, name: str) -> Expression:
        return expr.alias(name)

    def __and__(self, other: DuckDBExpr) -> Self:
        return self._with_callable(lambda expr, other: expr & other, other=other)

    def __or__(self, other: DuckDBExpr) -> Self:
        return self._with_callable(lambda expr, other: expr | other, other=other)

    def __add__(self, other: DuckDBExpr) -> Self:
        return self._with_callable(lambda expr, other: expr + other, other=other)

    def __truediv__(self, other: DuckDBExpr) -> Self:
        return self._with_callable(lambda expr, other: expr / other, other=other)

    def __rtruediv__(self, other: DuckDBExpr) -> Self:
        return self._with_callable(
            lambda expr, other: other.__truediv__(expr), other=other
        ).alias("literal")

    def __floordiv__(self, other: DuckDBExpr) -> Self:
        return self._with_callable(
            lambda expr, other: expr.__floordiv__(other), other=other
        )

    def __rfloordiv__(self, other: DuckDBExpr) -> Self:
        return self._with_callable(
            lambda expr, other: other.__floordiv__(expr), other=other
        ).alias("literal")

    def __mod__(self, other: DuckDBExpr) -> Self:
        return self._with_callable(lambda expr, other: expr.__mod__(other), other=other)

    def __rmod__(self, other: DuckDBExpr) -> Self:
        return self._with_callable(
            lambda expr, other: other.__mod__(expr), other=other
        ).alias("literal")

    def __sub__(self, other: DuckDBExpr) -> Self:
        return self._with_callable(lambda expr, other: expr - other, other=other)

    def __rsub__(self, other: DuckDBExpr) -> Self:
        return self._with_callable(
            lambda expr, other: other.__sub__(expr), other=other
        ).alias("literal")

    def __mul__(self, other: DuckDBExpr) -> Self:
        return self._with_callable(lambda expr, other: expr * other, other=other)

    def __pow__(self, other: DuckDBExpr) -> Self:
        return self._with_callable(lambda expr, other: expr**other, other=other)

    def __rpow__(self, other: DuckDBExpr) -> Self:
        return self._with_callable(
            lambda expr, other: other.__pow__(expr), other=other
        ).alias("literal")

    def __lt__(self, other: DuckDBExpr) -> Self:
        return self._with_callable(lambda expr, other: expr < other, other=other)

    def __gt__(self, other: DuckDBExpr) -> Self:
        return self._with_callable(lambda expr, other: expr > other, other=other)

    def __le__(self, other: DuckDBExpr) -> Self:
        return self._with_callable(lambda expr, other: expr <= other, other=other)

    def __ge__(self, other: DuckDBExpr) -> Self:
        return self._with_callable(lambda expr, other: expr >= other, other=other)

    def __eq__(self, other: DuckDBExpr) -> Self:  # type: ignore[override]
        return self._with_callable(lambda expr, other: expr == other, other=other)

    def __ne__(self, other: DuckDBExpr) -> Self:  # type: ignore[override]
        return self._with_callable(lambda expr, other: expr != other, other=other)

    def __invert__(self) -> Self:
        invert = cast("Callable[..., Expression]", operator.invert)
        return self._with_callable(invert)

    def abs(self) -> Self:
        return self._with_callable(lambda expr: FunctionExpression("abs", expr))

    def mean(self) -> Self:
        return self._with_callable(lambda expr: FunctionExpression("mean", expr))

    def skew(self) -> Self:
        def func(expr: Expression) -> Expression:
            count = FunctionExpression("count", expr)
            # Adjust population skewness by correction factor to get sample skewness
            sample_skewness = (
                FunctionExpression("skewness", expr)
                * (count - lit(2))
                / FunctionExpression("sqrt", count * (count - lit(1)))
            )
            return when(count == lit(0), lit(None)).otherwise(
                when(count == lit(1), lit(float("nan"))).otherwise(
                    when(count == lit(2), lit(0.0)).otherwise(sample_skewness)
                )
            )

        return self._with_callable(func)

    def median(self) -> Self:
        return self._with_callable(lambda expr: FunctionExpression("median", expr))

    def all(self) -> Self:
        return self._with_callable(lambda expr: FunctionExpression("bool_and", expr))

    def any(self) -> Self:
        return self._with_callable(lambda expr: FunctionExpression("bool_or", expr))

    def quantile(
        self, quantile: float, interpolation: RollingInterpolationMethod
    ) -> Self:
        def func(expr: Expression) -> Expression:
            if interpolation == "linear":
                return FunctionExpression("quantile_cont", expr, lit(quantile))
            msg = "Only linear interpolation methods are supported for DuckDB quantile."
            raise NotImplementedError(msg)

        return self._with_callable(func)

    def clip(
        self,
        lower_bound: Self | NumericLiteral | TemporalLiteral | None,
        upper_bound: Self | NumericLiteral | TemporalLiteral | None,
    ) -> Self:
        def _clip_lower(expr: Expression, lower_bound: Any) -> Expression:
            return FunctionExpression("greatest", expr, lower_bound)

        def _clip_upper(expr: Expression, upper_bound: Any) -> Expression:
            return FunctionExpression("least", expr, upper_bound)

        def _clip_both(
            expr: Expression, lower_bound: Any, upper_bound: Any
        ) -> Expression:
            return FunctionExpression(
                "greatest", FunctionExpression("least", expr, upper_bound), lower_bound
            )

        if lower_bound is None:
            return self._with_callable(_clip_upper, upper_bound=upper_bound)
        if upper_bound is None:
            return self._with_callable(_clip_lower, lower_bound=lower_bound)
        return self._with_callable(
            _clip_both, lower_bound=lower_bound, upper_bound=upper_bound
        )

    def sum(self) -> Self:
        return self._with_callable(lambda expr: FunctionExpression("sum", expr))

    def n_unique(self) -> Self:
        def func(expr: Expression) -> Expression:
            # https://stackoverflow.com/a/79338887/4451315
            return FunctionExpression(
                "array_unique", FunctionExpression("array_agg", expr)
            ) + FunctionExpression(
                "max", when(expr.isnotnull(), lit(0)).otherwise(lit(1))
            )

        return self._with_callable(func)

    def count(self) -> Self:
        return self._with_callable(lambda expr: FunctionExpression("count", expr))

    def len(self) -> Self:
        return self._with_callable(lambda _expr: FunctionExpression("count"))

    def std(self, ddof: int) -> Self:
        if ddof == 0:
            return self._with_callable(
                lambda expr: FunctionExpression("stddev_pop", expr)
            )
        if ddof == 1:
            return self._with_callable(
                lambda expr: FunctionExpression("stddev_samp", expr)
            )

        def _std(expr: Expression) -> Expression:
            n_samples = FunctionExpression("count", expr)
            return (
                FunctionExpression("stddev_pop", expr)
                * FunctionExpression("sqrt", n_samples)
                / (FunctionExpression("sqrt", (n_samples - lit(ddof))))
            )

        return self._with_callable(_std)

    def var(self, ddof: int) -> Self:
        if ddof == 0:
            return self._with_callable(lambda expr: FunctionExpression("var_pop", expr))
        if ddof == 1:
            return self._with_callable(lambda expr: FunctionExpression("var_samp", expr))

        def _var(expr: Expression) -> Expression:
            n_samples = FunctionExpression("count", expr)
            return (
                FunctionExpression("var_pop", expr) * n_samples / (n_samples - lit(ddof))
            )

        return self._with_callable(_var)

    def max(self) -> Self:
        return self._with_callable(lambda expr: FunctionExpression("max", expr))

    def min(self) -> Self:
        return self._with_callable(lambda expr: FunctionExpression("min", expr))

    def null_count(self) -> Self:
        return self._with_callable(
            lambda expr: FunctionExpression("sum", expr.isnull().cast("int"))
        )

    @requires.backend_version((1, 3))
    def over(self, partition_by: Sequence[str], order_by: Sequence[str]) -> Self:
        def func(df: DuckDBLazyFrame) -> Sequence[Expression]:
            return self.window_function(df, WindowInputs(partition_by, order_by))

        return self.__class__(
            func,
            evaluate_output_names=self._evaluate_output_names,
            alias_output_names=self._alias_output_names,
            backend_version=self._backend_version,
            version=self._version,
        )

    def is_null(self) -> Self:
        return self._with_callable(lambda expr: expr.isnull())

    def is_nan(self) -> Self:
        return self._with_callable(lambda expr: FunctionExpression("isnan", expr))

    def is_finite(self) -> Self:
        return self._with_callable(lambda expr: FunctionExpression("isfinite", expr))

    def is_in(self, other: Sequence[Any]) -> Self:
        return self._with_callable(
            lambda expr: FunctionExpression("contains", lit(other), expr)
        )

    def round(self, decimals: int) -> Self:
        return self._with_callable(
            lambda expr: FunctionExpression("round", expr, lit(decimals))
        )

    @requires.backend_version((1, 3))
    def shift(self, n: int) -> Self:
        def func(df: DuckDBLazyFrame, inputs: WindowInputs) -> Sequence[Expression]:
            order_by_sql = generate_order_by_sql(*inputs.order_by, ascending=True)
            partition_by_sql = generate_partition_by_sql(*inputs.partition_by)
            sql = f"lag({{expr}}, {n}) over ({partition_by_sql} {order_by_sql})"
            return [SQLExpression(sql.format(expr=expr)) for expr in self(df)]

        return self._with_window_function(func)

    @requires.backend_version((1, 3))
    def is_first_distinct(self) -> Self:
        def func(df: DuckDBLazyFrame, inputs: WindowInputs) -> Sequence[Expression]:
            order_by_sql = generate_order_by_sql(*inputs.order_by, ascending=True)
            if inputs.partition_by:
                partition_by_sql = (
                    generate_partition_by_sql(*inputs.partition_by) + ", {expr}"
                )
            else:
                partition_by_sql = "partition by {expr}"
            sql = (
                f"{FunctionExpression('row_number')} "
                f"over({partition_by_sql} {order_by_sql})"
            )
            return [SQLExpression(sql.format(expr=expr)) == lit(1) for expr in self(df)]

        return self._with_window_function(func)

    @requires.backend_version((1, 3))
    def is_last_distinct(self) -> Self:
        def func(df: DuckDBLazyFrame, inputs: WindowInputs) -> Sequence[Expression]:
            order_by_sql = generate_order_by_sql(*inputs.order_by, ascending=False)
            if inputs.partition_by:
                partition_by_sql = (
                    generate_partition_by_sql(*inputs.partition_by) + ", {expr}"
                )
            else:
                partition_by_sql = "partition by {expr}"
            sql = (
                f"{FunctionExpression('row_number')} "
                f"over({partition_by_sql} {order_by_sql})"
            )
            return [SQLExpression(sql.format(expr=expr)) == lit(1) for expr in self(df)]

        return self._with_window_function(func)

    @requires.backend_version((1, 3))
    def diff(self) -> Self:
        def func(df: DuckDBLazyFrame, inputs: WindowInputs) -> list[Expression]:
            order_by_sql = generate_order_by_sql(*inputs.order_by, ascending=True)
            partition_by_sql = generate_partition_by_sql(*inputs.partition_by)
            sql = f"lag({{expr}}) over ({partition_by_sql} {order_by_sql})"
            return [expr - SQLExpression(sql.format(expr=expr)) for expr in self(df)]

        return self._with_window_function(func)

    @requires.backend_version((1, 3))
    def cum_sum(self, *, reverse: bool) -> Self:
        return self._with_window_function(
            self._cum_window_func(reverse=reverse, func_name="sum")
        )

    @requires.backend_version((1, 3))
    def cum_max(self, *, reverse: bool) -> Self:
        return self._with_window_function(
            self._cum_window_func(reverse=reverse, func_name="max")
        )

    @requires.backend_version((1, 3))
    def cum_min(self, *, reverse: bool) -> Self:
        return self._with_window_function(
            self._cum_window_func(reverse=reverse, func_name="min")
        )

    @requires.backend_version((1, 3))
    def cum_count(self, *, reverse: bool) -> Self:
        return self._with_window_function(
            self._cum_window_func(reverse=reverse, func_name="count")
        )

    @requires.backend_version((1, 3))
    def cum_prod(self, *, reverse: bool) -> Self:
        return self._with_window_function(
            self._cum_window_func(reverse=reverse, func_name="product")
        )

    @requires.backend_version((1, 3))
    def rolling_sum(self, window_size: int, *, min_samples: int, center: bool) -> Self:
        return self._with_window_function(
            self._rolling_window_func(
                func_name="sum",
                center=center,
                window_size=window_size,
                min_samples=min_samples,
            )
        )

    @requires.backend_version((1, 3))
    def rolling_mean(self, window_size: int, *, min_samples: int, center: bool) -> Self:
        return self._with_window_function(
            self._rolling_window_func(
                func_name="mean",
                center=center,
                window_size=window_size,
                min_samples=min_samples,
            )
        )

    @requires.backend_version((1, 3))
    def rolling_var(
        self, window_size: int, *, min_samples: int, center: bool, ddof: int
    ) -> Self:
        return self._with_window_function(
            self._rolling_window_func(
                func_name="var",
                center=center,
                window_size=window_size,
                min_samples=min_samples,
                ddof=ddof,
            )
        )

    @requires.backend_version((1, 3))
    def rolling_std(
        self, window_size: int, *, min_samples: int, center: bool, ddof: int
    ) -> Self:
        return self._with_window_function(
            self._rolling_window_func(
                func_name="std",
                center=center,
                window_size=window_size,
                min_samples=min_samples,
                ddof=ddof,
            )
        )

    def fill_null(
        self,
        value: Self | NonNestedLiteral,
        strategy: FillNullStrategy | None,
        limit: int | None,
    ) -> Self:
        if strategy is not None:
            if self._backend_version < (1, 3):  # pragma: no cover
                msg = f"`fill_null` with `strategy={strategy}` is only available in 'duckdb>=1.3.0'."
                raise NotImplementedError(msg)

            def _fill_with_strategy(
                df: DuckDBLazyFrame, inputs: WindowInputs
            ) -> Sequence[Expression]:
                order_by_sql = generate_order_by_sql(*inputs.order_by, ascending=True)
                partition_by_sql = generate_partition_by_sql(*inputs.partition_by)

                fill_func = "last_value" if strategy == "forward" else "first_value"
                _limit = "unbounded" if limit is None else limit
                rows_between = (
                    f"{_limit} preceding and current row"
                    if strategy == "forward"
                    else f"current row and {_limit} following"
                )
                sql = (
                    f"{fill_func}({{expr}} ignore nulls) over "
                    f"({partition_by_sql} {order_by_sql} rows between {rows_between})"
                )
                return [SQLExpression(sql.format(expr=expr)) for expr in self(df)]

            return self._with_window_function(_fill_with_strategy)

        def _fill_constant(expr: Expression, value: Any) -> Expression:
            return CoalesceOperator(expr, value)

        return self._with_callable(_fill_constant, value=value)

    def cast(self, dtype: IntoDType) -> Self:
        def func(expr: Expression) -> Expression:
            native_dtype = narwhals_to_native_dtype(dtype, self._version)
            return expr.cast(DuckDBPyType(native_dtype))

        return self._with_callable(func)

    @requires.backend_version((1, 3))
    def is_unique(self) -> Self:
        def func(expr: Expression) -> Expression:
            sql = f"count(*) over (partition by {expr})"
            return SQLExpression(sql) == lit(1)

        return self._with_callable(func)

    @requires.backend_version((1, 3))
    def rank(self, method: RankMethod, *, descending: bool) -> Self:
        if method in {"min", "max", "average"}:
            func = FunctionExpression("rank")
        elif method == "dense":
            func = FunctionExpression("dense_rank")
        else:  # method == "ordinal"
            func = FunctionExpression("row_number")

        def _rank(
            expr: Expression,
            *,
            descending: bool,
            partition_by: Sequence[str | Expression] | None = None,
        ) -> Expression:
            order_by_sql = (
                f"order by {expr} desc nulls last"
                if descending
                else f"order by {expr} asc nulls last"
            )
            count_expr = FunctionExpression("count", StarExpression())
            if partition_by is not None:
                window = f"{generate_partition_by_sql(*partition_by)} {order_by_sql}"
                count_window = f"{generate_partition_by_sql(*partition_by, expr)}"
            else:
                window = order_by_sql
                count_window = generate_partition_by_sql(expr)
            if method == "max":
                rank_expr = (
                    SQLExpression(f"{func} OVER ({window})")
                    + SQLExpression(f"{count_expr} over ({count_window})")
                    - lit(1)
                )
            elif method == "average":
                rank_expr = SQLExpression(f"{func} OVER ({window})") + (
                    SQLExpression(f"{count_expr} over ({count_window})") - lit(1)
                ) / lit(2.0)
            else:
                rank_expr = SQLExpression(f"{func} OVER ({window})")
            return when(expr.isnotnull(), rank_expr)

        def _unpartitioned_rank(expr: Expression) -> Expression:
            return _rank(expr, descending=descending)

        def _partitioned_rank(
            df: DuckDBLazyFrame, inputs: WindowInputs
        ) -> Sequence[Expression]:
            assert not inputs.order_by  # noqa: S101
            return [
                _rank(expr, descending=descending, partition_by=inputs.partition_by)
                for expr in self(df)
            ]

        return self._with_callable(_unpartitioned_rank)._with_window_function(
            _partitioned_rank
        )

    def log(self, base: float) -> Self:
        def _log(expr: Expression) -> Expression:
            log = FunctionExpression("log", expr)
            return (
                when(expr < lit(0), lit(float("nan")))
                .when(expr == lit(0), lit(float("-inf")))
                .otherwise(log / FunctionExpression("log", lit(base)))
            )

        return self._with_callable(_log)

    @property
    def str(self) -> DuckDBExprStringNamespace:
        return DuckDBExprStringNamespace(self)

    @property
    def dt(self) -> DuckDBExprDateTimeNamespace:
        return DuckDBExprDateTimeNamespace(self)

    @property
    def list(self) -> DuckDBExprListNamespace:
        return DuckDBExprListNamespace(self)

    @property
    def struct(self) -> DuckDBExprStructNamespace:
        return DuckDBExprStructNamespace(self)

    drop_nulls = not_implemented()
    unique = not_implemented()<|MERGE_RESOLUTION|>--- conflicted
+++ resolved
@@ -37,11 +37,7 @@
     from narwhals._duckdb.dataframe import DuckDBLazyFrame
     from narwhals._duckdb.namespace import DuckDBNamespace
     from narwhals._expression_parsing import ExprMetadata
-<<<<<<< HEAD
-=======
     from narwhals._utils import Version, _FullContext
-    from narwhals.dtypes import DType
->>>>>>> e4d92821
     from narwhals.typing import (
         FillNullStrategy,
         IntoDType,
