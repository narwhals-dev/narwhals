--- conflicted
+++ resolved
@@ -409,13 +409,7 @@
 
     def is_in(self: Self, other: Sequence[Any]) -> Self:
         return self._from_call(
-<<<<<<< HEAD
-            lambda _input: _input.isin(*[lit(x) for x in other]), "is_in"
-=======
-            lambda _input: FunctionExpression("contains", lit(other), _input),
-            "is_in",
-            expr_kind=self._expr_kind,
->>>>>>> 9d153a8b
+            lambda _input: FunctionExpression("contains", lit(other), _input), "is_in"
         )
 
     def round(self: Self, decimals: int) -> Self:
