--- conflicted
+++ resolved
@@ -74,36 +74,19 @@
         self._backend_version = backend_version
         self._version = version
         self._metadata: ExprMetadata | None = None
-<<<<<<< HEAD
-        self._window_function: DuckDBWindowFunction = (
-            window_function or self._default_window_function(call)
-        )
-
-    def _default_window_function(
-        self, call: EvalSeries[DuckDBLazyFrame, Expression]
-    ) -> DuckDBWindowFunction:
-        def window_func(
-=======
         self._window_function: DuckDBWindowFunction | None = window_function
 
     @property
     def window_function(self) -> DuckDBWindowFunction:
         def default_window_func(
->>>>>>> deaaf76b
             df: DuckDBLazyFrame, window_inputs: WindowInputs
         ) -> list[Expression]:
             assert not window_inputs.order_by  # noqa: S101
             partition_by_sql = generate_partition_by_sql(*window_inputs.partition_by)
             template = f"{{expr}} over ({partition_by_sql})"
-<<<<<<< HEAD
-            return [SQLExpression(template.format(expr=expr)) for expr in call(df)]
-
-        return window_func
-=======
             return [SQLExpression(template.format(expr=expr)) for expr in self(df)]
 
         return self._window_function or default_window_func
->>>>>>> deaaf76b
 
     def __call__(self, df: DuckDBLazyFrame) -> Sequence[Expression]:
         return self._call(df)
@@ -385,20 +368,40 @@
         return self._with_callable(lambda expr: FunctionExpression("median", expr))
 
     def all(self) -> Self:
-        def f(expr):
-            return CoalesceOperator(FunctionExpression('bool_and', expr), lit(True))
-        def wf(df, window_inputs):
+        def f(expr: Expression) -> Expression:
+            return CoalesceOperator(FunctionExpression("bool_and", expr), lit(True))
+
+        def window_f(
+            df: DuckDBLazyFrame, window_inputs: WindowInputs
+        ) -> list[Expression]:
             pb = generate_partition_by_sql(*window_inputs.partition_by)
-            return [CoalesceOperator(SQLExpression(f"{FunctionExpression('bool_and', expr)} over ({pb})"), lit(True)) for expr in self(df)]
-        return self._with_callable(f)._with_window_function(wf)
+            return [
+                CoalesceOperator(
+                    SQLExpression(f"{FunctionExpression('bool_and', expr)} over ({pb})"),
+                    lit(True),  # noqa: FBT003
+                )
+                for expr in self(df)
+            ]
+
+        return self._with_callable(f)._with_window_function(window_f)
 
     def any(self) -> Self:
-        def f(expr):
-            return CoalesceOperator(FunctionExpression('bool_or', expr), lit(False))
-        def wf(df, window_inputs):
+        def f(expr: Expression) -> Expression:
+            return CoalesceOperator(FunctionExpression("bool_or", expr), lit(False))
+
+        def window_f(
+            df: DuckDBLazyFrame, window_inputs: WindowInputs
+        ) -> list[Expression]:
             pb = generate_partition_by_sql(*window_inputs.partition_by)
-            return [CoalesceOperator(SQLExpression(f"{FunctionExpression('bool_or', expr)} over ({pb})"), lit(False)) for expr in self(df)]
-        return self._with_callable(f)._with_window_function(wf)
+            return [
+                CoalesceOperator(
+                    SQLExpression(f"{FunctionExpression('bool_or', expr)} over ({pb})"),
+                    lit(False),  # noqa: FBT003
+                )
+                for expr in self(df)
+            ]
+
+        return self._with_callable(f)._with_window_function(window_f)
 
     def quantile(
         self, quantile: float, interpolation: RollingInterpolationMethod
@@ -438,12 +441,22 @@
         )
 
     def sum(self) -> Self:
-        def f(expr):
-            return CoalesceOperator(FunctionExpression('sum', expr), lit(0))
-        def wf(df, window_inputs):
+        def f(expr: Expression) -> Expression:
+            return CoalesceOperator(FunctionExpression("sum", expr), lit(0))
+
+        def window_f(
+            df: DuckDBLazyFrame, window_inputs: WindowInputs
+        ) -> list[Expression]:
             pb = generate_partition_by_sql(*window_inputs.partition_by)
-            return [CoalesceOperator(SQLExpression(f"{FunctionExpression('sum', expr)} over ({pb})"), lit(0)) for expr in self(df)]
-        return self._with_callable(f)._with_window_function(wf)
+            return [
+                CoalesceOperator(
+                    SQLExpression(f"{FunctionExpression('sum', expr)} over ({pb})"),
+                    lit(0),
+                )
+                for expr in self(df)
+            ]
+
+        return self._with_callable(f)._with_window_function(window_f)
 
     def n_unique(self) -> Self:
         def func(expr: Expression) -> Expression:
@@ -510,11 +523,7 @@
     @requires.backend_version((1, 3))
     def over(self, partition_by: Sequence[str], order_by: Sequence[str]) -> Self:
         def func(df: DuckDBLazyFrame) -> Sequence[Expression]:
-<<<<<<< HEAD
-            return self._window_function(df, WindowInputs(partition_by, order_by))
-=======
             return self.window_function(df, WindowInputs(partition_by, order_by))
->>>>>>> deaaf76b
 
         return self.__class__(
             func,
