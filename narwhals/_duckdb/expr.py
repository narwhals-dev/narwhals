from __future__ import annotations

import contextlib
import operator
from typing import TYPE_CHECKING
from typing import Any
from typing import Callable
from typing import Literal
from typing import Sequence
from typing import cast

from duckdb import CoalesceOperator
from duckdb import FunctionExpression
from duckdb import StarExpression
from duckdb.typing import DuckDBPyType

from narwhals._compliant import LazyExpr
from narwhals._duckdb.expr_dt import DuckDBExprDateTimeNamespace
from narwhals._duckdb.expr_list import DuckDBExprListNamespace
from narwhals._duckdb.expr_str import DuckDBExprStringNamespace
from narwhals._duckdb.expr_struct import DuckDBExprStructNamespace
from narwhals._duckdb.utils import UnorderableWindowInputs
from narwhals._duckdb.utils import WindowInputs
from narwhals._duckdb.utils import col
from narwhals._duckdb.utils import ensure_type
from narwhals._duckdb.utils import generate_order_by_sql
from narwhals._duckdb.utils import generate_partition_by_sql
from narwhals._duckdb.utils import lit
from narwhals._duckdb.utils import narwhals_to_native_dtype
from narwhals._duckdb.utils import when
from narwhals._expression_parsing import ExprKind
from narwhals.utils import Implementation
from narwhals.utils import not_implemented
from narwhals.utils import requires

if TYPE_CHECKING:
    import duckdb
    from typing_extensions import Self

    from narwhals._compliant.typing import AliasNames
    from narwhals._compliant.typing import EvalNames
    from narwhals._compliant.typing import EvalSeries
    from narwhals._duckdb.dataframe import DuckDBLazyFrame
    from narwhals._duckdb.namespace import DuckDBNamespace
    from narwhals._duckdb.typing import UnorderableWindowFunction
    from narwhals._duckdb.typing import WindowFunction
    from narwhals._expression_parsing import ExprMetadata
    from narwhals.dtypes import DType
    from narwhals.typing import FillNullStrategy
    from narwhals.typing import NonNestedLiteral
    from narwhals.typing import NumericLiteral
    from narwhals.typing import RankMethod
    from narwhals.typing import RollingInterpolationMethod
    from narwhals.typing import TemporalLiteral
    from narwhals.utils import Version
    from narwhals.utils import _FullContext

with contextlib.suppress(ImportError):  # requires duckdb>=1.3.0
    from duckdb import SQLExpression  # type: ignore[attr-defined, unused-ignore]


class DuckDBExpr(LazyExpr["DuckDBLazyFrame", "duckdb.Expression"]):
    _implementation = Implementation.DUCKDB

    def __init__(
        self,
        call: EvalSeries[DuckDBLazyFrame, duckdb.Expression],
        previous_call: EvalSeries[DuckDBLazyFrame, duckdb.Expression] | None = None,
        *,
        evaluate_output_names: EvalNames[DuckDBLazyFrame],
        alias_output_names: AliasNames | None,
        backend_version: tuple[int, ...],
        version: Version,
    ) -> None:
        self._call = call
        self._evaluate_output_names = evaluate_output_names
        self._alias_output_names = alias_output_names
        self._backend_version = backend_version
        self._version = version
        self._window_function: WindowFunction | None = None
        self._unorderable_window_function: UnorderableWindowFunction | None = None
        self._metadata: ExprMetadata | None = None
        self._previous_call = previous_call

    def __call__(self, df: DuckDBLazyFrame) -> Sequence[duckdb.Expression]:
        return self._call(df)

    def __narwhals_expr__(self) -> None: ...

    def __narwhals_namespace__(self) -> DuckDBNamespace:  # pragma: no cover
        # Unused, just for compatibility with PandasLikeExpr
        from narwhals._duckdb.namespace import DuckDBNamespace

        return DuckDBNamespace(
            backend_version=self._backend_version, version=self._version
        )

    def _cum_window_func(
        self,
        *,
        reverse: bool,
        func_name: Literal["sum", "max", "min", "count", "product"],
    ) -> WindowFunction:
        def func(window_inputs: WindowInputs) -> duckdb.Expression:
            order_by_sql = generate_order_by_sql(
                *window_inputs.order_by, ascending=not reverse
            )
            partition_by_sql = generate_partition_by_sql(*window_inputs.partition_by)
            sql = (
                f"{func_name} ({window_inputs.expr}) over ({partition_by_sql} {order_by_sql} "
                "rows between unbounded preceding and current row)"
            )
            return SQLExpression(sql)  # type: ignore[no-any-return, unused-ignore]

        return func

    def _rolling_window_func(
        self,
        *,
        func_name: Literal["sum", "mean", "std", "var"],
        center: bool,
        window_size: int,
        min_samples: int,
        ddof: int | None = None,
    ) -> WindowFunction:
        ensure_type(window_size, int, type(None))
        ensure_type(min_samples, int)
        supported_funcs = ["sum", "mean", "std", "var"]
        if center:
            half = (window_size - 1) // 2
            remainder = (window_size - 1) % 2
            start = f"{half + remainder} preceding"
            end = f"{half} following"
        else:
            start = f"{window_size - 1} preceding"
            end = "current row"

        def func(window_inputs: WindowInputs) -> duckdb.Expression:
            order_by_sql = generate_order_by_sql(*window_inputs.order_by, ascending=True)
            partition_by_sql = generate_partition_by_sql(*window_inputs.partition_by)
            window = f"({partition_by_sql} {order_by_sql} rows between {start} and {end})"
            if func_name in {"sum", "mean"}:
                func_: str = func_name
            elif func_name == "var" and ddof == 0:
                func_ = "var_pop"
            elif func_name in "var" and ddof == 1:
                func_ = "var_samp"
            elif func_name == "std" and ddof == 0:
                func_ = "stddev_pop"
            elif func_name == "std" and ddof == 1:
                func_ = "stddev_samp"
            elif func_name in {"var", "std"}:  # pragma: no cover
                msg = f"Only ddof=0 and ddof=1 are currently supported for rolling_{func_name}."
                raise ValueError(msg)
            else:  # pragma: no cover
                msg = f"Only the following functions are supported: {supported_funcs}.\nGot: {func_name}."
                raise ValueError(msg)
            condition_sql = f"count({window_inputs.expr}) over {window} >= {min_samples}"
            condition = SQLExpression(condition_sql)
            value = SQLExpression(f"{func_}({window_inputs.expr}) over {window}")
            return when(condition, value)

        return func

    def broadcast(self, kind: Literal[ExprKind.AGGREGATION, ExprKind.LITERAL]) -> Self:
        if kind is ExprKind.LITERAL:
            return self
        if self._backend_version < (1, 3):
            msg = "At least version 1.3 of DuckDB is required for binary operations between aggregates and columns."
            raise NotImplementedError(msg)

        template = "{expr} over ()"

        def func(df: DuckDBLazyFrame) -> Sequence[duckdb.Expression]:
            return [SQLExpression(template.format(expr=expr)) for expr in self(df)]

        return self.__class__(
            func,
            evaluate_output_names=self._evaluate_output_names,
            alias_output_names=self._alias_output_names,
            backend_version=self._backend_version,
            version=self._version,
        )

    @classmethod
    def from_column_names(
        cls,
        evaluate_column_names: EvalNames[DuckDBLazyFrame],
        /,
        *,
        context: _FullContext,
    ) -> Self:
        def func(df: DuckDBLazyFrame) -> list[duckdb.Expression]:
            return [col(name) for name in evaluate_column_names(df)]

        return cls(
            func,
            evaluate_output_names=evaluate_column_names,
            alias_output_names=None,
            backend_version=context._backend_version,
            version=context._version,
        )

    @classmethod
    def from_column_indices(cls, *column_indices: int, context: _FullContext) -> Self:
        def func(df: DuckDBLazyFrame) -> list[duckdb.Expression]:
            columns = df.columns
            return [col(columns[i]) for i in column_indices]

        return cls(
            func,
            evaluate_output_names=lambda df: [df.columns[i] for i in column_indices],
            alias_output_names=None,
            backend_version=context._backend_version,
            version=context._version,
        )

    def _with_callable(
        self, call: Callable[..., duckdb.Expression], /, **expressifiable_args: Self | Any
    ) -> Self:
        """Create expression from callable.

        Arguments:
            call: Callable from compliant DataFrame to native Expression
            expr_name: Expression name
            expressifiable_args: arguments pass to expression which should be parsed
                as expressions (e.g. in `nw.col('a').is_between('b', 'c')`)
        """

        def func(df: DuckDBLazyFrame) -> list[duckdb.Expression]:
            native_series_list = self(df)
            other_native_series = {
                key: df._evaluate_expr(value) if self._is_expr(value) else lit(value)
                for key, value in expressifiable_args.items()
            }
            return [
                call(native_series, **other_native_series)
                for native_series in native_series_list
            ]

        return self.__class__(
            func,
            evaluate_output_names=self._evaluate_output_names,
            alias_output_names=self._alias_output_names,
            backend_version=self._backend_version,
            version=self._version,
        )

    def _with_alias_output_names(self, func: AliasNames | None, /) -> Self:
        return type(self)(
            call=self._call,
            evaluate_output_names=self._evaluate_output_names,
            alias_output_names=func,
            backend_version=self._backend_version,
            version=self._version,
        )

    def _with_window_function(self, window_function: WindowFunction) -> Self:
        result = self.__class__(
            self._call,
            evaluate_output_names=self._evaluate_output_names,
            alias_output_names=self._alias_output_names,
            backend_version=self._backend_version,
            version=self._version,
        )
        result._window_function = window_function
        return result

    def _with_unorderable_window_function(
        self,
        unorderable_window_function: UnorderableWindowFunction,
        previous_call: EvalSeries[DuckDBLazyFrame, duckdb.Expression],
    ) -> Self:
        result = self.__class__(
            self._call,
            evaluate_output_names=self._evaluate_output_names,
            alias_output_names=self._alias_output_names,
            backend_version=self._backend_version,
            version=self._version,
        )
        result._unorderable_window_function = unorderable_window_function
        result._previous_call = previous_call
        return result

    def __and__(self, other: DuckDBExpr) -> Self:
        return self._with_callable(lambda _input, other: _input & other, other=other)

    def __or__(self, other: DuckDBExpr) -> Self:
        return self._with_callable(lambda _input, other: _input | other, other=other)

    def __add__(self, other: DuckDBExpr) -> Self:
        return self._with_callable(lambda _input, other: _input + other, other=other)

    def __truediv__(self, other: DuckDBExpr) -> Self:
        return self._with_callable(lambda _input, other: _input / other, other=other)

    def __rtruediv__(self, other: DuckDBExpr) -> Self:
        return self._with_callable(
            lambda _input, other: other.__truediv__(_input), other=other
        ).alias("literal")

    def __floordiv__(self, other: DuckDBExpr) -> Self:
        return self._with_callable(
            lambda _input, other: _input.__floordiv__(other), other=other
        )

    def __rfloordiv__(self, other: DuckDBExpr) -> Self:
        return self._with_callable(
            lambda _input, other: other.__floordiv__(_input), other=other
        ).alias("literal")

    def __mod__(self, other: DuckDBExpr) -> Self:
        return self._with_callable(
            lambda _input, other: _input.__mod__(other), other=other
        )

    def __rmod__(self, other: DuckDBExpr) -> Self:
        return self._with_callable(
            lambda _input, other: other.__mod__(_input), other=other
        ).alias("literal")

    def __sub__(self, other: DuckDBExpr) -> Self:
        return self._with_callable(lambda _input, other: _input - other, other=other)

    def __rsub__(self, other: DuckDBExpr) -> Self:
        return self._with_callable(
            lambda _input, other: other.__sub__(_input), other=other
        ).alias("literal")

    def __mul__(self, other: DuckDBExpr) -> Self:
        return self._with_callable(lambda _input, other: _input * other, other=other)

    def __pow__(self, other: DuckDBExpr) -> Self:
        return self._with_callable(lambda _input, other: _input**other, other=other)

    def __rpow__(self, other: DuckDBExpr) -> Self:
        return self._with_callable(
            lambda _input, other: other.__pow__(_input), other=other
        ).alias("literal")

    def __lt__(self, other: DuckDBExpr) -> Self:
        return self._with_callable(lambda _input, other: _input < other, other=other)

    def __gt__(self, other: DuckDBExpr) -> Self:
        return self._with_callable(lambda _input, other: _input > other, other=other)

    def __le__(self, other: DuckDBExpr) -> Self:
        return self._with_callable(lambda _input, other: _input <= other, other=other)

    def __ge__(self, other: DuckDBExpr) -> Self:
        return self._with_callable(lambda _input, other: _input >= other, other=other)

    def __eq__(self, other: DuckDBExpr) -> Self:  # type: ignore[override]
        return self._with_callable(lambda _input, other: _input == other, other=other)

    def __ne__(self, other: DuckDBExpr) -> Self:  # type: ignore[override]
        return self._with_callable(lambda _input, other: _input != other, other=other)

    def __invert__(self) -> Self:
        invert = cast("Callable[..., duckdb.Expression]", operator.invert)
        return self._with_callable(invert)

    def abs(self) -> Self:
        return self._with_callable(lambda _input: FunctionExpression("abs", _input))

    def mean(self) -> Self:
        return self._with_callable(lambda _input: FunctionExpression("mean", _input))

    def skew(self) -> Self:
        def func(_input: duckdb.Expression) -> duckdb.Expression:
            count = FunctionExpression("count", _input)
            # Adjust population skewness by correction factor to get sample skewness
            sample_skewness = (
                FunctionExpression("skewness", _input)
                * (count - lit(2))
                / FunctionExpression("sqrt", count * (count - lit(1)))
            )
            return when(count == lit(0), lit(None)).otherwise(
                when(count == lit(1), lit(float("nan"))).otherwise(
                    when(count == lit(2), lit(0.0)).otherwise(sample_skewness)
                )
            )

        return self._with_callable(func)

    def median(self) -> Self:
        return self._with_callable(lambda _input: FunctionExpression("median", _input))

    def all(self) -> Self:
        return self._with_callable(lambda _input: FunctionExpression("bool_and", _input))

    def any(self) -> Self:
        return self._with_callable(lambda _input: FunctionExpression("bool_or", _input))

    def quantile(
        self, quantile: float, interpolation: RollingInterpolationMethod
    ) -> Self:
        def func(_input: duckdb.Expression) -> duckdb.Expression:
            if interpolation == "linear":
                return FunctionExpression("quantile_cont", _input, lit(quantile))
            msg = "Only linear interpolation methods are supported for DuckDB quantile."
            raise NotImplementedError(msg)

        return self._with_callable(func)

    def clip(
        self,
        lower_bound: Self | NumericLiteral | TemporalLiteral | None,
        upper_bound: Self | NumericLiteral | TemporalLiteral | None,
    ) -> Self:
        def _clip_lower(_input: duckdb.Expression, lower_bound: Any) -> duckdb.Expression:
            return FunctionExpression("greatest", _input, lower_bound)

        def _clip_upper(_input: duckdb.Expression, upper_bound: Any) -> duckdb.Expression:
            return FunctionExpression("least", _input, upper_bound)

        def _clip_both(
            _input: duckdb.Expression, lower_bound: Any, upper_bound: Any
        ) -> duckdb.Expression:
            return FunctionExpression(
                "greatest", FunctionExpression("least", _input, upper_bound), lower_bound
            )

        if lower_bound is None:
            return self._with_callable(_clip_upper, upper_bound=upper_bound)
        if upper_bound is None:
            return self._with_callable(_clip_lower, lower_bound=lower_bound)
        return self._with_callable(
            _clip_both, lower_bound=lower_bound, upper_bound=upper_bound
        )

    def sum(self) -> Self:
        return self._with_callable(lambda _input: FunctionExpression("sum", _input))

    def n_unique(self) -> Self:
        def func(_input: duckdb.Expression) -> duckdb.Expression:
            # https://stackoverflow.com/a/79338887/4451315
            return FunctionExpression(
                "array_unique", FunctionExpression("array_agg", _input)
            ) + FunctionExpression(
                "max", when(_input.isnotnull(), lit(0)).otherwise(lit(1))
            )

        return self._with_callable(func)

    def count(self) -> Self:
        return self._with_callable(lambda _input: FunctionExpression("count", _input))

    def len(self) -> Self:
        return self._with_callable(lambda _input: FunctionExpression("count"))

    def std(self, ddof: int) -> Self:
        if ddof == 0:
            return self._with_callable(
                lambda _input: FunctionExpression("stddev_pop", _input)
            )
        if ddof == 1:
            return self._with_callable(
                lambda _input: FunctionExpression("stddev_samp", _input)
            )

        def _std(_input: duckdb.Expression) -> duckdb.Expression:
            n_samples = FunctionExpression("count", _input)
            return (
                FunctionExpression("stddev_pop", _input)
                * FunctionExpression("sqrt", n_samples)
                / (FunctionExpression("sqrt", (n_samples - lit(ddof))))
            )

        return self._with_callable(_std)

    def var(self, ddof: int) -> Self:
        if ddof == 0:
            return self._with_callable(
                lambda _input: FunctionExpression("var_pop", _input)
            )
        if ddof == 1:
            return self._with_callable(
                lambda _input: FunctionExpression("var_samp", _input)
            )

        def _var(_input: duckdb.Expression) -> duckdb.Expression:
            n_samples = FunctionExpression("count", _input)
            return (
                FunctionExpression("var_pop", _input)
                * n_samples
                / (n_samples - lit(ddof))
            )

        return self._with_callable(_var)

    def max(self) -> Self:
        return self._with_callable(lambda _input: FunctionExpression("max", _input))

    def min(self) -> Self:
        return self._with_callable(lambda _input: FunctionExpression("min", _input))

    def null_count(self) -> Self:
        return self._with_callable(
            lambda _input: FunctionExpression("sum", _input.isnull().cast("int")),
        )

    @requires.backend_version((1, 3))
    def over(self, partition_by: Sequence[str], order_by: Sequence[str] | None) -> Self:
        if (window_function := self._window_function) is not None:
            assert order_by is not None  # noqa: S101

            def func(df: DuckDBLazyFrame) -> list[duckdb.Expression]:
                return [
                    window_function(WindowInputs(expr, partition_by, order_by))
                    for expr in self._call(df)
                ]
        elif (
            unorderable_window_function := self._unorderable_window_function
        ) is not None:
            assert order_by is None  # noqa: S101

            def func(df: DuckDBLazyFrame) -> list[duckdb.Expression]:
                assert self._previous_call is not None  # noqa: S101
                return [
                    unorderable_window_function(
                        UnorderableWindowInputs(expr, partition_by)
                    )
                    for expr in self._previous_call(df)
                ]
        else:
            partition_by_sql = generate_partition_by_sql(*partition_by)
            template = f"{{expr}} over ({partition_by_sql})"

            def func(df: DuckDBLazyFrame) -> list[duckdb.Expression]:
                return [
                    SQLExpression(template.format(expr=expr)) for expr in self._call(df)
                ]

        return self.__class__(
            func,
            evaluate_output_names=self._evaluate_output_names,
            alias_output_names=self._alias_output_names,
            backend_version=self._backend_version,
            version=self._version,
        )

    def is_null(self) -> Self:
        return self._with_callable(lambda _input: _input.isnull())

    def is_nan(self) -> Self:
        return self._with_callable(lambda _input: FunctionExpression("isnan", _input))

    def is_finite(self) -> Self:
        return self._with_callable(lambda _input: FunctionExpression("isfinite", _input))

    def is_in(self, other: Sequence[Any]) -> Self:
        return self._with_callable(
            lambda _input: FunctionExpression("contains", lit(other), _input)
        )

    def round(self, decimals: int) -> Self:
        return self._with_callable(
            lambda _input: FunctionExpression("round", _input, lit(decimals))
        )

    @requires.backend_version((1, 3))
    def shift(self, n: int) -> Self:
        ensure_type(n, int)

        def func(window_inputs: WindowInputs) -> duckdb.Expression:
            order_by_sql = generate_order_by_sql(*window_inputs.order_by, ascending=True)
            partition_by_sql = generate_partition_by_sql(*window_inputs.partition_by)
            sql = (
                f"lag({window_inputs.expr}, {n}) over ({partition_by_sql} {order_by_sql})"
            )
            return SQLExpression(sql)  # type: ignore[no-any-return, unused-ignore]

        return self._with_window_function(func)

    @requires.backend_version((1, 3))
    def is_first_distinct(self) -> Self:
        def func(window_inputs: WindowInputs) -> duckdb.Expression:
            order_by_sql = generate_order_by_sql(*window_inputs.order_by, ascending=True)
            if window_inputs.partition_by:
                partition_by_sql = (
                    generate_partition_by_sql(*window_inputs.partition_by)
                    + f", {window_inputs.expr}"
                )
            else:
                partition_by_sql = f"partition by {window_inputs.expr}"
            sql = f"{FunctionExpression('row_number')} over({partition_by_sql} {order_by_sql})"
            return SQLExpression(sql) == lit(1)  # type: ignore[no-any-return, unused-ignore]

        return self._with_window_function(func)

    @requires.backend_version((1, 3))
    def is_last_distinct(self) -> Self:
        def func(window_inputs: WindowInputs) -> duckdb.Expression:
            order_by_sql = generate_order_by_sql(*window_inputs.order_by, ascending=False)
            if window_inputs.partition_by:
                partition_by_sql = (
                    generate_partition_by_sql(*window_inputs.partition_by)
                    + f", {window_inputs.expr}"
                )
            else:
                partition_by_sql = f"partition by {window_inputs.expr}"
            sql = f"{FunctionExpression('row_number')} over({partition_by_sql} {order_by_sql})"
            return SQLExpression(sql) == lit(1)  # type: ignore[no-any-return, unused-ignore]

        return self._with_window_function(func)

    @requires.backend_version((1, 3))
    def diff(self) -> Self:
        def func(window_inputs: WindowInputs) -> duckdb.Expression:
            order_by_sql = generate_order_by_sql(*window_inputs.order_by, ascending=True)
            partition_by_sql = generate_partition_by_sql(*window_inputs.partition_by)
            sql = f"lag({window_inputs.expr}) over ({partition_by_sql} {order_by_sql})"
            return window_inputs.expr - SQLExpression(sql)  # type: ignore[no-any-return, unused-ignore]

        return self._with_window_function(func)

    @requires.backend_version((1, 3))
    def cum_sum(self, *, reverse: bool) -> Self:
        return self._with_window_function(
            self._cum_window_func(reverse=reverse, func_name="sum")
        )

    @requires.backend_version((1, 3))
    def cum_max(self, *, reverse: bool) -> Self:
        return self._with_window_function(
            self._cum_window_func(reverse=reverse, func_name="max")
        )

    @requires.backend_version((1, 3))
    def cum_min(self, *, reverse: bool) -> Self:
        return self._with_window_function(
            self._cum_window_func(reverse=reverse, func_name="min")
        )

    @requires.backend_version((1, 3))
    def cum_count(self, *, reverse: bool) -> Self:
        return self._with_window_function(
            self._cum_window_func(reverse=reverse, func_name="count")
        )

    @requires.backend_version((1, 3))
    def cum_prod(self, *, reverse: bool) -> Self:
        return self._with_window_function(
            self._cum_window_func(reverse=reverse, func_name="product")
        )

    @requires.backend_version((1, 3))
    def rolling_sum(self, window_size: int, *, min_samples: int, center: bool) -> Self:
        return self._with_window_function(
            self._rolling_window_func(
                func_name="sum",
                center=center,
                window_size=window_size,
                min_samples=min_samples,
            )
        )

    @requires.backend_version((1, 3))
    def rolling_mean(self, window_size: int, *, min_samples: int, center: bool) -> Self:
        return self._with_window_function(
            self._rolling_window_func(
                func_name="mean",
                center=center,
                window_size=window_size,
                min_samples=min_samples,
            )
        )

    @requires.backend_version((1, 3))
    def rolling_var(
        self, window_size: int, *, min_samples: int, center: bool, ddof: int
    ) -> Self:
        return self._with_window_function(
            self._rolling_window_func(
                func_name="var",
                center=center,
                window_size=window_size,
                min_samples=min_samples,
                ddof=ddof,
            )
        )

    @requires.backend_version((1, 3))
    def rolling_std(
        self, window_size: int, *, min_samples: int, center: bool, ddof: int
    ) -> Self:
        return self._with_window_function(
            self._rolling_window_func(
                func_name="std",
                center=center,
                window_size=window_size,
                min_samples=min_samples,
                ddof=ddof,
            )
        )

    def fill_null(
        self,
        value: Self | NonNestedLiteral,
        strategy: FillNullStrategy | None,
        limit: int | None,
    ) -> Self:
        if strategy is not None:
            if self._backend_version < (1, 3):  # pragma: no cover
                msg = f"`fill_null` with `strategy={strategy}` is only available in 'duckdb>=1.3.0'."
                raise NotImplementedError(msg)

            def _fill_with_strategy(window_inputs: WindowInputs) -> duckdb.Expression:
                order_by_sql = generate_order_by_sql(
                    *window_inputs.order_by, ascending=True
                )
                partition_by_sql = generate_partition_by_sql(*window_inputs.partition_by)

                fill_func = "last_value" if strategy == "forward" else "first_value"
                _limit = "unbounded" if limit is None else limit
                rows_between = (
                    f"{_limit} preceding and current row"
                    if strategy == "forward"
                    else f"current row and {_limit} following"
                )
                sql = (
                    f"{fill_func}({window_inputs.expr} ignore nulls) over "
                    f"({partition_by_sql} {order_by_sql} rows between {rows_between})"
                )
                return SQLExpression(sql)  # type: ignore[no-any-return, unused-ignore]

            return self._with_window_function(_fill_with_strategy)

        def _fill_constant(_input: duckdb.Expression, value: Any) -> duckdb.Expression:
            return CoalesceOperator(_input, value)

        return self._with_callable(_fill_constant, value=value)

    def cast(self, dtype: DType | type[DType]) -> Self:
        def func(_input: duckdb.Expression) -> duckdb.Expression:
            native_dtype = narwhals_to_native_dtype(dtype, self._version)
            return _input.cast(DuckDBPyType(native_dtype))

        return self._with_callable(func)

    @requires.backend_version((1, 3))
    def is_unique(self) -> Self:
        def func(_input: duckdb.Expression) -> duckdb.Expression:
            sql = f"count(*) over (partition by {_input})"
            return SQLExpression(sql) == lit(1)  # type: ignore[no-any-return, unused-ignore]

        return self._with_callable(func)

    @requires.backend_version((1, 3))
<<<<<<< HEAD
    def rank(self, method: RankMethod, *, descending: bool) -> Self:  # noqa: C901
        if self._backend_version < (1, 3):
            msg = "At least version 1.3 of DuckDB is required for `rank`."
            raise NotImplementedError(msg)
=======
    def rank(self, method: RankMethod, *, descending: bool) -> Self:
>>>>>>> 1a6d0a1a
        if method in {"min", "max", "average"}:
            func = FunctionExpression("rank")
        elif method == "dense":
            func = FunctionExpression("dense_rank")
        else:  # method == "ordinal"
            func = FunctionExpression("row_number")

        def _rank(_input: duckdb.Expression) -> duckdb.Expression:
            if descending:
                by_sql = f"{_input} desc nulls last"
            else:
                by_sql = f"{_input} asc nulls last"
            order_by_sql = f"order by {by_sql}"
            count_expr = FunctionExpression("count", StarExpression())

            if method == "max":
                expr = (
                    SQLExpression(f"{func} OVER ({order_by_sql})")
                    + SQLExpression(f"{count_expr} OVER (PARTITION BY {_input})")
                    - lit(1)
                )
            elif method == "average":
                expr = SQLExpression(f"{func} OVER ({order_by_sql})") + (
                    SQLExpression(f"{count_expr} OVER (PARTITION BY {_input})") - lit(1)
                ) / lit(2.0)
            else:
                expr = SQLExpression(f"{func} OVER ({order_by_sql})")

            return when(_input.isnotnull(), expr)

        def _window_rank(
            window_inputs: UnorderableWindowInputs,
        ) -> duckdb.Expression:
            partition_by_sql = generate_partition_by_sql(*window_inputs.partition_by)
            if descending:
                by_sql = f"{window_inputs.expr} desc nulls last"
            else:
                by_sql = f"{window_inputs.expr} asc nulls last"
            order_by_sql = f"order by {by_sql}"
            count_expr = FunctionExpression("count", StarExpression())

            if method == "max":
                expr = (
                    SQLExpression(f"{func} OVER ({partition_by_sql} {order_by_sql})")
                    + SQLExpression(
                        f"{count_expr} OVER ({partition_by_sql}, {window_inputs.expr})"
                    )
                    - lit(1)
                )
            elif method == "average":
                expr = SQLExpression(
                    f"{func} OVER ({partition_by_sql} {order_by_sql})"
                ) + (
                    SQLExpression(
                        f"{count_expr} OVER ({partition_by_sql}, {window_inputs.expr})"
                    )
                    - lit(1)
                ) / lit(2.0)
            else:
                expr = SQLExpression(f"{func} OVER ({partition_by_sql} {order_by_sql})")

            return when(window_inputs.expr.isnotnull(), expr)

        return self._with_callable(_rank)._with_unorderable_window_function(
            _window_rank,
            self._call,
        )

    @property
    def str(self) -> DuckDBExprStringNamespace:
        return DuckDBExprStringNamespace(self)

    @property
    def dt(self) -> DuckDBExprDateTimeNamespace:
        return DuckDBExprDateTimeNamespace(self)

    @property
    def list(self) -> DuckDBExprListNamespace:
        return DuckDBExprListNamespace(self)

    @property
    def struct(self) -> DuckDBExprStructNamespace:
        return DuckDBExprStructNamespace(self)

    drop_nulls = not_implemented()
    unique = not_implemented()<|MERGE_RESOLUTION|>--- conflicted
+++ resolved
@@ -748,14 +748,7 @@
         return self._with_callable(func)
 
     @requires.backend_version((1, 3))
-<<<<<<< HEAD
     def rank(self, method: RankMethod, *, descending: bool) -> Self:  # noqa: C901
-        if self._backend_version < (1, 3):
-            msg = "At least version 1.3 of DuckDB is required for `rank`."
-            raise NotImplementedError(msg)
-=======
-    def rank(self, method: RankMethod, *, descending: bool) -> Self:
->>>>>>> 1a6d0a1a
         if method in {"min", "max", "average"}:
             func = FunctionExpression("rank")
         elif method == "dense":
