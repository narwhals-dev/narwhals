--- conflicted
+++ resolved
@@ -16,11 +16,7 @@
     native_to_narwhals_dtype,
 )
 from narwhals.dependencies import get_duckdb
-<<<<<<< HEAD
 from narwhals.exceptions import InvalidOperationError
-=======
-from narwhals.exceptions import ColumnNotFoundError, InvalidOperationError
->>>>>>> b5f72dd3
 from narwhals.typing import CompliantLazyFrame
 from narwhals.utils import (
     Implementation,
