--- conflicted
+++ resolved
@@ -428,7 +428,6 @@
         query = f"select * from rel where {keep_condition}"  # noqa: S608
         return self._from_native_frame(duckdb.sql(query))
 
-<<<<<<< HEAD
     def explode(self: Self, columns: str | Sequence[str], *more_columns: str) -> Self:
         from narwhals.exceptions import InvalidOperationError
 
@@ -483,7 +482,8 @@
                 where not ({where_condition})
             );
         """  # noqa: S608
-=======
+        return self._from_native_frame(duckdb.sql(query))
+
     def unpivot(
         self: Self,
         on: str | list[str] | None,
@@ -527,5 +527,4 @@
             select {cols_to_select}
             from unpivot_cte;
             """  # noqa: S608
->>>>>>> d48b8a3c
         return self._from_native_frame(duckdb.sql(query))