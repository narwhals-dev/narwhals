--- conflicted
+++ resolved
@@ -145,7 +145,7 @@
         new_columns_map = parse_exprs(self, *exprs)
         return self._from_native_frame(
             self._native_frame.aggregate(
-                [val.alias(col) for col, val in new_columns_map.items()]
+                [val.alias(col) for col, val in new_columns_map.items()]  # type: ignore[arg-type]
             ),
             validate_column_names=False,
         )
@@ -161,22 +161,7 @@
                 self._native_frame.limit(0), validate_column_names=False
             )
 
-<<<<<<< HEAD
-        if not any(expr._expr_kind is ExprKind.TRANSFORM for expr in exprs) and not any(
-            expr._expr_kind is ExprKind.TRANSFORM for expr in named_exprs.values()
-        ):
-            return self._from_native_frame(
-                self._native_frame.aggregate(
-                    [val.alias(col) for col, val in new_columns_map.items()]  # type: ignore[arg-type]
-                ),
-                validate_column_names=False,
-            )
-        if any(expr._expr_kind is ExprKind.AGGREGATION for expr in exprs) or any(
-            expr._expr_kind is ExprKind.AGGREGATION for expr in named_exprs.values()
-        ):
-=======
         if any(expr._expr_kind is ExprKind.AGGREGATION for expr in exprs):
->>>>>>> b96c0e8e
             msg = (
                 "Mixing expressions which aggregate and expressions which don't\n"
                 "is not yet supported by the DuckDB backend. Once they introduce\n"
