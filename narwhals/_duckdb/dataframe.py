--- conflicted
+++ resolved
@@ -5,7 +5,6 @@
 from typing import Any
 from typing import Literal
 from typing import Sequence
-from typing import overload
 
 import duckdb
 from duckdb import ColumnExpression
@@ -14,7 +13,11 @@
 from narwhals._duckdb.utils import native_to_narwhals_dtype
 from narwhals._duckdb.utils import parse_exprs_and_named_exprs
 from narwhals.dependencies import get_duckdb
+from narwhals.dependencies import get_pandas
+from narwhals.dependencies import get_polars
+from narwhals.dependencies import get_pyarrow
 from narwhals.exceptions import ColumnNotFoundError
+from narwhals.typing import CompliantDataFrame
 from narwhals.utils import Implementation
 from narwhals.utils import Version
 from narwhals.utils import generate_temporary_column_name
@@ -29,13 +32,10 @@
     import pyarrow as pa
     from typing_extensions import Self
 
-    from narwhals._arrow.dataframe import ArrowDataFrame
     from narwhals._duckdb.expr import DuckDBExpr
     from narwhals._duckdb.group_by import DuckDBGroupBy
     from narwhals._duckdb.namespace import DuckDBNamespace
     from narwhals._duckdb.series import DuckDBInterchangeSeries
-    from narwhals._pandas_like.dataframe import PandasLikeDataFrame
-    from narwhals._polars.dataframe import PolarsDataFrame
     from narwhals.dtypes import DType
 
 from narwhals.typing import CompliantLazyFrame
@@ -83,38 +83,13 @@
             self._native_frame.select(item), version=self._version
         )
 
-<<<<<<< HEAD
-    @overload
     def collect(
-        self, eager_backend: Literal["pyarrow"] = "pyarrow"
-    ) -> ArrowDataFrame: ...
-=======
-    def collect(self: Self) -> pa.Table:
-        try:
+        self: Self,
+        backend: ModuleType | Implementation | str | None,
+        **kwargs: Any,
+    ) -> CompliantDataFrame:
+        if backend in (None, "pyarrow", Implementation.PYARROW, get_pyarrow()):
             import pyarrow as pa  # ignore-banned-import
-        except ModuleNotFoundError as exc:  # pragma: no cover
-            msg = "PyArrow>=11.0.0 is required to collect `LazyFrame` backed by DuckDcollect `LazyFrame` backed by DuckDB"
-            raise ModuleNotFoundError(msg) from exc
->>>>>>> 83c1b2aa
-
-    @overload
-    def collect(self, eager_backend: Literal["pandas"]) -> PandasLikeDataFrame: ...
-
-    @overload
-    def collect(self, eager_backend: Literal["polars"]) -> PolarsDataFrame: ...
-
-    def collect(
-        self,
-        eager_backend: Literal["pyarrow", "pandas", "polars"] = "pyarrow",
-    ) -> ArrowDataFrame | PandasLikeDataFrame | PolarsDataFrame:
-        if eager_backend == "pyarrow":
-            try:
-                import pyarrow as pa  # ignore-banned-import
-            except ModuleNotFoundError as exc:  # pragma: no cover
-                msg = (
-                    "PyArrow>=11.0.0 is required to collect `LazyFrame` backed by DuckDB"
-                )
-                raise ModuleNotFoundError(msg) from exc
 
             from narwhals._arrow.dataframe import ArrowDataFrame
 
@@ -124,11 +99,10 @@
                 version=self._version,
             )
 
-        elif eager_backend == "pandas":
+        elif backend in ("pandas", Implementation.PANDAS, get_pandas()):
             import pandas as pd  # ignore-banned-import
 
             from narwhals._pandas_like.dataframe import PandasLikeDataFrame
-            from narwhals.utils import Implementation
 
             return PandasLikeDataFrame(
                 native_dataframe=self._native_frame.df(),
@@ -137,11 +111,10 @@
                 version=self._version,
             )
 
-        elif eager_backend == "polars":
+        elif backend in ("polars", Implementation.POLARS, get_polars()):
             import polars as pl  # ignore-banned-import
 
             from narwhals._polars.dataframe import PolarsDataFrame
-            from narwhals.utils import Implementation
 
             return PolarsDataFrame(
                 df=self._native_frame.pl(),
@@ -150,13 +123,10 @@
             )
 
         else:
-            msg = (
-                "Only the following `eager_backend`'s are supported: pyarrow, pandas and "
-                f"polars. Found '{eager_backend}'."
-            )
+            msg = f"Unsupported `backend` value: {backend}"
             raise ValueError(msg)
 
-    def head(self: Self, n: int) -> Self:
+    def head(self, n: int) -> Self:
         return self._from_native_frame(self._native_frame.limit(n))
 
     def simple_select(self, *column_names: str) -> Self:
