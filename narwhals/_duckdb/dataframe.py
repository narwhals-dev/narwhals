--- conflicted
+++ resolved
@@ -349,14 +349,7 @@
         }
 
     def unique(
-<<<<<<< HEAD
-        self: Self,
-        subset: Sequence[str] | None,
-        *,
-        keep: Literal["any", "none"],
-=======
         self: Self, subset: Sequence[str] | None, keep: Literal["any", "none"]
->>>>>>> 19c3e9c8
     ) -> Self:
         if subset is not None:
             rel = self._native_frame
