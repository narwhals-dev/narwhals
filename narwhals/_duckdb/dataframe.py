from __future__ import annotations

from itertools import chain
from typing import TYPE_CHECKING
from typing import Any
from typing import Literal
from typing import Sequence

import duckdb
from duckdb import ColumnExpression
from duckdb import ConstantExpression
from duckdb import FunctionExpression

from narwhals._duckdb.utils import ExprKind
from narwhals._duckdb.utils import native_to_narwhals_dtype
from narwhals._duckdb.utils import parse_exprs_and_named_exprs
from narwhals.dependencies import get_duckdb
from narwhals.exceptions import ColumnNotFoundError
from narwhals.exceptions import InvalidOperationError
from narwhals.typing import CompliantDataFrame
from narwhals.utils import Implementation
from narwhals.utils import Version
from narwhals.utils import generate_temporary_column_name
from narwhals.utils import import_dtypes_module
from narwhals.utils import parse_columns_to_drop
from narwhals.utils import parse_version
from narwhals.utils import validate_backend_version

if TYPE_CHECKING:
    from types import ModuleType

    import pandas as pd
    import pyarrow as pa
    from typing_extensions import Self

    from narwhals._duckdb.expr import DuckDBExpr
    from narwhals._duckdb.group_by import DuckDBGroupBy
    from narwhals._duckdb.namespace import DuckDBNamespace
    from narwhals._duckdb.series import DuckDBInterchangeSeries
    from narwhals.dtypes import DType

from narwhals.typing import CompliantLazyFrame


class DuckDBLazyFrame(CompliantLazyFrame):
    _implementation = Implementation.DUCKDB

    def __init__(
        self: Self,
        df: duckdb.DuckDBPyRelation,
        *,
        backend_version: tuple[int, ...],
        version: Version,
    ) -> None:
        self._validate_columns(df.columns)
        self._native_frame: duckdb.DuckDBPyRelation = df
        self._version = version
        self._backend_version = backend_version
        validate_backend_version(self._implementation, self._backend_version)

    def __narwhals_dataframe__(self: Self) -> Self:  # pragma: no cover
        # Keep around for backcompat.
        if self._version is not Version.V1:
            msg = "__narwhals_dataframe__ is not implemented for DuckDBLazyFrame"
            raise AttributeError(msg)
        return self

    def __narwhals_lazyframe__(self: Self) -> Self:
        return self

    def __native_namespace__(self: Self) -> ModuleType:
        return get_duckdb()  # type: ignore[no-any-return]

    def __narwhals_namespace__(self: Self) -> DuckDBNamespace:
        from narwhals._duckdb.namespace import DuckDBNamespace

        return DuckDBNamespace(
            backend_version=self._backend_version, version=self._version
        )

    def __getitem__(self: Self, item: str) -> DuckDBInterchangeSeries:
        from narwhals._duckdb.series import DuckDBInterchangeSeries

        return DuckDBInterchangeSeries(
            self._native_frame.select(item), version=self._version
        )

<<<<<<< HEAD
    def _validate_columns(self, columns: list[Any]) -> None:
        len_unique_columns = len(set(columns))
        if len(columns) != len_unique_columns:
            from collections import Counter

            counter = Counter(columns)
            duplicates = {k: v for k, v in counter.items() if v > 1}
            msg = "".join(f"\n- '{k}' {v} times" for k, v in duplicates.items())
            msg = f"Expected unique column names, got:{msg}"
            raise ValueError(msg)

    def collect(self) -> Any:
        try:
=======
    def collect(
        self: Self,
        backend: ModuleType | Implementation | str | None,
        **kwargs: Any,
    ) -> CompliantDataFrame:
        if backend is None or backend is Implementation.PYARROW:
>>>>>>> 4a2ca52b
            import pyarrow as pa  # ignore-banned-import

            from narwhals._arrow.dataframe import ArrowDataFrame

            return ArrowDataFrame(
                native_dataframe=self._native_frame.arrow(),
                backend_version=parse_version(pa.__version__),
                version=self._version,
            )

        if backend is Implementation.PANDAS:
            import pandas as pd  # ignore-banned-import

            from narwhals._pandas_like.dataframe import PandasLikeDataFrame

            return PandasLikeDataFrame(
                native_dataframe=self._native_frame.df(),
                implementation=Implementation.PANDAS,
                backend_version=parse_version(pd.__version__),
                version=self._version,
            )

        if backend is Implementation.POLARS:
            import polars as pl  # ignore-banned-import

            from narwhals._polars.dataframe import PolarsDataFrame

            return PolarsDataFrame(
                df=self._native_frame.pl(),
                backend_version=parse_version(pl.__version__),
                version=self._version,
            )

        msg = f"Unsupported `backend` value: {backend}"  # pragma: no cover
        raise ValueError(msg)  # pragma: no cover

    def head(self: Self, n: int) -> Self:
        return self._from_native_frame(self._native_frame.limit(n))

    def simple_select(self, *column_names: str) -> Self:
        return self._from_native_frame(self._native_frame.select(*column_names))

    def select(
        self: Self,
        *exprs: DuckDBExpr,
        **named_exprs: DuckDBExpr,
    ) -> Self:
        new_columns_map = parse_exprs_and_named_exprs(self, *exprs, **named_exprs)
        if not new_columns_map:
            # TODO(marco): return empty relation with 0 columns?
            return self._from_native_frame(self._native_frame.limit(0))

        if not any(expr._expr_kind is ExprKind.TRANSFORM for expr in exprs) and not any(
            expr._expr_kind is ExprKind.TRANSFORM for expr in named_exprs.values()
        ):
            return self._from_native_frame(
                self._native_frame.aggregate(
                    [val.alias(col) for col, val in new_columns_map.items()]
                )
            )
        if any(expr._expr_kind is ExprKind.AGGREGATION for expr in exprs) or any(
            expr._expr_kind is ExprKind.AGGREGATION for expr in named_exprs.values()
        ):
            msg = (
                "Mixing expressions which aggregate and expressions which don't\n"
                "is not yet supported by the DuckDB backend. Once they introduce\n"
                "duckdb.WindowExpression to their Python API, we'll be able to\n"
                "support this."
            )
            raise NotImplementedError(msg)

        return self._from_native_frame(
            self._native_frame.select(
                *(val.alias(col) for col, val in new_columns_map.items())
            )
        )

    def drop(self: Self, columns: list[str], strict: bool) -> Self:  # noqa: FBT001
        columns_to_drop = parse_columns_to_drop(
            compliant_frame=self, columns=columns, strict=strict
        )
        selection = (col for col in self.columns if col not in columns_to_drop)
        return self._from_native_frame(self._native_frame.select(*selection))

    def lazy(self: Self, *, backend: Implementation | None = None) -> Self:
        # The `backend`` argument has no effect but we keep it here for
        # backwards compatibility because in `narwhals.stable.v1`
        # function `.from_native()` will return a DataFrame for DuckDB.

        if backend is not None:  # pragma: no cover
            msg = "`backend` argument is not supported for DuckDB"
            raise ValueError(msg)
        return self

    def with_columns(
        self: Self,
        *exprs: DuckDBExpr,
        **named_exprs: DuckDBExpr,
    ) -> Self:
        new_columns_map = parse_exprs_and_named_exprs(self, *exprs, **named_exprs)

        if any(expr._expr_kind is ExprKind.AGGREGATION for expr in exprs) or any(
            expr._expr_kind is ExprKind.AGGREGATION for expr in named_exprs.values()
        ):
            msg = (
                "Mixing expressions which aggregate and expressions which don't\n"
                "is not yet supported by the DuckDB backend. Once they introduce\n"
                "duckdb.WindowExpression to their Python API, we'll be able to\n"
                "support this."
            )
            raise NotImplementedError(msg)

        result = [
            new_columns_map.pop(col).alias(col)
            if col in new_columns_map
            else ColumnExpression(col)
            for col in self._native_frame.columns
        ]
        result.extend(value.alias(col) for col, value in new_columns_map.items())
        return self._from_native_frame(self._native_frame.select(*result))

    def filter(self: Self, *predicates: DuckDBExpr, **constraints: Any) -> Self:
        plx = self.__narwhals_namespace__()
        expr = plx.all_horizontal(
            *chain(predicates, (plx.col(name) == v for name, v in constraints.items()))
        )
        # `[0]` is safe as all_horizontal's expression only returns a single column
        mask = expr._call(self)[0]
        return self._from_native_frame(self._native_frame.filter(mask))

    @property
    def schema(self: Self) -> dict[str, DType]:
        return {
            column_name: native_to_narwhals_dtype(str(duckdb_dtype), self._version)
            for column_name, duckdb_dtype in zip(
                self._native_frame.columns, self._native_frame.types
            )
        }

    @property
    def columns(self: Self) -> list[str]:
        return self._native_frame.columns  # type: ignore[no-any-return]

    def to_pandas(self: Self) -> pd.DataFrame:
        # only if version is v1, keep around for backcompat
        import pandas as pd  # ignore-banned-import()

        if parse_version(pd.__version__) >= parse_version("1.0.0"):
            return self._native_frame.df()
        else:  # pragma: no cover
            msg = f"Conversion to pandas requires pandas>=1.0.0, found {pd.__version__}"
            raise NotImplementedError(msg)

    def to_arrow(self: Self) -> pa.Table:
        # only if version is v1, keep around for backcompat
        return self._native_frame.arrow()

    def _change_version(self: Self, version: Version) -> Self:
        return self.__class__(
            self._native_frame, version=version, backend_version=self._backend_version
        )

    def _from_native_frame(self: Self, df: duckdb.DuckDBPyRelation) -> Self:
        return self.__class__(
            df, backend_version=self._backend_version, version=self._version
        )

    def group_by(self: Self, *keys: str, drop_null_keys: bool) -> DuckDBGroupBy:
        from narwhals._duckdb.group_by import DuckDBGroupBy

        return DuckDBGroupBy(
            compliant_frame=self, keys=list(keys), drop_null_keys=drop_null_keys
        )

    def rename(self: Self, mapping: dict[str, str]) -> Self:
        df = self._native_frame
        selection = [
            f"{col} as {mapping[col]}" if col in mapping else col for col in df.columns
        ]
        return self._from_native_frame(df.select(", ".join(selection)))

    def join(
        self: Self,
        other: Self,
        *,
        how: Literal["left", "inner", "cross", "anti", "semi"],
        left_on: str | list[str] | None,
        right_on: str | list[str] | None,
        suffix: str,
    ) -> Self:
        if isinstance(left_on, str):
            left_on = [left_on]
        if isinstance(right_on, str):
            right_on = [right_on]
        original_alias = self._native_frame.alias

        if how == "cross":
            if self._backend_version < (1, 1, 4):
                msg = f"DuckDB>=1.1.4 is required for cross-join, found version: {self._backend_version}"
                raise NotImplementedError(msg)
            rel = self._native_frame.set_alias("lhs").cross(  # pragma: no cover
                other._native_frame.set_alias("rhs")
            )
        else:
            # help mypy
            assert left_on is not None  # noqa: S101
            assert right_on is not None  # noqa: S101

            conditions = [
                f'lhs."{left}" = rhs."{right}"' for left, right in zip(left_on, right_on)
            ]
            condition = " and ".join(conditions)
            rel = self._native_frame.set_alias("lhs").join(
                other._native_frame.set_alias("rhs"), condition=condition, how=how
            )

        if how in ("inner", "left", "cross"):
            select = [f'lhs."{x}"' for x in self._native_frame.columns]
            for col in other._native_frame.columns:
                if col in self._native_frame.columns and (
                    right_on is None or col not in right_on
                ):
                    select.append(f'rhs."{col}" as "{col}{suffix}"')
                elif right_on is None or col not in right_on:
                    select.append(col)
        else:  # semi
            select = ["lhs.*"]

        res = rel.select(", ".join(select)).set_alias(original_alias)
        return self._from_native_frame(res)

    def join_asof(
        self: Self,
        other: Self,
        *,
        left_on: str | None,
        right_on: str | None,
        by_left: list[str] | None,
        by_right: list[str] | None,
        strategy: Literal["backward", "forward", "nearest"],
        suffix: str,
    ) -> Self:
        lhs = self._native_frame
        rhs = other._native_frame
        conditions = []
        if by_left is not None and by_right is not None:
            conditions += [
                f'lhs."{left}" = rhs."{right}"' for left, right in zip(by_left, by_right)
            ]
        else:
            by_left = by_right = []
        if strategy == "backward":
            conditions += [f'lhs."{left_on}" >= rhs."{right_on}"']
        elif strategy == "forward":
            conditions += [f'lhs."{left_on}" <= rhs."{right_on}"']
        else:
            msg = "Only 'backward' and 'forward' strategies are currently supported for DuckDB"
            raise NotImplementedError(msg)
        condition = " and ".join(conditions)
        select = ["lhs.*"]
        for col in rhs.columns:
            if col in lhs.columns and (
                right_on is None or col not in (right_on, *by_right)
            ):
                select.append(f'rhs."{col}" as "{col}{suffix}"')
            elif right_on is None or col not in (right_on, *by_right):
                select.append(col)
        query = f"""
            SELECT {",".join(select)}
            FROM lhs
            ASOF LEFT JOIN rhs
            ON {condition}
            """  # noqa: S608
        res = duckdb.sql(query)
        return self._from_native_frame(res)

    def collect_schema(self: Self) -> dict[str, DType]:
        return {
            column_name: native_to_narwhals_dtype(str(duckdb_dtype), self._version)
            for column_name, duckdb_dtype in zip(
                self._native_frame.columns, self._native_frame.types
            )
        }

    def unique(self: Self, subset: Sequence[str] | None, keep: str) -> Self:
        if subset is not None:
            rel = self._native_frame
            # Sanitise input
            if any(x not in rel.columns for x in subset):
                msg = f"Columns {set(subset).difference(rel.columns)} not found in {rel.columns}."
                raise ColumnNotFoundError(msg)
            idx_name = f'"{generate_temporary_column_name(8, rel.columns)}"'
            count_name = (
                f'"{generate_temporary_column_name(8, [*rel.columns, idx_name])}"'
            )
            if keep == "none":
                keep_condition = f"where {count_name}=1"
            else:
                keep_condition = f"where {idx_name}=1"
            query = f"""
                with cte as (
                    select *,
                           row_number() over (partition by {",".join(subset)}) as {idx_name},
                           count(*) over (partition by {",".join(subset)}) as {count_name}
                    from rel
                )
                select * exclude ({idx_name}, {count_name}) from cte {keep_condition}
                """  # noqa: S608
            return self._from_native_frame(duckdb.sql(query))
        return self._from_native_frame(self._native_frame.unique(", ".join(self.columns)))

    def sort(
        self: Self,
        *by: str,
        descending: bool | Sequence[bool],
        nulls_last: bool,
    ) -> Self:
        if isinstance(descending, bool):
            descending = [descending] * len(by)
        descending_str = ["desc" if x else "" for x in descending]

        result = self._native_frame.order(
            ",".join(
                (
                    f'"{col}" {desc} nulls last'
                    if nulls_last
                    else f'"{col}" {desc} nulls first'
                    for col, desc in zip(by, descending_str)
                )
            )
        )
        return self._from_native_frame(result)

    def drop_nulls(self: Self, subset: list[str] | None) -> Self:
        rel = self._native_frame
        subset_ = subset if subset is not None else rel.columns
        keep_condition = " and ".join(f'"{col}" is not null' for col in subset_)
        query = f"select * from rel where {keep_condition}"  # noqa: S608
        return self._from_native_frame(duckdb.sql(query))

    def explode(self: Self, columns: list[str]) -> Self:
        dtypes = import_dtypes_module(self._version)
        schema = self.collect_schema()
        for col in columns:
            dtype = schema[col]

            if dtype != dtypes.List:
                msg = (
                    f"`explode` operation not supported for dtype `{dtype}`, "
                    "expected List type"
                )
                raise InvalidOperationError(msg)

        if len(columns) != 1:
            msg = (
                "Exploding on multiple columns is not supported with DuckDB backend since "
                "we cannot guarantee that the exploded columns have matching element counts."
            )
            raise NotImplementedError(msg)

        col_to_explode = ColumnExpression(columns[0])
        rel = self._native_frame
        original_columns = self.columns

        not_null_condition = (
            col_to_explode.isnotnull() & FunctionExpression("len", col_to_explode) > 0
        )
        non_null_rel = rel.filter(not_null_condition).select(
            *(
                FunctionExpression("unnest", col_to_explode).alias(col)
                if col in columns
                else col
                for col in original_columns
            )
        )

        null_rel = rel.filter(~not_null_condition).select(
            *(
                ConstantExpression(None).alias(col) if col in columns else col
                for col in original_columns
            )
        )

        return self._from_native_frame(non_null_rel.union(null_rel))

    def unpivot(
        self: Self,
        on: str | list[str] | None,
        index: str | list[str] | None,
        variable_name: str,
        value_name: str,
    ) -> Self:
        index_: list[str] = (
            [] if index is None else [index] if isinstance(index, str) else index
        )
        on_: list[str] = (
            [c for c in self.columns if c not in index_]
            if on is None
            else [on]
            if isinstance(on, str)
            else on
        )

        if variable_name == "":
            msg = "`variable_name` cannot be empty string for duckdb backend."
            raise NotImplementedError(msg)

        if value_name == "":
            msg = "`value_name` cannot be empty string for duckdb backend."
            raise NotImplementedError(msg)

        cols_to_select = ", ".join(
            f'"{col}"' for col in (*index_, variable_name, value_name)
        )
        unpivot_on = ", ".join(f'"{col}"' for col in on_)

        rel = self._native_frame  # noqa: F841
        query = f"""
            with unpivot_cte as (
                unpivot rel
                on {unpivot_on}
                into
                    name {variable_name}
                    value {value_name}
            )
            select {cols_to_select}
            from unpivot_cte;
            """  # noqa: S608
        return self._from_native_frame(duckdb.sql(query))<|MERGE_RESOLUTION|>--- conflicted
+++ resolved
@@ -20,6 +20,7 @@
 from narwhals.typing import CompliantDataFrame
 from narwhals.utils import Implementation
 from narwhals.utils import Version
+from narwhals.utils import check_column_names_are_unique
 from narwhals.utils import generate_temporary_column_name
 from narwhals.utils import import_dtypes_module
 from narwhals.utils import parse_columns_to_drop
@@ -51,8 +52,10 @@
         *,
         backend_version: tuple[int, ...],
         version: Version,
+        validate_column_names: bool,
     ) -> None:
-        self._validate_columns(df.columns)
+        if validate_column_names:
+            check_column_names_are_unique(df.columns)
         self._native_frame: duckdb.DuckDBPyRelation = df
         self._version = version
         self._backend_version = backend_version
@@ -85,28 +88,12 @@
             self._native_frame.select(item), version=self._version
         )
 
-<<<<<<< HEAD
-    def _validate_columns(self, columns: list[Any]) -> None:
-        len_unique_columns = len(set(columns))
-        if len(columns) != len_unique_columns:
-            from collections import Counter
-
-            counter = Counter(columns)
-            duplicates = {k: v for k, v in counter.items() if v > 1}
-            msg = "".join(f"\n- '{k}' {v} times" for k, v in duplicates.items())
-            msg = f"Expected unique column names, got:{msg}"
-            raise ValueError(msg)
-
-    def collect(self) -> Any:
-        try:
-=======
     def collect(
         self: Self,
         backend: ModuleType | Implementation | str | None,
         **kwargs: Any,
     ) -> CompliantDataFrame:
         if backend is None or backend is Implementation.PYARROW:
->>>>>>> 4a2ca52b
             import pyarrow as pa  # ignore-banned-import
 
             from narwhals._arrow.dataframe import ArrowDataFrame
@@ -115,6 +102,7 @@
                 native_dataframe=self._native_frame.arrow(),
                 backend_version=parse_version(pa.__version__),
                 version=self._version,
+                validate_column_names=False,
             )
 
         if backend is Implementation.PANDAS:
@@ -266,12 +254,20 @@
 
     def _change_version(self: Self, version: Version) -> Self:
         return self.__class__(
-            self._native_frame, version=version, backend_version=self._backend_version
-        )
-
-    def _from_native_frame(self: Self, df: duckdb.DuckDBPyRelation) -> Self:
+            self._native_frame,
+            version=version,
+            backend_version=self._backend_version,
+            validate_column_names=False,
+        )
+
+    def _from_native_frame(
+        self: Self, df: duckdb.DuckDBPyRelation, *, validate_column_names: bool = True
+    ) -> Self:
         return self.__class__(
-            df, backend_version=self._backend_version, version=self._version
+            df,
+            backend_version=self._backend_version,
+            version=self._version,
+            validate_column_names=validate_column_names,
         )
 
     def group_by(self: Self, *keys: str, drop_null_keys: bool) -> DuckDBGroupBy:
