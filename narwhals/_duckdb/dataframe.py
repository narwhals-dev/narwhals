--- conflicted
+++ resolved
@@ -6,27 +6,16 @@
 from typing import TYPE_CHECKING, Any, Iterator, Mapping, Sequence
 
 import duckdb
-<<<<<<< HEAD
-from duckdb import FunctionExpression
-from duckdb import StarExpression
-
-from narwhals._duckdb.utils import catch_duckdb_column_not_found_exception
-from narwhals._duckdb.utils import col
-from narwhals._duckdb.utils import evaluate_exprs
-from narwhals._duckdb.utils import generate_partition_by_sql
-from narwhals._duckdb.utils import lit
-from narwhals._duckdb.utils import native_to_narwhals_dtype
-=======
 from duckdb import FunctionExpression, StarExpression
 
 from narwhals._duckdb.utils import (
+    catch_duckdb_column_not_found_exception,
     col,
     evaluate_exprs,
     generate_partition_by_sql,
     lit,
     native_to_narwhals_dtype,
 )
->>>>>>> b5f72dd3
 from narwhals.dependencies import get_duckdb
 from narwhals.exceptions import ColumnNotFoundError, InvalidOperationError
 from narwhals.typing import CompliantLazyFrame
