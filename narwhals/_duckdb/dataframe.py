--- conflicted
+++ resolved
@@ -11,11 +11,6 @@
     DeferredTimeZone,
     col,
     evaluate_exprs,
-<<<<<<< HEAD
-=======
-    generate_order_by_sql,
-    generate_partition_by_sql,
->>>>>>> e2f85487
     lit,
     native_to_narwhals_dtype,
     window_expression,
@@ -501,11 +496,10 @@
 
     @requires.backend_version((1, 3))
     def with_row_index(self, name: str, order_by: Sequence[str]) -> Self:
-        order_by_sql = generate_order_by_sql(*order_by, ascending=True)
-        row_index_expr = SQLExpression(
-            f"{FunctionExpression('row_number')} over ({order_by_sql}) - 1"
+        expr = window_expression(
+            FunctionExpression("row_number", StarExpression()), order_by=order_by
         ).alias(name)
-        return self._with_native(self.native.select(row_index_expr, StarExpression()))
+        return self._with_native(self.native.select(expr))
 
     gather_every = not_implemented.deprecated(
         "`LazyFrame.gather_every` is deprecated and will be removed in a future version."
