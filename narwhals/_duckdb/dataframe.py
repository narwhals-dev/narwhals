from __future__ import annotations

from functools import reduce
from operator import and_
from typing import TYPE_CHECKING, Any

import duckdb
from duckdb import StarExpression

from narwhals._duckdb.utils import (
    DeferredTimeZone,
    F,
    catch_duckdb_exception,
    col,
    evaluate_exprs,
    join_column_names,
    lit,
    native_to_narwhals_dtype,
    window_expression,
)
from narwhals._sql.dataframe import SQLLazyFrame
from narwhals._utils import (
    Implementation,
    ValidateBackendVersion,
    Version,
    generate_temporary_column_name,
    not_implemented,
    parse_columns_to_drop,
    requires,
    zip_strict,
)
from narwhals.dependencies import get_duckdb
from narwhals.exceptions import InvalidOperationError

if TYPE_CHECKING:
    from collections.abc import Iterable, Iterator, Mapping, Sequence
    from io import BytesIO
    from pathlib import Path
    from types import ModuleType

    import pandas as pd
    import pyarrow as pa
    from duckdb import Expression
<<<<<<< HEAD
    from duckdb.sqltypes import DuckDBPyType
=======
>>>>>>> f9a46176
    from typing_extensions import Self, TypeIs

    from narwhals._compliant.typing import CompliantDataFrameAny
    from narwhals._duckdb.expr import DuckDBExpr
    from narwhals._duckdb.group_by import DuckDBGroupBy
    from narwhals._duckdb.namespace import DuckDBNamespace
    from narwhals._duckdb.series import DuckDBInterchangeSeries
    from narwhals._duckdb.utils import duckdb_dtypes
    from narwhals._typing import _EagerAllowedImpl
    from narwhals._utils import _LimitedContext
    from narwhals.dataframe import LazyFrame
    from narwhals.dtypes import DType
    from narwhals.stable.v1 import DataFrame as DataFrameV1
    from narwhals.typing import AsofJoinStrategy, JoinStrategy, UniqueKeepStrategy


class DuckDBLazyFrame(
    SQLLazyFrame[
        "DuckDBExpr",
        "duckdb.DuckDBPyRelation",
        "LazyFrame[duckdb.DuckDBPyRelation] | DataFrameV1[duckdb.DuckDBPyRelation]",
    ],
    ValidateBackendVersion,
):
    _implementation = Implementation.DUCKDB

    def __init__(
        self,
        df: duckdb.DuckDBPyRelation,
        *,
        version: Version,
        validate_backend_version: bool = False,
    ) -> None:
        self._native_frame: duckdb.DuckDBPyRelation = df
        self._version = version
        self._cached_native_schema: dict[str, duckdb_dtypes.DuckDBPyType] | None = None
        self._cached_columns: list[str] | None = None
        if validate_backend_version:
            self._validate_backend_version()

    @property
    def _backend_version(self) -> tuple[int, ...]:
        return self._implementation._backend_version()

    @staticmethod
    def _is_native(obj: duckdb.DuckDBPyRelation | Any) -> TypeIs[duckdb.DuckDBPyRelation]:
        return isinstance(obj, duckdb.DuckDBPyRelation)

    @classmethod
    def from_native(
        cls, data: duckdb.DuckDBPyRelation, /, *, context: _LimitedContext
    ) -> Self:
        return cls(data, version=context._version)

    def to_narwhals(
        self, *args: Any, **kwds: Any
    ) -> LazyFrame[duckdb.DuckDBPyRelation] | DataFrameV1[duckdb.DuckDBPyRelation]:
        if self._version is Version.V1:
            from narwhals.stable.v1 import DataFrame as DataFrameV1

            return DataFrameV1(self, level="interchange")
        return self._version.lazyframe(self, level="lazy")

    def __narwhals_dataframe__(self) -> Self:  # pragma: no cover
        # Keep around for backcompat.
        if self._version is not Version.V1:
            msg = "__narwhals_dataframe__ is not implemented for DuckDBLazyFrame"
            raise AttributeError(msg)
        return self

    def __narwhals_lazyframe__(self) -> Self:
        return self

    def __native_namespace__(self) -> ModuleType:
        return get_duckdb()

    def __narwhals_namespace__(self) -> DuckDBNamespace:
        from narwhals._duckdb.namespace import DuckDBNamespace

        return DuckDBNamespace(version=self._version)

    def get_column(self, name: str) -> DuckDBInterchangeSeries:
        from narwhals._duckdb.series import DuckDBInterchangeSeries

        return DuckDBInterchangeSeries(self.native.select(name), version=self._version)

    def _iter_columns(self) -> Iterator[Expression]:
        for name in self.columns:
            yield col(name)

    def collect(
        self, backend: _EagerAllowedImpl | None, **kwargs: Any
    ) -> CompliantDataFrameAny:
        if backend is None or backend is Implementation.PYARROW:
            from narwhals._arrow.dataframe import ArrowDataFrame

            return ArrowDataFrame(
                self.native.fetch_arrow_table(),
                validate_backend_version=True,
                version=self._version,
                validate_column_names=True,
            )

        if backend is Implementation.PANDAS:
            from narwhals._pandas_like.dataframe import PandasLikeDataFrame

            return PandasLikeDataFrame(
                self.native.df(),
                implementation=Implementation.PANDAS,
                validate_backend_version=True,
                version=self._version,
                validate_column_names=True,
            )

        if backend is Implementation.POLARS:
            from narwhals._polars.dataframe import PolarsDataFrame

            return PolarsDataFrame(
                self.native.pl(), validate_backend_version=True, version=self._version
            )

        msg = f"Unsupported `backend` value: {backend}"  # pragma: no cover
        raise ValueError(msg)  # pragma: no cover

    def head(self, n: int) -> Self:
        return self._with_native(self.native.limit(n))

    def simple_select(self, *column_names: str) -> Self:
        return self._with_native(self.native.select(*column_names))

    def aggregate(self, *exprs: DuckDBExpr) -> Self:
        selection = [val.alias(name) for name, val in evaluate_exprs(self, *exprs)]
        try:
            return self._with_native(self.native.aggregate(selection))  # type: ignore[arg-type]
        except Exception as e:  # noqa: BLE001
            raise catch_duckdb_exception(e, self) from None

    def select(self, *exprs: DuckDBExpr) -> Self:
        selection = (val.alias(name) for name, val in evaluate_exprs(self, *exprs))
        try:
            return self._with_native(self.native.select(*selection))
        except Exception as e:  # noqa: BLE001
            raise catch_duckdb_exception(e, self) from None

    def drop(self, columns: Sequence[str], *, strict: bool) -> Self:
        columns_to_drop = parse_columns_to_drop(self, columns, strict=strict)
        selection = [col(name) for name in self.columns if name not in columns_to_drop]
        return self._with_native(self.native.select(*selection))

    def lazy(self, backend: None = None, **_: None) -> Self:
        # The `backend`` argument has no effect but we keep it here for
        # backwards compatibility because in `narwhals.stable.v1`
        # function `.from_native()` will return a DataFrame for DuckDB.

        if backend is not None:  # pragma: no cover
            msg = "`backend` argument is not supported for DuckDB"
            raise ValueError(msg)
        return self

    def with_columns(self, *exprs: DuckDBExpr) -> Self:
        new_columns_map = dict(evaluate_exprs(self, *exprs))
        result = [
            new_columns_map.pop(name).alias(name)
            if name in new_columns_map
            else col(name)
            for name in self.columns
        ]
        result.extend(value.alias(name) for name, value in new_columns_map.items())
        try:
            return self._with_native(self.native.select(*result))
        except Exception as e:  # noqa: BLE001
            raise catch_duckdb_exception(e, self) from None

    def filter(self, predicate: DuckDBExpr) -> Self:
        # `[0]` is safe as the predicate's expression only returns a single column
        mask = predicate(self)[0]
        try:
            return self._with_native(self.native.filter(mask))
        except Exception as e:  # noqa: BLE001
            raise catch_duckdb_exception(e, self) from None

    @property
    def schema(self) -> dict[str, DType]:
        if self._cached_native_schema is None:
            # Note: prefer `self._cached_native_schema` over `functools.cached_property`
            # due to Python3.13 failures.
            self._cached_native_schema = dict(zip(self.columns, self.native.types))

        deferred_time_zone = DeferredTimeZone(self.native)
        return {
            column_name: native_to_narwhals_dtype(
                duckdb_dtype, self._version, deferred_time_zone
            )
            for column_name, duckdb_dtype in zip_strict(
                self.native.columns, self.native.types
            )
        }

    @property
    def columns(self) -> list[str]:
        if self._cached_columns is None:
            self._cached_columns = (
                list(self.schema)
                if self._cached_native_schema is not None
                else self.native.columns
            )
        return self._cached_columns

    def to_pandas(self) -> pd.DataFrame:
        # only if version is v1, keep around for backcompat
        return self.native.df()

    def to_arrow(self) -> pa.Table:
        # only if version is v1, keep around for backcompat
        return self.lazy().collect(Implementation.PYARROW).native

    def _with_version(self, version: Version) -> Self:
        return self.__class__(self.native, version=version)

    def _with_native(self, df: duckdb.DuckDBPyRelation) -> Self:
        return self.__class__(df, version=self._version)

    def group_by(
        self, keys: Sequence[str] | Sequence[DuckDBExpr], *, drop_null_keys: bool
    ) -> DuckDBGroupBy:
        from narwhals._duckdb.group_by import DuckDBGroupBy

        return DuckDBGroupBy(self, keys, drop_null_keys=drop_null_keys)

    def rename(self, mapping: Mapping[str, str]) -> Self:
        df = self.native
        selection = (
            col(name).alias(mapping[name]) if name in mapping else col(name)
            for name in df.columns
        )
        return self._with_native(self.native.select(*selection))

    def join(
        self,
        other: Self,
        *,
        how: JoinStrategy,
        left_on: Sequence[str] | None,
        right_on: Sequence[str] | None,
        suffix: str,
    ) -> Self:
        native_how = "outer" if how == "full" else how

        if native_how == "cross":
            if self._backend_version < (1, 1, 4):
                msg = f"'duckdb>=1.1.4' is required for cross-join, found version: {self._backend_version}"
                raise NotImplementedError(msg)
            rel = self.native.set_alias("lhs").cross(other.native.set_alias("rhs"))
        else:
            # help mypy
            assert left_on is not None  # noqa: S101
            assert right_on is not None  # noqa: S101
            it = (
                col(f'lhs."{left}"') == col(f'rhs."{right}"')
                for left, right in zip_strict(left_on, right_on)
            )
            condition: Expression = reduce(and_, it)
            rel = self.native.set_alias("lhs").join(
                other.native.set_alias("rhs"),
                # NOTE: Fixed in `--pre` https://github.com/duckdb/duckdb/pull/16933
                condition=condition,  # type: ignore[arg-type, unused-ignore]
                how=native_how,
            )

        if native_how in {"inner", "left", "cross", "outer"}:
            select = [col(f'lhs."{x}"') for x in self.columns]
            for name in other.columns:
                col_in_lhs: bool = name in self.columns
                if native_how == "outer" and not col_in_lhs:
                    select.append(col(f'rhs."{name}"'))
                elif (native_how == "outer") or (
                    col_in_lhs and (right_on is None or name not in right_on)
                ):
                    select.append(col(f'rhs."{name}"').alias(f"{name}{suffix}"))
                elif right_on is None or name not in right_on:
                    select.append(col(name))
            res = rel.select(*select).set_alias(self.native.alias)
        else:  # semi, anti
            res = rel.select("lhs.*").set_alias(self.native.alias)

        return self._with_native(res)

    def join_asof(
        self,
        other: Self,
        *,
        left_on: str,
        right_on: str,
        by_left: Sequence[str] | None,
        by_right: Sequence[str] | None,
        strategy: AsofJoinStrategy,
        suffix: str,
    ) -> Self:
        lhs = self.native
        rhs = other.native
        conditions: list[Expression] = []
        if by_left is not None and by_right is not None:
            conditions.extend(
                col(f'lhs."{left}"') == col(f'rhs."{right}"')
                for left, right in zip_strict(by_left, by_right)
            )
        else:
            by_left = by_right = []
        if strategy == "backward":
            conditions.append(col(f'lhs."{left_on}"') >= col(f'rhs."{right_on}"'))
        elif strategy == "forward":
            conditions.append(col(f'lhs."{left_on}"') <= col(f'rhs."{right_on}"'))
        else:
            msg = "Only 'backward' and 'forward' strategies are currently supported for DuckDB"
            raise NotImplementedError(msg)
        condition: Expression = reduce(and_, conditions)
        select = ["lhs.*"]
        for name in rhs.columns:
            if name in lhs.columns and (
                right_on is None or name not in {right_on, *by_right}
            ):
                select.append(f'rhs."{name}" as "{name}{suffix}"')
            elif right_on is None or name not in {right_on, *by_right}:
                select.append(str(col(name)))
        # Replace with Python API call once
        # https://github.com/duckdb/duckdb/discussions/16947 is addressed.
        query = f"""
            SELECT {",".join(select)}
            FROM lhs
            ASOF LEFT JOIN rhs
            ON {condition}
            """  # noqa: S608
        return self._with_native(duckdb.sql(query))

    def collect_schema(self) -> dict[str, DType]:
        return self.schema

    def unique(
        self,
        subset: Sequence[str] | None,
        *,
        keep: UniqueKeepStrategy,
        order_by: Sequence[str] | None,
    ) -> Self:
        subset_ = subset or self.columns
        if error := self._check_columns_exist(subset_):
            raise error
        tmp_name = generate_temporary_column_name(8, self.columns, prefix="row_index_")
        if order_by and keep == "last":
            descending = [True] * len(order_by)
            nulls_last = [True] * len(order_by)
        else:
            descending = None
            nulls_last = None
        if keep == "none":
            expr = window_expression(
                F("count", StarExpression()),
                subset_,
                order_by or (),
                descending=descending,
                nulls_last=nulls_last,
            )
        else:
            expr = window_expression(
                F("row_number"),
                subset_,
                order_by or (),
                descending=descending,
                nulls_last=nulls_last,
            )
        return self._with_native(
            self.native.select(StarExpression(), expr.alias(tmp_name)).filter(
                col(tmp_name) == lit(1)
            )
        ).drop([tmp_name], strict=False)

    def sort(self, *by: str, descending: bool | Sequence[bool], nulls_last: bool) -> Self:
        if isinstance(descending, bool):
            descending = [descending] * len(by)
        if nulls_last:
            it = (
                col(name).nulls_last() if not desc else col(name).desc().nulls_last()
                for name, desc in zip_strict(by, descending)
            )
        else:
            it = (
                col(name).nulls_first() if not desc else col(name).desc().nulls_first()
                for name, desc in zip_strict(by, descending)
            )
        return self._with_native(self.native.sort(*it))

    def top_k(self, k: int, *, by: Iterable[str], reverse: bool | Sequence[bool]) -> Self:
        _df = self.native
        by = list(by)
        if isinstance(reverse, bool):
            descending = [not reverse] * len(by)
        else:
            descending = [not rev for rev in reverse]
        expr = window_expression(
            F("row_number"),
            order_by=by,
            descending=descending,
            nulls_last=[True] * len(by),
        )
        condition = expr <= lit(k)
        query = f"""
        SELECT *
        FROM _df
        QUALIFY {condition}
        """  # noqa: S608
        return self._with_native(duckdb.sql(query))

    def drop_nulls(self, subset: Sequence[str] | None) -> Self:
        subset_ = subset if subset is not None else self.columns
        keep_condition = reduce(and_, (col(name).isnotnull() for name in subset_))
        return self._with_native(self.native.filter(keep_condition))

    def explode(self, columns: Sequence[str]) -> Self:
        dtypes = self._version.dtypes
        schema = self.collect_schema()
        for name in columns:
            dtype = schema[name]
            if dtype != dtypes.List:
                msg = (
                    f"`explode` operation not supported for dtype `{dtype}`, "
                    "expected List type"
                )
                raise InvalidOperationError(msg)

        if len(columns) != 1:
            msg = (
                "Exploding on multiple columns is not supported with DuckDB backend since "
                "we cannot guarantee that the exploded columns have matching element counts."
            )
            raise NotImplementedError(msg)

        col_to_explode = col(columns[0])
        rel = self.native
        original_columns = self.columns

        not_null_condition = col_to_explode.isnotnull() & F("len", col_to_explode) > lit(
            0
        )
        non_null_rel = rel.filter(not_null_condition).select(
            *(
                F("unnest", col_to_explode).alias(name) if name in columns else name
                for name in original_columns
            )
        )

        null_rel = rel.filter(~not_null_condition).select(
            *(
                lit(None).alias(name) if name in columns else name
                for name in original_columns
            )
        )

        return self._with_native(non_null_rel.union(null_rel))

    def unpivot(
        self,
        on: Sequence[str] | None,
        index: Sequence[str] | None,
        variable_name: str,
        value_name: str,
    ) -> Self:
        index_ = [] if index is None else index
        on_ = [c for c in self.columns if c not in index_] if on is None else on

        if variable_name == "":
            msg = "`variable_name` cannot be empty string for duckdb backend."
            raise NotImplementedError(msg)

        if value_name == "":
            msg = "`value_name` cannot be empty string for duckdb backend."
            raise NotImplementedError(msg)

        unpivot_on = join_column_names(*on_)
        rel = self.native  # noqa: F841
        # Replace with Python API once
        # https://github.com/duckdb/duckdb/discussions/16980 is addressed.
        query = f"""
            unpivot rel
            on {unpivot_on}
            into
                name {col(variable_name)}
                value {col(value_name)}
            """
        return self._with_native(
            duckdb.sql(query).select(*[*index_, variable_name, value_name])
        )

    @requires.backend_version((1, 3))
    def with_row_index(self, name: str, order_by: Sequence[str]) -> Self:
        if order_by is None:
            msg = "Cannot pass `order_by` to `with_row_index` for DuckDB"
            raise TypeError(msg)
        expr = (window_expression(F("row_number"), order_by=order_by) - lit(1)).alias(
            name
        )
        return self._with_native(self.native.select(expr, StarExpression()))

    def sink_parquet(self, file: str | Path | BytesIO) -> None:
        df = self.native  # noqa: F841
        query = f"""
            COPY (SELECT * FROM df)
            TO '{file}'
            (FORMAT parquet)
            """  # noqa: S608
        duckdb.sql(query)

    gather_every = not_implemented.deprecated(
        "`LazyFrame.gather_every` is deprecated and will be removed in a future version."
    )
    tail = not_implemented.deprecated(
        "`LazyFrame.tail` is deprecated and will be removed in a future version."
    )<|MERGE_RESOLUTION|>--- conflicted
+++ resolved
@@ -41,10 +41,6 @@
     import pandas as pd
     import pyarrow as pa
     from duckdb import Expression
-<<<<<<< HEAD
-    from duckdb.sqltypes import DuckDBPyType
-=======
->>>>>>> f9a46176
     from typing_extensions import Self, TypeIs
 
     from narwhals._compliant.typing import CompliantDataFrameAny
