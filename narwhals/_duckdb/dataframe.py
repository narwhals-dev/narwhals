from __future__ import annotations

from typing import TYPE_CHECKING
from typing import Any
from typing import Literal
from typing import Sequence

import duckdb
from duckdb import ColumnExpression
from duckdb import FunctionExpression

from narwhals._duckdb.utils import evaluate_exprs
from narwhals._duckdb.utils import lit
from narwhals._duckdb.utils import native_to_narwhals_dtype
from narwhals.dependencies import get_duckdb
from narwhals.exceptions import ColumnNotFoundError
from narwhals.exceptions import InvalidOperationError
from narwhals.typing import CompliantDataFrame
from narwhals.utils import Implementation
from narwhals.utils import Version
from narwhals.utils import generate_temporary_column_name
from narwhals.utils import import_dtypes_module
from narwhals.utils import parse_columns_to_drop
from narwhals.utils import parse_version
from narwhals.utils import validate_backend_version

if TYPE_CHECKING:
    from types import ModuleType

    import pandas as pd
    import pyarrow as pa
    from typing_extensions import Self

    from narwhals._duckdb.expr import DuckDBExpr
    from narwhals._duckdb.group_by import DuckDBGroupBy
    from narwhals._duckdb.namespace import DuckDBNamespace
    from narwhals._duckdb.series import DuckDBInterchangeSeries
    from narwhals._polars.dataframe import PolarsDataFrame
    from narwhals.dtypes import DType

from narwhals.typing import CompliantLazyFrame


class DuckDBLazyFrame(CompliantLazyFrame):
    _implementation = Implementation.DUCKDB

    def __init__(
        self: Self,
        df: duckdb.DuckDBPyRelation,
        *,
        backend_version: tuple[int, ...],
        version: Version,
        # Unused, just for compatibility. We only validate when collecting.
        validate_column_names: bool = False,
    ) -> None:
        self._native_frame: duckdb.DuckDBPyRelation = df
        self._version = version
        self._backend_version = backend_version
        self._cached_schema: dict[str, DType] | None = None
        validate_backend_version(self._implementation, self._backend_version)

    def __narwhals_dataframe__(self: Self) -> Self:  # pragma: no cover
        # Keep around for backcompat.
        if self._version is not Version.V1:
            msg = "__narwhals_dataframe__ is not implemented for DuckDBLazyFrame"
            raise AttributeError(msg)
        return self

    def __narwhals_lazyframe__(self: Self) -> Self:
        return self

    def __native_namespace__(self: Self) -> ModuleType:
        return get_duckdb()  # type: ignore[no-any-return]

    def __narwhals_namespace__(self: Self) -> DuckDBNamespace:
        from narwhals._duckdb.namespace import DuckDBNamespace

        return DuckDBNamespace(
            backend_version=self._backend_version, version=self._version
        )

    def __getitem__(self: Self, item: str) -> DuckDBInterchangeSeries:
        from narwhals._duckdb.series import DuckDBInterchangeSeries

        return DuckDBInterchangeSeries(
            self._native_frame.select(item), version=self._version
        )

    def collect(
        self: Self,
        backend: ModuleType | Implementation | str | None,
        **kwargs: Any,
<<<<<<< HEAD
    ) -> CompliantDataFrame[Any] | PolarsDataFrame:
=======
    ) -> CompliantDataFrame[Any]:
>>>>>>> b987e1a5
        if backend is None or backend is Implementation.PYARROW:
            import pyarrow as pa  # ignore-banned-import

            from narwhals._arrow.dataframe import ArrowDataFrame

            return ArrowDataFrame(
                native_dataframe=self._native_frame.arrow(),
                backend_version=parse_version(pa),
                version=self._version,
                validate_column_names=True,
            )

        if backend is Implementation.PANDAS:
            import pandas as pd  # ignore-banned-import

            from narwhals._pandas_like.dataframe import PandasLikeDataFrame

            return PandasLikeDataFrame(
                native_dataframe=self._native_frame.df(),
                implementation=Implementation.PANDAS,
                backend_version=parse_version(pd),
                version=self._version,
                validate_column_names=True,
            )

        if backend is Implementation.POLARS:
            import polars as pl  # ignore-banned-import

            from narwhals._polars.dataframe import PolarsDataFrame

            return PolarsDataFrame(
                df=self._native_frame.pl(),
                backend_version=parse_version(pl),
                version=self._version,
            )

        msg = f"Unsupported `backend` value: {backend}"  # pragma: no cover
        raise ValueError(msg)  # pragma: no cover

    def head(self: Self, n: int) -> Self:
        return self._from_native_frame(self._native_frame.limit(n))

    def simple_select(self, *column_names: str) -> Self:
        return self._from_native_frame(self._native_frame.select(*column_names))

    def aggregate(self: Self, *exprs: DuckDBExpr) -> Self:
        new_columns_map = evaluate_exprs(self, *exprs)
        return self._from_native_frame(
            self._native_frame.aggregate(
                [val.alias(col) for col, val in new_columns_map]  # type: ignore[arg-type]
            ),
        )

    def select(
        self: Self,
        *exprs: DuckDBExpr,
    ) -> Self:
        new_columns_map = evaluate_exprs(self, *exprs)
        if not new_columns_map:
            # TODO(marco): return empty relation with 0 columns?
            return self._from_native_frame(self._native_frame.limit(0))
        return self._from_native_frame(
            self._native_frame.select(*(val.alias(col) for col, val in new_columns_map)),
        )

    def drop(self: Self, columns: list[str], strict: bool) -> Self:  # noqa: FBT001
        columns_to_drop = parse_columns_to_drop(
            compliant_frame=self, columns=columns, strict=strict
        )
        selection = (col for col in self.columns if col not in columns_to_drop)
        return self._from_native_frame(self._native_frame.select(*selection))

    def lazy(self: Self, *, backend: Implementation | None = None) -> Self:
        # The `backend`` argument has no effect but we keep it here for
        # backwards compatibility because in `narwhals.stable.v1`
        # function `.from_native()` will return a DataFrame for DuckDB.

        if backend is not None:  # pragma: no cover
            msg = "`backend` argument is not supported for DuckDB"
            raise ValueError(msg)
        return self

    def with_columns(self: Self, *exprs: DuckDBExpr) -> Self:
        new_columns_map = dict(evaluate_exprs(self, *exprs))
        result = [
            new_columns_map.pop(col).alias(col)
            if col in new_columns_map
            else ColumnExpression(col)
            for col in self._native_frame.columns
        ]
        result.extend(value.alias(col) for col, value in new_columns_map.items())
        return self._from_native_frame(self._native_frame.select(*result))

    def filter(self: Self, predicate: DuckDBExpr) -> Self:
        # `[0]` is safe as the predicate's expression only returns a single column
        mask = predicate._call(self)[0]
        return self._from_native_frame(self._native_frame.filter(mask))

    @property
    def schema(self: Self) -> dict[str, DType]:
        if self._cached_schema is None:
            # Note: prefer `self._cached_schema` over `functools.cached_property`
            # due to Python3.13 failures.
            self._cached_schema = {
                column_name: native_to_narwhals_dtype(str(duckdb_dtype), self._version)
                for column_name, duckdb_dtype in zip(
                    self._native_frame.columns, self._native_frame.types
                )
            }
        return self._cached_schema

    @property
    def columns(self: Self) -> list[str]:
        return list(self.schema)

    def to_pandas(self: Self) -> pd.DataFrame:
        # only if version is v1, keep around for backcompat
        import pandas as pd  # ignore-banned-import()

        if parse_version(pd) >= (1, 0, 0):
            return self._native_frame.df()
        else:  # pragma: no cover
            msg = f"Conversion to pandas requires pandas>=1.0.0, found {pd.__version__}"
            raise NotImplementedError(msg)

    def to_arrow(self: Self) -> pa.Table:
        # only if version is v1, keep around for backcompat
        return self._native_frame.arrow()

    def _change_version(self: Self, version: Version) -> Self:
        return self.__class__(
            self._native_frame,
            version=version,
            backend_version=self._backend_version,
        )

    def _from_native_frame(self: Self, df: duckdb.DuckDBPyRelation) -> Self:
        return self.__class__(
            df,
            backend_version=self._backend_version,
            version=self._version,
        )

    def group_by(self: Self, *keys: str, drop_null_keys: bool) -> DuckDBGroupBy:
        from narwhals._duckdb.group_by import DuckDBGroupBy

        return DuckDBGroupBy(
            compliant_frame=self, keys=list(keys), drop_null_keys=drop_null_keys
        )

    def rename(self: Self, mapping: dict[str, str]) -> Self:
        df = self._native_frame
        selection = [
            f"{col} as {mapping[col]}" if col in mapping else col for col in df.columns
        ]
        return self._from_native_frame(df.select(", ".join(selection)))

    def join(
        self: Self,
        other: Self,
        *,
        how: Literal["left", "inner", "cross", "anti", "semi"],
        left_on: list[str] | None,
        right_on: list[str] | None,
        suffix: str,
    ) -> Self:
        original_alias = self._native_frame.alias

        if how == "cross":
            if self._backend_version < (1, 1, 4):
                msg = f"DuckDB>=1.1.4 is required for cross-join, found version: {self._backend_version}"
                raise NotImplementedError(msg)
            rel = self._native_frame.set_alias("lhs").cross(  # pragma: no cover
                other._native_frame.set_alias("rhs")
            )
        else:
            # help mypy
            assert left_on is not None  # noqa: S101
            assert right_on is not None  # noqa: S101

            conditions = [
                f'lhs."{left}" = rhs."{right}"' for left, right in zip(left_on, right_on)
            ]
            condition = " and ".join(conditions)
            rel = self._native_frame.set_alias("lhs").join(
                other._native_frame.set_alias("rhs"), condition=condition, how=how
            )

        if how in {"inner", "left", "cross"}:
            select = [f'lhs."{x}"' for x in self._native_frame.columns]
            for col in other._native_frame.columns:
                if col in self._native_frame.columns and (
                    right_on is None or col not in right_on
                ):
                    select.append(f'rhs."{col}" as "{col}{suffix}"')
                elif right_on is None or col not in right_on:
                    select.append(col)
        else:  # semi
            select = ["lhs.*"]

        res = rel.select(", ".join(select)).set_alias(original_alias)
        return self._from_native_frame(res)

    def join_asof(
        self: Self,
        other: Self,
        *,
        left_on: str | None,
        right_on: str | None,
        by_left: list[str] | None,
        by_right: list[str] | None,
        strategy: Literal["backward", "forward", "nearest"],
        suffix: str,
    ) -> Self:
        lhs = self._native_frame
        rhs = other._native_frame
        conditions = []
        if by_left is not None and by_right is not None:
            conditions += [
                f'lhs."{left}" = rhs."{right}"' for left, right in zip(by_left, by_right)
            ]
        else:
            by_left = by_right = []
        if strategy == "backward":
            conditions += [f'lhs."{left_on}" >= rhs."{right_on}"']
        elif strategy == "forward":
            conditions += [f'lhs."{left_on}" <= rhs."{right_on}"']
        else:
            msg = "Only 'backward' and 'forward' strategies are currently supported for DuckDB"
            raise NotImplementedError(msg)
        condition = " and ".join(conditions)
        select = ["lhs.*"]
        for col in rhs.columns:
            if col in lhs.columns and (
                right_on is None or col not in {right_on, *by_right}
            ):
                select.append(f'rhs."{col}" as "{col}{suffix}"')
            elif right_on is None or col not in {right_on, *by_right}:
                select.append(col)
        query = f"""
            SELECT {",".join(select)}
            FROM lhs
            ASOF LEFT JOIN rhs
            ON {condition}
            """  # noqa: S608
        res = duckdb.sql(query)
        return self._from_native_frame(res)

    def collect_schema(self: Self) -> dict[str, DType]:
        return {
            column_name: native_to_narwhals_dtype(str(duckdb_dtype), self._version)
            for column_name, duckdb_dtype in zip(
                self._native_frame.columns, self._native_frame.types
            )
        }

    def unique(self: Self, subset: Sequence[str] | None, keep: str) -> Self:
        if subset is not None:
            rel = self._native_frame
            # Sanitise input
            if any(x not in rel.columns for x in subset):
                msg = f"Columns {set(subset).difference(rel.columns)} not found in {rel.columns}."
                raise ColumnNotFoundError(msg)
            idx_name = f'"{generate_temporary_column_name(8, rel.columns)}"'
            count_name = (
                f'"{generate_temporary_column_name(8, [*rel.columns, idx_name])}"'
            )
            if keep == "none":
                keep_condition = f"where {count_name}=1"
            else:
                keep_condition = f"where {idx_name}=1"
            query = f"""
                with cte as (
                    select *,
                           row_number() over (partition by {",".join(subset)}) as {idx_name},
                           count(*) over (partition by {",".join(subset)}) as {count_name}
                    from rel
                )
                select * exclude ({idx_name}, {count_name}) from cte {keep_condition}
                """  # noqa: S608
            return self._from_native_frame(duckdb.sql(query))
        return self._from_native_frame(
            self._native_frame.unique(", ".join(self.columns)),
        )

    def sort(
        self: Self,
        *by: str,
        descending: bool | Sequence[bool],
        nulls_last: bool,
    ) -> Self:
        if isinstance(descending, bool):
            descending = [descending] * len(by)
        descending_str = ["desc" if x else "" for x in descending]

        result = self._native_frame.order(
            ",".join(
                (
                    f'"{col}" {desc} nulls last'
                    if nulls_last
                    else f'"{col}" {desc} nulls first'
                    for col, desc in zip(by, descending_str)
                )
            )
        )
        return self._from_native_frame(result)

    def drop_nulls(self: Self, subset: list[str] | None) -> Self:
        rel = self._native_frame
        subset_ = subset if subset is not None else rel.columns
        keep_condition = " and ".join(f'"{col}" is not null' for col in subset_)
        query = f"select * from rel where {keep_condition}"  # noqa: S608
        return self._from_native_frame(duckdb.sql(query))

    def explode(self: Self, columns: list[str]) -> Self:
        dtypes = import_dtypes_module(self._version)
        schema = self.collect_schema()
        for col in columns:
            dtype = schema[col]

            if dtype != dtypes.List:
                msg = (
                    f"`explode` operation not supported for dtype `{dtype}`, "
                    "expected List type"
                )
                raise InvalidOperationError(msg)

        if len(columns) != 1:
            msg = (
                "Exploding on multiple columns is not supported with DuckDB backend since "
                "we cannot guarantee that the exploded columns have matching element counts."
            )
            raise NotImplementedError(msg)

        col_to_explode = ColumnExpression(columns[0])
        rel = self._native_frame
        original_columns = self.columns

        not_null_condition = col_to_explode.isnotnull() & FunctionExpression(
            "len", col_to_explode
        ) > lit(0)
        non_null_rel = rel.filter(not_null_condition).select(
            *(
                FunctionExpression("unnest", col_to_explode).alias(col)
                if col in columns
                else col
                for col in original_columns
            )
        )

        null_rel = rel.filter(~not_null_condition).select(
            *(lit(None).alias(col) if col in columns else col for col in original_columns)
        )

        return self._from_native_frame(non_null_rel.union(null_rel))

    def unpivot(
        self: Self,
        on: list[str] | None,
        index: list[str] | None,
        variable_name: str,
        value_name: str,
    ) -> Self:
        index_: list[str] = [] if index is None else index
        on_: list[str] = (
            [c for c in self.columns if c not in index_] if on is None else on
        )

        if variable_name == "":
            msg = "`variable_name` cannot be empty string for duckdb backend."
            raise NotImplementedError(msg)

        if value_name == "":
            msg = "`value_name` cannot be empty string for duckdb backend."
            raise NotImplementedError(msg)

        cols_to_select = ", ".join(
            f'"{col}"' for col in (*index_, variable_name, value_name)
        )
        unpivot_on = ", ".join(f'"{col}"' for col in on_)

        rel = self._native_frame  # noqa: F841
        query = f"""
            with unpivot_cte as (
                unpivot rel
                on {unpivot_on}
                into
                    name {variable_name}
                    value {value_name}
            )
            select {cols_to_select}
            from unpivot_cte;
            """  # noqa: S608
        return self._from_native_frame(duckdb.sql(query))<|MERGE_RESOLUTION|>--- conflicted
+++ resolved
@@ -35,7 +35,6 @@
     from narwhals._duckdb.group_by import DuckDBGroupBy
     from narwhals._duckdb.namespace import DuckDBNamespace
     from narwhals._duckdb.series import DuckDBInterchangeSeries
-    from narwhals._polars.dataframe import PolarsDataFrame
     from narwhals.dtypes import DType
 
 from narwhals.typing import CompliantLazyFrame
@@ -90,11 +89,7 @@
         self: Self,
         backend: ModuleType | Implementation | str | None,
         **kwargs: Any,
-<<<<<<< HEAD
-    ) -> CompliantDataFrame[Any] | PolarsDataFrame:
-=======
     ) -> CompliantDataFrame[Any]:
->>>>>>> b987e1a5
         if backend is None or backend is Implementation.PYARROW:
             import pyarrow as pa  # ignore-banned-import
 
