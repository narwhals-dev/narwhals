--- conflicted
+++ resolved
@@ -5,12 +5,8 @@
 
 import duckdb
 
-<<<<<<< HEAD
+from narwhals._utils import Version, isinstance_or_issubclass
 from narwhals.exceptions import ColumnNotFoundError
-from narwhals.utils import Version, isinstance_or_issubclass
-=======
-from narwhals._utils import Version, isinstance_or_issubclass
->>>>>>> 746aa21f
 
 if TYPE_CHECKING:
     from duckdb import DuckDBPyRelation, Expression
@@ -290,17 +286,7 @@
         by_sql = ", ".join([f"{col(x)} asc nulls first" for x in order_by])
     else:
         by_sql = ", ".join([f"{col(x)} desc nulls last" for x in order_by])
-<<<<<<< HEAD
     return f"order by {by_sql}"
-
-
-def ensure_type(obj: Any, *valid_types: type[Any]) -> None:
-    # Use this for extra (possibly redundant) validation in places where we
-    # use SQLExpression, as an extra guard against unsafe inputs.
-    if not isinstance(obj, valid_types):  # pragma: no cover
-        tp_names = " | ".join(tp.__name__ for tp in valid_types)
-        msg = f"Expected {tp_names!r}, got: {type(obj).__name__!r}"
-        raise TypeError(msg)
 
 
 def catch_duckdb_exception(
@@ -317,7 +303,4 @@
             available_columns=frame.columns
         )
     # Just return exception as-is.
-    return exception
-=======
-    return f"order by {by_sql}"
->>>>>>> 746aa21f
+    return exception