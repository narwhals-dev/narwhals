--- conflicted
+++ resolved
@@ -362,18 +362,6 @@
 def function(name: str, *args: Expression) -> Expression:
     if name == "isnull":
         return args[0].isnull()
-<<<<<<< HEAD
-    return F(name, *args)
-
-
-def sql_expression(expr: str) -> Expression:
-    try:
-        from duckdb import SQLExpression
-    except ModuleNotFoundError as exc:  # pragma: no cover
-        msg = f"DuckDB>=1.3.0 is required for this operation. Found: DuckDB {duckdb.__version__}"
-        raise NotImplementedError(msg) from exc
-    return SQLExpression(expr)
-=======
     if name == "count_distinct":
         try:
             from duckdb import SQLExpression
@@ -382,4 +370,12 @@
             raise NotImplementedError(msg) from exc
         return SQLExpression(f"count(distinct {args[0]})")
     return F(name, *args)
->>>>>>> 715be221
+
+
+def sql_expression(expr: str) -> Expression:
+    try:
+        from duckdb import SQLExpression
+    except ModuleNotFoundError as exc:  # pragma: no cover
+        msg = f"DuckDB>=1.3.0 is required for this operation. Found: DuckDB {duckdb.__version__}"
+        raise NotImplementedError(msg) from exc
+    return SQLExpression(expr)