--- conflicted
+++ resolved
@@ -6,7 +6,6 @@
 import duckdb
 from duckdb import Expression
 
-<<<<<<< HEAD
 from narwhals._duckdb.typing import (
     BaseType,
     IntoColumnExpr,
@@ -14,18 +13,14 @@
     has_children,
     is_dtype,
 )
-from narwhals._utils import Implementation, Version, isinstance_or_issubclass, zip_strict
+from narwhals._utils import (
+    Implementation,
+    Version,
+    extend_bool,
+    isinstance_or_issubclass,
+    zip_strict,
+)
 from narwhals.exceptions import ColumnNotFoundError, UnsupportedDTypeError
-=======
-try:
-    import duckdb.sqltypes as duckdb_dtypes
-except ModuleNotFoundError:
-    # DuckDB pre 1.3
-    import duckdb.typing as duckdb_dtypes
-
-from narwhals._utils import Version, extend_bool, isinstance_or_issubclass, zip_strict
-from narwhals.exceptions import ColumnNotFoundError
->>>>>>> e3fd9954
 
 if TYPE_CHECKING:
     from collections.abc import Mapping, Sequence
