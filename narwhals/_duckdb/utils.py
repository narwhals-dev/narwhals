--- conflicted
+++ resolved
@@ -5,15 +5,6 @@
 
 import duckdb
 from duckdb import Expression
-<<<<<<< HEAD
-=======
-
-try:
-    import duckdb.sqltypes as duckdb_dtypes
-except ModuleNotFoundError:
-    # DuckDB pre 1.3
-    import duckdb.typing as duckdb_dtypes
->>>>>>> f9a46176
 
 import narwhals._duckdb.typing as nw_dd_t
 from narwhals._utils import Implementation, Version, isinstance_or_issubclass, zip_strict
@@ -39,10 +30,8 @@
 
 if TYPE_CHECKING or BACKEND_VERSION >= (1, 4):
     from duckdb import sqltypes as duckdb_dtypes
-    from duckdb.sqltypes import DuckDBPyType
 else:
     from duckdb import typing as duckdb_dtypes
-    from duckdb.typing import DuckDBPyType
 
 UNITS_DICT = {
     "y": "year",
@@ -160,7 +149,6 @@
 
 
 def native_to_narwhals_dtype(
-<<<<<<< HEAD
     duckdb_dtype: nw_dd_t.BaseType, version: Version, deferred_time_zone: DeferredTimeZone
 ) -> DType:
     if nw_dd_t.has_children(duckdb_dtype):
@@ -172,9 +160,6 @@
 
 def _nested_native_to_narwhals_dtype(
     duckdb_dtype: nw_dd_t._ParentType,
-=======
-    duckdb_dtype: duckdb_dtypes.DuckDBPyType,
->>>>>>> f9a46176
     version: Version,
     deferred_time_zone: DeferredTimeZone,
 ) -> DType:
@@ -253,7 +238,7 @@
 
 
 dtypes = Version.MAIN.dtypes
-NW_TO_DUCKDB_DTYPES: Mapping[type[DType], duckdb_dtypes.DuckDBPyType] = {
+NW_TO_DUCKDB_DTYPES: Mapping[type[DType], DuckDBPyType] = {
     dtypes.Float64: duckdb_dtypes.DOUBLE,
     dtypes.Float32: duckdb_dtypes.FLOAT,
     dtypes.Binary: duckdb_dtypes.BLOB,
@@ -272,7 +257,7 @@
     dtypes.UInt64: duckdb_dtypes.UBIGINT,
     dtypes.UInt128: duckdb_dtypes.UHUGEINT,
 }
-TIME_UNIT_TO_TIMESTAMP: Mapping[TimeUnit, duckdb_dtypes.DuckDBPyType] = {
+TIME_UNIT_TO_TIMESTAMP: Mapping[TimeUnit, DuckDBPyType] = {
     "s": duckdb_dtypes.TIMESTAMP_S,
     "ms": duckdb_dtypes.TIMESTAMP_MS,
     "us": duckdb_dtypes.TIMESTAMP,
@@ -283,7 +268,7 @@
 
 def narwhals_to_native_dtype(  # noqa: PLR0912, C901
     dtype: IntoDType, version: Version, deferred_time_zone: DeferredTimeZone
-) -> duckdb_dtypes.DuckDBPyType:
+) -> DuckDBPyType:
     dtypes = version.dtypes
     base_type = dtype.base_type()
     if duckdb_type := NW_TO_DUCKDB_DTYPES.get(base_type):
