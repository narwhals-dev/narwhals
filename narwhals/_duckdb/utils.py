--- conflicted
+++ resolved
@@ -146,13 +146,8 @@
         raise NotImplementedError(msg)
     if isinstance_or_issubclass(dtype, dtypes.Float64):
         return "DOUBLE"
-<<<<<<< HEAD
-    if isinstance_or_issubclass(dtype, dtypes.Int128):
-        return "INT128"
-=======
     if isinstance_or_issubclass(dtype, dtypes.Float32):
-        return "FLOAT"
->>>>>>> 1af6d5f4
+        return "DOUBLE"
     if isinstance_or_issubclass(dtype, dtypes.Int64):
         return "BIGINT"
     if isinstance_or_issubclass(dtype, dtypes.Int32):
