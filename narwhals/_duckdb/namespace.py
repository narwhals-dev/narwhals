--- conflicted
+++ resolved
@@ -36,13 +36,9 @@
     from narwhals.utils import Version
 
 
-<<<<<<< HEAD
-class DuckDBNamespace(CompliantNamespace["duckdb.Expression"]):  # type: ignore[type-var]
+class DuckDBNamespace(CompliantNamespace["DuckDBLazyFrame", "duckdb.Expression"]):  # type: ignore[type-var]
     _implementation: Implementation = Implementation.DUCKDB
 
-=======
-class DuckDBNamespace(CompliantNamespace["DuckDBLazyFrame", "duckdb.Expression"]):  # type: ignore[type-var]
->>>>>>> 27dece88
     def __init__(
         self: Self, *, backend_version: tuple[int, ...], version: Version
     ) -> None:
