from __future__ import annotations

import operator
from functools import reduce
from itertools import chain
from typing import TYPE_CHECKING
from typing import Any
from typing import Iterable
from typing import Sequence

import duckdb
from duckdb import CoalesceOperator
from duckdb import FunctionExpression
from duckdb.typing import BIGINT
from duckdb.typing import VARCHAR

from narwhals._compliant import CompliantThen
from narwhals._compliant import LazyNamespace
from narwhals._compliant import LazyWhen
from narwhals._duckdb.dataframe import DuckDBLazyFrame
from narwhals._duckdb.expr import DuckDBExpr
from narwhals._duckdb.selectors import DuckDBSelectorNamespace
from narwhals._duckdb.utils import concat_str
from narwhals._duckdb.utils import lit
from narwhals._duckdb.utils import narwhals_to_native_dtype
from narwhals._duckdb.utils import when
from narwhals._expression_parsing import combine_alias_output_names
from narwhals._expression_parsing import combine_evaluate_output_names
from narwhals.utils import Implementation

if TYPE_CHECKING:
    from typing_extensions import Self

    from narwhals.dtypes import DType
    from narwhals.typing import ConcatMethod
    from narwhals.utils import Version


class DuckDBNamespace(
    LazyNamespace[DuckDBLazyFrame, DuckDBExpr, duckdb.DuckDBPyRelation]
):
    _implementation: Implementation = Implementation.DUCKDB

    def __init__(
        self: Self, *, backend_version: tuple[int, ...], version: Version
    ) -> None:
        self._backend_version = backend_version
        self._version = version

    @property
    def selectors(self: Self) -> DuckDBSelectorNamespace:
        return DuckDBSelectorNamespace.from_namespace(self)

    @property
    def _expr(self) -> type[DuckDBExpr]:
        return DuckDBExpr

    @property
    def _lazyframe(self) -> type[DuckDBLazyFrame]:
        return DuckDBLazyFrame

    def concat(
<<<<<<< HEAD
        self: Self,
        items: Iterable[DuckDBLazyFrame],
        *,
        how: Literal["vertical", "diagonal"],
=======
        self, items: Iterable[DuckDBLazyFrame], *, how: ConcatMethod
>>>>>>> 16b4527b
    ) -> DuckDBLazyFrame:
        if how == "diagonal":
            msg = "Not implemented yet"
            raise NotImplementedError(msg)
        items = list(items)
        first = items[0]
        schema = first.schema
        if how == "vertical" and not all(x.schema == schema for x in items[1:]):
            msg = "inputs should all have the same schema"
            raise TypeError(msg)
        res = reduce(lambda x, y: x.union(y), (item._native_frame for item in items))
        return first._with_native(res)

    def concat_str(
        self: Self,
        *exprs: DuckDBExpr,
        separator: str,
        ignore_nulls: bool,
    ) -> DuckDBExpr:
        def func(df: DuckDBLazyFrame) -> list[duckdb.Expression]:
            cols = list(chain.from_iterable(expr(df) for expr in exprs))
            if not ignore_nulls:
                null_mask_result = reduce(operator.or_, (s.isnull() for s in cols))
                cols_separated = [
                    y
                    for x in [
                        (col.cast(VARCHAR),)
                        if i == len(cols) - 1
                        else (col.cast(VARCHAR), lit(separator))
                        for i, col in enumerate(cols)
                    ]
                    for y in x
                ]
                return [when(~null_mask_result, concat_str(*cols_separated))]
            else:
                return [concat_str(*cols, separator=separator)]

        return self._expr(
            call=func,
            evaluate_output_names=combine_evaluate_output_names(*exprs),
            alias_output_names=combine_alias_output_names(*exprs),
            backend_version=self._backend_version,
            version=self._version,
        )

    def all_horizontal(self: Self, *exprs: DuckDBExpr) -> DuckDBExpr:
        def func(df: DuckDBLazyFrame) -> list[duckdb.Expression]:
            cols = (c for _expr in exprs for c in _expr(df))
            return [reduce(operator.and_, cols)]

        return self._expr(
            call=func,
            evaluate_output_names=combine_evaluate_output_names(*exprs),
            alias_output_names=combine_alias_output_names(*exprs),
            backend_version=self._backend_version,
            version=self._version,
        )

    def any_horizontal(self: Self, *exprs: DuckDBExpr) -> DuckDBExpr:
        def func(df: DuckDBLazyFrame) -> list[duckdb.Expression]:
            cols = (c for _expr in exprs for c in _expr(df))
            return [reduce(operator.or_, cols)]

        return self._expr(
            call=func,
            evaluate_output_names=combine_evaluate_output_names(*exprs),
            alias_output_names=combine_alias_output_names(*exprs),
            backend_version=self._backend_version,
            version=self._version,
        )

    def max_horizontal(self: Self, *exprs: DuckDBExpr) -> DuckDBExpr:
        def func(df: DuckDBLazyFrame) -> list[duckdb.Expression]:
            cols = (c for _expr in exprs for c in _expr(df))
            return [FunctionExpression("greatest", *cols)]

        return self._expr(
            call=func,
            evaluate_output_names=combine_evaluate_output_names(*exprs),
            alias_output_names=combine_alias_output_names(*exprs),
            backend_version=self._backend_version,
            version=self._version,
        )

    def min_horizontal(self: Self, *exprs: DuckDBExpr) -> DuckDBExpr:
        def func(df: DuckDBLazyFrame) -> list[duckdb.Expression]:
            cols = (c for _expr in exprs for c in _expr(df))
            return [FunctionExpression("least", *cols)]

        return self._expr(
            call=func,
            evaluate_output_names=combine_evaluate_output_names(*exprs),
            alias_output_names=combine_alias_output_names(*exprs),
            backend_version=self._backend_version,
            version=self._version,
        )

    def sum_horizontal(self: Self, *exprs: DuckDBExpr) -> DuckDBExpr:
        def func(df: DuckDBLazyFrame) -> list[duckdb.Expression]:
            cols = (CoalesceOperator(col, lit(0)) for _expr in exprs for col in _expr(df))
            return [reduce(operator.add, cols)]

        return self._expr(
            call=func,
            evaluate_output_names=combine_evaluate_output_names(*exprs),
            alias_output_names=combine_alias_output_names(*exprs),
            backend_version=self._backend_version,
            version=self._version,
        )

    def mean_horizontal(self: Self, *exprs: DuckDBExpr) -> DuckDBExpr:
        def func(df: DuckDBLazyFrame) -> list[duckdb.Expression]:
            cols = [c for _expr in exprs for c in _expr(df)]
            return [
                (
                    reduce(operator.add, (CoalesceOperator(col, lit(0)) for col in cols))
                    / reduce(operator.add, (col.isnotnull().cast(BIGINT) for col in cols))
                )
            ]

        return DuckDBExpr(
            call=func,
            evaluate_output_names=combine_evaluate_output_names(*exprs),
            alias_output_names=combine_alias_output_names(*exprs),
            backend_version=self._backend_version,
            version=self._version,
        )

    def when(self: Self, predicate: DuckDBExpr) -> DuckDBWhen:
        return DuckDBWhen.from_expr(predicate, context=self)

    def lit(self: Self, value: Any, dtype: DType | type[DType] | None) -> DuckDBExpr:
        def func(_df: DuckDBLazyFrame) -> list[duckdb.Expression]:
            if dtype is not None:
                return [
                    lit(value).cast(
                        narwhals_to_native_dtype(dtype, version=self._version)  # type: ignore[arg-type]
                    )
                ]
            return [lit(value)]

        return self._expr(
            func,
            evaluate_output_names=lambda _df: ["literal"],
            alias_output_names=None,
            backend_version=self._backend_version,
            version=self._version,
        )

    def len(self: Self) -> DuckDBExpr:
        def func(_df: DuckDBLazyFrame) -> list[duckdb.Expression]:
            return [FunctionExpression("count")]

        return self._expr(
            call=func,
            evaluate_output_names=lambda _df: ["len"],
            alias_output_names=None,
            backend_version=self._backend_version,
            version=self._version,
        )


class DuckDBWhen(LazyWhen["DuckDBLazyFrame", duckdb.Expression, DuckDBExpr]):
    @property
    def _then(self) -> type[DuckDBThen]:
        return DuckDBThen

    def __call__(self: Self, df: DuckDBLazyFrame) -> Sequence[duckdb.Expression]:
        self.when = when
        self.lit = lit
        return super().__call__(df)


class DuckDBThen(
    CompliantThen["DuckDBLazyFrame", duckdb.Expression, DuckDBExpr], DuckDBExpr
): ...<|MERGE_RESOLUTION|>--- conflicted
+++ resolved
@@ -60,25 +60,16 @@
         return DuckDBLazyFrame
 
     def concat(
-<<<<<<< HEAD
-        self: Self,
-        items: Iterable[DuckDBLazyFrame],
-        *,
-        how: Literal["vertical", "diagonal"],
-=======
-        self, items: Iterable[DuckDBLazyFrame], *, how: ConcatMethod
->>>>>>> 16b4527b
+        self: Self, items: Iterable[DuckDBLazyFrame], *, how: ConcatMethod
     ) -> DuckDBLazyFrame:
-        if how == "diagonal":
-            msg = "Not implemented yet"
-            raise NotImplementedError(msg)
+        native_items = [item._native_frame for item in items]
         items = list(items)
         first = items[0]
         schema = first.schema
         if how == "vertical" and not all(x.schema == schema for x in items[1:]):
             msg = "inputs should all have the same schema"
             raise TypeError(msg)
-        res = reduce(lambda x, y: x.union(y), (item._native_frame for item in items))
+        res = reduce(lambda x, y: x.union(y), native_items)
         return first._with_native(res)
 
     def concat_str(
