--- conflicted
+++ resolved
@@ -3,14 +3,7 @@
 import operator
 from functools import reduce
 from itertools import chain
-<<<<<<< HEAD
-from typing import TYPE_CHECKING
-from typing import Callable
-from typing import Iterable
-from typing import Sequence
-=======
-from typing import TYPE_CHECKING, Iterable, Sequence
->>>>>>> b5f72dd3
+from typing import TYPE_CHECKING, Callable, Iterable, Sequence
 
 import duckdb
 from duckdb import CoalesceOperator, Expression, FunctionExpression
@@ -216,10 +209,10 @@
 
     def reduce(
         self,
-        function: Callable[[duckdb.Expression, duckdb.Expression], duckdb.Expression],
+        function: Callable[[Expression, Expression], Expression],
         exprs: Iterable[DuckDBExpr],
     ) -> DuckDBExpr:
-        def func(df: DuckDBLazyFrame) -> list[duckdb.Expression]:
+        def func(df: DuckDBLazyFrame) -> list[Expression]:
             cols = (s for _expr in exprs for s in _expr(df))
             return [reduce(function, cols)]
 
