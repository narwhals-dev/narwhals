--- conflicted
+++ resolved
@@ -2,12 +2,8 @@
 
 from typing import TYPE_CHECKING
 
-<<<<<<< HEAD
-=======
 from narwhals._arrow.utils import ArrowExprNamespace
-from narwhals._expression_parsing import reuse_series_namespace_implementation
 
->>>>>>> 90ca7619
 if TYPE_CHECKING:
     from typing_extensions import Self
 
@@ -17,154 +13,70 @@
 
 class ArrowExprDateTimeNamespace(ArrowExprNamespace):
     def to_string(self: Self, format: str) -> ArrowExpr:  # noqa: A002
-<<<<<<< HEAD
-        return self._compliant_expr._reuse_series_namespace(
-            "dt", "to_string", format=format
-        )
+        return self.compliant._reuse_series_namespace("dt", "to_string", format=format)
 
     def replace_time_zone(self: Self, time_zone: str | None) -> ArrowExpr:
-        return self._compliant_expr._reuse_series_namespace(
+        return self.compliant._reuse_series_namespace(
             "dt", "replace_time_zone", time_zone=time_zone
         )
 
     def convert_time_zone(self: Self, time_zone: str) -> ArrowExpr:
-        return self._compliant_expr._reuse_series_namespace(
+        return self.compliant._reuse_series_namespace(
             "dt", "convert_time_zone", time_zone=time_zone
         )
 
     def timestamp(self: Self, time_unit: TimeUnit) -> ArrowExpr:
-        return self._compliant_expr._reuse_series_namespace(
+        return self.compliant._reuse_series_namespace(
             "dt", "timestamp", time_unit=time_unit
         )
 
     def date(self: Self) -> ArrowExpr:
-        return self._compliant_expr._reuse_series_namespace("dt", "date")
+        return self.compliant._reuse_series_namespace("dt", "date")
 
     def year(self: Self) -> ArrowExpr:
-        return self._compliant_expr._reuse_series_namespace("dt", "year")
+        return self.compliant._reuse_series_namespace("dt", "year")
 
     def month(self: Self) -> ArrowExpr:
-        return self._compliant_expr._reuse_series_namespace("dt", "month")
+        return self.compliant._reuse_series_namespace("dt", "month")
 
     def day(self: Self) -> ArrowExpr:
-        return self._compliant_expr._reuse_series_namespace("dt", "day")
+        return self.compliant._reuse_series_namespace("dt", "day")
 
     def hour(self: Self) -> ArrowExpr:
-        return self._compliant_expr._reuse_series_namespace("dt", "hour")
+        return self.compliant._reuse_series_namespace("dt", "hour")
 
     def minute(self: Self) -> ArrowExpr:
-        return self._compliant_expr._reuse_series_namespace("dt", "minute")
+        return self.compliant._reuse_series_namespace("dt", "minute")
 
     def second(self: Self) -> ArrowExpr:
-        return self._compliant_expr._reuse_series_namespace("dt", "second")
+        return self.compliant._reuse_series_namespace("dt", "second")
 
     def millisecond(self: Self) -> ArrowExpr:
-        return self._compliant_expr._reuse_series_namespace("dt", "millisecond")
+        return self.compliant._reuse_series_namespace("dt", "millisecond")
 
     def microsecond(self: Self) -> ArrowExpr:
-        return self._compliant_expr._reuse_series_namespace("dt", "microsecond")
+        return self.compliant._reuse_series_namespace("dt", "microsecond")
 
     def nanosecond(self: Self) -> ArrowExpr:
-        return self._compliant_expr._reuse_series_namespace("dt", "nanosecond")
+        return self.compliant._reuse_series_namespace("dt", "nanosecond")
 
     def ordinal_day(self: Self) -> ArrowExpr:
-        return self._compliant_expr._reuse_series_namespace("dt", "ordinal_day")
+        return self.compliant._reuse_series_namespace("dt", "ordinal_day")
 
     def weekday(self: Self) -> ArrowExpr:
-        return self._compliant_expr._reuse_series_namespace("dt", "weekday")
+        return self.compliant._reuse_series_namespace("dt", "weekday")
 
     def total_minutes(self: Self) -> ArrowExpr:
-        return self._compliant_expr._reuse_series_namespace("dt", "total_minutes")
+        return self.compliant._reuse_series_namespace("dt", "total_minutes")
 
     def total_seconds(self: Self) -> ArrowExpr:
-        return self._compliant_expr._reuse_series_namespace("dt", "total_seconds")
+        return self.compliant._reuse_series_namespace("dt", "total_seconds")
 
     def total_milliseconds(self: Self) -> ArrowExpr:
-        return self._compliant_expr._reuse_series_namespace("dt", "total_milliseconds")
+        return self.compliant._reuse_series_namespace("dt", "total_milliseconds")
 
     def total_microseconds(self: Self) -> ArrowExpr:
-        return self._compliant_expr._reuse_series_namespace("dt", "total_microseconds")
+        return self.compliant._reuse_series_namespace("dt", "total_microseconds")
 
     def total_nanoseconds(self: Self) -> ArrowExpr:
-        return self._compliant_expr._reuse_series_namespace("dt", "total_nanoseconds")
-=======
-        return reuse_series_namespace_implementation(
-            self.compliant, "dt", "to_string", format=format
-        )
-
-    def replace_time_zone(self: Self, time_zone: str | None) -> ArrowExpr:
-        return reuse_series_namespace_implementation(
-            self.compliant, "dt", "replace_time_zone", time_zone=time_zone
-        )
-
-    def convert_time_zone(self: Self, time_zone: str) -> ArrowExpr:
-        return reuse_series_namespace_implementation(
-            self.compliant, "dt", "convert_time_zone", time_zone=time_zone
-        )
-
-    def timestamp(self: Self, time_unit: TimeUnit) -> ArrowExpr:
-        return reuse_series_namespace_implementation(
-            self.compliant, "dt", "timestamp", time_unit=time_unit
-        )
-
-    def date(self: Self) -> ArrowExpr:
-        return reuse_series_namespace_implementation(self.compliant, "dt", "date")
-
-    def year(self: Self) -> ArrowExpr:
-        return reuse_series_namespace_implementation(self.compliant, "dt", "year")
-
-    def month(self: Self) -> ArrowExpr:
-        return reuse_series_namespace_implementation(self.compliant, "dt", "month")
-
-    def day(self: Self) -> ArrowExpr:
-        return reuse_series_namespace_implementation(self.compliant, "dt", "day")
-
-    def hour(self: Self) -> ArrowExpr:
-        return reuse_series_namespace_implementation(self.compliant, "dt", "hour")
-
-    def minute(self: Self) -> ArrowExpr:
-        return reuse_series_namespace_implementation(self.compliant, "dt", "minute")
-
-    def second(self: Self) -> ArrowExpr:
-        return reuse_series_namespace_implementation(self.compliant, "dt", "second")
-
-    def millisecond(self: Self) -> ArrowExpr:
-        return reuse_series_namespace_implementation(self.compliant, "dt", "millisecond")
-
-    def microsecond(self: Self) -> ArrowExpr:
-        return reuse_series_namespace_implementation(self.compliant, "dt", "microsecond")
-
-    def nanosecond(self: Self) -> ArrowExpr:
-        return reuse_series_namespace_implementation(self.compliant, "dt", "nanosecond")
-
-    def ordinal_day(self: Self) -> ArrowExpr:
-        return reuse_series_namespace_implementation(self.compliant, "dt", "ordinal_day")
-
-    def weekday(self: Self) -> ArrowExpr:
-        return reuse_series_namespace_implementation(self.compliant, "dt", "weekday")
-
-    def total_minutes(self: Self) -> ArrowExpr:
-        return reuse_series_namespace_implementation(
-            self.compliant, "dt", "total_minutes"
-        )
-
-    def total_seconds(self: Self) -> ArrowExpr:
-        return reuse_series_namespace_implementation(
-            self.compliant, "dt", "total_seconds"
-        )
-
-    def total_milliseconds(self: Self) -> ArrowExpr:
-        return reuse_series_namespace_implementation(
-            self.compliant, "dt", "total_milliseconds"
-        )
-
-    def total_microseconds(self: Self) -> ArrowExpr:
-        return reuse_series_namespace_implementation(
-            self.compliant, "dt", "total_microseconds"
-        )
-
-    def total_nanoseconds(self: Self) -> ArrowExpr:
-        return reuse_series_namespace_implementation(
-            self.compliant, "dt", "total_nanoseconds"
-        )
->>>>>>> 90ca7619
+        return self.compliant._reuse_series_namespace("dt", "total_nanoseconds")