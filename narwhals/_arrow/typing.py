--- conflicted
+++ resolved
@@ -37,16 +37,12 @@
     StringArray: TypeAlias = "pc.StringArray"
     StringArrayT = TypeVar("StringArrayT", bound=StringArray)
     DataTypeT_co = TypeVar("DataTypeT_co", bound="pa.DataType", covariant=True)
-<<<<<<< HEAD
-    ArrowScalarT_co = TypeVar("ArrowScalarT_co", bound="pa.Scalar", covariant=True)
     ArrowChunkedArray: TypeAlias = pa.ChunkedArray[Any]
     ArrowArray: TypeAlias = pa.Array[Any]
-=======
     _AsPyType = TypeVar("_AsPyType")
 
     class _BasicDataType(pa.DataType, Generic[_AsPyType]): ...
 
->>>>>>> 9c267c87
 
 Incomplete: TypeAlias = Any  # pragma: no cover
 """
