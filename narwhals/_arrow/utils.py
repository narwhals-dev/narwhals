from __future__ import annotations

from functools import lru_cache
from typing import TYPE_CHECKING
from typing import Any
from typing import Iterable
from typing import Iterator
from typing import Sequence
from typing import cast

import pyarrow as pa
import pyarrow.compute as pc

from narwhals._compliant.series import _SeriesNamespace
from narwhals.exceptions import ShapeError
from narwhals.utils import import_dtypes_module
from narwhals.utils import isinstance_or_issubclass

if TYPE_CHECKING:
<<<<<<< HEAD
    from typing_extensions import Self
=======
    from typing import TypeVar

>>>>>>> db1c5a34
    from typing_extensions import TypeAlias
    from typing_extensions import TypeIs

    from narwhals._arrow.series import ArrowSeries
    from narwhals._arrow.typing import ArrayAny
    from narwhals._arrow.typing import ArrayOrScalarAny
    from narwhals._arrow.typing import ArrayOrScalarT1
    from narwhals._arrow.typing import ArrayOrScalarT2
    from narwhals._arrow.typing import ArrowArray
    from narwhals._arrow.typing import ArrowChunkedArray
    from narwhals._arrow.typing import ScalarAny
    from narwhals.dtypes import DType
    from narwhals.typing import PythonLiteral
    from narwhals.utils import Version

    # NOTE: stubs don't allow for `ChunkedArray[StructArray]`
    # Intended to represent the `.chunks` property storing `list[pa.StructArray]`
    ChunkedArrayStructArray: TypeAlias = ArrowChunkedArray

    def is_timestamp(t: Any) -> TypeIs[pa.TimestampType[Any, Any]]: ...
    def is_duration(t: Any) -> TypeIs[pa.DurationType[Any]]: ...
    def is_list(t: Any) -> TypeIs[pa.ListType[Any]]: ...
    def is_large_list(t: Any) -> TypeIs[pa.LargeListType[Any]]: ...
    def is_fixed_size_list(t: Any) -> TypeIs[pa.FixedSizeListType[Any, Any]]: ...
    def is_dictionary(
        t: Any,
    ) -> TypeIs[pa.DictionaryType[Any, Any, Any]]: ...
    def extract_regex(
        strings: ArrowChunkedArray,
        /,
        pattern: str,
        *,
        options: Any = None,
        memory_pool: Any = None,
    ) -> ChunkedArrayStructArray: ...
else:
    from pyarrow.compute import extract_regex
    from pyarrow.types import is_dictionary  # noqa: F401
    from pyarrow.types import is_duration
    from pyarrow.types import is_fixed_size_list
    from pyarrow.types import is_large_list
    from pyarrow.types import is_list
    from pyarrow.types import is_timestamp

lit = pa.scalar
"""Alias for `pyarrow.scalar`."""


def extract_py_scalar(value: Any, /) -> Any:
    from narwhals._arrow.series import maybe_extract_py_scalar

    return maybe_extract_py_scalar(value, return_py_scalar=True)


def chunked_array(
    arr: ArrayAny | list[Iterable[Any]] | ScalarAny, dtype: pa.DataType | None = None, /
) -> ArrowChunkedArray:
    if isinstance(arr, pa.ChunkedArray):
        return arr
    if isinstance(arr, list):
        return pa.chunked_array(arr, dtype)
    else:
        return pa.chunked_array([arr], arr.type)


def nulls_like(n: int, series: ArrowSeries) -> ArrowArray:
    """Create a strongly-typed Array instance with all elements null.

    Uses the type of `series`, without upseting `mypy`.
    """
    return pa.nulls(n, series.native.type)


@lru_cache(maxsize=16)
def native_to_narwhals_dtype(dtype: pa.DataType, version: Version) -> DType:
    dtypes = import_dtypes_module(version)
    if pa.types.is_int64(dtype):
        return dtypes.Int64()
    if pa.types.is_int32(dtype):
        return dtypes.Int32()
    if pa.types.is_int16(dtype):
        return dtypes.Int16()
    if pa.types.is_int8(dtype):
        return dtypes.Int8()
    if pa.types.is_uint64(dtype):
        return dtypes.UInt64()
    if pa.types.is_uint32(dtype):
        return dtypes.UInt32()
    if pa.types.is_uint16(dtype):
        return dtypes.UInt16()
    if pa.types.is_uint8(dtype):
        return dtypes.UInt8()
    if pa.types.is_boolean(dtype):
        return dtypes.Boolean()
    if pa.types.is_float64(dtype):
        return dtypes.Float64()
    if pa.types.is_float32(dtype):
        return dtypes.Float32()
    # bug in coverage? it shows `31->exit` (where `31` is currently the line number of
    # the next line), even though both when the if condition is true and false are covered
    if (  # pragma: no cover
        pa.types.is_string(dtype)
        or pa.types.is_large_string(dtype)
        or getattr(pa.types, "is_string_view", lambda _: False)(dtype)
    ):
        return dtypes.String()
    if pa.types.is_date32(dtype):
        return dtypes.Date()
    if is_timestamp(dtype):
        return dtypes.Datetime(time_unit=dtype.unit, time_zone=dtype.tz)
    if is_duration(dtype):
        return dtypes.Duration(time_unit=dtype.unit)
    if pa.types.is_dictionary(dtype):
        return dtypes.Categorical()
    if pa.types.is_struct(dtype):
        return dtypes.Struct(
            [
                dtypes.Field(
                    dtype.field(i).name,
                    native_to_narwhals_dtype(dtype.field(i).type, version),
                )
                for i in range(dtype.num_fields)
            ]
        )
    if is_list(dtype) or is_large_list(dtype):
        return dtypes.List(native_to_narwhals_dtype(dtype.value_type, version))
    if is_fixed_size_list(dtype):
        return dtypes.Array(
            native_to_narwhals_dtype(dtype.value_type, version), dtype.list_size
        )
    if pa.types.is_decimal(dtype):
        return dtypes.Decimal()
    if pa.types.is_time32(dtype) or pa.types.is_time64(dtype):
        return dtypes.Time()
    if pa.types.is_binary(dtype):
        return dtypes.Binary()
    return dtypes.Unknown()  # pragma: no cover


def narwhals_to_native_dtype(dtype: DType | type[DType], version: Version) -> pa.DataType:
    dtypes = import_dtypes_module(version)
    if isinstance_or_issubclass(dtype, dtypes.Decimal):
        msg = "Casting to Decimal is not supported yet."
        raise NotImplementedError(msg)
    if isinstance_or_issubclass(dtype, dtypes.Float64):
        return pa.float64()
    if isinstance_or_issubclass(dtype, dtypes.Float32):
        return pa.float32()
    if isinstance_or_issubclass(dtype, dtypes.Int64):
        return pa.int64()
    if isinstance_or_issubclass(dtype, dtypes.Int32):
        return pa.int32()
    if isinstance_or_issubclass(dtype, dtypes.Int16):
        return pa.int16()
    if isinstance_or_issubclass(dtype, dtypes.Int8):
        return pa.int8()
    if isinstance_or_issubclass(dtype, dtypes.UInt64):
        return pa.uint64()
    if isinstance_or_issubclass(dtype, dtypes.UInt32):
        return pa.uint32()
    if isinstance_or_issubclass(dtype, dtypes.UInt16):
        return pa.uint16()
    if isinstance_or_issubclass(dtype, dtypes.UInt8):
        return pa.uint8()
    if isinstance_or_issubclass(dtype, dtypes.String):
        return pa.string()
    if isinstance_or_issubclass(dtype, dtypes.Boolean):
        return pa.bool_()
    if isinstance_or_issubclass(dtype, dtypes.Categorical):
        return pa.dictionary(pa.uint32(), pa.string())
    if isinstance_or_issubclass(dtype, dtypes.Datetime):
        return pa.timestamp(dtype.time_unit, tz=dtype.time_zone)  # pyright: ignore[reportArgumentType]
    if isinstance_or_issubclass(dtype, dtypes.Duration):
        return pa.duration(dtype.time_unit)
    if isinstance_or_issubclass(dtype, dtypes.Date):
        return pa.date32()
    if isinstance_or_issubclass(dtype, dtypes.List):
        return pa.list_(value_type=narwhals_to_native_dtype(dtype.inner, version=version))
    if isinstance_or_issubclass(dtype, dtypes.Struct):
        return pa.struct(
            [
                (field.name, narwhals_to_native_dtype(field.dtype, version=version))
                for field in dtype.fields
            ]
        )
    if isinstance_or_issubclass(dtype, dtypes.Array):  # pragma: no cover
        inner = narwhals_to_native_dtype(dtype.inner, version=version)
        list_size = dtype.size
        return pa.list_(inner, list_size=list_size)
    if isinstance_or_issubclass(dtype, dtypes.Time):
        return pa.time64("ns")
    if isinstance_or_issubclass(dtype, dtypes.Binary):
        return pa.binary()

    msg = f"Unknown dtype: {dtype}"  # pragma: no cover
    raise AssertionError(msg)


def extract_native(
    lhs: ArrowSeries, rhs: ArrowSeries | PythonLiteral | ScalarAny
) -> tuple[ArrowChunkedArray | ScalarAny, ArrowChunkedArray | ScalarAny]:
    """Extract native objects in binary  operation.

    If the comparison isn't supported, return `NotImplemented` so that the
    "right-hand-side" operation (e.g. `__radd__`) can be tried.

    If one of the two sides has a `_broadcast` flag, then extract the scalar
    underneath it so that PyArrow can do its own broadcasting.
    """
    from narwhals._arrow.dataframe import ArrowDataFrame
    from narwhals._arrow.series import ArrowSeries

    if rhs is None:  # pragma: no cover
        return lhs.native, lit(None, type=lhs._type)

    if isinstance(rhs, ArrowDataFrame):
        return NotImplemented

    if isinstance(rhs, ArrowSeries):
        if lhs._broadcast and not rhs._broadcast:
            return lhs.native[0], rhs.native
        if rhs._broadcast:
            return lhs.native, rhs.native[0]
        return lhs.native, rhs.native

    if isinstance(rhs, list):
        msg = "Expected Series or scalar, got list."
        raise TypeError(msg)

    return lhs.native, rhs if isinstance(rhs, pa.Scalar) else lit(rhs)


def align_series_full_broadcast(*series: ArrowSeries) -> Sequence[ArrowSeries]:
    # Ensure all of `series` are of the same length.
    lengths = [len(s) for s in series]
    max_length = max(lengths)
    fast_path = all(_len == max_length for _len in lengths)

    if fast_path:
        return series

    reshaped = []
    for s in series:
        if s._broadcast:
            value = s.native[0]
            if s._backend_version < (13,) and hasattr(value, "as_py"):
                value = value.as_py()
            reshaped.append(s._with_native(pa.array([value] * max_length, type=s._type)))
        else:
            if (actual_len := len(s)) != max_length:
                msg = f"Expected object of length {max_length}, got {actual_len}."
                raise ShapeError(msg)
            reshaped.append(s)

    return reshaped


def floordiv_compat(left: ArrayOrScalarAny, right: ArrayOrScalarAny) -> Any:
    # The following lines are adapted from pandas' pyarrow implementation.
    # Ref: https://github.com/pandas-dev/pandas/blob/262fcfbffcee5c3116e86a951d8b693f90411e68/pandas/core/arrays/arrow/array.py#L124-L154

    if pa.types.is_integer(left.type) and pa.types.is_integer(right.type):
        divided = pc.divide_checked(left, right)
        if pa.types.is_signed_integer(divided.type):
            # GH 56676
            has_remainder = pc.not_equal(pc.multiply(divided, right), left)
            has_one_negative_operand = pc.less(
                pc.bit_wise_xor(left, right), lit(0, type=divided.type)
            )
            result = pc.if_else(
                pc.and_(has_remainder, has_one_negative_operand),
                pc.subtract(divided, lit(1, type=divided.type)),
                divided,
            )
        else:
            result = divided  # pragma: no cover
        result = result.cast(left.type)
    else:
        divided = pc.divide(left, right)
        result = pc.floor(divided)
    return result


def cast_for_truediv(
    arrow_array: ArrayOrScalarT1, pa_object: ArrayOrScalarT2
) -> tuple[ArrayOrScalarT1, ArrayOrScalarT2]:
    # Lifted from:
    # https://github.com/pandas-dev/pandas/blob/262fcfbffcee5c3116e86a951d8b693f90411e68/pandas/core/arrays/arrow/array.py#L108-L122
    # Ensure int / int -> float mirroring Python/Numpy behavior
    # as pc.divide_checked(int, int) -> int
    if pa.types.is_integer(arrow_array.type) and pa.types.is_integer(pa_object.type):
        # GH: 56645.  # noqa: ERA001
        # https://github.com/apache/arrow/issues/35563
        # NOTE: `pyarrow==11.*` doesn't allow keywords in `Array.cast`
        return pc.cast(arrow_array, pa.float64(), safe=False), pc.cast(
            pa_object, pa.float64(), safe=False
        )

    return arrow_array, pa_object


# Regex for date, time, separator and timezone components
DATE_RE = r"(?P<date>\d{1,4}[-/.]\d{1,2}[-/.]\d{1,4}|\d{8})"
SEP_RE = r"(?P<sep>\s|T)"
TIME_RE = r"(?P<time>\d{2}:\d{2}(?::\d{2})?|\d{6}?)"  # \s*(?P<period>[AP]M)?)?
HMS_RE = r"^(?P<hms>\d{2}:\d{2}:\d{2})$"
HM_RE = r"^(?P<hm>\d{2}:\d{2})$"
HMS_RE_NO_SEP = r"^(?P<hms_no_sep>\d{6})$"
TZ_RE = r"(?P<tz>Z|[+-]\d{2}:?\d{2})"  # Matches 'Z', '+02:00', '+0200', '+02', etc.
FULL_RE = rf"{DATE_RE}{SEP_RE}?{TIME_RE}?{TZ_RE}?$"

# Separate regexes for different date formats
YMD_RE = r"^(?P<year>(?:[12][0-9])?[0-9]{2})(?P<sep1>[-/.])(?P<month>0[1-9]|1[0-2])(?P<sep2>[-/.])(?P<day>0[1-9]|[12][0-9]|3[01])$"
DMY_RE = r"^(?P<day>0[1-9]|[12][0-9]|3[01])(?P<sep1>[-/.])(?P<month>0[1-9]|1[0-2])(?P<sep2>[-/.])(?P<year>(?:[12][0-9])?[0-9]{2})$"
MDY_RE = r"^(?P<month>0[1-9]|1[0-2])(?P<sep1>[-/.])(?P<day>0[1-9]|[12][0-9]|3[01])(?P<sep2>[-/.])(?P<year>(?:[12][0-9])?[0-9]{2})$"
YMD_RE_NO_SEP = r"^(?P<year>(?:[12][0-9])?[0-9]{2})(?P<month>0[1-9]|1[0-2])(?P<day>0[1-9]|[12][0-9]|3[01])$"

DATE_FORMATS = (
    (YMD_RE_NO_SEP, "%Y%m%d"),
    (YMD_RE, "%Y-%m-%d"),
    (DMY_RE, "%d-%m-%Y"),
    (MDY_RE, "%m-%d-%Y"),
)
TIME_FORMATS = ((HMS_RE, "%H:%M:%S"), (HM_RE, "%H:%M"), (HMS_RE_NO_SEP, "%H%M%S"))


def _extract_regex_concat_arrays(
    strings: ArrowChunkedArray,
    /,
    pattern: str,
    *,
    options: Any = None,
    memory_pool: Any = None,
) -> pa.StructArray:
    r = pa.concat_arrays(
        extract_regex(strings, pattern, options=options, memory_pool=memory_pool).chunks
    )
    return cast("pa.StructArray", r)


def parse_datetime_format(arr: ArrowChunkedArray) -> str:
    """Try to infer datetime format from StringArray."""
    matches = _extract_regex_concat_arrays(arr.drop_null().slice(0, 10), pattern=FULL_RE)
    if not pc.all(matches.is_valid()).as_py():
        msg = (
            "Unable to infer datetime format, provided format is not supported. "
            "Please report a bug to https://github.com/narwhals-dev/narwhals/issues"
        )
        raise NotImplementedError(msg)

    separators = matches.field("sep")
    tz = matches.field("tz")

    # separators and time zones must be unique
    if pc.count(pc.unique(separators)).as_py() > 1:
        msg = "Found multiple separator values while inferring datetime format."
        raise ValueError(msg)

    if pc.count(pc.unique(tz)).as_py() > 1:
        msg = "Found multiple timezone values while inferring datetime format."
        raise ValueError(msg)

    date_value = _parse_date_format(cast("pc.StringArray", matches.field("date")))
    time_value = _parse_time_format(cast("pc.StringArray", matches.field("time")))

    sep_value = separators[0].as_py()
    tz_value = "%z" if tz[0].as_py() else ""

    return f"{date_value}{sep_value}{time_value}{tz_value}"


def _parse_date_format(arr: pc.StringArray) -> str:
    for date_rgx, date_fmt in DATE_FORMATS:
        matches = pc.extract_regex(arr, pattern=date_rgx)
        if date_fmt == "%Y%m%d" and pc.all(matches.is_valid()).as_py():
            return date_fmt
        elif (
            pc.all(matches.is_valid()).as_py()
            and pc.count(pc.unique(sep1 := matches.field("sep1"))).as_py() == 1
            and pc.count(pc.unique(sep2 := matches.field("sep2"))).as_py() == 1
            and (date_sep_value := sep1[0].as_py()) == sep2[0].as_py()
        ):
            return date_fmt.replace("-", date_sep_value)

    msg = (
        "Unable to infer datetime format. "
        "Please report a bug to https://github.com/narwhals-dev/narwhals/issues"
    )
    raise ValueError(msg)


def _parse_time_format(arr: pc.StringArray) -> str:
    for time_rgx, time_fmt in TIME_FORMATS:
        matches = pc.extract_regex(arr, pattern=time_rgx)
        if pc.all(matches.is_valid()).as_py():
            return time_fmt
    return ""


def pad_series(
    series: ArrowSeries, *, window_size: int, center: bool
) -> tuple[ArrowSeries, int]:
    """Pad series with None values on the left and/or right side, depending on the specified parameters.

    Arguments:
        series: The input ArrowSeries to be padded.
        window_size: The desired size of the window.
        center: Specifies whether to center the padding or not.

    Returns:
        A tuple containing the padded ArrowSeries and the offset value.
    """
    if not center:
        return series, 0
    offset_left = window_size // 2
    # subtract one if window_size is even
    offset_right = offset_left - (window_size % 2 == 0)
    pad_left = pa.array([None] * offset_left, type=series._type)
    pad_right = pa.array([None] * offset_right, type=series._type)
    concat = pa.concat_arrays([pad_left, *series.native.chunks, pad_right])
    return series._with_native(concat), offset_left + offset_right


def cast_to_comparable_string_types(
    *chunked_arrays: ArrowChunkedArray,
    separator: str,
) -> tuple[Iterator[ArrowChunkedArray], pa.Scalar[Any]]:
    # Ensure `chunked_arrays` are either all `string` or all `large_string`.
    dtype = (
        pa.string()  # (PyArrow default)
        if not any(pa.types.is_large_string(ca.type) for ca in chunked_arrays)
        else pa.large_string()
    )
    return (ca.cast(dtype) for ca in chunked_arrays), lit(separator, dtype)


class ArrowSeriesNamespace(_SeriesNamespace["ArrowSeries", "ArrowChunkedArray"]):
    def __init__(self, series: ArrowSeries, /) -> None:
        self._compliant_series = series<|MERGE_RESOLUTION|>--- conflicted
+++ resolved
@@ -17,12 +17,6 @@
 from narwhals.utils import isinstance_or_issubclass
 
 if TYPE_CHECKING:
-<<<<<<< HEAD
-    from typing_extensions import Self
-=======
-    from typing import TypeVar
-
->>>>>>> db1c5a34
     from typing_extensions import TypeAlias
     from typing_extensions import TypeIs
 
