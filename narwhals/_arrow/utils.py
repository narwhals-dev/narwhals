from __future__ import annotations

from functools import lru_cache
from typing import TYPE_CHECKING, Any, Iterable, Iterator, Mapping, Sequence, cast

import pyarrow as pa
import pyarrow.compute as pc

from narwhals._compliant.series import _SeriesNamespace
from narwhals._utils import isinstance_or_issubclass
from narwhals.exceptions import ShapeError

if TYPE_CHECKING:
    from typing_extensions import TypeAlias, TypeIs

    from narwhals._arrow.series import ArrowSeries
    from narwhals._arrow.typing import (
        ArrayAny,
        ArrayOrScalar,
        ArrayOrScalarT1,
        ArrayOrScalarT2,
        ChunkedArrayAny,
        NativeIntervalUnit,
        ScalarAny,
    )
    from narwhals._duration import IntervalUnit
    from narwhals._utils import Version
    from narwhals.dtypes import DType
<<<<<<< HEAD
    from narwhals.typing import IntoDType, PythonLiteral
    from narwhals.utils import Version
=======
    from narwhals.typing import PythonLiteral
>>>>>>> e4d92821

    # NOTE: stubs don't allow for `ChunkedArray[StructArray]`
    # Intended to represent the `.chunks` property storing `list[pa.StructArray]`
    ChunkedArrayStructArray: TypeAlias = ChunkedArrayAny

    def is_timestamp(t: Any) -> TypeIs[pa.TimestampType[Any, Any]]: ...
    def is_duration(t: Any) -> TypeIs[pa.DurationType[Any]]: ...
    def is_list(t: Any) -> TypeIs[pa.ListType[Any]]: ...
    def is_large_list(t: Any) -> TypeIs[pa.LargeListType[Any]]: ...
    def is_fixed_size_list(t: Any) -> TypeIs[pa.FixedSizeListType[Any, Any]]: ...
    def is_dictionary(t: Any) -> TypeIs[pa.DictionaryType[Any, Any, Any]]: ...
    def extract_regex(
        strings: ChunkedArrayAny,
        /,
        pattern: str,
        *,
        options: Any = None,
        memory_pool: Any = None,
    ) -> ChunkedArrayStructArray: ...
else:
    from pyarrow.compute import extract_regex
    from pyarrow.types import (
        is_dictionary,  # noqa: F401
        is_duration,
        is_fixed_size_list,
        is_large_list,
        is_list,
        is_timestamp,
    )

UNITS_DICT: Mapping[IntervalUnit, NativeIntervalUnit] = {
    "y": "year",
    "q": "quarter",
    "mo": "month",
    "d": "day",
    "h": "hour",
    "m": "minute",
    "s": "second",
    "ms": "millisecond",
    "us": "microsecond",
    "ns": "nanosecond",
}

lit = pa.scalar
"""Alias for `pyarrow.scalar`."""


def extract_py_scalar(value: Any, /) -> Any:
    from narwhals._arrow.series import maybe_extract_py_scalar

    return maybe_extract_py_scalar(value, return_py_scalar=True)


def chunked_array(
    arr: ArrayOrScalar | list[Iterable[Any]], dtype: pa.DataType | None = None, /
) -> ChunkedArrayAny:
    if isinstance(arr, pa.ChunkedArray):
        return arr
    if isinstance(arr, list):
        return pa.chunked_array(arr, dtype)
    else:
        return pa.chunked_array([arr], arr.type)


def nulls_like(n: int, series: ArrowSeries) -> ArrayAny:
    """Create a strongly-typed Array instance with all elements null.

    Uses the type of `series`, without upseting `mypy`.
    """
    return pa.nulls(n, series.native.type)


@lru_cache(maxsize=16)
def native_to_narwhals_dtype(dtype: pa.DataType, version: Version) -> DType:  # noqa: C901, PLR0912
    dtypes = version.dtypes
    if pa.types.is_int64(dtype):
        return dtypes.Int64()
    if pa.types.is_int32(dtype):
        return dtypes.Int32()
    if pa.types.is_int16(dtype):
        return dtypes.Int16()
    if pa.types.is_int8(dtype):
        return dtypes.Int8()
    if pa.types.is_uint64(dtype):
        return dtypes.UInt64()
    if pa.types.is_uint32(dtype):
        return dtypes.UInt32()
    if pa.types.is_uint16(dtype):
        return dtypes.UInt16()
    if pa.types.is_uint8(dtype):
        return dtypes.UInt8()
    if pa.types.is_boolean(dtype):
        return dtypes.Boolean()
    if pa.types.is_float64(dtype):
        return dtypes.Float64()
    if pa.types.is_float32(dtype):
        return dtypes.Float32()
    # bug in coverage? it shows `31->exit` (where `31` is currently the line number of
    # the next line), even though both when the if condition is true and false are covered
    if (  # pragma: no cover
        pa.types.is_string(dtype)
        or pa.types.is_large_string(dtype)
        or getattr(pa.types, "is_string_view", lambda _: False)(dtype)
    ):
        return dtypes.String()
    if pa.types.is_date32(dtype):
        return dtypes.Date()
    if is_timestamp(dtype):
        return dtypes.Datetime(time_unit=dtype.unit, time_zone=dtype.tz)
    if is_duration(dtype):
        return dtypes.Duration(time_unit=dtype.unit)
    if pa.types.is_dictionary(dtype):
        return dtypes.Categorical()
    if pa.types.is_struct(dtype):
        return dtypes.Struct(
            [
                dtypes.Field(
                    dtype.field(i).name,
                    native_to_narwhals_dtype(dtype.field(i).type, version),
                )
                for i in range(dtype.num_fields)
            ]
        )
    if is_list(dtype) or is_large_list(dtype):
        return dtypes.List(native_to_narwhals_dtype(dtype.value_type, version))
    if is_fixed_size_list(dtype):
        return dtypes.Array(
            native_to_narwhals_dtype(dtype.value_type, version), dtype.list_size
        )
    if pa.types.is_decimal(dtype):
        return dtypes.Decimal()
    if pa.types.is_time32(dtype) or pa.types.is_time64(dtype):
        return dtypes.Time()
    if pa.types.is_binary(dtype):
        return dtypes.Binary()
    return dtypes.Unknown()  # pragma: no cover


def narwhals_to_native_dtype(dtype: IntoDType, version: Version) -> pa.DataType:  # noqa: C901, PLR0912
    dtypes = version.dtypes
    if isinstance_or_issubclass(dtype, dtypes.Decimal):
        msg = "Casting to Decimal is not supported yet."
        raise NotImplementedError(msg)
    if isinstance_or_issubclass(dtype, dtypes.Float64):
        return pa.float64()
    if isinstance_or_issubclass(dtype, dtypes.Float32):
        return pa.float32()
    if isinstance_or_issubclass(dtype, dtypes.Int64):
        return pa.int64()
    if isinstance_or_issubclass(dtype, dtypes.Int32):
        return pa.int32()
    if isinstance_or_issubclass(dtype, dtypes.Int16):
        return pa.int16()
    if isinstance_or_issubclass(dtype, dtypes.Int8):
        return pa.int8()
    if isinstance_or_issubclass(dtype, dtypes.UInt64):
        return pa.uint64()
    if isinstance_or_issubclass(dtype, dtypes.UInt32):
        return pa.uint32()
    if isinstance_or_issubclass(dtype, dtypes.UInt16):
        return pa.uint16()
    if isinstance_or_issubclass(dtype, dtypes.UInt8):
        return pa.uint8()
    if isinstance_or_issubclass(dtype, dtypes.String):
        return pa.string()
    if isinstance_or_issubclass(dtype, dtypes.Boolean):
        return pa.bool_()
    if isinstance_or_issubclass(dtype, dtypes.Categorical):
        return pa.dictionary(pa.uint32(), pa.string())
    if isinstance_or_issubclass(dtype, dtypes.Datetime):
        unit = dtype.time_unit
        return pa.timestamp(unit, tz) if (tz := dtype.time_zone) else pa.timestamp(unit)
    if isinstance_or_issubclass(dtype, dtypes.Duration):
        return pa.duration(dtype.time_unit)
    if isinstance_or_issubclass(dtype, dtypes.Date):
        return pa.date32()
    if isinstance_or_issubclass(dtype, dtypes.List):
        return pa.list_(value_type=narwhals_to_native_dtype(dtype.inner, version=version))
    if isinstance_or_issubclass(dtype, dtypes.Struct):
        return pa.struct(
            [
                (field.name, narwhals_to_native_dtype(field.dtype, version=version))
                for field in dtype.fields
            ]
        )
    if isinstance_or_issubclass(dtype, dtypes.Array):  # pragma: no cover
        inner = narwhals_to_native_dtype(dtype.inner, version=version)
        list_size = dtype.size
        return pa.list_(inner, list_size=list_size)
    if isinstance_or_issubclass(dtype, dtypes.Time):
        return pa.time64("ns")
    if isinstance_or_issubclass(dtype, dtypes.Binary):
        return pa.binary()

    msg = f"Unknown dtype: {dtype}"  # pragma: no cover
    raise AssertionError(msg)


def extract_native(
    lhs: ArrowSeries, rhs: ArrowSeries | PythonLiteral | ScalarAny
) -> tuple[ChunkedArrayAny | ScalarAny, ChunkedArrayAny | ScalarAny]:
    """Extract native objects in binary  operation.

    If the comparison isn't supported, return `NotImplemented` so that the
    "right-hand-side" operation (e.g. `__radd__`) can be tried.

    If one of the two sides has a `_broadcast` flag, then extract the scalar
    underneath it so that PyArrow can do its own broadcasting.
    """
    from narwhals._arrow.dataframe import ArrowDataFrame
    from narwhals._arrow.series import ArrowSeries

    if rhs is None:  # pragma: no cover
        return lhs.native, lit(None, type=lhs._type)

    if isinstance(rhs, ArrowDataFrame):
        return NotImplemented

    if isinstance(rhs, ArrowSeries):
        if lhs._broadcast and not rhs._broadcast:
            return lhs.native[0], rhs.native
        if rhs._broadcast:
            return lhs.native, rhs.native[0]
        return lhs.native, rhs.native

    if isinstance(rhs, list):
        msg = "Expected Series or scalar, got list."
        raise TypeError(msg)

    return lhs.native, rhs if isinstance(rhs, pa.Scalar) else lit(rhs)


def align_series_full_broadcast(*series: ArrowSeries) -> Sequence[ArrowSeries]:
    # Ensure all of `series` are of the same length.
    lengths = [len(s) for s in series]
    max_length = max(lengths)
    fast_path = all(_len == max_length for _len in lengths)

    if fast_path:
        return series

    reshaped = []
    for s in series:
        if s._broadcast:
            value = s.native[0]
            if s._backend_version < (13,) and hasattr(value, "as_py"):
                value = value.as_py()
            reshaped.append(s._with_native(pa.array([value] * max_length, type=s._type)))
        else:
            if (actual_len := len(s)) != max_length:
                msg = f"Expected object of length {max_length}, got {actual_len}."
                raise ShapeError(msg)
            reshaped.append(s)

    return reshaped


def floordiv_compat(left: ArrayOrScalar, right: ArrayOrScalar, /) -> Any:
    # The following lines are adapted from pandas' pyarrow implementation.
    # Ref: https://github.com/pandas-dev/pandas/blob/262fcfbffcee5c3116e86a951d8b693f90411e68/pandas/core/arrays/arrow/array.py#L124-L154

    if pa.types.is_integer(left.type) and pa.types.is_integer(right.type):
        divided = pc.divide_checked(left, right)
        # TODO @dangotbanned: Use a `TypeVar` in guards
        # Narrowing to a `Union` isn't interacting well with the rest of the stubs
        # https://github.com/zen-xu/pyarrow-stubs/pull/215
        if pa.types.is_signed_integer(divided.type):
            div_type = cast("pa._lib.Int64Type", divided.type)
            has_remainder = pc.not_equal(pc.multiply(divided, right), left)
            has_one_negative_operand = pc.less(
                pc.bit_wise_xor(left, right), lit(0, div_type)
            )
            result = pc.if_else(
                pc.and_(has_remainder, has_one_negative_operand),
                pc.subtract(divided, lit(1, div_type)),
                divided,
            )
        else:
            result = divided  # pragma: no cover
        result = result.cast(left.type)
    else:
        divided = pc.divide(left, right)
        result = pc.floor(divided)
    return result


def cast_for_truediv(
    arrow_array: ArrayOrScalarT1, pa_object: ArrayOrScalarT2
) -> tuple[ArrayOrScalarT1, ArrayOrScalarT2]:
    # Lifted from:
    # https://github.com/pandas-dev/pandas/blob/262fcfbffcee5c3116e86a951d8b693f90411e68/pandas/core/arrays/arrow/array.py#L108-L122
    # Ensure int / int -> float mirroring Python/Numpy behavior
    # as pc.divide_checked(int, int) -> int
    if pa.types.is_integer(arrow_array.type) and pa.types.is_integer(pa_object.type):
        # GH: 56645.  # noqa: ERA001
        # https://github.com/apache/arrow/issues/35563
        # NOTE: `pyarrow==11.*` doesn't allow keywords in `Array.cast`
        return pc.cast(arrow_array, pa.float64(), safe=False), pc.cast(
            pa_object, pa.float64(), safe=False
        )

    return arrow_array, pa_object


# Regex for date, time, separator and timezone components
DATE_RE = r"(?P<date>\d{1,4}[-/.]\d{1,2}[-/.]\d{1,4}|\d{8})"
SEP_RE = r"(?P<sep>\s|T)"
TIME_RE = r"(?P<time>\d{2}:\d{2}(?::\d{2})?|\d{6}?)"  # \s*(?P<period>[AP]M)?)?
HMS_RE = r"^(?P<hms>\d{2}:\d{2}:\d{2})$"
HM_RE = r"^(?P<hm>\d{2}:\d{2})$"
HMS_RE_NO_SEP = r"^(?P<hms_no_sep>\d{6})$"
TZ_RE = r"(?P<tz>Z|[+-]\d{2}:?\d{2})"  # Matches 'Z', '+02:00', '+0200', '+02', etc.
FULL_RE = rf"{DATE_RE}{SEP_RE}?{TIME_RE}?{TZ_RE}?$"

# Separate regexes for different date formats
YMD_RE = r"^(?P<year>(?:[12][0-9])?[0-9]{2})(?P<sep1>[-/.])(?P<month>0[1-9]|1[0-2])(?P<sep2>[-/.])(?P<day>0[1-9]|[12][0-9]|3[01])$"
DMY_RE = r"^(?P<day>0[1-9]|[12][0-9]|3[01])(?P<sep1>[-/.])(?P<month>0[1-9]|1[0-2])(?P<sep2>[-/.])(?P<year>(?:[12][0-9])?[0-9]{2})$"
MDY_RE = r"^(?P<month>0[1-9]|1[0-2])(?P<sep1>[-/.])(?P<day>0[1-9]|[12][0-9]|3[01])(?P<sep2>[-/.])(?P<year>(?:[12][0-9])?[0-9]{2})$"
YMD_RE_NO_SEP = r"^(?P<year>(?:[12][0-9])?[0-9]{2})(?P<month>0[1-9]|1[0-2])(?P<day>0[1-9]|[12][0-9]|3[01])$"

DATE_FORMATS = (
    (YMD_RE_NO_SEP, "%Y%m%d"),
    (YMD_RE, "%Y-%m-%d"),
    (DMY_RE, "%d-%m-%Y"),
    (MDY_RE, "%m-%d-%Y"),
)
TIME_FORMATS = ((HMS_RE, "%H:%M:%S"), (HM_RE, "%H:%M"), (HMS_RE_NO_SEP, "%H%M%S"))


def _extract_regex_concat_arrays(
    strings: ChunkedArrayAny,
    /,
    pattern: str,
    *,
    options: Any = None,
    memory_pool: Any = None,
) -> pa.StructArray:
    r = pa.concat_arrays(
        extract_regex(strings, pattern, options=options, memory_pool=memory_pool).chunks
    )
    return cast("pa.StructArray", r)


def parse_datetime_format(arr: ChunkedArrayAny) -> str:
    """Try to infer datetime format from StringArray."""
    matches = _extract_regex_concat_arrays(arr.drop_null().slice(0, 10), pattern=FULL_RE)
    if not pc.all(matches.is_valid()).as_py():
        msg = (
            "Unable to infer datetime format, provided format is not supported. "
            "Please report a bug to https://github.com/narwhals-dev/narwhals/issues"
        )
        raise NotImplementedError(msg)

    separators = matches.field("sep")
    tz = matches.field("tz")

    # separators and time zones must be unique
    if pc.count(pc.unique(separators)).as_py() > 1:
        msg = "Found multiple separator values while inferring datetime format."
        raise ValueError(msg)

    if pc.count(pc.unique(tz)).as_py() > 1:
        msg = "Found multiple timezone values while inferring datetime format."
        raise ValueError(msg)

    date_value = _parse_date_format(cast("pc.StringArray", matches.field("date")))
    time_value = _parse_time_format(cast("pc.StringArray", matches.field("time")))

    sep_value = separators[0].as_py()
    tz_value = "%z" if tz[0].as_py() else ""

    return f"{date_value}{sep_value}{time_value}{tz_value}"


def _parse_date_format(arr: pc.StringArray) -> str:
    for date_rgx, date_fmt in DATE_FORMATS:
        matches = pc.extract_regex(arr, pattern=date_rgx)
        if date_fmt == "%Y%m%d" and pc.all(matches.is_valid()).as_py():
            return date_fmt
        elif (
            pc.all(matches.is_valid()).as_py()
            and pc.count(pc.unique(sep1 := matches.field("sep1"))).as_py() == 1
            and pc.count(pc.unique(sep2 := matches.field("sep2"))).as_py() == 1
            and (date_sep_value := sep1[0].as_py()) == sep2[0].as_py()
        ):
            return date_fmt.replace("-", date_sep_value)

    msg = (
        "Unable to infer datetime format. "
        "Please report a bug to https://github.com/narwhals-dev/narwhals/issues"
    )
    raise ValueError(msg)


def _parse_time_format(arr: pc.StringArray) -> str:
    for time_rgx, time_fmt in TIME_FORMATS:
        matches = pc.extract_regex(arr, pattern=time_rgx)
        if pc.all(matches.is_valid()).as_py():
            return time_fmt
    return ""


def pad_series(
    series: ArrowSeries, *, window_size: int, center: bool
) -> tuple[ArrowSeries, int]:
    """Pad series with None values on the left and/or right side, depending on the specified parameters.

    Arguments:
        series: The input ArrowSeries to be padded.
        window_size: The desired size of the window.
        center: Specifies whether to center the padding or not.

    Returns:
        A tuple containing the padded ArrowSeries and the offset value.
    """
    if not center:
        return series, 0
    offset_left = window_size // 2
    # subtract one if window_size is even
    offset_right = offset_left - (window_size % 2 == 0)
    pad_left = pa.array([None] * offset_left, type=series._type)
    pad_right = pa.array([None] * offset_right, type=series._type)
    concat = pa.concat_arrays([pad_left, *series.native.chunks, pad_right])
    return series._with_native(concat), offset_left + offset_right


def cast_to_comparable_string_types(
    *chunked_arrays: ChunkedArrayAny, separator: str
) -> tuple[Iterator[ChunkedArrayAny], ScalarAny]:
    # Ensure `chunked_arrays` are either all `string` or all `large_string`.
    dtype = (
        pa.string()  # (PyArrow default)
        if not any(pa.types.is_large_string(ca.type) for ca in chunked_arrays)
        else pa.large_string()
    )
    return (ca.cast(dtype) for ca in chunked_arrays), lit(separator, dtype)


class ArrowSeriesNamespace(_SeriesNamespace["ArrowSeries", "ChunkedArrayAny"]):
    def __init__(self, series: ArrowSeries, /) -> None:
        self._compliant_series = series<|MERGE_RESOLUTION|>--- conflicted
+++ resolved
@@ -26,12 +26,7 @@
     from narwhals._duration import IntervalUnit
     from narwhals._utils import Version
     from narwhals.dtypes import DType
-<<<<<<< HEAD
     from narwhals.typing import IntoDType, PythonLiteral
-    from narwhals.utils import Version
-=======
-    from narwhals.typing import PythonLiteral
->>>>>>> e4d92821
 
     # NOTE: stubs don't allow for `ChunkedArray[StructArray]`
     # Intended to represent the `.chunks` property storing `list[pa.StructArray]`
