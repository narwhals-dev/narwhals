from __future__ import annotations

from typing import TYPE_CHECKING
from typing import Any
from typing import Callable
from typing import Generator
from typing import Sequence

from narwhals.translate import to_py_scalar
from narwhals.utils import isinstance_or_issubclass

if TYPE_CHECKING:
    import pyarrow as pa

    from narwhals._arrow.series import ArrowSeries
    from narwhals.dtypes import DType
    from narwhals.typing import DTypes


def native_to_narwhals_dtype(dtype: Any, dtypes: DTypes) -> DType:
    import pyarrow as pa  # ignore-banned-import

    if pa.types.is_int64(dtype):
        return dtypes.Int64()
    if pa.types.is_int32(dtype):
        return dtypes.Int32()
    if pa.types.is_int16(dtype):
        return dtypes.Int16()
    if pa.types.is_int8(dtype):
        return dtypes.Int8()
    if pa.types.is_uint64(dtype):
        return dtypes.UInt64()
    if pa.types.is_uint32(dtype):
        return dtypes.UInt32()
    if pa.types.is_uint16(dtype):
        return dtypes.UInt16()
    if pa.types.is_uint8(dtype):
        return dtypes.UInt8()
    if pa.types.is_boolean(dtype):
        return dtypes.Boolean()
    if pa.types.is_float64(dtype):
        return dtypes.Float64()
    if pa.types.is_float32(dtype):
        return dtypes.Float32()
    # bug in coverage? it shows `31->exit` (where `31` is currently the line number of
    # the next line), even though both when the if condition is true and false are covered
    if (  # pragma: no cover
        pa.types.is_string(dtype)
        or pa.types.is_large_string(dtype)
        or getattr(pa.types, "is_string_view", lambda _: False)(dtype)
    ):
        return dtypes.String()
    if pa.types.is_date32(dtype):
        return dtypes.Date()
    if pa.types.is_timestamp(dtype):
        return dtypes.Datetime(time_unit=dtype.unit, time_zone=dtype.tz)
    if pa.types.is_duration(dtype):
        return dtypes.Duration(time_unit=dtype.unit)
    if pa.types.is_dictionary(dtype):
        return dtypes.Categorical()
    if pa.types.is_struct(dtype):
        return dtypes.Struct(
            [
                dtypes.Field(
                    dtype.field(i).name,
                    native_to_narwhals_dtype(dtype.field(i).type, dtypes),
                )
                for i in range(dtype.num_fields)
            ]
        )

    if pa.types.is_list(dtype) or pa.types.is_large_list(dtype):
        return dtypes.List(native_to_narwhals_dtype(dtype.value_type, dtypes))
    if pa.types.is_fixed_size_list(dtype):
        return dtypes.Array(
            native_to_narwhals_dtype(dtype.value_type, dtypes), dtype.list_size
        )
    return dtypes.Unknown()  # pragma: no cover


def narwhals_to_native_dtype(dtype: DType | type[DType], dtypes: DTypes) -> Any:
    import pyarrow as pa  # ignore-banned-import

    if isinstance_or_issubclass(dtype, dtypes.Float64):
        return pa.float64()
    if isinstance_or_issubclass(dtype, dtypes.Float32):
        return pa.float32()
    if isinstance_or_issubclass(dtype, dtypes.Int64):
        return pa.int64()
    if isinstance_or_issubclass(dtype, dtypes.Int32):
        return pa.int32()
    if isinstance_or_issubclass(dtype, dtypes.Int16):
        return pa.int16()
    if isinstance_or_issubclass(dtype, dtypes.Int8):
        return pa.int8()
    if isinstance_or_issubclass(dtype, dtypes.UInt64):
        return pa.uint64()
    if isinstance_or_issubclass(dtype, dtypes.UInt32):
        return pa.uint32()
    if isinstance_or_issubclass(dtype, dtypes.UInt16):
        return pa.uint16()
    if isinstance_or_issubclass(dtype, dtypes.UInt8):
        return pa.uint8()
    if isinstance_or_issubclass(dtype, dtypes.String):
        return pa.string()
    if isinstance_or_issubclass(dtype, dtypes.Boolean):
        return pa.bool_()
    if isinstance_or_issubclass(dtype, dtypes.Categorical):
        return pa.dictionary(pa.uint32(), pa.string())
    if isinstance_or_issubclass(dtype, dtypes.Datetime):
        time_unit = getattr(dtype, "time_unit", "us")
        time_zone = getattr(dtype, "time_zone", None)
        return pa.timestamp(time_unit, tz=time_zone)
    if isinstance_or_issubclass(dtype, dtypes.Duration):
        time_unit = getattr(dtype, "time_unit", "us")
        return pa.duration(time_unit)
    if isinstance_or_issubclass(dtype, dtypes.Date):
        return pa.date32()
    if isinstance_or_issubclass(dtype, dtypes.List):  # pragma: no cover
        msg = "Converting to List dtype is not supported yet"
        return NotImplementedError(msg)
    if isinstance_or_issubclass(dtype, dtypes.Struct):  # pragma: no cover
        msg = "Converting to Struct dtype is not supported yet"
        return NotImplementedError(msg)
    if isinstance_or_issubclass(dtype, dtypes.Array):  # pragma: no cover
        msg = "Converting to Array dtype is not supported yet"
        return NotImplementedError(msg)
    msg = f"Unknown dtype: {dtype}"  # pragma: no cover
    raise AssertionError(msg)


def validate_column_comparand(other: Any) -> Any:
    """Validate RHS of binary operation.

    If the comparison isn't supported, return `NotImplemented` so that the
    "right-hand-side" operation (e.g. `__radd__`) can be tried.

    If RHS is length 1, return the scalar value, so that the underlying
    library can broadcast it.
    """
    from narwhals._arrow.dataframe import ArrowDataFrame
    from narwhals._arrow.series import ArrowSeries

    if isinstance(other, list):
        if len(other) > 1:
            # e.g. `plx.all() + plx.all()`
            msg = "Multi-output expressions are not supported in this context"
            raise ValueError(msg)
        other = other[0]
    if isinstance(other, ArrowDataFrame):
        return NotImplemented
    if isinstance(other, ArrowSeries):
        if len(other) == 1:
            # broadcast
            return other[0]
        return other._native_series
    return other


def validate_dataframe_comparand(
    length: int, other: Any, backend_version: tuple[int, ...]
) -> Any:
    """Validate RHS of binary operation.

    If the comparison isn't supported, return `NotImplemented` so that the
    "right-hand-side" operation (e.g. `__radd__`) can be tried.
    """
    from narwhals._arrow.dataframe import ArrowDataFrame
    from narwhals._arrow.series import ArrowSeries

    if isinstance(other, ArrowDataFrame):
        return NotImplemented
    if isinstance(other, ArrowSeries):
        if len(other) == 1:
            import pyarrow as pa  # ignore-banned-import

            value = other.item()
            if backend_version < (13,) and hasattr(value, "as_py"):  # pragma: no cover
                value = value.as_py()
            return pa.chunked_array([[value] * length])
        return other._native_series
    msg = "Please report a bug"  # pragma: no cover
    raise AssertionError(msg)


def horizontal_concat(dfs: list[Any]) -> Any:
    """
    Concatenate (native) DataFrames horizontally.

    Should be in namespace.
    """
    import pyarrow as pa  # ignore-banned-import

    if not dfs:
        msg = "No dataframes to concatenate"  # pragma: no cover
        raise AssertionError(msg)

    names = [name for df in dfs for name in df.column_names]

    if len(set(names)) < len(names):  # pragma: no cover
        msg = "Expected unique column names"
        raise ValueError(msg)

    arrays = [a for df in dfs for a in df]
    return pa.Table.from_arrays(arrays, names=names)


def vertical_concat(dfs: list[Any]) -> Any:
    """
    Concatenate (native) DataFrames vertically.

    Should be in namespace.
    """
    if not dfs:
        msg = "No dataframes to concatenate"  # pragma: no cover
        raise AssertionError(msg)

    cols = set(dfs[0].column_names)
    for df in dfs:
        cols_current = set(df.column_names)
        if cols_current != cols:
            msg = "unable to vstack, column names don't match"
            raise TypeError(msg)

    import pyarrow as pa  # ignore-banned-import

    return pa.concat_tables(dfs).combine_chunks()


def floordiv_compat(left: Any, right: Any) -> Any:
    # The following lines are adapted from pandas' pyarrow implementation.
    # Ref: https://github.com/pandas-dev/pandas/blob/262fcfbffcee5c3116e86a951d8b693f90411e68/pandas/core/arrays/arrow/array.py#L124-L154
    import pyarrow as pa  # ignore-banned-import
    import pyarrow.compute as pc  # ignore-banned-import

    if isinstance(left, (int, float)):
        left = pa.scalar(left)

    if isinstance(right, (int, float)):
        right = pa.scalar(right)

    if pa.types.is_integer(left.type) and pa.types.is_integer(right.type):
        divided = pc.divide_checked(left, right)
        if pa.types.is_signed_integer(divided.type):
            # GH 56676
            has_remainder = pc.not_equal(pc.multiply(divided, right), left)
            has_one_negative_operand = pc.less(
                pc.bit_wise_xor(left, right),
                pa.scalar(0, type=divided.type),
            )
            result = pc.if_else(
                pc.and_(
                    has_remainder,
                    has_one_negative_operand,
                ),
                # GH: 55561 ruff: ignore
                pc.subtract(divided, pa.scalar(1, type=divided.type)),
                divided,
            )
        else:
            result = divided  # pragma: no cover
        result = result.cast(left.type)
    else:
        divided = pc.divide(left, right)
        result = pc.floor(divided)
    return result


def cast_for_truediv(arrow_array: Any, pa_object: Any) -> tuple[Any, Any]:
    # Lifted from:
    # https://github.com/pandas-dev/pandas/blob/262fcfbffcee5c3116e86a951d8b693f90411e68/pandas/core/arrays/arrow/array.py#L108-L122
    import pyarrow as pa  # ignore-banned-import
    import pyarrow.compute as pc  # ignore-banned-import

    # Ensure int / int -> float mirroring Python/Numpy behavior
    # as pc.divide_checked(int, int) -> int
    if pa.types.is_integer(arrow_array.type) and pa.types.is_integer(pa_object.type):
        # GH: 56645.  # noqa: ERA001
        # https://github.com/apache/arrow/issues/35563
        return pc.cast(arrow_array, pa.float64(), safe=False), pc.cast(
            pa_object, pa.float64(), safe=False
        )

    return arrow_array, pa_object


def broadcast_series(series: list[ArrowSeries]) -> list[Any]:
    lengths = [len(s) for s in series]
    max_length = max(lengths)
    fast_path = all(_len == max_length for _len in lengths)

    if fast_path:
        return [s._native_series for s in series]

    import pyarrow as pa  # ignore-banned-import

    is_max_length_gt_1 = max_length > 1
    reshaped = []
    for s, length in zip(series, lengths):
        s_native = s._native_series
        if is_max_length_gt_1 and length == 1:
            value = s_native[0]
            if s._backend_version < (13,) and hasattr(value, "as_py"):  # pragma: no cover
                value = value.as_py()
            reshaped.append(pa.array([value] * max_length, type=s_native.type))
        else:
            reshaped.append(s_native)

    return reshaped


def convert_slice_to_nparray(
    num_rows: int, rows_slice: slice | int | Sequence[int]
) -> Any:
    import numpy as np  # ignore-banned-import

    if isinstance(rows_slice, slice):
        return np.arange(num_rows)[rows_slice]
    else:
        return rows_slice


def select_rows(table: pa.Table, rows: Any) -> pa.Table:
    if isinstance(rows, slice) and rows == slice(None):
        selected_rows = table
    elif isinstance(rows, Sequence) and not rows:
        selected_rows = table.slice(0, 0)
    else:
        range_ = convert_slice_to_nparray(num_rows=len(table), rows_slice=rows)
        selected_rows = table.take(range_)
    return selected_rows


def convert_str_slice_to_int_slice(
    str_slice: slice, columns: list[str]
) -> tuple[int | None, int | None, int | None]:
    start = columns.index(str_slice.start) if str_slice.start is not None else None
    stop = columns.index(str_slice.stop) + 1 if str_slice.stop is not None else None
    step = str_slice.step
    return (start, stop, step)


# Regex for date, time, separator and timezone components
DATE_RE = r"(?P<date>\d{1,4}[-/.]\d{1,2}[-/.]\d{1,4})"
SEP_RE = r"(?P<sep>\s|T)"
TIME_RE = r"(?P<time>\d{2}:\d{2}(?::\d{2})?)"  # \s*(?P<period>[AP]M)?)?
HMS_RE = r"^(?P<hms>\d{2}:\d{2}:\d{2})$"
HM_RE = r"^(?P<hm>\d{2}:\d{2})$"
TZ_RE = r"(?P<tz>Z|[+-]\d{2}:?\d{2})"  # Matches 'Z', '+02:00', '+0200', '+02', etc.
FULL_RE = rf"{DATE_RE}{SEP_RE}?{TIME_RE}?{TZ_RE}?$"

# Separate regexes for different date formats
YMD_RE = r"^(?P<year>(?:[12][0-9])?[0-9]{2})(?P<sep1>[-/.])(?P<month>0[1-9]|1[0-2])(?P<sep2>[-/.])(?P<day>0[1-9]|[12][0-9]|3[01])$"
DMY_RE = r"^(?P<day>0[1-9]|[12][0-9]|3[01])(?P<sep1>[-/.])(?P<month>0[1-9]|1[0-2])(?P<sep2>[-/.])(?P<year>(?:[12][0-9])?[0-9]{2})$"
MDY_RE = r"^(?P<month>0[1-9]|1[0-2])(?P<sep1>[-/.])(?P<day>0[1-9]|[12][0-9]|3[01])(?P<sep2>[-/.])(?P<year>(?:[12][0-9])?[0-9]{2})$"

DATE_FORMATS = (
    (YMD_RE, "%Y-%m-%d"),
    (DMY_RE, "%d-%m-%Y"),
    (MDY_RE, "%m-%d-%Y"),
)
TIME_FORMATS = (
    (HMS_RE, "%H:%M:%S"),
    (HM_RE, "%H:%M"),
)


def parse_datetime_format(arr: pa.StringArray) -> str:
    """Try to infer datetime format from StringArray."""
    import pyarrow as pa  # ignore-banned-import
    import pyarrow.compute as pc  # ignore-banned-import

    matches = pa.concat_arrays(  # converts from ChunkedArray to StructArray
        pc.extract_regex(pc.drop_null(arr).slice(0, 10), pattern=FULL_RE).chunks
    )

    if not pc.all(matches.is_valid()).as_py():
        msg = (
            "Unable to infer datetime format, provided format is not supported. "
            "Please report a bug to https://github.com/narwhals-dev/narwhals/issues"
        )
        raise NotImplementedError(msg)

    dates = matches.field("date")
    separators = matches.field("sep")
    times = matches.field("time")
    tz = matches.field("tz")

    # separators and time zones must be unique
    if pc.count(pc.unique(separators)).as_py() > 1:
        msg = "Found multiple separator values while inferring datetime format."
        raise ValueError(msg)

    if pc.count(pc.unique(tz)).as_py() > 1:
        msg = "Found multiple timezone values while inferring datetime format."
        raise ValueError(msg)

    date_value = _parse_date_format(dates)
    time_value = _parse_time_format(times)

    sep_value = separators[0].as_py()
    tz_value = "%z" if tz[0].as_py() else ""

    return f"{date_value}{sep_value}{time_value}{tz_value}"


def _parse_date_format(arr: pa.Array) -> str:
    import pyarrow.compute as pc  # ignore-banned-import

    for date_rgx, date_fmt in DATE_FORMATS:
        matches = pc.extract_regex(arr, pattern=date_rgx)
        if (
            pc.all(matches.is_valid()).as_py()
            and pc.count(pc.unique(sep1 := matches.field("sep1"))).as_py() == 1
            and pc.count(pc.unique(sep2 := matches.field("sep2"))).as_py() == 1
            and (date_sep_value := sep1[0].as_py()) == sep2[0].as_py()
        ):
            return date_fmt.replace("-", date_sep_value)

    msg = (
        "Unable to infer datetime format. "
        "Please report a bug to https://github.com/narwhals-dev/narwhals/issues"
    )
    raise ValueError(msg)


def _parse_time_format(arr: pa.Array) -> str:
    import pyarrow.compute as pc  # ignore-banned-import

<<<<<<< HEAD
    matches = pc.extract_regex(arr, pattern=TIME_RE)
    return "%H:%M:%S" if pc.all(matches.is_valid()).as_py() else ""


def _rolling(
    array: pa.chunked_array,
    window_size: int,
    weights: list[float] | None,
    *,
    min_periods: int | None,
    center: bool,
    aggregate_function: Callable[[pa.array, pa.array], pa.scalar],
) -> Generator[pa.array | None, None, None]:
    import numpy as np  # ignore-banned-import
    import pyarrow as pa  # ignore-banned-import
    import pyarrow.compute as pc  # ignore-banned-import

    # Default min_periods to window_size if not provided
    if min_periods is None:
        min_periods = window_size

    # Convert weights to a pyarrow array for elementwise operations if given
    weights_: pa.array = (
        pa.array(weights) if weights else pa.array(np.full(window_size, 1.0))
    )

    # Flatten the chunked array to work with it as a contiguous array
    flat_array = array.combine_chunks()
    size = len(flat_array)
    # Calculate rolling mean by slicing the flat array for each position
    split_points = (
        (max(0, i - window_size // 2), min(size, i + window_size // 2))
        if center
        else (max(0, i - window_size + 1), i + 1)
        for i in range(size)
    )

    for start, end in split_points:
        valid_window = pc.drop_null(flat_array.slice(start, end - start))
        num_valid = len(valid_window)

        if num_valid >= min_periods:
            valid_weights = weights_.slice(0, num_valid)
            yield to_py_scalar(aggregate_function(valid_window, valid_weights))
        else:
            yield None
=======
    for time_rgx, time_fmt in TIME_FORMATS:
        matches = pc.extract_regex(arr, pattern=time_rgx)
        if pc.all(matches.is_valid()).as_py():
            return time_fmt
    return ""
>>>>>>> 5c3db5b1
<|MERGE_RESOLUTION|>--- conflicted
+++ resolved
@@ -427,9 +427,11 @@
 def _parse_time_format(arr: pa.Array) -> str:
     import pyarrow.compute as pc  # ignore-banned-import
 
-<<<<<<< HEAD
-    matches = pc.extract_regex(arr, pattern=TIME_RE)
-    return "%H:%M:%S" if pc.all(matches.is_valid()).as_py() else ""
+    for time_rgx, time_fmt in TIME_FORMATS:
+        matches = pc.extract_regex(arr, pattern=time_rgx)
+        if pc.all(matches.is_valid()).as_py():
+            return time_fmt
+    return ""
 
 
 def _rolling(
@@ -473,11 +475,4 @@
             valid_weights = weights_.slice(0, num_valid)
             yield to_py_scalar(aggregate_function(valid_window, valid_weights))
         else:
-            yield None
-=======
-    for time_rgx, time_fmt in TIME_FORMATS:
-        matches = pc.extract_regex(arr, pattern=time_rgx)
-        if pc.all(matches.is_valid()).as_py():
-            return time_fmt
-    return ""
->>>>>>> 5c3db5b1
+            yield None