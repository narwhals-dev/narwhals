--- conflicted
+++ resolved
@@ -13,12 +13,8 @@
 import pyarrow as pa
 import pyarrow.compute as pc
 
-<<<<<<< HEAD
 from narwhals._compliant.series import _SeriesNamespace
-=======
 from narwhals.exceptions import ShapeError
-from narwhals.utils import _SeriesNamespace
->>>>>>> 1a5e53a9
 from narwhals.utils import import_dtypes_module
 from narwhals.utils import isinstance_or_issubclass
 
