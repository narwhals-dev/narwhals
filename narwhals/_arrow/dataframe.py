--- conflicted
+++ resolved
@@ -22,23 +22,9 @@
 from narwhals._expression_parsing import ExprKind
 from narwhals.dependencies import is_numpy_array_1d
 from narwhals.exceptions import ShapeError
-<<<<<<< HEAD
-from narwhals.utils import Implementation
-from narwhals.utils import Version
-from narwhals.utils import check_column_names_are_unique
-from narwhals.utils import convert_str_slice_to_int_slice
-from narwhals.utils import generate_temporary_column_name
-from narwhals.utils import not_implemented
-from narwhals.utils import parse_columns_to_drop
-from narwhals.utils import parse_version
-from narwhals.utils import scale_bytes
-from narwhals.utils import supports_arrow_c_stream
-from narwhals.utils import validate_backend_version
-=======
 from narwhals.utils import (
     Implementation,
     Version,
-    check_column_exists,
     check_column_names_are_unique,
     convert_str_slice_to_int_slice,
     generate_temporary_column_name,
@@ -49,7 +35,6 @@
     supports_arrow_c_stream,
     validate_backend_version,
 )
->>>>>>> b5f72dd3
 
 if TYPE_CHECKING:
     from io import BytesIO
