--- conflicted
+++ resolved
@@ -469,11 +469,7 @@
             self._native_frame.drop(to_drop), validate_column_names=False
         )
 
-<<<<<<< HEAD
-    def drop_nulls(self: Self, subset: list[str] | None) -> ArrowDataFrame:
-=======
     def drop_nulls(self: ArrowDataFrame, subset: list[str] | None) -> ArrowDataFrame:
->>>>>>> b987e1a5
         if subset is None:
             return self._from_native_frame(
                 self._native_frame.drop_null(), validate_column_names=False
