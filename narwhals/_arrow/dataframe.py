from __future__ import annotations

from collections.abc import Collection, Iterator, Mapping, Sequence
from typing import TYPE_CHECKING, Any, Literal, cast, overload

import pyarrow as pa
import pyarrow.compute as pc

from narwhals._arrow.series import ArrowSeries
from narwhals._arrow.utils import concat_tables, native_to_narwhals_dtype, repeat
from narwhals._compliant import EagerDataFrame
from narwhals._utils import (
    Implementation,
    Version,
    check_column_names_are_unique,
    convert_str_slice_to_int_slice,
    generate_temporary_column_name,
    not_implemented,
    parse_columns_to_drop,
    scale_bytes,
    supports_arrow_c_stream,
    zip_strict,
)
from narwhals.dependencies import is_numpy_array_1d
from narwhals.exceptions import ShapeError

if TYPE_CHECKING:
    from collections.abc import Iterable
    from io import BytesIO
    from pathlib import Path
    from types import ModuleType

    import pandas as pd
    import polars as pl
    from typing_extensions import Self, TypeAlias, TypeIs

    from narwhals._arrow.expr import ArrowExpr
    from narwhals._arrow.group_by import ArrowGroupBy
    from narwhals._arrow.namespace import ArrowNamespace
    from narwhals._arrow.typing import (  # type: ignore[attr-defined]
        ChunkedArrayAny,
        Order,
    )
    from narwhals._compliant.typing import CompliantDataFrameAny, CompliantLazyFrameAny
    from narwhals._spark_like.utils import SparkSession
    from narwhals._translate import IntoArrowTable
    from narwhals._typing import _EagerAllowedImpl, _LazyAllowedImpl
    from narwhals._utils import Version, _LimitedContext
    from narwhals.dtypes import DType
    from narwhals.typing import (
        IntoSchema,
        JoinStrategy,
        SizedMultiIndexSelector,
        SizedMultiNameSelector,
        SizeUnit,
        UniqueKeepStrategy,
        _1DArray,
        _2DArray,
        _SliceIndex,
        _SliceName,
    )

    JoinType: TypeAlias = Literal[
        "left semi",
        "right semi",
        "left anti",
        "right anti",
        "inner",
        "left outer",
        "right outer",
        "full outer",
    ]


class ArrowDataFrame(
    EagerDataFrame["ArrowSeries", "ArrowExpr", "pa.Table", "ChunkedArrayAny"]
):
    _implementation = Implementation.PYARROW

    def __init__(
        self,
        native_dataframe: pa.Table,
        *,
        version: Version,
        validate_column_names: bool,
        validate_backend_version: bool = False,
    ) -> None:
        if validate_column_names:
            check_column_names_are_unique(native_dataframe.column_names)
        if validate_backend_version:
            self._validate_backend_version()
        self._native_frame = native_dataframe
        self._version = version

    @classmethod
    def from_arrow(cls, data: IntoArrowTable, /, *, context: _LimitedContext) -> Self:
        backend_version = context._implementation._backend_version()
        if cls._is_native(data):
            native = data
        elif backend_version >= (14,) or isinstance(data, Collection):
            native = pa.table(data)
        elif supports_arrow_c_stream(data):  # pragma: no cover
            msg = f"'pyarrow>=14.0.0' is required for `from_arrow` for object of type {type(data).__name__!r}."
            raise ModuleNotFoundError(msg)
        else:  # pragma: no cover
            msg = f"`from_arrow` is not supported for object of type {type(data).__name__!r}."
            raise TypeError(msg)
        return cls.from_native(native, context=context)

    @classmethod
    def from_dict(
        cls,
        data: Mapping[str, Any],
        /,
        *,
        context: _LimitedContext,
        schema: IntoSchema | None,
    ) -> Self:
        from narwhals.schema import Schema

        pa_schema = Schema(schema).to_arrow() if schema is not None else schema
        if pa_schema and not data:
            native = pa_schema.empty_table()
        else:
            native = pa.Table.from_pydict(data, schema=pa_schema)
        return cls.from_native(native, context=context)

    @classmethod
    def from_dicts(
        cls,
        data: Sequence[Mapping[str, Any]],
        /,
        *,
        context: _LimitedContext,
        schema: IntoSchema | None,
    ) -> Self:
        from narwhals.schema import Schema

        pa_schema = Schema(schema).to_arrow() if schema is not None else schema
        if pa_schema and not data:
            native = pa_schema.empty_table()
        else:
            native = pa.Table.from_pylist(data, schema=pa_schema)
        return cls.from_native(native, context=context)

    @staticmethod
    def _is_native(obj: pa.Table | Any) -> TypeIs[pa.Table]:
        return isinstance(obj, pa.Table)

    @classmethod
    def from_native(cls, data: pa.Table, /, *, context: _LimitedContext) -> Self:
        return cls(data, version=context._version, validate_column_names=True)

    @classmethod
    def from_numpy(
        cls,
        data: _2DArray,
        /,
        *,
        context: _LimitedContext,
        schema: IntoSchema | Sequence[str] | None,
    ) -> Self:
        from narwhals.schema import Schema

        arrays = [pa.array(val) for val in data.T]
        if isinstance(schema, (Mapping, Schema)):
            native = pa.Table.from_arrays(arrays, schema=Schema(schema).to_arrow())
        else:
            native = pa.Table.from_arrays(arrays, cls._numpy_column_names(data, schema))
        return cls.from_native(native, context=context)

    def __narwhals_namespace__(self) -> ArrowNamespace:
        from narwhals._arrow.namespace import ArrowNamespace

        return ArrowNamespace(version=self._version)

    def __native_namespace__(self) -> ModuleType:
        if self._implementation is Implementation.PYARROW:
            return self._implementation.to_native_namespace()

        msg = f"Expected pyarrow, got: {type(self._implementation)}"  # pragma: no cover
        raise AssertionError(msg)

    def __narwhals_dataframe__(self) -> Self:
        return self

    def __narwhals_lazyframe__(self) -> Self:
        return self

    def _with_version(self, version: Version) -> Self:
        return self.__class__(self.native, version=version, validate_column_names=False)

    def _with_native(self, df: pa.Table, *, validate_column_names: bool = True) -> Self:
        return self.__class__(
            df, version=self._version, validate_column_names=validate_column_names
        )

    @property
    def shape(self) -> tuple[int, int]:
        return self.native.shape

    def __len__(self) -> int:
        return len(self.native)

    def row(self, index: int) -> tuple[Any, ...]:
        return tuple(col[index] for col in self.native.itercolumns())

    @overload
    def rows(self, *, named: Literal[True]) -> list[dict[str, Any]]: ...

    @overload
    def rows(self, *, named: Literal[False]) -> list[tuple[Any, ...]]: ...

    @overload
    def rows(self, *, named: bool) -> list[tuple[Any, ...]] | list[dict[str, Any]]: ...

    def rows(self, *, named: bool) -> list[tuple[Any, ...]] | list[dict[str, Any]]:
        if not named:
            return list(self.iter_rows(named=False, buffer_size=512))  # type: ignore[return-value]
        return self.native.to_pylist()

    def iter_columns(self) -> Iterator[ArrowSeries]:
        for name, series in zip_strict(self.columns, self.native.itercolumns()):
            yield ArrowSeries.from_native(series, context=self, name=name)

    _iter_columns = iter_columns

    def iter_rows(
        self, *, named: bool, buffer_size: int
    ) -> Iterator[tuple[Any, ...]] | Iterator[dict[str, Any]]:
        df = self.native
        num_rows = df.num_rows

        if not named:
            for i in range(0, num_rows, buffer_size):
                rows = df[i : i + buffer_size].to_pydict().values()
                yield from zip_strict(*rows)
        else:
            for i in range(0, num_rows, buffer_size):
                yield from df[i : i + buffer_size].to_pylist()

    def get_column(self, name: str) -> ArrowSeries:
        if not isinstance(name, str):
            msg = f"Expected str, got: {type(name)}"
            raise TypeError(msg)
        return ArrowSeries.from_native(self.native[name], context=self, name=name)

    def __array__(self, dtype: Any, *, copy: bool | None) -> _2DArray:
        return self.native.__array__(dtype, copy=copy)

    def _gather(self, rows: SizedMultiIndexSelector[ChunkedArrayAny]) -> Self:
        if len(rows) == 0:
            return self._with_native(self.native.slice(0, 0))
        if self._backend_version < (18,) and isinstance(rows, tuple):
            rows = list(rows)
        return self._with_native(self.native.take(rows))

    def _gather_slice(self, rows: _SliceIndex | range) -> Self:
        start = rows.start or 0
        stop = rows.stop if rows.stop is not None else len(self.native)
        if start < 0:
            start = len(self.native) + start
        if stop < 0:
            stop = len(self.native) + stop
        if rows.step is not None and rows.step != 1:
            msg = "Slicing with step is not supported on PyArrow tables"
            raise NotImplementedError(msg)
        return self._with_native(self.native.slice(start, stop - start))

    def _select_slice_name(self, columns: _SliceName) -> Self:
        start, stop, step = convert_str_slice_to_int_slice(columns, self.columns)
        return self._with_native(self.native.select(self.columns[start:stop:step]))

    def _select_slice_index(self, columns: _SliceIndex | range) -> Self:
        return self._with_native(
            self.native.select(self.columns[columns.start : columns.stop : columns.step])
        )

    def _select_multi_index(
        self, columns: SizedMultiIndexSelector[ChunkedArrayAny]
    ) -> Self:
        selector: Sequence[int]
        if isinstance(columns, pa.ChunkedArray):
            # TODO @dangotbanned: Fix upstream with `pa.ChunkedArray.to_pylist(self) -> list[Any]:`
            selector = cast("Sequence[int]", columns.to_pylist())
        # TODO @dangotbanned: Fix upstream, it is actually much narrower
        # **Doesn't accept `ndarray`**
        elif is_numpy_array_1d(columns):
            selector = columns.tolist()
        else:
            selector = columns
        return self._with_native(self.native.select(selector))

    def _select_multi_name(
        self, columns: SizedMultiNameSelector[ChunkedArrayAny]
    ) -> Self:
        selector: Sequence[str] | _1DArray
        if isinstance(columns, pa.ChunkedArray):
            # TODO @dangotbanned: Fix upstream with `pa.ChunkedArray.to_pylist(self) -> list[Any]:`
            selector = cast("Sequence[str]", columns.to_pylist())
        else:
            selector = columns
        # NOTE: Fixed in https://github.com/zen-xu/pyarrow-stubs/pull/221
        return self._with_native(self.native.select(selector))  # pyright: ignore[reportArgumentType]

    @property
    def schema(self) -> dict[str, DType]:
        return {
            field.name: native_to_narwhals_dtype(field.type, self._version)
            for field in self.native.schema
        }

    def collect_schema(self) -> dict[str, DType]:
        return self.schema

    def estimated_size(self, unit: SizeUnit) -> int | float:
        sz = self.native.nbytes
        return scale_bytes(sz, unit)

    explode = not_implemented()

    @property
    def columns(self) -> list[str]:
        return self.native.column_names

    def simple_select(self, *column_names: str) -> Self:
        return self._with_native(
            self.native.select(list(column_names)), validate_column_names=False
        )

    def select(self, *exprs: ArrowExpr) -> Self:
        new_series = self._evaluate_exprs(*exprs)
        if not new_series:
            # return empty dataframe, like Polars does
            return self._with_native(
                self.native.__class__.from_arrays([]), validate_column_names=False
            )
        names = [s.name for s in new_series]
        align = new_series[0]._align_full_broadcast
        reshaped = align(*new_series)
        df = pa.Table.from_arrays([s.native for s in reshaped], names=names)
        return self._with_native(df, validate_column_names=True)

    def _extract_comparand(self, other: ArrowSeries) -> ChunkedArrayAny:
        length = len(self)
        if not other._broadcast:
            if (len_other := len(other)) != length:
                msg = f"Expected object of length {length}, got: {len_other}."
                raise ShapeError(msg)
            return other.native

        value = other.native[0]
        return pa.chunked_array([pa.repeat(value, length)])

    def with_columns(self, *exprs: ArrowExpr) -> Self:
        # NOTE: We use a faux-mutable variable and repeatedly "overwrite" (native_frame)
        # All `pyarrow` data is immutable, so this is fine
        native_frame = self.native
        new_columns = self._evaluate_exprs(*exprs)
        columns = self.columns

        for col_value in new_columns:
            col_name = col_value.name
            column = self._extract_comparand(col_value)
            native_frame = (
                native_frame.set_column(columns.index(col_name), col_name, column=column)
                if col_name in columns
                else native_frame.append_column(col_name, column=column)
            )

        return self._with_native(native_frame, validate_column_names=False)

    def group_by(
        self, keys: Sequence[str] | Sequence[ArrowExpr], *, drop_null_keys: bool
    ) -> ArrowGroupBy:
        from narwhals._arrow.group_by import ArrowGroupBy

        return ArrowGroupBy(self, keys, drop_null_keys=drop_null_keys)

    def join(
        self,
        other: Self,
        *,
        how: JoinStrategy,
        left_on: Sequence[str] | None,
        right_on: Sequence[str] | None,
        suffix: str,
    ) -> Self:
        how_to_join_map: dict[str, JoinType] = {
            "anti": "left anti",
            "semi": "left semi",
            "inner": "inner",
            "left": "left outer",
            "full": "full outer",
        }

        if how == "cross":
            plx = self.__narwhals_namespace__()
            key_token = generate_temporary_column_name(
                n_bytes=8, columns=[*self.columns, *other.columns]
            )

            return self._with_native(
                self.with_columns(plx.lit(0, None).alias(key_token).broadcast())
                .native.join(
                    other.with_columns(
                        plx.lit(0, None).alias(key_token).broadcast()
                    ).native,
                    keys=key_token,
                    right_keys=key_token,
                    join_type="inner",
                    right_suffix=suffix,
                )
                .drop([key_token])
            )

        coalesce_keys = how != "full"  # polars full join does not coalesce keys
        return self._with_native(
            self.native.join(
                other.native,
                keys=left_on or [],  # type: ignore[arg-type]
                right_keys=right_on,  # type: ignore[arg-type]
                join_type=how_to_join_map[how],
                right_suffix=suffix,
                coalesce_keys=coalesce_keys,
            )
        )

    join_asof = not_implemented()

    def drop(self, columns: Sequence[str], *, strict: bool) -> Self:
        to_drop = parse_columns_to_drop(self, columns, strict=strict)
        return self._with_native(self.native.drop(to_drop), validate_column_names=False)

    def drop_nulls(self, subset: Sequence[str] | None) -> Self:
        if subset is None:
            return self._with_native(self.native.drop_null(), validate_column_names=False)
        plx = self.__narwhals_namespace__()
        mask = ~plx.any_horizontal(plx.col(*subset).is_null(), ignore_nulls=True)
        return self.filter(mask)

    def sort(self, *by: str, descending: bool | Sequence[bool], nulls_last: bool) -> Self:
        if isinstance(descending, bool):
            order: Order = "descending" if descending else "ascending"
            sorting: list[tuple[str, Order]] = [(key, order) for key in by]
        else:
            sorting = [
                (key, "descending" if is_descending else "ascending")
                for key, is_descending in zip_strict(by, descending)
            ]

        null_placement = "at_end" if nulls_last else "at_start"

        return self._with_native(
            self.native.sort_by(sorting, null_placement=null_placement),
            validate_column_names=False,
        )

    def top_k(self, k: int, *, by: Iterable[str], reverse: bool | Sequence[bool]) -> Self:
        if isinstance(reverse, bool):
            order: Order = "ascending" if reverse else "descending"
            sorting: list[tuple[str, Order]] = [(key, order) for key in by]
        else:
            sorting = [
                (key, "ascending" if is_ascending else "descending")
                for key, is_ascending in zip_strict(by, reverse)
            ]
        return self._with_native(
            self.native.take(pc.select_k_unstable(self.native, k, sorting)),  # type: ignore[call-overload]
            validate_column_names=False,
        )

    def to_pandas(self) -> pd.DataFrame:
        return self.native.to_pandas()

    def to_polars(self) -> pl.DataFrame:
        import polars as pl  # ignore-banned-import

        return pl.from_arrow(self.native)  # type: ignore[return-value]

    def to_numpy(self, dtype: Any = None, *, copy: bool | None = None) -> _2DArray:
        import numpy as np  # ignore-banned-import

        arr: Any = np.column_stack([col.to_numpy() for col in self.native.columns])
        return arr

    @overload
    def to_dict(self, *, as_series: Literal[True]) -> dict[str, ArrowSeries]: ...

    @overload
    def to_dict(self, *, as_series: Literal[False]) -> dict[str, list[Any]]: ...

    def to_dict(
        self, *, as_series: bool
    ) -> dict[str, ArrowSeries] | dict[str, list[Any]]:
        it = self.iter_columns()
        if as_series:
            return {ser.name: ser for ser in it}
        return {ser.name: ser.to_list() for ser in it}

    def with_row_index(self, name: str, order_by: Sequence[str] | None) -> Self:
        import numpy as np  # ignore-banned-import

        plx = self.__narwhals_namespace__()
<<<<<<< HEAD
        size = len(self)
        data = pa.array(np.arange(size))
=======
        data = pa.array(np.arange(len(self)))
>>>>>>> 92405306
        row_index_s = plx._series.from_iterable(data, context=self, name=name)
        row_index = plx._expr._from_series(row_index_s)
        if order_by:
            row_index = plx._expr._from_series(
<<<<<<< HEAD
                self.with_columns(row_index)
=======
                self.select(row_index, *(plx.col(x) for x in order_by))
>>>>>>> 92405306
                .sort(*order_by, descending=False, nulls_last=False)
                .get_column(name)
            )
        return self.select(row_index, plx.all())

    def filter(self, predicate: ArrowExpr) -> Self:
        mask_native = self._evaluate_single_output_expr(predicate).native
        return self._with_native(
            self.native.filter(mask_native), validate_column_names=False
        )

    def head(self, n: int) -> Self:
        df = self.native
        if n >= 0:
            return self._with_native(df.slice(0, n), validate_column_names=False)
        num_rows = df.num_rows
        return self._with_native(
            df.slice(0, max(0, num_rows + n)), validate_column_names=False
        )

    def tail(self, n: int) -> Self:
        df = self.native
        if n >= 0:
            num_rows = df.num_rows
            return self._with_native(
                df.slice(max(0, num_rows - n)), validate_column_names=False
            )
        return self._with_native(df.slice(abs(n)), validate_column_names=False)

    def lazy(
        self,
        backend: _LazyAllowedImpl | None = None,
        *,
        session: SparkSession | None = None,
    ) -> CompliantLazyFrameAny:
        if backend is None:
            return self
        if backend is Implementation.DUCKDB:
            import duckdb  # ignore-banned-import

            from narwhals._duckdb.dataframe import DuckDBLazyFrame

            _df = self.native
            return DuckDBLazyFrame(
                duckdb.table("_df"), validate_backend_version=True, version=self._version
            )
        if backend is Implementation.POLARS:
            import polars as pl  # ignore-banned-import

            from narwhals._polars.dataframe import PolarsLazyFrame

            return PolarsLazyFrame(
                cast("pl.DataFrame", pl.from_arrow(self.native)).lazy(),
                validate_backend_version=True,
                version=self._version,
            )
        if backend is Implementation.DASK:
            import dask.dataframe as dd  # ignore-banned-import

            from narwhals._dask.dataframe import DaskLazyFrame

            return DaskLazyFrame(
                dd.from_pandas(self.native.to_pandas()),
                validate_backend_version=True,
                version=self._version,
            )
        if backend is Implementation.IBIS:
            import ibis  # ignore-banned-import

            from narwhals._ibis.dataframe import IbisLazyFrame

            return IbisLazyFrame(
                ibis.memtable(self.native, columns=self.columns),
                validate_backend_version=True,
                version=self._version,
            )

        if backend.is_spark_like():
            from narwhals._spark_like.dataframe import SparkLikeLazyFrame

            if session is None:
                msg = "Spark like backends require `session` to be not None."
                raise ValueError(msg)

            return SparkLikeLazyFrame._from_compliant_dataframe(
                self, session=session, implementation=backend, version=self._version
            )

        raise AssertionError  # pragma: no cover

    def collect(
        self, backend: _EagerAllowedImpl | None, **kwargs: Any
    ) -> CompliantDataFrameAny:
        if backend is Implementation.PYARROW or backend is None:
            from narwhals._arrow.dataframe import ArrowDataFrame

            return ArrowDataFrame(
                self.native, version=self._version, validate_column_names=False
            )

        if backend is Implementation.PANDAS:
            from narwhals._pandas_like.dataframe import PandasLikeDataFrame

            return PandasLikeDataFrame(
                self.native.to_pandas(),
                implementation=Implementation.PANDAS,
                validate_backend_version=True,
                version=self._version,
                validate_column_names=False,
            )

        if backend is Implementation.POLARS:
            import polars as pl  # ignore-banned-import

            from narwhals._polars.dataframe import PolarsDataFrame

            return PolarsDataFrame(
                cast("pl.DataFrame", pl.from_arrow(self.native)),
                validate_backend_version=True,
                version=self._version,
            )

        msg = f"Unsupported `backend` value: {backend}"  # pragma: no cover
        raise AssertionError(msg)  # pragma: no cover

    def clone(self) -> Self:
        return self._with_native(self.native, validate_column_names=False)

    def item(self, row: int | None, column: int | str | None) -> Any:
        from narwhals._arrow.series import maybe_extract_py_scalar

        if row is None and column is None:
            if self.shape != (1, 1):
                msg = (
                    "can only call `.item()` if the dataframe is of shape (1, 1),"
                    " or if explicit row/col values are provided;"
                    f" frame has shape {self.shape!r}"
                )
                raise ValueError(msg)
            return maybe_extract_py_scalar(self.native[0][0], return_py_scalar=True)

        if row is None or column is None:
            msg = "cannot call `.item()` with only one of `row` or `column`"
            raise ValueError(msg)

        _col = self.columns.index(column) if isinstance(column, str) else column
        return maybe_extract_py_scalar(self.native[_col][row], return_py_scalar=True)

    def rename(self, mapping: Mapping[str, str]) -> Self:
        names: dict[str, str] | list[str]
        if self._backend_version >= (17,):
            names = cast("dict[str, str]", mapping)
        else:  # pragma: no cover
            names = [mapping.get(c, c) for c in self.columns]
        return self._with_native(self.native.rename_columns(names))

    def write_parquet(self, file: str | Path | BytesIO) -> None:
        import pyarrow.parquet as pp

        pp.write_table(self.native, file)

    @overload
    def write_csv(self, file: None) -> str: ...

    @overload
    def write_csv(self, file: str | Path | BytesIO) -> None: ...

    def write_csv(self, file: str | Path | BytesIO | None) -> str | None:
        import pyarrow.csv as pa_csv

        if file is None:
            csv_buffer = pa.BufferOutputStream()
            pa_csv.write_csv(self.native, csv_buffer)
            return csv_buffer.getvalue().to_pybytes().decode()
        pa_csv.write_csv(self.native, file)
        return None

    def is_unique(self) -> ArrowSeries:
        import numpy as np  # ignore-banned-import

        col_token = generate_temporary_column_name(n_bytes=8, columns=self.columns)
        row_index = pa.array(np.arange(len(self)))
        keep_idx = (
            self.native.append_column(col_token, row_index)
            .group_by(self.columns)
            .aggregate([(col_token, "min"), (col_token, "max")])
        )
        native = pa.chunked_array(
            pc.and_(
                pc.is_in(row_index, keep_idx[f"{col_token}_min"]),
                pc.is_in(row_index, keep_idx[f"{col_token}_max"]),
            )
        )
        return ArrowSeries.from_native(native, context=self)

    def unique(
        self,
        subset: Sequence[str] | None,
        *,
        keep: UniqueKeepStrategy,
        maintain_order: bool | None = None,
        order_by: Sequence[str] | None,
    ) -> Self:
        # The param `maintain_order` is only here for compatibility with the Polars API
        # and has no effect on the output.
        import numpy as np  # ignore-banned-import

        if subset and (error := self._check_columns_exist(subset)):
            raise error
        subset = list(subset or self.columns)

        if keep in {"any", "first", "last"}:
            from narwhals._arrow.group_by import ArrowGroupBy

            agg_func = ArrowGroupBy._REMAP_UNIQUE[keep]
            col_token = generate_temporary_column_name(n_bytes=8, columns=self.columns)
            if order_by and maintain_order:
                idx_token = generate_temporary_column_name(
                    n_bytes=8, columns=[*self.columns, col_token]
                )
                df = (
                    self.with_row_index(idx_token, order_by=None)
                    .sort(*order_by, nulls_last=False, descending=False)
                    .unique(subset=subset, keep=keep, maintain_order=False, order_by=None)
                )
                return df.sort(idx_token, descending=False, nulls_last=False).drop(
                    [idx_token], strict=False
                )
            if order_by:
                native = self.sort(*order_by, nulls_last=False, descending=False).native
            else:
                native = self.native
            keep_idx_native = (
                native.append_column(col_token, pa.array(np.arange(len(self))))
                .group_by(subset)
                .aggregate([(col_token, agg_func)])
                .column(f"{col_token}_{agg_func}")
            )
            return self._with_native(
                native.take(keep_idx_native), validate_column_names=False
            )

        keep_idx = self.simple_select(*subset).is_unique()
        plx = self.__narwhals_namespace__()
        return self.filter(plx._expr._from_series(keep_idx))

    def gather_every(self, n: int, offset: int) -> Self:
        return self._with_native(self.native[offset::n], validate_column_names=False)

    def to_arrow(self) -> pa.Table:
        return self.native

    def sample(
        self,
        n: int | None,
        *,
        fraction: float | None,
        with_replacement: bool,
        seed: int | None,
    ) -> Self:
        import numpy as np  # ignore-banned-import

        num_rows = len(self)
        if n is None and fraction is not None:
            n = int(num_rows * fraction)
        rng = np.random.default_rng(seed=seed)
        idx = np.arange(num_rows)
        mask = rng.choice(idx, size=n, replace=with_replacement)
        return self._with_native(self.native.take(mask), validate_column_names=False)

    def unpivot(
        self,
        on: Sequence[str] | None,
        index: Sequence[str] | None,
        variable_name: str,
        value_name: str,
    ) -> Self:
        # TODO(Unassigned): Even with promote_options="permissive", pyarrow does not
        # upcast numeric to non-numeric (e.g. string) datatypes
        n = len(self)
        index = [] if index is None else list(index)
        on_ = (c for c in self.columns if c not in index) if on is None else iter(on)
        index_cols = self.native.select(index)
        column = self.native.column
        tables = (
            index_cols.append_column(variable_name, repeat(name, n)).append_column(
                value_name, column(name)
            )
            for name in on_
        )
        return self._with_native(concat_tables(tables, "permissive"))

    pivot = not_implemented()<|MERGE_RESOLUTION|>--- conflicted
+++ resolved
@@ -502,21 +502,12 @@
         import numpy as np  # ignore-banned-import
 
         plx = self.__narwhals_namespace__()
-<<<<<<< HEAD
-        size = len(self)
-        data = pa.array(np.arange(size))
-=======
         data = pa.array(np.arange(len(self)))
->>>>>>> 92405306
         row_index_s = plx._series.from_iterable(data, context=self, name=name)
         row_index = plx._expr._from_series(row_index_s)
         if order_by:
             row_index = plx._expr._from_series(
-<<<<<<< HEAD
-                self.with_columns(row_index)
-=======
                 self.select(row_index, *(plx.col(x) for x in order_by))
->>>>>>> 92405306
                 .sort(*order_by, descending=False, nulls_last=False)
                 .get_column(name)
             )
