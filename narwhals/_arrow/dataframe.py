--- conflicted
+++ resolved
@@ -155,17 +155,8 @@
                 self._native_frame.slice(item.start, stop - start),
             )
 
-<<<<<<< HEAD
         elif isinstance(item, Sequence) or (is_numpy_array(item) and item.ndim == 1):
-            return self._from_native_dataframe(self._native_dataframe.take(item))
-=======
-        elif isinstance(item, Sequence) or (
-            (np := get_numpy()) is not None
-            and isinstance(item, np.ndarray)
-            and item.ndim == 1
-        ):
             return self._from_native_frame(self._native_frame.take(item))
->>>>>>> 6522a62a
 
         else:  # pragma: no cover
             msg = f"Expected str or slice, got: {type(item)}"
