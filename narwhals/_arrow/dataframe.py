--- conflicted
+++ resolved
@@ -516,18 +516,8 @@
             )
         return self.select(row_index, plx.all())
 
-<<<<<<< HEAD
-    def filter(self, predicate: ArrowExpr | list[bool | None]) -> Self:
-        if isinstance(predicate, list):
-            mask_native: Mask | ChunkedArrayAny = predicate
-        else:
-            # `[0]` is safe as the predicate's expression only returns a single column
-            mask_native = self._evaluate_exprs(predicate)[0].native
-=======
     def filter(self, predicate: ArrowExpr) -> Self:
-        # `[0]` is safe as the predicate's expression only returns a single column
-        mask_native = self._evaluate_into_exprs(predicate)[0].native
->>>>>>> ebb2a40b
+        mask_native = self._evaluate_single_output_expr(predicate).native
         return self._with_native(
             self.native.filter(mask_native), validate_column_names=False
         )
