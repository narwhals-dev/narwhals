--- conflicted
+++ resolved
@@ -405,15 +405,9 @@
         self: Self,
         other: Self,
         *,
-<<<<<<< HEAD
         how: Literal["left", "inner", "full", "cross", "anti", "semi"],
-        left_on: list[str] | None,
-        right_on: list[str] | None,
-=======
-        how: Literal["left", "inner", "cross", "anti", "semi"],
         left_on: Sequence[str] | None,
         right_on: Sequence[str] | None,
->>>>>>> b508e63e
         suffix: str,
     ) -> Self:
         how_to_join_map: dict[str, JoinType] = {
