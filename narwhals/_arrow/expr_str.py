from __future__ import annotations

from typing import TYPE_CHECKING

<<<<<<< HEAD
=======
from narwhals._arrow.utils import ArrowExprNamespace
from narwhals._expression_parsing import reuse_series_namespace_implementation

>>>>>>> 90ca7619
if TYPE_CHECKING:
    from typing_extensions import Self

    from narwhals._arrow.expr import ArrowExpr


class ArrowExprStringNamespace(ArrowExprNamespace):
    def len_chars(self: Self) -> ArrowExpr:
<<<<<<< HEAD
        return self._compliant_expr._reuse_series_namespace("str", "len_chars")
=======
        return reuse_series_namespace_implementation(self.compliant, "str", "len_chars")
>>>>>>> 90ca7619

    def replace(
        self: Self, pattern: str, value: str, *, literal: bool, n: int
    ) -> ArrowExpr:
<<<<<<< HEAD
        return self._compliant_expr._reuse_series_namespace(
            "str", "replace", pattern=pattern, value=value, literal=literal, n=n
        )

    def replace_all(self: Self, pattern: str, value: str, *, literal: bool) -> ArrowExpr:
        return self._compliant_expr._reuse_series_namespace(
            "str", "replace_all", pattern=pattern, value=value, literal=literal
        )

    def strip_chars(self: Self, characters: str | None) -> ArrowExpr:
        return self._compliant_expr._reuse_series_namespace(
            "str", "strip_chars", characters=characters
        )

    def starts_with(self: Self, prefix: str) -> ArrowExpr:
        return self._compliant_expr._reuse_series_namespace(
            "str", "starts_with", prefix=prefix
        )

    def ends_with(self: Self, suffix: str) -> ArrowExpr:
        return self._compliant_expr._reuse_series_namespace(
            "str", "ends_with", suffix=suffix
        )

    def contains(self: Self, pattern: str, *, literal: bool) -> ArrowExpr:
        return self._compliant_expr._reuse_series_namespace(
            "str", "contains", pattern=pattern, literal=literal
        )

    def slice(self: Self, offset: int, length: int | None) -> ArrowExpr:
        return self._compliant_expr._reuse_series_namespace(
            "str", "slice", offset=offset, length=length
=======
        return reuse_series_namespace_implementation(
            self.compliant,
            "str",
            "replace",
            pattern=pattern,
            value=value,
            literal=literal,
            n=n,
        )

    def replace_all(self: Self, pattern: str, value: str, *, literal: bool) -> ArrowExpr:
        return reuse_series_namespace_implementation(
            self.compliant,
            "str",
            "replace_all",
            pattern=pattern,
            value=value,
            literal=literal,
        )

    def strip_chars(self: Self, characters: str | None) -> ArrowExpr:
        return reuse_series_namespace_implementation(
            self.compliant, "str", "strip_chars", characters=characters
        )

    def starts_with(self: Self, prefix: str) -> ArrowExpr:
        return reuse_series_namespace_implementation(
            self.compliant, "str", "starts_with", prefix=prefix
        )

    def ends_with(self: Self, suffix: str) -> ArrowExpr:
        return reuse_series_namespace_implementation(
            self.compliant, "str", "ends_with", suffix=suffix
        )

    def contains(self: Self, pattern: str, *, literal: bool) -> ArrowExpr:
        return reuse_series_namespace_implementation(
            self.compliant, "str", "contains", pattern=pattern, literal=literal
        )

    def slice(self: Self, offset: int, length: int | None) -> ArrowExpr:
        return reuse_series_namespace_implementation(
            self.compliant, "str", "slice", offset=offset, length=length
>>>>>>> 90ca7619
        )

    def split(self: Self, by: str) -> ArrowExpr:
        return self._compliant_expr._reuse_series_namespace("str", "split", by=by)

    def to_datetime(self: Self, format: str | None) -> ArrowExpr:  # noqa: A002
<<<<<<< HEAD
        return self._compliant_expr._reuse_series_namespace(
            "str", "to_datetime", format=format
        )

    def to_uppercase(self: Self) -> ArrowExpr:
        return self._compliant_expr._reuse_series_namespace("str", "to_uppercase")

    def to_lowercase(self: Self) -> ArrowExpr:
        return self._compliant_expr._reuse_series_namespace("str", "to_lowercase")
=======
        return reuse_series_namespace_implementation(
            self.compliant, "str", "to_datetime", format=format
        )

    def to_uppercase(self: Self) -> ArrowExpr:
        return reuse_series_namespace_implementation(
            self.compliant, "str", "to_uppercase"
        )

    def to_lowercase(self: Self) -> ArrowExpr:
        return reuse_series_namespace_implementation(
            self.compliant, "str", "to_lowercase"
        )
>>>>>>> 90ca7619
<|MERGE_RESOLUTION|>--- conflicted
+++ resolved
@@ -2,12 +2,8 @@
 
 from typing import TYPE_CHECKING
 
-<<<<<<< HEAD
-=======
 from narwhals._arrow.utils import ArrowExprNamespace
-from narwhals._expression_parsing import reuse_series_namespace_implementation
 
->>>>>>> 90ca7619
 if TYPE_CHECKING:
     from typing_extensions import Self
 
@@ -16,121 +12,49 @@
 
 class ArrowExprStringNamespace(ArrowExprNamespace):
     def len_chars(self: Self) -> ArrowExpr:
-<<<<<<< HEAD
-        return self._compliant_expr._reuse_series_namespace("str", "len_chars")
-=======
-        return reuse_series_namespace_implementation(self.compliant, "str", "len_chars")
->>>>>>> 90ca7619
+        return self.compliant._reuse_series_namespace("str", "len_chars")
 
     def replace(
         self: Self, pattern: str, value: str, *, literal: bool, n: int
     ) -> ArrowExpr:
-<<<<<<< HEAD
-        return self._compliant_expr._reuse_series_namespace(
+        return self.compliant._reuse_series_namespace(
             "str", "replace", pattern=pattern, value=value, literal=literal, n=n
         )
 
     def replace_all(self: Self, pattern: str, value: str, *, literal: bool) -> ArrowExpr:
-        return self._compliant_expr._reuse_series_namespace(
+        return self.compliant._reuse_series_namespace(
             "str", "replace_all", pattern=pattern, value=value, literal=literal
         )
 
     def strip_chars(self: Self, characters: str | None) -> ArrowExpr:
-        return self._compliant_expr._reuse_series_namespace(
+        return self.compliant._reuse_series_namespace(
             "str", "strip_chars", characters=characters
         )
 
     def starts_with(self: Self, prefix: str) -> ArrowExpr:
-        return self._compliant_expr._reuse_series_namespace(
-            "str", "starts_with", prefix=prefix
-        )
+        return self.compliant._reuse_series_namespace("str", "starts_with", prefix=prefix)
 
     def ends_with(self: Self, suffix: str) -> ArrowExpr:
-        return self._compliant_expr._reuse_series_namespace(
-            "str", "ends_with", suffix=suffix
-        )
+        return self.compliant._reuse_series_namespace("str", "ends_with", suffix=suffix)
 
     def contains(self: Self, pattern: str, *, literal: bool) -> ArrowExpr:
-        return self._compliant_expr._reuse_series_namespace(
+        return self.compliant._reuse_series_namespace(
             "str", "contains", pattern=pattern, literal=literal
         )
 
     def slice(self: Self, offset: int, length: int | None) -> ArrowExpr:
-        return self._compliant_expr._reuse_series_namespace(
+        return self.compliant._reuse_series_namespace(
             "str", "slice", offset=offset, length=length
-=======
-        return reuse_series_namespace_implementation(
-            self.compliant,
-            "str",
-            "replace",
-            pattern=pattern,
-            value=value,
-            literal=literal,
-            n=n,
-        )
-
-    def replace_all(self: Self, pattern: str, value: str, *, literal: bool) -> ArrowExpr:
-        return reuse_series_namespace_implementation(
-            self.compliant,
-            "str",
-            "replace_all",
-            pattern=pattern,
-            value=value,
-            literal=literal,
-        )
-
-    def strip_chars(self: Self, characters: str | None) -> ArrowExpr:
-        return reuse_series_namespace_implementation(
-            self.compliant, "str", "strip_chars", characters=characters
-        )
-
-    def starts_with(self: Self, prefix: str) -> ArrowExpr:
-        return reuse_series_namespace_implementation(
-            self.compliant, "str", "starts_with", prefix=prefix
-        )
-
-    def ends_with(self: Self, suffix: str) -> ArrowExpr:
-        return reuse_series_namespace_implementation(
-            self.compliant, "str", "ends_with", suffix=suffix
-        )
-
-    def contains(self: Self, pattern: str, *, literal: bool) -> ArrowExpr:
-        return reuse_series_namespace_implementation(
-            self.compliant, "str", "contains", pattern=pattern, literal=literal
-        )
-
-    def slice(self: Self, offset: int, length: int | None) -> ArrowExpr:
-        return reuse_series_namespace_implementation(
-            self.compliant, "str", "slice", offset=offset, length=length
->>>>>>> 90ca7619
         )
 
     def split(self: Self, by: str) -> ArrowExpr:
-        return self._compliant_expr._reuse_series_namespace("str", "split", by=by)
+        return self.compliant._reuse_series_namespace("str", "split", by=by)
 
     def to_datetime(self: Self, format: str | None) -> ArrowExpr:  # noqa: A002
-<<<<<<< HEAD
-        return self._compliant_expr._reuse_series_namespace(
-            "str", "to_datetime", format=format
-        )
+        return self.compliant._reuse_series_namespace("str", "to_datetime", format=format)
 
     def to_uppercase(self: Self) -> ArrowExpr:
-        return self._compliant_expr._reuse_series_namespace("str", "to_uppercase")
+        return self.compliant._reuse_series_namespace("str", "to_uppercase")
 
     def to_lowercase(self: Self) -> ArrowExpr:
-        return self._compliant_expr._reuse_series_namespace("str", "to_lowercase")
-=======
-        return reuse_series_namespace_implementation(
-            self.compliant, "str", "to_datetime", format=format
-        )
-
-    def to_uppercase(self: Self) -> ArrowExpr:
-        return reuse_series_namespace_implementation(
-            self.compliant, "str", "to_uppercase"
-        )
-
-    def to_lowercase(self: Self) -> ArrowExpr:
-        return reuse_series_namespace_implementation(
-            self.compliant, "str", "to_lowercase"
-        )
->>>>>>> 90ca7619
+        return self.compliant._reuse_series_namespace("str", "to_lowercase")