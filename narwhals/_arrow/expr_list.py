--- conflicted
+++ resolved
@@ -2,12 +2,8 @@
 
 from typing import TYPE_CHECKING
 
-<<<<<<< HEAD
-=======
 from narwhals._arrow.utils import ArrowExprNamespace
-from narwhals._expression_parsing import reuse_series_namespace_implementation
 
->>>>>>> 90ca7619
 if TYPE_CHECKING:
     from typing_extensions import Self
 
@@ -16,8 +12,4 @@
 
 class ArrowExprListNamespace(ArrowExprNamespace):
     def len(self: Self) -> ArrowExpr:
-<<<<<<< HEAD
-        return self._expr._reuse_series_namespace("list", "len")
-=======
-        return reuse_series_namespace_implementation(self.compliant, "list", "len")
->>>>>>> 90ca7619
+        return self.compliant._reuse_series_namespace("list", "len")