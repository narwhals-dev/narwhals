from __future__ import annotations

from typing import TYPE_CHECKING
from typing import Any
from typing import Iterable
from typing import Iterator
from typing import Mapping
from typing import Sequence
from typing import cast
from typing import overload

import pyarrow as pa
import pyarrow.compute as pc

from narwhals._arrow.series_cat import ArrowSeriesCatNamespace
from narwhals._arrow.series_dt import ArrowSeriesDateTimeNamespace
from narwhals._arrow.series_list import ArrowSeriesListNamespace
from narwhals._arrow.series_str import ArrowSeriesStringNamespace
from narwhals._arrow.series_struct import ArrowSeriesStructNamespace
from narwhals._arrow.utils import cast_for_truediv
from narwhals._arrow.utils import chunked_array
from narwhals._arrow.utils import extract_native
from narwhals._arrow.utils import floordiv_compat
from narwhals._arrow.utils import lit
from narwhals._arrow.utils import narwhals_to_native_dtype
from narwhals._arrow.utils import native_to_narwhals_dtype
from narwhals._arrow.utils import nulls_like
from narwhals._arrow.utils import pad_series
from narwhals._compliant import EagerSeries
from narwhals._expression_parsing import ExprKind
from narwhals.dependencies import is_numpy_array_1d
from narwhals.exceptions import InvalidOperationError
from narwhals.utils import Implementation
from narwhals.utils import generate_temporary_column_name
from narwhals.utils import import_dtypes_module
from narwhals.utils import is_list_of
from narwhals.utils import not_implemented
from narwhals.utils import requires
from narwhals.utils import validate_backend_version

if TYPE_CHECKING:
    from types import ModuleType

    import pandas as pd
    import polars as pl
    from typing_extensions import Self
    from typing_extensions import TypeIs

    from narwhals._arrow.dataframe import ArrowDataFrame
    from narwhals._arrow.namespace import ArrowNamespace
    from narwhals._arrow.typing import ArrayOrScalarAny
    from narwhals._arrow.typing import ArrowArray
    from narwhals._arrow.typing import ArrowChunkedArray
    from narwhals._arrow.typing import Incomplete
    from narwhals._arrow.typing import NullPlacement
    from narwhals._arrow.typing import Order  # type: ignore[attr-defined]
    from narwhals._arrow.typing import ScalarAny
    from narwhals._arrow.typing import TieBreaker
    from narwhals._arrow.typing import _AsPyType
    from narwhals._arrow.typing import _BasicDataType
    from narwhals.dtypes import DType
    from narwhals.typing import ClosedInterval
    from narwhals.typing import FillNullStrategy
    from narwhals.typing import Into1DArray
    from narwhals.typing import NonNestedLiteral
    from narwhals.typing import NumericLiteral
    from narwhals.typing import PythonLiteral
    from narwhals.typing import RankMethod
    from narwhals.typing import RollingInterpolationMethod
    from narwhals.typing import SizedMultiIndexSelector
    from narwhals.typing import TemporalLiteral
    from narwhals.typing import _1DArray
    from narwhals.typing import _2DArray
    from narwhals.typing import _SliceIndex
    from narwhals.utils import Version
    from narwhals.utils import _FullContext


# TODO @dangotbanned: move into `_arrow.utils`
# Lots of modules are importing inline
@overload
def maybe_extract_py_scalar(
    value: pa.Scalar[_BasicDataType[_AsPyType]],
    return_py_scalar: bool,  # noqa: FBT001
) -> _AsPyType: ...


@overload
def maybe_extract_py_scalar(
    value: pa.Scalar[pa.StructType],
    return_py_scalar: bool,  # noqa: FBT001
) -> list[dict[str, Any]]: ...


@overload
def maybe_extract_py_scalar(
    value: pa.Scalar[pa.ListType[_BasicDataType[_AsPyType]]],
    return_py_scalar: bool,  # noqa: FBT001
) -> list[_AsPyType]: ...


@overload
def maybe_extract_py_scalar(
    value: pa.Scalar[Any] | Any,
    return_py_scalar: bool,  # noqa: FBT001
) -> Any: ...


def maybe_extract_py_scalar(value: Any, return_py_scalar: bool) -> Any:  # noqa: FBT001
    if TYPE_CHECKING:
        return value.as_py()
    if return_py_scalar:
        return getattr(value, "as_py", lambda: value)()
    return value


class ArrowSeries(EagerSeries["ArrowChunkedArray"]):
    def __init__(
        self,
        native_series: ArrowChunkedArray,
        *,
        name: str,
        backend_version: tuple[int, ...],
        version: Version,
    ) -> None:
        self._name = name
        self._native_series: ArrowChunkedArray = native_series
        self._implementation = Implementation.PYARROW
        self._backend_version = backend_version
        self._version = version
        validate_backend_version(self._implementation, self._backend_version)
        self._broadcast = False

    @property
    def native(self) -> ArrowChunkedArray:
        return self._native_series

    def _with_version(self, version: Version) -> Self:
        return self.__class__(
            self.native,
            name=self._name,
            backend_version=self._backend_version,
            version=version,
        )

    def _with_native(
        self,
        series: ArrowArray | ArrowChunkedArray | ScalarAny,
        *,
        preserve_broadcast: bool = False,
    ) -> Self:
        result = self.from_native(chunked_array(series), name=self.name, context=self)
        if preserve_broadcast:
            result._broadcast = self._broadcast
        return result

    @classmethod
    def from_iterable(
        cls,
        data: Iterable[Any],
        *,
        context: _FullContext,
        name: str = "",
        dtype: DType | type[DType] | None = None,
    ) -> Self:
        version = context._version
        dtype_pa = narwhals_to_native_dtype(dtype, version) if dtype else None
        return cls.from_native(
            chunked_array([data], dtype_pa), name=name, context=context
        )

    def _from_scalar(self, value: Any) -> Self:
        if self._backend_version < (13,) and hasattr(value, "as_py"):
            value = value.as_py()
        return super()._from_scalar(value)

    @staticmethod
    def _is_native(obj: ArrowChunkedArray | Any) -> TypeIs[ArrowChunkedArray]:
        return isinstance(obj, pa.ChunkedArray)

    @classmethod
    def from_native(
        cls, data: ArrowChunkedArray, /, *, context: _FullContext, name: str = ""
    ) -> Self:
        return cls(
            data,
            backend_version=context._backend_version,
            version=context._version,
            name=name,
        )

    @classmethod
    def from_numpy(cls, data: Into1DArray, /, *, context: _FullContext) -> Self:
        return cls.from_iterable(
            data if is_numpy_array_1d(data) else [data], context=context
        )

    def __narwhals_namespace__(self) -> ArrowNamespace:
        from narwhals._arrow.namespace import ArrowNamespace

        return ArrowNamespace(
            backend_version=self._backend_version, version=self._version
        )

    def __eq__(self, other: object) -> Self:  # type: ignore[override]
        other = cast("PythonLiteral | ArrowSeries | None", other)
        ser, rhs = extract_native(self, other)
        return self._with_native(pc.equal(ser, rhs))

    def __ne__(self, other: object) -> Self:  # type: ignore[override]
        other = cast("PythonLiteral | ArrowSeries | None", other)
        ser, rhs = extract_native(self, other)
        return self._with_native(pc.not_equal(ser, rhs))

    def __ge__(self, other: Any) -> Self:
        ser, other = extract_native(self, other)
        return self._with_native(pc.greater_equal(ser, other))

    def __gt__(self, other: Any) -> Self:
        ser, other = extract_native(self, other)
        return self._with_native(pc.greater(ser, other))

    def __le__(self, other: Any) -> Self:
        ser, other = extract_native(self, other)
        return self._with_native(pc.less_equal(ser, other))

    def __lt__(self, other: Any) -> Self:
        ser, other = extract_native(self, other)
        return self._with_native(pc.less(ser, other))

    def __and__(self, other: Any) -> Self:
        ser, other = extract_native(self, other)
        return self._with_native(pc.and_kleene(ser, other))  # type: ignore[arg-type]

    def __rand__(self, other: Any) -> Self:
        ser, other = extract_native(self, other)
        return self._with_native(pc.and_kleene(other, ser))  # type: ignore[arg-type]

    def __or__(self, other: Any) -> Self:
        ser, other = extract_native(self, other)
        return self._with_native(pc.or_kleene(ser, other))  # type: ignore[arg-type]

    def __ror__(self, other: Any) -> Self:
        ser, other = extract_native(self, other)
        return self._with_native(pc.or_kleene(other, ser))  # type: ignore[arg-type]

    def __add__(self, other: Any) -> Self:
        ser, other = extract_native(self, other)
        return self._with_native(pc.add(ser, other))

    def __radd__(self, other: Any) -> Self:
        return self + other

    def __sub__(self, other: Any) -> Self:
        ser, other = extract_native(self, other)
        return self._with_native(pc.subtract(ser, other))

    def __rsub__(self, other: Any) -> Self:
        return (self - other) * (-1)

    def __mul__(self, other: Any) -> Self:
        ser, other = extract_native(self, other)
        return self._with_native(pc.multiply(ser, other))

    def __rmul__(self, other: Any) -> Self:
        return self * other

    def __pow__(self, other: Any) -> Self:
        ser, other = extract_native(self, other)
        return self._with_native(pc.power(ser, other))

    def __rpow__(self, other: Any) -> Self:
        ser, other = extract_native(self, other)
        return self._with_native(pc.power(other, ser))

    def __floordiv__(self, other: Any) -> Self:
        ser, other = extract_native(self, other)
        return self._with_native(floordiv_compat(ser, other))

    def __rfloordiv__(self, other: Any) -> Self:
        ser, other = extract_native(self, other)
        return self._with_native(floordiv_compat(other, ser))

    def __truediv__(self, other: Any) -> Self:
        ser, other = extract_native(self, other)
        return self._with_native(pc.divide(*cast_for_truediv(ser, other)))  # type: ignore[type-var]

    def __rtruediv__(self, other: Any) -> Self:
        ser, other = extract_native(self, other)
        return self._with_native(pc.divide(*cast_for_truediv(other, ser)))  # type: ignore[type-var]

    def __mod__(self, other: Any) -> Self:
        floor_div = (self // other).native
        ser, other = extract_native(self, other)
        res = pc.subtract(ser, pc.multiply(floor_div, other))
        return self._with_native(res)

    def __rmod__(self, other: Any) -> Self:
        floor_div = (other // self).native
        ser, other = extract_native(self, other)
        res = pc.subtract(other, pc.multiply(floor_div, ser))
        return self._with_native(res)

    def __invert__(self) -> Self:
        return self._with_native(pc.invert(self.native))  # type: ignore[call-overload]

    @property
    def _type(self) -> pa.DataType:
        return self.native.type

    def len(self, *, _return_py_scalar: bool = True) -> int:
        return maybe_extract_py_scalar(len(self.native), _return_py_scalar)

    def filter(self, predicate: ArrowSeries | list[bool | None]) -> Self:
        other_native: Any
        if not is_list_of(predicate, bool):
            _, other_native = extract_native(self, predicate)
        else:
            other_native = predicate
        return self._with_native(self.native.filter(other_native))

    def mean(self, *, _return_py_scalar: bool = True) -> float:
        return maybe_extract_py_scalar(pc.mean(self.native), _return_py_scalar)

    def median(self, *, _return_py_scalar: bool = True) -> float:
        from narwhals.exceptions import InvalidOperationError

        if not self.dtype.is_numeric():
            msg = "`median` operation not supported for non-numeric input type."
            raise InvalidOperationError(msg)

        return maybe_extract_py_scalar(
            pc.approximate_median(self.native), _return_py_scalar
        )

    def min(self, *, _return_py_scalar: bool = True) -> Any:
        return maybe_extract_py_scalar(pc.min(self.native), _return_py_scalar)

    def max(self, *, _return_py_scalar: bool = True) -> Any:
        return maybe_extract_py_scalar(pc.max(self.native), _return_py_scalar)

    def arg_min(self, *, _return_py_scalar: bool = True) -> int:
        index_min = pc.index(self.native, pc.min(self.native))
        return maybe_extract_py_scalar(index_min, _return_py_scalar)

    def arg_max(self, *, _return_py_scalar: bool = True) -> int:
        index_max = pc.index(self.native, pc.max(self.native))
        return maybe_extract_py_scalar(index_max, _return_py_scalar)

    def sum(self, *, _return_py_scalar: bool = True) -> float:
        return maybe_extract_py_scalar(
            pc.sum(self.native, min_count=0), _return_py_scalar
        )

    def drop_nulls(self) -> Self:
        return self._with_native(self.native.drop_null())

    def shift(self, n: int) -> Self:
        if n > 0:
            arrays = [nulls_like(n, self), *self.native[:-n].chunks]
        elif n < 0:
            arrays = [*self.native[-n:].chunks, nulls_like(-n, self)]
        else:
            return self._with_native(self.native)
        return self._with_native(pa.concat_arrays(arrays))

    def std(self, ddof: int, *, _return_py_scalar: bool = True) -> float:
        return maybe_extract_py_scalar(
            pc.stddev(self.native, ddof=ddof), _return_py_scalar
        )

    def var(self, ddof: int, *, _return_py_scalar: bool = True) -> float:
        return maybe_extract_py_scalar(
            pc.variance(self.native, ddof=ddof), _return_py_scalar
        )

    def skew(self, *, _return_py_scalar: bool = True) -> float | None:
        ser_not_null = self.native.drop_null()
        if len(ser_not_null) == 0:
            return None
        elif len(ser_not_null) == 1:
            return float("nan")
        elif len(ser_not_null) == 2:
            return 0.0
        else:
            m = pc.subtract(ser_not_null, pc.mean(ser_not_null))
            m2 = pc.mean(pc.power(m, lit(2)))
            m3 = pc.mean(pc.power(m, lit(3)))
            biased_population_skewness = pc.divide(m3, pc.power(m2, lit(1.5)))
            return maybe_extract_py_scalar(biased_population_skewness, _return_py_scalar)

    def count(self, *, _return_py_scalar: bool = True) -> int:
        return maybe_extract_py_scalar(pc.count(self.native), _return_py_scalar)

    def n_unique(self, *, _return_py_scalar: bool = True) -> int:
        return maybe_extract_py_scalar(
            pc.count(self.native.unique(), mode="all"), _return_py_scalar
        )

    def __native_namespace__(self) -> ModuleType:
        if self._implementation is Implementation.PYARROW:
            return self._implementation.to_native_namespace()

        msg = f"Expected pyarrow, got: {type(self._implementation)}"  # pragma: no cover
        raise AssertionError(msg)

    @property
    def name(self) -> str:
        return self._name

<<<<<<< HEAD
    def _gather(self, rows: SizedMultiIndexSelector[ArrowChunkedArray]) -> Self:
        if len(rows) == 0:
            return self._with_native(self.native.slice(0, 0))
        if self._backend_version < (18,) and isinstance(rows, tuple):
            rows = list(rows)
        return self._with_native(self.native.take(rows))  # pyright: ignore[reportArgumentType]

    def _gather_slice(self, rows: slice | range) -> Self:
        start = rows.start or 0
        stop = rows.stop if rows.stop is not None else len(self.native)
=======
    def _gather(self, item: SizedMultiIndexSelector[ArrowChunkedArray]) -> Self:
        if len(item) == 0:
            return self._with_native(self.native.slice(0, 0))
        if self._backend_version < (18,) and isinstance(item, tuple):
            item = list(item)
        return self._with_native(self.native.take(item))

    def _gather_slice(self, item: _SliceIndex | range) -> Self:
        start = item.start or 0
        stop = item.stop if item.stop is not None else len(self.native)
>>>>>>> 1119ad7e
        if start < 0:
            start = len(self.native) + start
        if stop < 0:
            stop = len(self.native) + stop
        if rows.step is not None and rows.step != 1:
            msg = "Slicing with step is not supported on PyArrow tables"
            raise NotImplementedError(msg)
        return self._with_native(self.native.slice(start, stop - start))

    def scatter(self, indices: int | Sequence[int], values: Any) -> Self:
        import numpy as np  # ignore-banned-import

        if isinstance(indices, int):
            indices_native = pa.array([indices])
            values_native = pa.array([values])
        else:
            # TODO(unassigned): we may also want to let `indices` be a Series.
            # https://github.com/narwhals-dev/narwhals/issues/2155
            indices_native = pa.array(indices)
            if isinstance(values, self.__class__):
                values_native = values.native.combine_chunks()
            else:
                values_native = pa.array(values)

        sorting_indices = pc.sort_indices(indices_native)  # type: ignore[call-overload]
        indices_native = pc.take(indices_native, sorting_indices)
        values_native = pc.take(values_native, sorting_indices)

        mask: _1DArray = np.zeros(self.len(), dtype=bool)
        mask[indices_native] = True
        result = pc.replace_with_mask(
            self.native,
            cast("list[bool]", mask),
            values_native.take(indices_native),
        )
        return self._with_native(result)

    def to_list(self) -> list[Any]:
        return self.native.to_pylist()

    def __array__(self, dtype: Any = None, *, copy: bool | None = None) -> _1DArray:
        return self.native.__array__(dtype=dtype, copy=copy)

    def to_numpy(self, dtype: Any = None, *, copy: bool | None = None) -> _1DArray:
        return self.native.to_numpy()

    def alias(self, name: str) -> Self:
        result = self.__class__(
            self.native,
            name=name,
            backend_version=self._backend_version,
            version=self._version,
        )
        result._broadcast = self._broadcast
        return result

    @property
    def dtype(self) -> DType:
        return native_to_narwhals_dtype(self.native.type, self._version)

    def abs(self) -> Self:
        return self._with_native(pc.abs(self.native))

    def cum_sum(self, *, reverse: bool) -> Self:
        cum_sum = pc.cumulative_sum
        result = (
            cum_sum(self.native, skip_nulls=True)
            if not reverse
            else cum_sum(self.native[::-1], skip_nulls=True)[::-1]
        )
        return self._with_native(result)

    def round(self, decimals: int) -> Self:
        return self._with_native(
            pc.round(self.native, decimals, round_mode="half_towards_infinity")
        )

    def diff(self) -> Self:
        return self._with_native(pc.pairwise_diff(self.native.combine_chunks()))

    def any(self, *, _return_py_scalar: bool = True) -> bool:
        return maybe_extract_py_scalar(
            pc.any(self.native, min_count=0), _return_py_scalar
        )

    def all(self, *, _return_py_scalar: bool = True) -> bool:
        return maybe_extract_py_scalar(
            pc.all(self.native, min_count=0), _return_py_scalar
        )

    def is_between(
        self, lower_bound: Any, upper_bound: Any, closed: ClosedInterval
    ) -> Self:
        _, lower_bound = extract_native(self, lower_bound)
        _, upper_bound = extract_native(self, upper_bound)
        if closed == "left":
            ge = pc.greater_equal(self.native, lower_bound)
            lt = pc.less(self.native, upper_bound)
            res = pc.and_kleene(ge, lt)
        elif closed == "right":
            gt = pc.greater(self.native, lower_bound)
            le = pc.less_equal(self.native, upper_bound)
            res = pc.and_kleene(gt, le)
        elif closed == "none":
            gt = pc.greater(self.native, lower_bound)
            lt = pc.less(self.native, upper_bound)
            res = pc.and_kleene(gt, lt)
        elif closed == "both":
            ge = pc.greater_equal(self.native, lower_bound)
            le = pc.less_equal(self.native, upper_bound)
            res = pc.and_kleene(ge, le)
        else:  # pragma: no cover
            raise AssertionError
        return self._with_native(res)

    def is_null(self) -> Self:
        return self._with_native(self.native.is_null(), preserve_broadcast=True)

    def is_nan(self) -> Self:
        return self._with_native(pc.is_nan(self.native), preserve_broadcast=True)

    def cast(self, dtype: DType | type[DType]) -> Self:
        data_type = narwhals_to_native_dtype(dtype, self._version)
        return self._with_native(pc.cast(self.native, data_type), preserve_broadcast=True)

    def null_count(self, *, _return_py_scalar: bool = True) -> int:
        return maybe_extract_py_scalar(self.native.null_count, _return_py_scalar)

    def head(self, n: int) -> Self:
        if n >= 0:
            return self._with_native(self.native.slice(0, n))
        else:
            num_rows = len(self)
            return self._with_native(self.native.slice(0, max(0, num_rows + n)))

    def tail(self, n: int) -> Self:
        if n >= 0:
            num_rows = len(self)
            return self._with_native(self.native.slice(max(0, num_rows - n)))
        else:
            return self._with_native(self.native.slice(abs(n)))

    def is_in(self, other: Any) -> Self:
        if self._is_native(other):
            value_set: ArrowChunkedArray | ArrowArray = other
        else:
            value_set = pa.array(other)
        return self._with_native(pc.is_in(self.native, value_set=value_set))

    def arg_true(self) -> Self:
        import numpy as np  # ignore-banned-import

        res = np.flatnonzero(self.native)
        return self.from_iterable(res, name=self.name, context=self)

    def item(self, index: int | None = None) -> Any:
        if index is None:
            if len(self) != 1:
                msg = (
                    "can only call '.item()' if the Series is of length 1,"
                    f" or an explicit index is provided (Series is of length {len(self)})"
                )
                raise ValueError(msg)
            return maybe_extract_py_scalar(self.native[0], return_py_scalar=True)
        return maybe_extract_py_scalar(self.native[index], return_py_scalar=True)

    def value_counts(
        self,
        *,
        sort: bool,
        parallel: bool,
        name: str | None,
        normalize: bool,
    ) -> ArrowDataFrame:
        """Parallel is unused, exists for compatibility."""
        from narwhals._arrow.dataframe import ArrowDataFrame

        index_name_ = "index" if self._name is None else self._name
        value_name_ = name or ("proportion" if normalize else "count")

        val_counts = pc.value_counts(self.native)
        values = val_counts.field("values")
        counts = cast("ArrowChunkedArray", val_counts.field("counts"))

        if normalize:
            arrays = [values, pc.divide(*cast_for_truediv(counts, pc.sum(counts)))]
        else:
            arrays = [values, counts]

        val_count = pa.Table.from_arrays(arrays, names=[index_name_, value_name_])

        if sort:
            val_count = val_count.sort_by([(value_name_, "descending")])

        return ArrowDataFrame(
            val_count,
            backend_version=self._backend_version,
            version=self._version,
            validate_column_names=True,
        )

    def zip_with(self, mask: Self, other: Self) -> Self:
        cond = mask.native.combine_chunks()
        return self._with_native(pc.if_else(cond, self.native, other.native))

    def sample(
        self,
        n: int | None,
        *,
        fraction: float | None,
        with_replacement: bool,
        seed: int | None,
    ) -> Self:
        import numpy as np  # ignore-banned-import

        num_rows = len(self)
        if n is None and fraction is not None:
            n = int(num_rows * fraction)

        rng = np.random.default_rng(seed=seed)
        idx = np.arange(0, num_rows)
        mask = rng.choice(idx, size=n, replace=with_replacement)
        return self._with_native(self.native.take(mask))

    def fill_null(
        self,
        value: Self | NonNestedLiteral,
        strategy: FillNullStrategy | None,
        limit: int | None,
    ) -> Self:
        import numpy as np  # ignore-banned-import

        def fill_aux(
            arr: ArrowChunkedArray, limit: int, direction: FillNullStrategy | None
        ) -> ArrowArray:
            # this algorithm first finds the indices of the valid values to fill all the null value positions
            # then it calculates the distance of each new index and the original index
            # if the distance is equal to or less than the limit and the original value is null, it is replaced
            valid_mask = pc.is_valid(arr)
            indices = pa.array(np.arange(len(arr)), type=pa.int64())
            if direction == "forward":
                valid_index = np.maximum.accumulate(np.where(valid_mask, indices, -1))
                distance = indices - valid_index
            else:
                valid_index = np.minimum.accumulate(
                    np.where(valid_mask[::-1], indices[::-1], len(arr))
                )[::-1]
                distance = valid_index - indices
            return pc.if_else(
                pc.and_(pc.is_null(arr), pc.less_equal(distance, lit(limit))),  # pyright: ignore[reportArgumentType, reportCallIssue]
                arr.take(valid_index),
                arr,
            )

        if value is not None:
            _, native_value = extract_native(self, value)
            series: ArrayOrScalarAny = pc.fill_null(self.native, native_value)
        elif limit is None:
            fill_func = (
                pc.fill_null_forward if strategy == "forward" else pc.fill_null_backward
            )
            series = fill_func(self.native)
        else:
            series = fill_aux(self.native, limit, strategy)
        return self._with_native(series, preserve_broadcast=True)

    def to_frame(self) -> ArrowDataFrame:
        from narwhals._arrow.dataframe import ArrowDataFrame

        df = pa.Table.from_arrays([self.native], names=[self.name])
        return ArrowDataFrame(
            df,
            backend_version=self._backend_version,
            version=self._version,
            validate_column_names=False,
        )

    def to_pandas(self) -> pd.Series[Any]:
        import pandas as pd  # ignore-banned-import()

        return pd.Series(self.native, name=self.name)

    def to_polars(self) -> pl.Series:
        import polars as pl  # ignore-banned-import

        return cast("pl.Series", pl.from_arrow(self.native))

    def is_unique(self) -> ArrowSeries:
        return self.to_frame().is_unique().alias(self.name)

    def is_first_distinct(self) -> Self:
        import numpy as np  # ignore-banned-import

        row_number = pa.array(np.arange(len(self)))
        col_token = generate_temporary_column_name(n_bytes=8, columns=[self.name])
        first_distinct_index = (
            pa.Table.from_arrays([self.native], names=[self.name])
            .append_column(col_token, row_number)
            .group_by(self.name)
            .aggregate([(col_token, "min")])
            .column(f"{col_token}_min")
        )

        return self._with_native(pc.is_in(row_number, first_distinct_index))

    def is_last_distinct(self) -> Self:
        import numpy as np  # ignore-banned-import

        row_number = pa.array(np.arange(len(self)))
        col_token = generate_temporary_column_name(n_bytes=8, columns=[self.name])
        last_distinct_index = (
            pa.Table.from_arrays([self.native], names=[self.name])
            .append_column(col_token, row_number)
            .group_by(self.name)
            .aggregate([(col_token, "max")])
            .column(f"{col_token}_max")
        )

        return self._with_native(pc.is_in(row_number, last_distinct_index))

    def is_sorted(self, *, descending: bool) -> bool:
        if not isinstance(descending, bool):
            msg = f"argument 'descending' should be boolean, found {type(descending)}"
            raise TypeError(msg)
        if descending:
            result = pc.all(pc.greater_equal(self.native[:-1], self.native[1:]))
        else:
            result = pc.all(pc.less_equal(self.native[:-1], self.native[1:]))
        return maybe_extract_py_scalar(result, return_py_scalar=True)

    def unique(self, *, maintain_order: bool) -> Self:
        # TODO(marco): `pc.unique` seems to always maintain order, is that guaranteed?
        return self._with_native(self.native.unique())

    def replace_strict(
        self,
        old: Sequence[Any] | Mapping[Any, Any],
        new: Sequence[Any],
        *,
        return_dtype: DType | type[DType] | None,
    ) -> Self:
        # https://stackoverflow.com/a/79111029/4451315
        idxs = pc.index_in(self.native, pa.array(old))
        result_native = pc.take(pa.array(new), idxs)
        if return_dtype is not None:
            result_native.cast(narwhals_to_native_dtype(return_dtype, self._version))
        result = self._with_native(result_native)
        if result.is_null().sum() != self.is_null().sum():
            msg = (
                "replace_strict did not replace all non-null values.\n\n"
                "The following did not get replaced: "
                f"{self.filter(~self.is_null() & result.is_null()).unique(maintain_order=False).to_list()}"
            )
            raise ValueError(msg)
        return result

    def sort(self, *, descending: bool, nulls_last: bool) -> Self:
        order: Order = "descending" if descending else "ascending"
        null_placement: NullPlacement = "at_end" if nulls_last else "at_start"
        sorted_indices = pc.array_sort_indices(
            self.native, order=order, null_placement=null_placement
        )
        return self._with_native(self.native.take(sorted_indices))

    def to_dummies(self, *, separator: str, drop_first: bool) -> ArrowDataFrame:
        import numpy as np  # ignore-banned-import

        from narwhals._arrow.dataframe import ArrowDataFrame

        name = self._name
        # NOTE: stub is missing attributes (https://arrow.apache.org/docs/python/generated/pyarrow.DictionaryArray.html)
        da: Incomplete = self.native.combine_chunks().dictionary_encode("encode")

        columns: _2DArray = np.zeros((len(da.dictionary), len(da)), np.int8)
        columns[da.indices, np.arange(len(da))] = 1
        null_col_pa, null_col_pl = f"{name}{separator}None", f"{name}{separator}null"
        cols = [
            {null_col_pa: null_col_pl}.get(
                f"{name}{separator}{v}", f"{name}{separator}{v}"
            )
            for v in da.dictionary
        ]

        output_order = (
            [
                null_col_pl,
                *sorted([c for c in cols if c != null_col_pl])[int(drop_first) :],
            ]
            if null_col_pl in cols
            else sorted(cols)[int(drop_first) :]
        )
        return ArrowDataFrame(
            pa.Table.from_arrays(columns, names=cols),
            backend_version=self._backend_version,
            version=self._version,
            validate_column_names=True,
        ).simple_select(*output_order)

    def quantile(
        self,
        quantile: float,
        interpolation: RollingInterpolationMethod,
        *,
        _return_py_scalar: bool = True,
    ) -> float:
        return maybe_extract_py_scalar(
            pc.quantile(self.native, q=quantile, interpolation=interpolation)[0],
            _return_py_scalar,
        )

    def gather_every(self, n: int, offset: int = 0) -> Self:
        return self._with_native(self.native[offset::n])

    def clip(
        self,
        lower_bound: Self | NumericLiteral | TemporalLiteral | None,
        upper_bound: Self | NumericLiteral | TemporalLiteral | None,
    ) -> Self:
        _, lower = extract_native(self, lower_bound) if lower_bound else (None, None)
        _, upper = extract_native(self, upper_bound) if upper_bound else (None, None)

        if lower is None:
            return self._with_native(pc.min_element_wise(self.native, upper))
        if upper is None:
            return self._with_native(pc.max_element_wise(self.native, lower))
        return self._with_native(
            pc.max_element_wise(pc.min_element_wise(self.native, upper), lower)
        )

    def to_arrow(self) -> ArrowArray:
        return self.native.combine_chunks()

    def mode(self) -> ArrowSeries:
        plx = self.__narwhals_namespace__()
        col_token = generate_temporary_column_name(n_bytes=8, columns=[self.name])
        counts = self.value_counts(
            name=col_token, normalize=False, sort=False, parallel=False
        )
        return counts.filter(
            plx.col(col_token)
            == plx.col(col_token).max().broadcast(kind=ExprKind.AGGREGATION)
        ).get_column(self.name)

    def is_finite(self) -> Self:
        return self._with_native(pc.is_finite(self.native))

    def cum_count(self, *, reverse: bool) -> Self:
        dtypes = import_dtypes_module(self._version)
        return (~self.is_null()).cast(dtypes.UInt32()).cum_sum(reverse=reverse)

    @requires.backend_version((13,))
    def cum_min(self, *, reverse: bool) -> Self:
        result = (
            pc.cumulative_min(self.native, skip_nulls=True)
            if not reverse
            else pc.cumulative_min(self.native[::-1], skip_nulls=True)[::-1]
        )
        return self._with_native(result)

    @requires.backend_version((13,))
    def cum_max(self, *, reverse: bool) -> Self:
        result = (
            pc.cumulative_max(self.native, skip_nulls=True)
            if not reverse
            else pc.cumulative_max(self.native[::-1], skip_nulls=True)[::-1]
        )
        return self._with_native(result)

    @requires.backend_version((13,))
    def cum_prod(self, *, reverse: bool) -> Self:
        result = (
            pc.cumulative_prod(self.native, skip_nulls=True)
            if not reverse
            else pc.cumulative_prod(self.native[::-1], skip_nulls=True)[::-1]
        )
        return self._with_native(result)

    def rolling_sum(self, window_size: int, *, min_samples: int, center: bool) -> Self:
        min_samples = min_samples if min_samples is not None else window_size
        padded_series, offset = pad_series(self, window_size=window_size, center=center)

        cum_sum = padded_series.cum_sum(reverse=False).fill_null(
            value=None, strategy="forward", limit=None
        )
        rolling_sum = (
            cum_sum
            - cum_sum.shift(window_size).fill_null(value=0, strategy=None, limit=None)
            if window_size != 0
            else cum_sum
        )

        valid_count = padded_series.cum_count(reverse=False)
        count_in_window = valid_count - valid_count.shift(window_size).fill_null(
            value=0, strategy=None, limit=None
        )

        result = self._with_native(
            pc.if_else((count_in_window >= min_samples).native, rolling_sum.native, None)
        )
        return result._gather_slice(slice(offset, None))

    def rolling_mean(self, window_size: int, *, min_samples: int, center: bool) -> Self:
        min_samples = min_samples if min_samples is not None else window_size
        padded_series, offset = pad_series(self, window_size=window_size, center=center)

        cum_sum = padded_series.cum_sum(reverse=False).fill_null(
            value=None, strategy="forward", limit=None
        )
        rolling_sum = (
            cum_sum
            - cum_sum.shift(window_size).fill_null(value=0, strategy=None, limit=None)
            if window_size != 0
            else cum_sum
        )

        valid_count = padded_series.cum_count(reverse=False)
        count_in_window = valid_count - valid_count.shift(window_size).fill_null(
            value=0, strategy=None, limit=None
        )

        result = (
            self._with_native(
                pc.if_else(
                    (count_in_window >= min_samples).native, rolling_sum.native, None
                )
            )
            / count_in_window
        )
        return result._gather_slice(slice(offset, None))

    def rolling_var(
        self, window_size: int, *, min_samples: int, center: bool, ddof: int
    ) -> Self:
        min_samples = min_samples if min_samples is not None else window_size
        padded_series, offset = pad_series(self, window_size=window_size, center=center)

        cum_sum = padded_series.cum_sum(reverse=False).fill_null(
            value=None, strategy="forward", limit=None
        )
        rolling_sum = (
            cum_sum
            - cum_sum.shift(window_size).fill_null(value=0, strategy=None, limit=None)
            if window_size != 0
            else cum_sum
        )

        cum_sum_sq = (
            pow(padded_series, 2)
            .cum_sum(reverse=False)
            .fill_null(value=None, strategy="forward", limit=None)
        )
        rolling_sum_sq = (
            cum_sum_sq
            - cum_sum_sq.shift(window_size).fill_null(value=0, strategy=None, limit=None)
            if window_size != 0
            else cum_sum_sq
        )

        valid_count = padded_series.cum_count(reverse=False)
        count_in_window = valid_count - valid_count.shift(window_size).fill_null(
            value=0, strategy=None, limit=None
        )

        result = self._with_native(
            pc.if_else(
                (count_in_window >= min_samples).native,
                (rolling_sum_sq - (rolling_sum**2 / count_in_window)).native,
                None,
            )
        ) / self._with_native(pc.max_element_wise((count_in_window - ddof).native, 0))

        return result._gather_slice(slice(offset, None, None))

    def rolling_std(
        self, window_size: int, *, min_samples: int, center: bool, ddof: int
    ) -> Self:
        return (
            self.rolling_var(
                window_size=window_size, min_samples=min_samples, center=center, ddof=ddof
            )
            ** 0.5
        )

    def rank(self, method: RankMethod, *, descending: bool) -> Self:
        if method == "average":
            msg = (
                "`rank` with `method='average' is not supported for pyarrow backend. "
                "The available methods are {'min', 'max', 'dense', 'ordinal'}."
            )
            raise ValueError(msg)

        sort_keys: Order = "descending" if descending else "ascending"
        tiebreaker: TieBreaker = "first" if method == "ordinal" else method

        native_series: ArrowChunkedArray | ArrowArray
        if self._backend_version < (14, 0, 0):  # pragma: no cover
            native_series = self.native.combine_chunks()
        else:
            native_series = self.native

        null_mask = pc.is_null(native_series)

        rank = pc.rank(native_series, sort_keys=sort_keys, tiebreaker=tiebreaker)

        result = pc.if_else(null_mask, lit(None, native_series.type), rank)
        return self._with_native(result)

    @requires.backend_version((13,))
    def hist(  # noqa: PLR0915
        self,
        bins: list[float | int] | None,
        *,
        bin_count: int | None,
        include_breakpoint: bool,
    ) -> ArrowDataFrame:
        import numpy as np  # ignore-banned-import

        from narwhals._arrow.dataframe import ArrowDataFrame

        def _hist_from_bin_count(bin_count: int):  # type: ignore[no-untyped-def] # noqa: ANN202
            d = pc.min_max(self.native)
            lower, upper = d["min"].as_py(), d["max"].as_py()
            if lower == upper:
                lower -= 0.5
                upper += 0.5
            bins = np.linspace(lower, upper, bin_count + 1)
            return _hist_from_bins(bins)

        def _hist_from_bins(bins: Sequence[int | float]):  # type: ignore[no-untyped-def] # noqa: ANN202
            bin_indices = np.searchsorted(bins, self.native, side="left")
            bin_indices = pc.if_else(  # lowest bin is inclusive
                pc.equal(self.native, lit(bins[0])), 1, bin_indices
            )

            # align unique categories and counts appropriately
            obs_cats, obs_counts = np.unique(bin_indices, return_counts=True)
            obj_cats = np.arange(1, len(bins))
            counts = np.zeros_like(obj_cats)
            counts[np.isin(obj_cats, obs_cats)] = obs_counts[np.isin(obs_cats, obj_cats)]

            bin_right = bins[1:]
            return counts, bin_right

        counts: Sequence[int | float | pa.Scalar[Any]] | np.typing.ArrayLike
        bin_right: Sequence[int | float | pa.Scalar[Any]] | np.typing.ArrayLike

        data_count = pc.sum(
            pc.invert(pc.or_(pc.is_nan(self.native), pc.is_null(self.native))).cast(
                pa.uint8()
            ),
            min_count=0,
        )
        if bins is not None:
            if len(bins) < 2:
                counts, bin_right = [], []

            elif data_count == pa.scalar(0, type=pa.uint64()):  # type:ignore[comparison-overlap]
                counts = np.zeros(len(bins) - 1)
                bin_right = bins[1:]

            elif len(bins) == 2:
                counts = [
                    pc.sum(
                        pc.and_(
                            pc.greater_equal(self.native, lit(float(bins[0]))),
                            pc.less_equal(self.native, lit(float(bins[1]))),
                        ).cast(pa.uint8())
                    )
                ]
                bin_right = [bins[-1]]
            else:
                counts, bin_right = _hist_from_bins(bins)

        elif bin_count is not None:
            if bin_count == 0:
                counts, bin_right = [], []
            elif data_count == pa.scalar(0, type=pa.uint64()):  # type:ignore[comparison-overlap]
                counts, bin_right = (
                    np.zeros(bin_count),
                    np.linspace(0, 1, bin_count + 1)[1:],
                )
            elif bin_count == 1:
                d = pc.min_max(self.native)
                lower, upper = d["min"], d["max"]
                if lower == upper:
                    counts, bin_right = [data_count], [pc.add(upper, pa.scalar(0.5))]
                else:
                    counts, bin_right = [data_count], [upper]
            else:
                counts, bin_right = _hist_from_bin_count(bin_count)

        else:  # pragma: no cover
            # caller guarantees that either bins or bin_count is specified
            msg = "must provide one of `bin_count` or `bins`"
            raise InvalidOperationError(msg)

        data: dict[str, Any] = {}
        if include_breakpoint:
            data["breakpoint"] = bin_right
        data["count"] = counts

        return ArrowDataFrame(
            pa.Table.from_pydict(data),
            backend_version=self._backend_version,
            version=self._version,
            validate_column_names=True,
        )

    def __iter__(self) -> Iterator[Any]:
        for x in self.native:
            yield maybe_extract_py_scalar(x, return_py_scalar=True)

    def __contains__(self, other: Any) -> bool:
        from pyarrow import ArrowInvalid  # ignore-banned-imports
        from pyarrow import ArrowNotImplementedError  # ignore-banned-imports
        from pyarrow import ArrowTypeError  # ignore-banned-imports

        try:
            other_ = lit(other) if other is not None else lit(None, type=self._type)
            return maybe_extract_py_scalar(
                pc.is_in(other_, self.native), return_py_scalar=True
            )
        except (ArrowInvalid, ArrowNotImplementedError, ArrowTypeError) as exc:
            from narwhals.exceptions import InvalidOperationError

            msg = f"Unable to compare other of type {type(other)} with series of type {self.dtype}."
            raise InvalidOperationError(msg) from exc

    @property
    def dt(self) -> ArrowSeriesDateTimeNamespace:
        return ArrowSeriesDateTimeNamespace(self)

    @property
    def cat(self) -> ArrowSeriesCatNamespace:
        return ArrowSeriesCatNamespace(self)

    @property
    def str(self) -> ArrowSeriesStringNamespace:
        return ArrowSeriesStringNamespace(self)

    @property
    def list(self) -> ArrowSeriesListNamespace:
        return ArrowSeriesListNamespace(self)

    @property
    def struct(self) -> ArrowSeriesStructNamespace:
        return ArrowSeriesStructNamespace(self)

    ewm_mean = not_implemented()<|MERGE_RESOLUTION|>--- conflicted
+++ resolved
@@ -408,29 +408,16 @@
     def name(self) -> str:
         return self._name
 
-<<<<<<< HEAD
     def _gather(self, rows: SizedMultiIndexSelector[ArrowChunkedArray]) -> Self:
         if len(rows) == 0:
             return self._with_native(self.native.slice(0, 0))
         if self._backend_version < (18,) and isinstance(rows, tuple):
             rows = list(rows)
-        return self._with_native(self.native.take(rows))  # pyright: ignore[reportArgumentType]
-
-    def _gather_slice(self, rows: slice | range) -> Self:
+        return self._with_native(self.native.take(rows))
+
+    def _gather_slice(self, rows: _SliceIndex | range) -> Self:
         start = rows.start or 0
         stop = rows.stop if rows.stop is not None else len(self.native)
-=======
-    def _gather(self, item: SizedMultiIndexSelector[ArrowChunkedArray]) -> Self:
-        if len(item) == 0:
-            return self._with_native(self.native.slice(0, 0))
-        if self._backend_version < (18,) and isinstance(item, tuple):
-            item = list(item)
-        return self._with_native(self.native.take(item))
-
-    def _gather_slice(self, item: _SliceIndex | range) -> Self:
-        start = item.start or 0
-        stop = item.stop if item.stop is not None else len(self.native)
->>>>>>> 1119ad7e
         if start < 0:
             start = len(self.native) + start
         if stop < 0:
