--- conflicted
+++ resolved
@@ -650,16 +650,9 @@
                 arr,
             )
 
-<<<<<<< HEAD
-        if value is not None:
-            series = pc.fill_null(self.native, lit(value, self._type))  # type: ignore[attr-defined]
-=======
-        ser = self._native_series
-
         if value is not None:
             _, value = extract_native(self, value)
-            res_ser = self._from_native_series(pc.fill_null(ser, value))  # type: ignore[attr-defined]
->>>>>>> 140833c0
+            series = pc.fill_null(self.native, value)  # type: ignore[attr-defined]
         elif limit is None:
             fill_func = (
                 pc.fill_null_forward if strategy == "forward" else pc.fill_null_backward
