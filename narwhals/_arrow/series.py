from __future__ import annotations

from typing import TYPE_CHECKING
from typing import Any
from typing import Iterable
from typing import Literal
from typing import Sequence
from typing import overload

from narwhals._arrow.utils import cast_for_truediv
from narwhals._arrow.utils import floordiv_compat
from narwhals._arrow.utils import reverse_translate_dtype
from narwhals._arrow.utils import translate_dtype
from narwhals._arrow.utils import validate_column_comparand
from narwhals.dependencies import get_numpy
from narwhals.dependencies import get_pandas
from narwhals.dependencies import get_pyarrow
from narwhals.dependencies import get_pyarrow_compute
from narwhals.utils import Implementation
from narwhals.utils import generate_unique_token

if TYPE_CHECKING:
    from typing_extensions import Self

    from narwhals._arrow.dataframe import ArrowDataFrame
    from narwhals._arrow.namespace import ArrowNamespace
    from narwhals.dtypes import DType


class ArrowSeries:
    def __init__(
        self, native_series: Any, *, name: str, backend_version: tuple[int, ...]
    ) -> None:
        self._name = name
        self._native_series = native_series
        self._implementation = Implementation.PYARROW
        self._backend_version = backend_version

    def _from_native_series(self, series: Any) -> Self:
        pa = get_pyarrow()
        if isinstance(series, pa.Array):
            series = pa.chunked_array([series])
        return self.__class__(
            series,
            name=self._name,
            backend_version=self._backend_version,
        )

    @classmethod
    def _from_iterable(
        cls: type[Self],
        data: Iterable[Any],
        name: str,
        *,
        backend_version: tuple[int, ...],
    ) -> Self:
        pa = get_pyarrow()
        return cls(
            pa.chunked_array([data]),
            name=name,
            backend_version=backend_version,
        )

    def __len__(self) -> int:
        return len(self._native_series)

    def __eq__(self, other: object) -> Self:  # type: ignore[override]
        pc = get_pyarrow_compute()
        ser = self._native_series
        other = validate_column_comparand(other)
        return self._from_native_series(pc.equal(ser, other))

    def __ne__(self, other: object) -> Self:  # type: ignore[override]
        pc = get_pyarrow_compute()
        ser = self._native_series
        other = validate_column_comparand(other)
        return self._from_native_series(pc.not_equal(ser, other))

    def __ge__(self, other: Any) -> Self:
        pc = get_pyarrow_compute()
        ser = self._native_series
        other = validate_column_comparand(other)
        return self._from_native_series(pc.greater_equal(ser, other))

    def __gt__(self, other: Any) -> Self:
        pc = get_pyarrow_compute()
        ser = self._native_series
        other = validate_column_comparand(other)
        return self._from_native_series(pc.greater(ser, other))

    def __le__(self, other: Any) -> Self:
        pc = get_pyarrow_compute()
        ser = self._native_series
        other = validate_column_comparand(other)
        return self._from_native_series(pc.less_equal(ser, other))

    def __lt__(self, other: Any) -> Self:
        pc = get_pyarrow_compute()
        ser = self._native_series
        other = validate_column_comparand(other)
        return self._from_native_series(pc.less(ser, other))

    def __and__(self, other: Any) -> Self:
        pc = get_pyarrow_compute()
        ser = self._native_series
        other = validate_column_comparand(other)
        return self._from_native_series(pc.and_kleene(ser, other))

    def __or__(self, other: Any) -> Self:
        pc = get_pyarrow_compute()
        ser = self._native_series
        other = validate_column_comparand(other)
        return self._from_native_series(pc.or_kleene(ser, other))

    def __add__(self, other: Any) -> Self:
        pc = get_pyarrow_compute()
        other = validate_column_comparand(other)
        return self._from_native_series(pc.add(self._native_series, other))

    def __radd__(self, other: Any) -> Self:
        return self + other  # type: ignore[no-any-return]

    def __sub__(self, other: Any) -> Self:
        pc = get_pyarrow_compute()
        other = validate_column_comparand(other)
        return self._from_native_series(pc.subtract(self._native_series, other))

    def __rsub__(self, other: Any) -> Self:
        return (self - other) * (-1)  # type: ignore[no-any-return]

    def __mul__(self, other: Any) -> Self:
        pc = get_pyarrow_compute()
        other = validate_column_comparand(other)
        return self._from_native_series(pc.multiply(self._native_series, other))

    def __rmul__(self, other: Any) -> Self:
        return self * other  # type: ignore[no-any-return]

    def __pow__(self, other: Any) -> Self:
        pc = get_pyarrow_compute()
        ser = self._native_series
        other = validate_column_comparand(other)
        return self._from_native_series(pc.power(ser, other))

    def __rpow__(self, other: Any) -> Self:
        pc = get_pyarrow_compute()
        ser = self._native_series
        other = validate_column_comparand(other)
        return self._from_native_series(pc.power(other, ser))

    def __floordiv__(self, other: Any) -> Self:
        ser = self._native_series
        other = validate_column_comparand(other)
        return self._from_native_series(floordiv_compat(ser, other))

    def __rfloordiv__(self, other: Any) -> Self:
        ser = self._native_series
        other = validate_column_comparand(other)
        return self._from_native_series(floordiv_compat(other, ser))

    def __truediv__(self, other: Any) -> Self:
        pa = get_pyarrow()
        pc = get_pyarrow_compute()
        ser = self._native_series
        other = validate_column_comparand(other)
        if not isinstance(other, (pa.Array, pa.ChunkedArray)):
            # scalar
            other = pa.scalar(other)
        return self._from_native_series(pc.divide(*cast_for_truediv(ser, other)))

    def __rtruediv__(self, other: Any) -> Self:
        pa = get_pyarrow()
        pc = get_pyarrow_compute()
        ser = self._native_series
        other = validate_column_comparand(other)
        if not isinstance(other, (pa.Array, pa.ChunkedArray)):
            # scalar
            other = pa.scalar(other)
        return self._from_native_series(pc.divide(*cast_for_truediv(other, ser)))

    def __invert__(self) -> Self:
        pc = get_pyarrow_compute()
        return self._from_native_series(pc.invert(self._native_series))

    def len(self) -> int:
        return len(self._native_series)

    def filter(self, other: Any) -> Self:
        other = validate_column_comparand(other)
        return self._from_native_series(self._native_series.filter(other))

    def mean(self) -> int:
        pc = get_pyarrow_compute()
        return pc.mean(self._native_series)  # type: ignore[no-any-return]

    def min(self) -> int:
        pc = get_pyarrow_compute()
        return pc.min(self._native_series)  # type: ignore[no-any-return]

    def max(self) -> int:
        pc = get_pyarrow_compute()
        return pc.max(self._native_series)  # type: ignore[no-any-return]

    def sum(self) -> int:
        pc = get_pyarrow_compute()
        return pc.sum(self._native_series)  # type: ignore[no-any-return]

    def drop_nulls(self) -> ArrowSeries:
        pc = get_pyarrow_compute()
        return self._from_native_series(pc.drop_null(self._native_series))

<<<<<<< HEAD
    def series_shift(self, n: int) -> Self:
=======
    def shift(self, n: int) -> Self:
>>>>>>> 65f11e56
        pc = get_pyarrow_compute()
        return self._from_native_series(pc.shift(self._native_series, n))

    def std(self, ddof: int = 1) -> int:
        pc = get_pyarrow_compute()
        return pc.stddev(self._native_series, ddof=ddof)  # type: ignore[no-any-return]

    def count(self) -> int:
        pc = get_pyarrow_compute()
        return pc.count(self._native_series)  # type: ignore[no-any-return]

    def n_unique(self) -> int:
        pc = get_pyarrow_compute()
        unique_values = pc.unique(self._native_series)
        return pc.count(unique_values, mode="all")  # type: ignore[no-any-return]

    def __native_namespace__(self) -> Any:  # pragma: no cover
        return get_pyarrow()

    def __narwhals_namespace__(self) -> ArrowNamespace:
        from narwhals._arrow.namespace import ArrowNamespace

        return ArrowNamespace(backend_version=self._backend_version)

    @property
    def name(self) -> str:
        return self._name

    def __narwhals_series__(self) -> Self:
        return self

    @overload
    def __getitem__(self, idx: int) -> Any: ...

    @overload
    def __getitem__(self, idx: slice | Sequence[int]) -> Self: ...

    def __getitem__(self, idx: int | slice | Sequence[int]) -> Any | Self:
        if isinstance(idx, int):
            return self._native_series[idx]
        return self._from_native_series(self._native_series[idx])

    def to_list(self) -> Any:
        return self._native_series.to_pylist()

    def __array__(self, dtype: Any = None, copy: bool | None = None) -> Any:
        return self._native_series.__array__(dtype=dtype, copy=copy)

    def to_numpy(self) -> Any:
        return self._native_series.to_numpy()

    def alias(self, name: str) -> Self:
        return self.__class__(
            self._native_series,
            name=name,
            backend_version=self._backend_version,
        )

    @property
    def dtype(self) -> DType:
        return translate_dtype(self._native_series.type)

    def abs(self) -> Self:
        pc = get_pyarrow_compute()
        return self._from_native_series(pc.abs(self._native_series))

    def cum_sum(self) -> Self:
        pc = get_pyarrow_compute()
        return self._from_native_series(pc.cumulative_sum(self._native_series))

    def diff(self) -> Self:
        pc = get_pyarrow_compute()
        return self._from_native_series(
            pc.pairwise_diff(self._native_series.combine_chunks())
        )

    def any(self) -> bool:
        pc = get_pyarrow_compute()
        return pc.any(self._native_series)  # type: ignore[no-any-return]

    def all(self) -> bool:
        pc = get_pyarrow_compute()
        return pc.all(self._native_series)  # type: ignore[no-any-return]

    def is_between(self, lower_bound: Any, upper_bound: Any, closed: str = "both") -> Any:
        pc = get_pyarrow_compute()
        ser = self._native_series
        if closed == "left":
            ge = pc.greater_equal(ser, lower_bound)
            lt = pc.less(ser, upper_bound)
            res = pc.and_kleene(ge, lt)
        elif closed == "right":
            gt = pc.greater(ser, lower_bound)
            le = pc.less_equal(ser, upper_bound)
            res = pc.and_kleene(gt, le)
        elif closed == "none":
            gt = pc.greater(ser, lower_bound)
            lt = pc.less(ser, upper_bound)
            res = pc.and_kleene(gt, lt)
        elif closed == "both":
            ge = pc.greater_equal(ser, lower_bound)
            le = pc.less_equal(ser, upper_bound)
            res = pc.and_kleene(ge, le)
        else:  # pragma: no cover
            raise AssertionError
        return self._from_native_series(res)

    def is_empty(self) -> bool:
        return len(self) == 0

    def is_null(self) -> Self:
        ser = self._native_series
        return self._from_native_series(ser.is_null())

    def cast(self, dtype: DType) -> Self:
        pc = get_pyarrow_compute()
        ser = self._native_series
        dtype = reverse_translate_dtype(dtype)
        return self._from_native_series(pc.cast(ser, dtype))

    def null_count(self: Self) -> int:
        return self._native_series.null_count  # type: ignore[no-any-return]

    def head(self, n: int) -> Self:
        ser = self._native_series
        if n >= 0:
            return self._from_native_series(ser.slice(0, n))
        else:
            num_rows = len(ser)
            return self._from_native_series(ser.slice(0, max(0, num_rows + n)))

    def tail(self, n: int) -> Self:
        ser = self._native_series
        if n >= 0:
            num_rows = len(ser)
            return self._from_native_series(ser.slice(max(0, num_rows - n)))
        else:
            return self._from_native_series(ser.slice(abs(n)))

    def is_in(self, other: Any) -> Self:
        pc = get_pyarrow_compute()
        pa = get_pyarrow()
        value_set = pa.array(other)
        ser = self._native_series
        return self._from_native_series(pc.is_in(ser, value_set=value_set))

    def arg_true(self) -> Self:
        np = get_numpy()
        ser = self._native_series
        res = np.flatnonzero(ser)
        return self._from_iterable(
            res, name=self.name, backend_version=self._backend_version
        )

    def item(self: Self, index: int | None = None) -> Any:
        if index is None:
            if len(self) != 1:
                msg = (
                    "can only call '.item()' if the Series is of length 1,"
                    f" or an explicit index is provided (Series is of length {len(self)})"
                )
                raise ValueError(msg)
            return self._native_series[0]
        return self._native_series[index]

    def value_counts(
        self: Self,
        *,
        sort: bool = False,
        parallel: bool = False,
        name: str | None = None,
        normalize: bool = False,
    ) -> ArrowDataFrame:
        """Parallel is unused, exists for compatibility"""
        from narwhals._arrow.dataframe import ArrowDataFrame

        pc = get_pyarrow_compute()
        pa = get_pyarrow()

        index_name_ = "index" if self._name is None else self._name
        value_name_ = name or ("proportion" if normalize else "count")

        val_count = pc.value_counts(self._native_series)
        values = val_count.field("values")
        counts = val_count.field("counts")

        if normalize:
            counts = pc.divide(*cast_for_truediv(counts, pc.sum(counts)))

        val_count = pa.Table.from_arrays(
            [values, counts], names=[index_name_, value_name_]
        )

        if sort:
            val_count = val_count.sort_by([(value_name_, "descending")])

        return ArrowDataFrame(
            val_count,
            backend_version=self._backend_version,
        )

    def zip_with(self: Self, mask: Self, other: Self) -> Self:
        pc = get_pyarrow_compute()

        return self._from_native_series(
            pc.replace_with_mask(
                self._native_series.combine_chunks(),
                pc.invert(mask._native_series.combine_chunks()),
                other._native_series.combine_chunks(),
            )
        )

    def sample(
        self: Self,
        n: int | None = None,
        fraction: float | None = None,
        *,
        with_replacement: bool = False,
    ) -> Self:
        np = get_numpy()
        pc = get_pyarrow_compute()
        ser = self._native_series
        num_rows = len(self)

        if n is None and fraction is not None:
            n = int(num_rows * fraction)

        idx = np.arange(0, num_rows)
        mask = np.random.choice(idx, size=n, replace=with_replacement)
        return self._from_native_series(pc.take(ser, mask))

    def fill_null(self: Self, value: Any) -> Self:
        pa = get_pyarrow()
        pc = get_pyarrow_compute()
        ser = self._native_series
        dtype = ser.type

        return self._from_native_series(pc.fill_null(ser, pa.scalar(value, dtype)))

    def to_frame(self: Self) -> ArrowDataFrame:
        from narwhals._arrow.dataframe import ArrowDataFrame

        pa = get_pyarrow()
        df = pa.Table.from_arrays([self._native_series], names=[self.name])
        return ArrowDataFrame(df, backend_version=self._backend_version)

    def to_pandas(self: Self) -> Any:
        pd = get_pandas()
        return pd.Series(self._native_series, name=self.name)

    def is_duplicated(self: Self) -> ArrowSeries:
        return self.to_frame().is_duplicated().alias(self.name)

    def is_unique(self: Self) -> ArrowSeries:
        return self.to_frame().is_unique().alias(self.name)

    def is_first_distinct(self: Self) -> Self:
        np = get_numpy()
        pa = get_pyarrow()
        pc = get_pyarrow_compute()

        row_number = pa.array(np.arange(len(self)))
        col_token = generate_unique_token(n_bytes=8, columns=[self.name])
        first_distinct_index = (
            pa.Table.from_arrays([self._native_series], names=[self.name])
            .append_column(col_token, row_number)
            .group_by(self.name)
            .aggregate([(col_token, "min")])
            .column(f"{col_token}_min")
        )

        return self._from_native_series(pc.is_in(row_number, first_distinct_index))

    def is_last_distinct(self: Self) -> Self:
        np = get_numpy()
        pa = get_pyarrow()
        pc = get_pyarrow_compute()

        row_number = pa.array(np.arange(len(self)))
        col_token = generate_unique_token(n_bytes=8, columns=[self.name])
        last_distinct_index = (
            pa.Table.from_arrays([self._native_series], names=[self.name])
            .append_column(col_token, row_number)
            .group_by(self.name)
            .aggregate([(col_token, "max")])
            .column(f"{col_token}_max")
        )

        return self._from_native_series(pc.is_in(row_number, last_distinct_index))

    def is_sorted(self: Self, *, descending: bool = False) -> bool:
        if not isinstance(descending, bool):
            msg = f"argument 'descending' should be boolean, found {type(descending)}"
            raise TypeError(msg)
        pc = get_pyarrow_compute()
        ser = self._native_series
        if descending:
            return pc.all(pc.greater_equal(ser[:-1], ser[1:]))  # type: ignore[no-any-return]
        else:
            return pc.all(pc.less_equal(ser[:-1], ser[1:]))  # type: ignore[no-any-return]

    def unique(self: Self) -> ArrowSeries:
        pc = get_pyarrow_compute()
        return self._from_native_series(pc.unique(self._native_series))

    def sort(
        self: Self, *, descending: bool = False, nulls_last: bool = False
    ) -> ArrowSeries:
        pc = get_pyarrow_compute()
        series = self._native_series
        order = "descending" if descending else "ascending"
        null_placement = "at_end" if nulls_last else "at_start"
        sorted_indices = pc.array_sort_indices(
            series, order=order, null_placement=null_placement
        )

        return self._from_native_series(pc.take(series, sorted_indices))

    def to_dummies(
        self: Self, *, separator: str = "_", drop_first: bool = False
    ) -> ArrowDataFrame:
        from narwhals._arrow.dataframe import ArrowDataFrame

        pa = get_pyarrow()
        pc = get_pyarrow_compute()
        series = self._native_series
        unique_values = self.unique().sort()._native_series
        columns = [pc.cast(pc.equal(series, v), pa.uint8()) for v in unique_values][
            int(drop_first) :
        ]
        names = [f"{self._name}{separator}{v}" for v in unique_values][int(drop_first) :]

        return ArrowDataFrame(
            pa.Table.from_arrays(columns, names=names),
            backend_version=self._backend_version,
        )

    def quantile(
        self: Self,
        quantile: float,
        interpolation: Literal["nearest", "higher", "lower", "midpoint", "linear"],
    ) -> Any:
        pc = get_pyarrow_compute()
        return pc.quantile(self._native_series, q=quantile, interpolation=interpolation)[
            0
        ]

    @property
    def shape(self) -> tuple[int]:
        return (len(self._native_series),)

    @property
    def dt(self) -> ArrowSeriesDateTimeNamespace:
        return ArrowSeriesDateTimeNamespace(self)

    @property
    def cat(self) -> ArrowSeriesCatNamespace:
        return ArrowSeriesCatNamespace(self)

    @property
    def str(self) -> ArrowSeriesStringNamespace:
        return ArrowSeriesStringNamespace(self)


class ArrowSeriesDateTimeNamespace:
    def __init__(self, series: ArrowSeries) -> None:
        self._arrow_series = series

    def to_string(self, format: str) -> ArrowSeries:  # noqa: A002
        pc = get_pyarrow_compute()
        # PyArrow differs from other libraries in that %S also prints out
        # the fractional part of the second...:'(
        # https://arrow.apache.org/docs/python/generated/pyarrow.compute.strftime.html
        format = format.replace("%S.%f", "%S").replace("%S%.f", "%S")
        return self._arrow_series._from_native_series(
            pc.strftime(self._arrow_series._native_series, format)
        )


class ArrowSeriesCatNamespace:
    def __init__(self, series: ArrowSeries) -> None:
        self._arrow_series = series

    def get_categories(self) -> ArrowSeries:
        pa = get_pyarrow()
        ca = self._arrow_series._native_series
        # TODO(Unassigned): this looks potentially expensive - is there no better way?
        out = pa.chunked_array(
            [pa.concat_arrays([x.dictionary for x in ca.chunks]).unique()]
        )
        return self._arrow_series._from_native_series(out)


class ArrowSeriesStringNamespace:
    def __init__(self: Self, series: ArrowSeries) -> None:
        self._arrow_series = series

    def starts_with(self: Self, prefix: str) -> ArrowSeries:
        pc = get_pyarrow_compute()
        return self._arrow_series._from_native_series(
            pc.equal(self.slice(0, len(prefix))._native_series, prefix)
        )

    def ends_with(self: Self, suffix: str) -> ArrowSeries:
        pc = get_pyarrow_compute()
        return self._arrow_series._from_native_series(
            pc.equal(self.slice(-len(suffix))._native_series, suffix)
        )

    def contains(self: Self, pattern: str, *, literal: bool = False) -> ArrowSeries:
        pc = get_pyarrow_compute()
        check_func = pc.match_substring if literal else pc.match_substring_regex
        return self._arrow_series._from_native_series(
            check_func(self._arrow_series._native_series, pattern)
        )

    def slice(self: Self, offset: int, length: int | None = None) -> ArrowSeries:
        pc = get_pyarrow_compute()
        stop = offset + length if length else None
        return self._arrow_series._from_native_series(
            pc.utf8_slice_codeunits(
                self._arrow_series._native_series, start=offset, stop=stop
            ),
        )

    def to_datetime(self: Self, format: str | None = None) -> ArrowSeries:  # noqa: A002
        pc = get_pyarrow_compute()
        return self._arrow_series._from_native_series(
            pc.strptime(self._arrow_series._native_series, format=format, unit="us")
        )

    def to_uppercase(self: Self) -> ArrowSeries:
        pc = get_pyarrow_compute()
        return self._arrow_series._from_native_series(
            pc.utf8_upper(self._arrow_series._native_series),
        )

    def to_lowercase(self: Self) -> ArrowSeries:
        pc = get_pyarrow_compute()
        return self._arrow_series._from_native_series(
            pc.utf8_lower(self._arrow_series._native_series),
        )<|MERGE_RESOLUTION|>--- conflicted
+++ resolved
@@ -209,11 +209,7 @@
         pc = get_pyarrow_compute()
         return self._from_native_series(pc.drop_null(self._native_series))
 
-<<<<<<< HEAD
-    def series_shift(self, n: int) -> Self:
-=======
     def shift(self, n: int) -> Self:
->>>>>>> 65f11e56
         pc = get_pyarrow_compute()
         return self._from_native_series(pc.shift(self._native_series, n))
 
