--- conflicted
+++ resolved
@@ -818,12 +818,11 @@
             plx.col(col_token) == plx.col(col_token).max()
         )[self.name]
 
-<<<<<<< HEAD
     def is_finite(self: Self) -> Self:
         import pyarrow.compute as pc  # ignore-banned-import
 
         return self._from_native_series(pc.is_finite(self._native_series))
-=======
+
     def cum_count(self: Self, *, reverse: bool) -> Self:
         return (~self.is_null()).cast(self._dtypes.UInt32()).cum_sum(reverse=reverse)
 
@@ -874,7 +873,6 @@
             else pc.cumulative_prod(native_series[::-1], skip_nulls=True)[::-1]
         )
         return self._from_native_series(result)
->>>>>>> 68e9bbe5
 
     def __iter__(self: Self) -> Iterator[Any]:
         yield from self._native_series.__iter__()
