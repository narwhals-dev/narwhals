--- conflicted
+++ resolved
@@ -223,7 +223,6 @@
 
     def shift(self, n: int) -> Self:
         pa = get_pyarrow()
-<<<<<<< HEAD
         chunks = self._native_series.chunks
         dtype = self._native_series.type
 
@@ -245,17 +244,6 @@
         # Flatten the list of chunks to create a single array
         shifted_array = pa.concat_arrays(shifted_chunks)
         return self._from_native_series(shifted_array)
-=======
-        ca = self._native_series
-
-        if n > 0:
-            result = pa.concat_arrays([pa.nulls(n, ca.type), *ca[:-n].chunks])
-        elif n < 0:
-            result = pa.concat_arrays([*ca[-n:].chunks, pa.nulls(-n, ca.type)])
-        else:
-            result = ca
-        return self._from_native_series(result)
->>>>>>> 935e9f4d
 
     def std(self, ddof: int = 1) -> int:
         pc = get_pyarrow_compute()
