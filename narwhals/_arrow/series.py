--- conflicted
+++ resolved
@@ -912,13 +912,9 @@
         min_periods = min_periods if min_periods is not None else window_size
         padded_series, offset = pad_series(self, window_size=window_size, center=center)
 
-<<<<<<< HEAD
-        cum_sum = padded_series.cum_sum(reverse=False).fill_null(strategy="forward")
-=======
-        cum_sum = padded_arr.cum_sum(reverse=False).fill_null(
+        cum_sum = padded_series.cum_sum(reverse=False).fill_null(
             value=None, strategy="forward", limit=None
         )
->>>>>>> ea1a64fc
         rolling_sum = (
             cum_sum
             - cum_sum.shift(window_size).fill_null(value=0, strategy=None, limit=None)
@@ -926,15 +922,10 @@
             else cum_sum
         )
 
-<<<<<<< HEAD
         valid_count = padded_series.cum_count(reverse=False)
-        count_in_window = valid_count - valid_count.shift(window_size).fill_null(0)
-=======
-        valid_count = padded_arr.cum_count(reverse=False)
         count_in_window = valid_count - valid_count.shift(window_size).fill_null(
             value=0, strategy=None, limit=None
         )
->>>>>>> ea1a64fc
 
         result = self._from_native_series(
             pc.if_else(
@@ -957,13 +948,9 @@
         min_periods = min_periods if min_periods is not None else window_size
         padded_series, offset = pad_series(self, window_size=window_size, center=center)
 
-<<<<<<< HEAD
-        cum_sum = padded_series.cum_sum(reverse=False).fill_null(strategy="forward")
-=======
-        cum_sum = padded_arr.cum_sum(reverse=False).fill_null(
+        cum_sum = padded_series.cum_sum(reverse=False).fill_null(
             value=None, strategy="forward", limit=None
         )
->>>>>>> ea1a64fc
         rolling_sum = (
             cum_sum
             - cum_sum.shift(window_size).fill_null(value=0, strategy=None, limit=None)
@@ -971,15 +958,10 @@
             else cum_sum
         )
 
-<<<<<<< HEAD
         valid_count = padded_series.cum_count(reverse=False)
-        count_in_window = valid_count - valid_count.shift(window_size).fill_null(0)
-=======
-        valid_count = padded_arr.cum_count(reverse=False)
         count_in_window = valid_count - valid_count.shift(window_size).fill_null(
             value=0, strategy=None, limit=None
         )
->>>>>>> ea1a64fc
 
         result = (
             self._from_native_series(
@@ -1006,24 +988,32 @@
         min_periods = min_periods if min_periods is not None else window_size
         padded_series, offset = pad_series(self, window_size=window_size, center=center)
 
-        cum_sum = padded_series.cum_sum(reverse=False).fill_null(strategy="forward")
+        cum_sum = padded_series.cum_sum(reverse=False).fill_null(
+            value=None, strategy="forward", limit=None
+        )
         rolling_sum = (
-            cum_sum - cum_sum.shift(window_size).fill_null(0)
+            cum_sum
+            - cum_sum.shift(window_size).fill_null(value=0, strategy=None, limit=None)
             if window_size != 0
             else cum_sum
         )
 
         cum_sum_sq = (
-            padded_series.__pow__(2).cum_sum(reverse=False).fill_null(strategy="forward")
+            padded_series.__pow__(2)
+            .cum_sum(reverse=False)
+            .fill_null(value=None, strategy="forward", limit=None)
         )
         rolling_sum_sq = (
-            cum_sum_sq - cum_sum_sq.shift(window_size).fill_null(0)
+            cum_sum_sq
+            - cum_sum_sq.shift(window_size).fill_null(value=0, strategy=None, limit=None)
             if window_size != 0
             else cum_sum_sq
         )
 
         valid_count = padded_series.cum_count(reverse=False)
-        count_in_window = valid_count - valid_count.shift(window_size).fill_null(0)
+        count_in_window = valid_count - valid_count.shift(window_size).fill_null(
+            value=0, strategy=None, limit=None
+        )
 
         result = self._from_native_series(
             pc.if_else(
