from __future__ import annotations

from typing import TYPE_CHECKING
from typing import Any
from typing import Iterable
from typing import Iterator
from typing import Literal
from typing import Sequence
from typing import TypeVar
from typing import cast
from typing import overload

import pyarrow as pa
import pyarrow.compute as pc

from narwhals._arrow.series_cat import ArrowSeriesCatNamespace
from narwhals._arrow.series_dt import ArrowSeriesDateTimeNamespace
from narwhals._arrow.series_list import ArrowSeriesListNamespace
from narwhals._arrow.series_str import ArrowSeriesStringNamespace
from narwhals._arrow.utils import broadcast_and_extract_native
from narwhals._arrow.utils import cast_for_truediv
from narwhals._arrow.utils import chunked_array
from narwhals._arrow.utils import floordiv_compat
from narwhals._arrow.utils import lit
from narwhals._arrow.utils import narwhals_to_native_dtype
from narwhals._arrow.utils import native_to_narwhals_dtype
from narwhals._arrow.utils import nulls_like
from narwhals._arrow.utils import pad_series
from narwhals.exceptions import InvalidOperationError
from narwhals.typing import CompliantSeries
from narwhals.utils import Implementation
from narwhals.utils import generate_temporary_column_name
from narwhals.utils import import_dtypes_module
from narwhals.utils import validate_backend_version

if TYPE_CHECKING:
    from types import ModuleType

    import pandas as pd
    import polars as pl
    from typing_extensions import Self

    from narwhals._arrow.dataframe import ArrowDataFrame
    from narwhals._arrow.namespace import ArrowNamespace
    from narwhals._arrow.typing import ArrowArray
    from narwhals._arrow.typing import ArrowChunkedArray
    from narwhals._arrow.typing import Incomplete
    from narwhals._arrow.typing import Indices
    from narwhals._arrow.typing import NullPlacement
    from narwhals._arrow.typing import Order
    from narwhals._arrow.typing import TieBreaker
    from narwhals._arrow.typing import _AsPyType
    from narwhals._arrow.typing import _BasicDataType
    from narwhals.dtypes import DType
    from narwhals.typing import _1DArray
    from narwhals.typing import _2DArray
    from narwhals.utils import Version

<<<<<<< HEAD
    _AsPyType = TypeVar("_AsPyType")
=======
    _NumericOrTemporalT = TypeVar("_NumericOrTemporalT", bound=NumericOrTemporalScalar)
    _NumericScalarT = TypeVar("_NumericScalarT", bound=NumericScalar)
>>>>>>> 9c267c87


@overload
def maybe_extract_py_scalar(
    value: pa.Scalar[_BasicDataType[_AsPyType]],
    return_py_scalar: bool,  # noqa: FBT001
) -> _AsPyType: ...


@overload
def maybe_extract_py_scalar(
    value: pa.Scalar[pa.StructType],
    return_py_scalar: bool,  # noqa: FBT001
) -> list[dict[str, Any]]: ...


@overload
def maybe_extract_py_scalar(
    value: pa.Scalar[pa.ListType[_BasicDataType[_AsPyType]]],
    return_py_scalar: bool,  # noqa: FBT001
) -> list[_AsPyType]: ...


@overload
def maybe_extract_py_scalar(
    value: pa.Scalar[Any] | Any,
    return_py_scalar: bool,  # noqa: FBT001
) -> Any: ...


def maybe_extract_py_scalar(value: Any, return_py_scalar: bool) -> Any:  # noqa: FBT001
    if TYPE_CHECKING:
        return value.as_py()
    if return_py_scalar:
        return getattr(value, "as_py", lambda: value)()
    return value


class ArrowSeries(CompliantSeries):
    def __init__(
        self: Self,
        native_series: ArrowChunkedArray,
        *,
        name: str,
        backend_version: tuple[int, ...],
        version: Version,
    ) -> None:
        self._name = name
        self._native_series: ArrowChunkedArray = native_series
        self._implementation = Implementation.PYARROW
        self._backend_version = backend_version
        self._version = version
        validate_backend_version(self._implementation, self._backend_version)

    def _change_version(self: Self, version: Version) -> Self:
        return self.__class__(
            self._native_series,
            name=self._name,
            backend_version=self._backend_version,
            version=version,
        )

    def _from_native_series(
        self: Self,
        series: ArrowArray | ArrowChunkedArray,
    ) -> Self:
        return self.__class__(
            chunked_array(series),
            name=self._name,
            backend_version=self._backend_version,
            version=self._version,
        )

    @classmethod
    def _from_iterable(
        cls: type[Self],
        data: Iterable[Any],
        name: str,
        *,
        backend_version: tuple[int, ...],
        version: Version,
    ) -> Self:
        return cls(
            chunked_array([data]),
            name=name,
            backend_version=backend_version,
            version=version,
        )

    def __narwhals_namespace__(self: Self) -> ArrowNamespace:
        from narwhals._arrow.namespace import ArrowNamespace

        return ArrowNamespace(
            backend_version=self._backend_version, version=self._version
        )

    def __len__(self: Self) -> int:
        return len(self._native_series)

    def __eq__(self: Self, other: object) -> Self:  # type: ignore[override]
        ser, right = broadcast_and_extract_native(self, other, self._backend_version)
        return self._from_native_series(pc.equal(ser, right))

    def __ne__(self: Self, other: object) -> Self:  # type: ignore[override]
        ser, right = broadcast_and_extract_native(self, other, self._backend_version)
        return self._from_native_series(pc.not_equal(ser, right))

    def __ge__(self: Self, other: Any) -> Self:
        ser, other = broadcast_and_extract_native(self, other, self._backend_version)
        return self._from_native_series(pc.greater_equal(ser, other))

    def __gt__(self: Self, other: Any) -> Self:
        ser, other = broadcast_and_extract_native(self, other, self._backend_version)
        return self._from_native_series(pc.greater(ser, other))

    def __le__(self: Self, other: Any) -> Self:
        ser, other = broadcast_and_extract_native(self, other, self._backend_version)
        return self._from_native_series(pc.less_equal(ser, other))

    def __lt__(self: Self, other: Any) -> Self:
        ser, other = broadcast_and_extract_native(self, other, self._backend_version)
        return self._from_native_series(pc.less(ser, other))

    def __and__(self: Self, other: Any) -> Self:
        ser, other = broadcast_and_extract_native(self, other, self._backend_version)
        return self._from_native_series(pc.and_kleene(ser, other))

    def __rand__(self: Self, other: Any) -> Self:
        ser, other = broadcast_and_extract_native(self, other, self._backend_version)
        return self._from_native_series(pc.and_kleene(other, ser))

    def __or__(self: Self, other: Any) -> Self:
        ser, other = broadcast_and_extract_native(self, other, self._backend_version)
        return self._from_native_series(pc.or_kleene(ser, other))

    def __ror__(self: Self, other: Any) -> Self:
        ser, other = broadcast_and_extract_native(self, other, self._backend_version)
        return self._from_native_series(pc.or_kleene(other, ser))

    def __add__(self: Self, other: Any) -> Self:
        ser, other = broadcast_and_extract_native(self, other, self._backend_version)
        return self._from_native_series(pc.add(ser, other))

    def __radd__(self: Self, other: Any) -> Self:
        return self + other  # type: ignore[no-any-return]

    def __sub__(self: Self, other: Any) -> Self:
        ser, other = broadcast_and_extract_native(self, other, self._backend_version)
        return self._from_native_series(pc.subtract(ser, other))

    def __rsub__(self: Self, other: Any) -> Self:
        return (self - other) * (-1)  # type: ignore[no-any-return]

    def __mul__(self: Self, other: Any) -> Self:
        ser, other = broadcast_and_extract_native(self, other, self._backend_version)
        return self._from_native_series(pc.multiply(ser, other))

    def __rmul__(self: Self, other: Any) -> Self:
        return self * other  # type: ignore[no-any-return]

    def __pow__(self: Self, other: Any) -> Self:
        ser, other = broadcast_and_extract_native(self, other, self._backend_version)
        return self._from_native_series(pc.power(ser, other))

    def __rpow__(self: Self, other: Any) -> Self:
        ser, other = broadcast_and_extract_native(self, other, self._backend_version)
        return self._from_native_series(pc.power(other, ser))

    def __floordiv__(self: Self, other: Any) -> Self:
        ser, other = broadcast_and_extract_native(self, other, self._backend_version)
        return self._from_native_series(floordiv_compat(ser, other))

    def __rfloordiv__(self: Self, other: Any) -> Self:
        ser, other = broadcast_and_extract_native(self, other, self._backend_version)
        return self._from_native_series(floordiv_compat(other, ser))

    def __truediv__(self: Self, other: Any) -> Self:
        ser, other = broadcast_and_extract_native(self, other, self._backend_version)
        if not isinstance(other, (pa.Array, pa.ChunkedArray)):
            # scalar
            other = lit(other)
        return self._from_native_series(pc.divide(*cast_for_truediv(ser, other)))

    def __rtruediv__(self: Self, other: Any) -> Self:
        ser, right = broadcast_and_extract_native(self, other, self._backend_version)
        if not isinstance(right, (pa.Array, pa.ChunkedArray)):
            # scalar
            right = lit(right) if not isinstance(right, pa.Scalar) else right
        return self._from_native_series(pc.divide(*cast_for_truediv(right, ser)))

    def __mod__(self: Self, other: Any) -> Self:
        floor_div = (self // other)._native_series
        ser, other = broadcast_and_extract_native(self, other, self._backend_version)
        res = pc.subtract(ser, pc.multiply(floor_div, other))
        return self._from_native_series(res)

    def __rmod__(self: Self, other: Any) -> Self:
        floor_div = (other // self)._native_series
        ser, other = broadcast_and_extract_native(self, other, self._backend_version)
        res = pc.subtract(other, pc.multiply(floor_div, ser))
        return self._from_native_series(res)

    def __invert__(self: Self) -> Self:
        return self._from_native_series(
            pc.invert(cast("pa.BooleanArray", self._native_series))
        )

    @property
    def _type(self: Self) -> pa.DataType:
        return self._native_series.type

    def len(self: Self, *, _return_py_scalar: bool = True) -> int:
        return maybe_extract_py_scalar(len(self._native_series), _return_py_scalar)

    def filter(self: Self, other: Any) -> Self:
        if not (isinstance(other, list) and all(isinstance(x, bool) for x in other)):
            ser, other = broadcast_and_extract_native(self, other, self._backend_version)
        else:
            ser = self._native_series
        return self._from_native_series(ser.filter(other))

    def mean(self: Self, *, _return_py_scalar: bool = True) -> float:
        # NOTE: stub overly strict https://github.com/zen-xu/pyarrow-stubs/blob/d97063876720e6a5edda7eb15f4efe07c31b8296/pyarrow-stubs/compute.pyi#L274-L307
        # docs say numeric https://arrow.apache.org/docs/python/generated/pyarrow.compute.mean.html
        mean: Incomplete = pc.mean
        return maybe_extract_py_scalar(mean(self._native_series), _return_py_scalar)

    def median(self: Self, *, _return_py_scalar: bool = True) -> float:
        from narwhals.exceptions import InvalidOperationError

        if not self.dtype.is_numeric():
            msg = "`median` operation not supported for non-numeric input type."
            raise InvalidOperationError(msg)

        return maybe_extract_py_scalar(
            pc.approximate_median(self._native_series), _return_py_scalar
        )

    def min(self: Self, *, _return_py_scalar: bool = True) -> Any:
        return maybe_extract_py_scalar(pc.min(self._native_series), _return_py_scalar)

    def max(self: Self, *, _return_py_scalar: bool = True) -> Any:
        return maybe_extract_py_scalar(pc.max(self._native_series), _return_py_scalar)

    def arg_min(self: Self, *, _return_py_scalar: bool = True) -> int:
        index_min = pc.index(self._native_series, pc.min(self._native_series))
        return maybe_extract_py_scalar(index_min, _return_py_scalar)

    def arg_max(self: Self, *, _return_py_scalar: bool = True) -> int:
        index_max = pc.index(self._native_series, pc.max(self._native_series))
        return maybe_extract_py_scalar(index_max, _return_py_scalar)

    def sum(self: Self, *, _return_py_scalar: bool = True) -> float:
        return maybe_extract_py_scalar(
            pc.sum(self._native_series, min_count=0), _return_py_scalar
        )

    def drop_nulls(self: Self) -> Self:
        return self._from_native_series(self._native_series.drop_null())

    def shift(self: Self, n: int) -> Self:
        ca = self._native_series
        if n > 0:
            arrays = [nulls_like(n, self), *ca[:-n].chunks]
        elif n < 0:
            arrays = [*ca[-n:].chunks, nulls_like(-n, self)]
        else:
            return self._from_native_series(ca)
        return self._from_native_series(pa.concat_arrays(arrays))

    def std(self: Self, ddof: int, *, _return_py_scalar: bool = True) -> float:
        return maybe_extract_py_scalar(
            pc.stddev(self._native_series, ddof=ddof), _return_py_scalar
        )

    def var(self: Self, ddof: int, *, _return_py_scalar: bool = True) -> float:
        return maybe_extract_py_scalar(
            pc.variance(self._native_series, ddof=ddof), _return_py_scalar
        )

    def skew(self: Self, *, _return_py_scalar: bool = True) -> float | None:
        ser = self._native_series
        # NOTE: stub issue with `pc.subtract`, `pc.mean` and `pa.ChunkedArray`
        ser_not_null: Incomplete = ser.drop_null()
        if len(ser_not_null) == 0:
            return None
        elif len(ser_not_null) == 1:
            return float("nan")
        elif len(ser_not_null) == 2:
            return 0.0
        else:
            m = cast(
                "pc.NumericArray[Any]", pc.subtract(ser_not_null, pc.mean(ser_not_null))
            )
            m2 = pc.mean(pc.power(m, lit(2)))
            m3 = pc.mean(pc.power(m, lit(3)))
            biased_population_skewness = pc.divide(m3, pc.power(m2, lit(1.5)))
            return maybe_extract_py_scalar(biased_population_skewness, _return_py_scalar)

    def count(self: Self, *, _return_py_scalar: bool = True) -> int:
        return maybe_extract_py_scalar(pc.count(self._native_series), _return_py_scalar)

    def n_unique(self: Self, *, _return_py_scalar: bool = True) -> int:
        unique_values = self._native_series.unique()
        return maybe_extract_py_scalar(
            pc.count(unique_values, mode="all"), _return_py_scalar
        )

    def __native_namespace__(self: Self) -> ModuleType:
        if self._implementation is Implementation.PYARROW:
            return self._implementation.to_native_namespace()

        msg = f"Expected pyarrow, got: {type(self._implementation)}"  # pragma: no cover
        raise AssertionError(msg)

    @property
    def name(self: Self) -> str:
        return self._name

    def __narwhals_series__(self: Self) -> Self:
        return self

    @overload
    def __getitem__(self: Self, idx: int) -> Any: ...

    @overload
    def __getitem__(self: Self, idx: slice | Sequence[int] | pa.ChunkedArray) -> Self: ...

    def __getitem__(
        self: Self, idx: int | slice | Sequence[int] | pa.ChunkedArray
    ) -> Any | Self:
        if isinstance(idx, int):
            return maybe_extract_py_scalar(
                self._native_series[idx], return_py_scalar=True
            )
        if isinstance(idx, (Sequence, pa.ChunkedArray)):
            return self._from_native_series(
                self._native_series.take(cast("Indices", idx))
            )
        return self._from_native_series(self._native_series[idx])

    def scatter(self: Self, indices: int | Sequence[int], values: Any) -> Self:
        import numpy as np  # ignore-banned-import

        mask: _1DArray = np.zeros(self.len(), dtype=bool)
        mask[indices] = True
        if isinstance(values, self.__class__):
            ser, values = broadcast_and_extract_native(
                self, values, self._backend_version
            )
        else:
            ser = self._native_series
        if isinstance(values, pa.ChunkedArray):
            values = values.combine_chunks()
        if not isinstance(values, pa.Array):
            values = pa.array(values)
        result = pc.replace_with_mask(
            ser, cast("list[bool]", mask), values.take(cast("Indices", indices))
        )
        return self._from_native_series(result)

    def to_list(self: Self) -> list[Any]:
        return self._native_series.to_pylist()

    def __array__(self: Self, dtype: Any = None, copy: bool | None = None) -> _1DArray:
        return self._native_series.__array__(dtype=dtype, copy=copy)

    def to_numpy(self: Self) -> _1DArray:
        return self._native_series.to_numpy()

    def alias(self: Self, name: str) -> Self:
        return self.__class__(
            self._native_series,
            name=name,
            backend_version=self._backend_version,
            version=self._version,
        )

    @property
    def dtype(self: Self) -> DType:
        return native_to_narwhals_dtype(self._native_series.type, self._version)

    def abs(self: Self) -> Self:
        return self._from_native_series(pc.abs(self._native_series))

    def cum_sum(self: Self, *, reverse: bool) -> Self:
        native_series = self._native_series
        # NOTE: stub only permits `NumericArray`
        # https://github.com/zen-xu/pyarrow-stubs/blob/d97063876720e6a5edda7eb15f4efe07c31b8296/pyarrow-stubs/compute.pyi#L140
        cum_sum: Incomplete = pc.cumulative_sum
        result = (
            cum_sum(native_series, skip_nulls=True)
            if not reverse
            else cum_sum(native_series[::-1], skip_nulls=True)[::-1]
        )
        return self._from_native_series(result)

    def round(self: Self, decimals: int) -> Self:
        # NOTE: stub only permits `NumericArray`
        # https://github.com/zen-xu/pyarrow-stubs/blob/d97063876720e6a5edda7eb15f4efe07c31b8296/pyarrow-stubs/compute.pyi#L140
        pc_round: Incomplete = pc.round
        return self._from_native_series(
            pc_round(self._native_series, decimals, round_mode="half_towards_infinity")
        )

    def diff(self: Self) -> Self:
        # NOTE: stub only permits `ChunkedArray[TemporalScalar]`
        # (https://github.com/zen-xu/pyarrow-stubs/blob/d97063876720e6a5edda7eb15f4efe07c31b8296/pyarrow-stubs/compute.pyi#L145-L148)
        diff: Incomplete = pc.pairwise_diff
        return self._from_native_series(diff(self._native_series.combine_chunks()))

    def any(self: Self, *, _return_py_scalar: bool = True) -> bool:
        # NOTE: stub restricts to `BooleanArray`, should be based on truthiness
        # Copies `pc.all`
        pc_any: Incomplete = pc.any
        return maybe_extract_py_scalar(
            pc_any(self._native_series, min_count=0), _return_py_scalar
        )

    def all(self: Self, *, _return_py_scalar: bool = True) -> bool:
        # NOTE: stub restricts to `BooleanArray`, should be based on truthiness
        pc_all: Incomplete = pc.all
        return maybe_extract_py_scalar(
            pc_all(self._native_series, min_count=0), _return_py_scalar
        )

    def is_between(
        self: Self,
        lower_bound: Any,
        upper_bound: Any,
        closed: Literal["left", "right", "none", "both"],
    ) -> Self:
        ser = self._native_series
        _, lower_bound = broadcast_and_extract_native(
            self, lower_bound, self._backend_version
        )
        _, upper_bound = broadcast_and_extract_native(
            self, upper_bound, self._backend_version
        )
        if closed == "left":
            ge = pc.greater_equal(ser, lower_bound)
            lt = pc.less(ser, upper_bound)
            res = pc.and_kleene(ge, lt)
        elif closed == "right":
            gt = pc.greater(ser, lower_bound)
            le = pc.less_equal(ser, upper_bound)
            res = pc.and_kleene(gt, le)
        elif closed == "none":
            gt = pc.greater(ser, lower_bound)
            lt = pc.less(ser, upper_bound)
            res = pc.and_kleene(gt, lt)
        elif closed == "both":
            ge = pc.greater_equal(ser, lower_bound)
            le = pc.less_equal(ser, upper_bound)
            res = pc.and_kleene(ge, le)
        else:  # pragma: no cover
            raise AssertionError
        return self._from_native_series(res)

    def is_null(self: Self) -> Self:
        ser = self._native_series
        return self._from_native_series(ser.is_null())

    def is_nan(self: Self) -> Self:
        return self._from_native_series(pc.is_nan(self._native_series))

    def cast(self: Self, dtype: DType) -> Self:
        ser = self._native_series
        data_type = narwhals_to_native_dtype(dtype, self._version)
        return self._from_native_series(pc.cast(ser, data_type))

    def null_count(self: Self, *, _return_py_scalar: bool = True) -> int:
        return maybe_extract_py_scalar(self._native_series.null_count, _return_py_scalar)

    def head(self: Self, n: int) -> Self:
        ser = self._native_series
        if n >= 0:
            return self._from_native_series(ser.slice(0, n))
        else:
            num_rows = len(ser)
            return self._from_native_series(ser.slice(0, max(0, num_rows + n)))

    def tail(self: Self, n: int) -> Self:
        ser = self._native_series
        if n >= 0:
            num_rows = len(ser)
            return self._from_native_series(ser.slice(max(0, num_rows - n)))
        else:
            return self._from_native_series(ser.slice(abs(n)))

    def is_in(self: Self, other: Any) -> Self:
        if isinstance(other, list) and isinstance(other[0], self.__class__):
            # We can't use `broadcast_and_align` because we don't want to align here.
            # `other` is just a sequence that all rows from `self` are checked against.
            value_set = other[0]._native_series
        else:
            value_set = pa.array(other)
        ser = self._native_series
        return self._from_native_series(pc.is_in(ser, value_set=value_set))

    def arg_true(self: Self) -> Self:
        import numpy as np  # ignore-banned-import

        ser = self._native_series
        res = np.flatnonzero(ser)
        return self._from_iterable(
            res,
            name=self.name,
            backend_version=self._backend_version,
            version=self._version,
        )

    def item(self: Self, index: int | None = None) -> Any:
        if index is None:
            if len(self) != 1:
                msg = (
                    "can only call '.item()' if the Series is of length 1,"
                    f" or an explicit index is provided (Series is of length {len(self)})"
                )
                raise ValueError(msg)
            return maybe_extract_py_scalar(self._native_series[0], return_py_scalar=True)
        return maybe_extract_py_scalar(self._native_series[index], return_py_scalar=True)

    def value_counts(
        self: Self,
        *,
        sort: bool,
        parallel: bool,
        name: str | None,
        normalize: bool,
    ) -> ArrowDataFrame:
        """Parallel is unused, exists for compatibility."""
        from narwhals._arrow.dataframe import ArrowDataFrame

        index_name_ = "index" if self._name is None else self._name
        value_name_ = name or ("proportion" if normalize else "count")

        val_counts = pc.value_counts(self._native_series)
        values = val_counts.field("values")
        counts = cast("ArrowChunkedArray", val_counts.field("counts"))

        if normalize:
            arrays = [values, pc.divide(*cast_for_truediv(counts, pc.sum(counts)))]
        else:
            arrays = [values, counts]

        val_count = pa.Table.from_arrays(arrays, names=[index_name_, value_name_])

        if sort:
            val_count = val_count.sort_by([(value_name_, "descending")])

        return ArrowDataFrame(
            val_count,
            backend_version=self._backend_version,
            version=self._version,
            validate_column_names=True,
        )

    def zip_with(self: Self, mask: Self, other: Self) -> Self:
        cond = mask._native_series.combine_chunks()
        return self._from_native_series(
            pc.if_else(cond, self._native_series, other._native_series)
        )

    def sample(
        self: Self,
        n: int | None,
        *,
        fraction: float | None,
        with_replacement: bool,
        seed: int | None,
    ) -> Self:
        import numpy as np  # ignore-banned-import

        ser = self._native_series
        num_rows = len(self)

        if n is None and fraction is not None:
            n = int(num_rows * fraction)

        rng = np.random.default_rng(seed=seed)
        idx = np.arange(0, num_rows)
        mask = rng.choice(idx, size=n, replace=with_replacement)
        return self._from_native_series(ser.take(mask))

    def fill_null(
        self: Self,
        value: Any | None,
        strategy: Literal["forward", "backward"] | None,
        limit: int | None,
    ) -> Self:
        import numpy as np  # ignore-banned-import

        def fill_aux(
            arr: ArrowArray | ArrowChunkedArray,
            limit: int,
            direction: Literal["forward", "backward"] | None = None,
        ) -> ArrowArray:
            # this algorithm first finds the indices of the valid values to fill all the null value positions
            # then it calculates the distance of each new index and the original index
            # if the distance is equal to or less than the limit and the original value is null, it is replaced
            valid_mask = pc.is_valid(arr)
            indices = pa.array(np.arange(len(arr)), type=pa.int64())
            if direction == "forward":
                valid_index = np.maximum.accumulate(np.where(valid_mask, indices, -1))
                distance = indices - valid_index
            else:
                valid_index = np.minimum.accumulate(
                    np.where(valid_mask[::-1], indices[::-1], len(arr))
                )[::-1]
                distance = valid_index - indices
            return pc.if_else(
                pc.and_(pc.is_null(arr), pc.less_equal(distance, lit(limit))),
                arr.take(valid_index),
                arr,
            )

        ser = self._native_series
        dtype = ser.type

        if value is not None:
            res_ser = self._from_native_series(pc.fill_null(ser, lit(value, dtype)))  # type: ignore[attr-defined]
        elif limit is None:
            fill_func = (
                pc.fill_null_forward if strategy == "forward" else pc.fill_null_backward
            )
            res_ser = self._from_native_series(fill_func(ser))
        else:
            res_ser = self._from_native_series(fill_aux(ser, limit, strategy))

        return res_ser

    def to_frame(self: Self) -> ArrowDataFrame:
        from narwhals._arrow.dataframe import ArrowDataFrame

        df = pa.Table.from_arrays([self._native_series], names=[self.name])
        return ArrowDataFrame(
            df,
            backend_version=self._backend_version,
            version=self._version,
            validate_column_names=False,
        )

    def to_pandas(self: Self) -> pd.Series:
        import pandas as pd  # ignore-banned-import()

        return pd.Series(self._native_series, name=self.name)  # pyright: ignore[reportArgumentType, reportCallIssue]

    def to_polars(self: Self) -> pl.Series:
        import polars as pl  # ignore-banned-import

        return pl.from_arrow(self._native_series)  # type: ignore[return-value]

    def is_unique(self: Self) -> Self:
        return self.to_frame().is_unique().alias(self.name)  # type: ignore[return-value]

    def is_first_distinct(self: Self) -> Self:
        import numpy as np  # ignore-banned-import

        row_number = pa.array(np.arange(len(self)))
        col_token = generate_temporary_column_name(n_bytes=8, columns=[self.name])
        first_distinct_index = (
            pa.Table.from_arrays([self._native_series], names=[self.name])
            .append_column(col_token, row_number)
            .group_by(self.name)
            .aggregate([(col_token, "min")])
            .column(f"{col_token}_min")
        )

        return self._from_native_series(pc.is_in(row_number, first_distinct_index))

    def is_last_distinct(self: Self) -> Self:
        import numpy as np  # ignore-banned-import

        row_number = pa.array(np.arange(len(self)))
        col_token = generate_temporary_column_name(n_bytes=8, columns=[self.name])
        last_distinct_index = (
            pa.Table.from_arrays([self._native_series], names=[self.name])
            .append_column(col_token, row_number)
            .group_by(self.name)
            .aggregate([(col_token, "max")])
            .column(f"{col_token}_max")
        )

        return self._from_native_series(pc.is_in(row_number, last_distinct_index))

    def is_sorted(self: Self, *, descending: bool) -> bool:
        if not isinstance(descending, bool):
            msg = f"argument 'descending' should be boolean, found {type(descending)}"
            raise TypeError(msg)

        ser = self._native_series
        if descending:
            result = pc.all(pc.greater_equal(ser[:-1], ser[1:]))
        else:
            result = pc.all(pc.less_equal(ser[:-1], ser[1:]))
        return maybe_extract_py_scalar(result, return_py_scalar=True)

    def unique(self: Self, *, maintain_order: bool) -> Self:
        # TODO(marco): `pc.unique` seems to always maintain order, is that guaranteed?
        return self._from_native_series(self._native_series.unique())

    def replace_strict(
        self: Self, old: Sequence[Any], new: Sequence[Any], *, return_dtype: DType | None
    ) -> Self:
        # https://stackoverflow.com/a/79111029/4451315
        idxs = pc.index_in(self._native_series, pa.array(old))
        result_native = pc.take(pa.array(new), idxs)
        if return_dtype is not None:
            result_native.cast(narwhals_to_native_dtype(return_dtype, self._version))
        result = self._from_native_series(result_native)
        if result.is_null().sum() != self.is_null().sum():
            msg = (
                "replace_strict did not replace all non-null values.\n\n"
                "The following did not get replaced: "
                f"{self.filter(~self.is_null() & result.is_null()).unique(maintain_order=False).to_list()}"
            )
            raise ValueError(msg)
        return result

    def sort(self: Self, *, descending: bool, nulls_last: bool) -> Self:
        series = self._native_series
        order: Order = "descending" if descending else "ascending"
        null_placement: NullPlacement = "at_end" if nulls_last else "at_start"
        sorted_indices = pc.array_sort_indices(
            series, order=order, null_placement=null_placement
        )
        return self._from_native_series(series.take(sorted_indices))

    def to_dummies(self: Self, *, separator: str, drop_first: bool) -> ArrowDataFrame:
        import numpy as np  # ignore-banned-import

        from narwhals._arrow.dataframe import ArrowDataFrame

        series = self._native_series
        name = self._name
        # NOTE: stub is missing attributes (https://arrow.apache.org/docs/python/generated/pyarrow.DictionaryArray.html)
        da: Incomplete = series.combine_chunks().dictionary_encode(null_encoding="encode")

        columns: _2DArray = np.zeros((len(da.dictionary), len(da)), np.int8)
        columns[da.indices, np.arange(len(da))] = 1
        null_col_pa, null_col_pl = f"{name}{separator}None", f"{name}{separator}null"
        cols = [
            {null_col_pa: null_col_pl}.get(
                f"{name}{separator}{v}", f"{name}{separator}{v}"
            )
            for v in da.dictionary
        ]

        output_order = (
            [
                null_col_pl,
                *sorted([c for c in cols if c != null_col_pl])[int(drop_first) :],
            ]
            if null_col_pl in cols
            else sorted(cols)[int(drop_first) :]
        )
        return ArrowDataFrame(
            pa.Table.from_arrays(columns, names=cols),
            backend_version=self._backend_version,
            version=self._version,
            validate_column_names=True,
        ).simple_select(*output_order)

    def quantile(
        self: Self,
        quantile: float,
        interpolation: Literal["nearest", "higher", "lower", "midpoint", "linear"],
        *,
        _return_py_scalar: bool = True,
    ) -> float:
        return maybe_extract_py_scalar(
            pc.quantile(self._native_series, q=quantile, interpolation=interpolation)[0],
            _return_py_scalar,
        )

    def gather_every(self: Self, n: int, offset: int = 0) -> Self:
        return self._from_native_series(self._native_series[offset::n])

    def clip(
        self: Self, lower_bound: Self | Any | None, upper_bound: Self | Any | None
    ) -> Self:
        arr = self._native_series
        _, lower_bound = broadcast_and_extract_native(
            self, lower_bound, self._backend_version
        )
        _, upper_bound = broadcast_and_extract_native(
            self, upper_bound, self._backend_version
        )
        # NOTE: stubs are missing `ChunkedArray` support
        # https://github.com/zen-xu/pyarrow-stubs/blob/d97063876720e6a5edda7eb15f4efe07c31b8296/pyarrow-stubs/compute.pyi#L948-L954
        max_element_wise: Incomplete = pc.max_element_wise
        arr = max_element_wise(arr, lower_bound)
        arr = cast("ArrowChunkedArray", pc.min_element_wise(arr, upper_bound))

        return self._from_native_series(arr)

    def to_arrow(self: Self) -> ArrowArray:
        return self._native_series.combine_chunks()

    def mode(self: Self) -> Self:
        plx = self.__narwhals_namespace__()
        col_token = generate_temporary_column_name(n_bytes=8, columns=[self.name])
        return self.value_counts(  # type: ignore[return-value]
            name=col_token,
            normalize=False,
            sort=False,
            parallel=False,  # parallel is unused
        ).filter(plx.col(col_token) == plx.col(col_token).max())[self.name]

    def is_finite(self: Self) -> Self:
        return self._from_native_series(pc.is_finite(self._native_series))

    def cum_count(self: Self, *, reverse: bool) -> Self:
        dtypes = import_dtypes_module(self._version)
        return (~self.is_null()).cast(dtypes.UInt32()).cum_sum(reverse=reverse)

    def cum_min(self: Self, *, reverse: bool) -> Self:
        if self._backend_version < (13, 0, 0):
            msg = "cum_min method is not supported for pyarrow < 13.0.0"
            raise NotImplementedError(msg)

        native_series = cast("Any", self._native_series)

        result = (
            pc.cumulative_min(native_series, skip_nulls=True)
            if not reverse
            else pc.cumulative_min(native_series[::-1], skip_nulls=True)[::-1]
        )
        return self._from_native_series(result)

    def cum_max(self: Self, *, reverse: bool) -> Self:
        if self._backend_version < (13, 0, 0):
            msg = "cum_max method is not supported for pyarrow < 13.0.0"
            raise NotImplementedError(msg)

        native_series = cast("Any", self._native_series)

        result = (
            pc.cumulative_max(native_series, skip_nulls=True)
            if not reverse
            else pc.cumulative_max(native_series[::-1], skip_nulls=True)[::-1]
        )
        return self._from_native_series(result)

    def cum_prod(self: Self, *, reverse: bool) -> Self:
        if self._backend_version < (13, 0, 0):
            msg = "cum_max method is not supported for pyarrow < 13.0.0"
            raise NotImplementedError(msg)

        native_series = cast("Any", self._native_series)

        result = (
            pc.cumulative_prod(native_series, skip_nulls=True)
            if not reverse
            else pc.cumulative_prod(native_series[::-1], skip_nulls=True)[::-1]
        )
        return self._from_native_series(result)

    def rolling_sum(
        self: Self,
        window_size: int,
        *,
        min_samples: int | None,
        center: bool,
    ) -> Self:
        min_samples = min_samples if min_samples is not None else window_size
        padded_series, offset = pad_series(self, window_size=window_size, center=center)

        cum_sum = padded_series.cum_sum(reverse=False).fill_null(
            value=None, strategy="forward", limit=None
        )
        rolling_sum = (
            cum_sum
            - cum_sum.shift(window_size).fill_null(value=0, strategy=None, limit=None)
            if window_size != 0
            else cum_sum
        )

        valid_count = padded_series.cum_count(reverse=False)
        count_in_window = valid_count - valid_count.shift(window_size).fill_null(
            value=0, strategy=None, limit=None
        )

        result = self._from_native_series(
            pc.if_else(
                (count_in_window >= min_samples)._native_series,
                rolling_sum._native_series,
                None,
            )
        )
        return result[offset:]

    def rolling_mean(
        self: Self,
        window_size: int,
        *,
        min_samples: int | None,
        center: bool,
    ) -> Self:
        min_samples = min_samples if min_samples is not None else window_size
        padded_series, offset = pad_series(self, window_size=window_size, center=center)

        cum_sum = padded_series.cum_sum(reverse=False).fill_null(
            value=None, strategy="forward", limit=None
        )
        rolling_sum = (
            cum_sum
            - cum_sum.shift(window_size).fill_null(value=0, strategy=None, limit=None)
            if window_size != 0
            else cum_sum
        )

        valid_count = padded_series.cum_count(reverse=False)
        count_in_window = valid_count - valid_count.shift(window_size).fill_null(
            value=0, strategy=None, limit=None
        )

        result = (
            self._from_native_series(
                pc.if_else(
                    (count_in_window >= min_samples)._native_series,
                    rolling_sum._native_series,
                    None,
                )
            )
            / count_in_window
        )
        return result[offset:]

    def rolling_var(
        self: Self,
        window_size: int,
        *,
        min_samples: int | None,
        center: bool,
        ddof: int,
    ) -> Self:
        min_samples = min_samples if min_samples is not None else window_size
        padded_series, offset = pad_series(self, window_size=window_size, center=center)

        cum_sum = padded_series.cum_sum(reverse=False).fill_null(
            value=None, strategy="forward", limit=None
        )
        rolling_sum = (
            cum_sum
            - cum_sum.shift(window_size).fill_null(value=0, strategy=None, limit=None)
            if window_size != 0
            else cum_sum
        )

        cum_sum_sq = (
            padded_series.__pow__(2)
            .cum_sum(reverse=False)
            .fill_null(value=None, strategy="forward", limit=None)
        )
        rolling_sum_sq = (
            cum_sum_sq
            - cum_sum_sq.shift(window_size).fill_null(value=0, strategy=None, limit=None)
            if window_size != 0
            else cum_sum_sq
        )

        valid_count = padded_series.cum_count(reverse=False)
        count_in_window = valid_count - valid_count.shift(window_size).fill_null(
            value=0, strategy=None, limit=None
        )
        # NOTE: stubs are missing `ChunkedArray` support
        # https://github.com/zen-xu/pyarrow-stubs/blob/d97063876720e6a5edda7eb15f4efe07c31b8296/pyarrow-stubs/compute.pyi#L948-L954
        max_element_wise: Incomplete = pc.max_element_wise

        result = self._from_native_series(
            pc.if_else(
                (count_in_window >= min_samples)._native_series,
                (rolling_sum_sq - (rolling_sum**2 / count_in_window))._native_series,
                None,
            )
        ) / self._from_native_series(
            max_element_wise((count_in_window - ddof)._native_series, 0)
        )

        return result[offset:]

    def rolling_std(
        self: Self,
        window_size: int,
        *,
        min_samples: int | None,
        center: bool,
        ddof: int,
    ) -> Self:
        return (
            self.rolling_var(
                window_size=window_size, min_samples=min_samples, center=center, ddof=ddof
            )
            ** 0.5
        )

    def rank(
        self: Self,
        method: Literal["average", "min", "max", "dense", "ordinal"],
        *,
        descending: bool,
    ) -> Self:
        if method == "average":
            msg = (
                "`rank` with `method='average' is not supported for pyarrow backend. "
                "The available methods are {'min', 'max', 'dense', 'ordinal'}."
            )
            raise ValueError(msg)

        # ignore-banned-import

        sort_keys: Order = "descending" if descending else "ascending"
        tiebreaker: TieBreaker = "first" if method == "ordinal" else method

        native_series: ArrowChunkedArray | ArrowArray
        if self._backend_version < (14, 0, 0):  # pragma: no cover
            native_series = self._native_series.combine_chunks()
        else:
            native_series = self._native_series

        null_mask = pc.is_null(native_series)

        rank = pc.rank(native_series, sort_keys=sort_keys, tiebreaker=tiebreaker)

        result = pc.if_else(null_mask, lit(None, native_series.type), rank)
        return self._from_native_series(result)

    def hist(  # noqa: PLR0915
        self: Self,
        bins: list[float | int] | None,
        *,
        bin_count: int | None,
        include_breakpoint: bool,
    ) -> ArrowDataFrame:
        if self._backend_version < (13,):
            msg = f"`Series.hist` requires PyArrow>=13.0.0, found PyArrow version: {self._backend_version}"
            raise NotImplementedError(msg)
        import numpy as np  # ignore-banned-import

        from narwhals._arrow.dataframe import ArrowDataFrame

        def _hist_from_bin_count(bin_count: int):  # type: ignore[no-untyped-def] # noqa: ANN202
            d = pc.min_max(self._native_series)
            lower, upper = d["min"], d["max"]
            pad_lowest_bin = False
            pa_float = pa.type_for_alias("float")
            if lower == upper:
                range_ = lit(1.0)
                mid = lit(0.5)
                width = pc.divide(range_, lit(bin_count))
                lower = pc.subtract(lower, mid)
                upper = pc.add(upper, mid)
            else:
                pad_lowest_bin = True
                range_ = pc.subtract(upper, lower)
                width = pc.divide(pc.cast(range_, pa_float), lit(float(bin_count)))

            bin_proportions = pc.divide(
                pc.subtract(
                    cast("pc.NumericOrTemporalArray", self._native_series), lower
                ),
                width,
            )
            bin_indices: ArrowChunkedArray = cast(
                "ArrowChunkedArray", pc.floor(bin_proportions)
            )

            # NOTE: stubs leave unannotated
            if_else: Incomplete = pc.if_else

            # shift bins so they are right-closed
            bin_indices = if_else(
                pc.and_(
                    pc.equal(bin_indices, bin_proportions),
                    pc.greater(bin_indices, 0),
                ),
                pc.subtract(bin_indices, 1),
                bin_indices,
            )
            possible = pa.Table.from_arrays(
                [pa.Array.from_pandas(np.arange(bin_count, dtype="int64"))], ["values"]
            )
            counts = (  # count bin id occurrences
                pa.Table.from_arrays(
                    pc.value_counts(bin_indices).flatten(),
                    names=["values", "counts"],
                )
                # nan values are implicitly dropped in value_counts
                .filter(~pc.field("values").is_nan())
                .cast(pa.schema([("values", pa.int64()), ("counts", pa.int64())]))
                # align bin ids to all possible bin ids (populate in missing bins)
                .join(possible, keys="values", join_type="right outer")
                .sort_by("values")
            )
            # empty bin intervals should have a 0 count
            counts_coalesce = cast(
                "ArrowArray",
                pc.coalesce(cast("ArrowArray", counts.column("counts")), lit(0)),
            )
            counts = counts.set_column(0, "counts", counts_coalesce)

            # extract left/right side of the intervals
            bin_left = pc.add(lower, pc.multiply(counts.column("values"), width))
            bin_right = pc.add(bin_left, width)
            if pad_lowest_bin:
                # pad lowest bin by 1% of range
                lowest_padded = [
                    pc.subtract(
                        bin_left[0], pc.multiply(pc.cast(range_, pa_float), lit(0.001))
                    )
                ]
                bin_left = chunked_array([lowest_padded, cast("Any", bin_left[1:])])
            return counts.column("counts"), bin_left, bin_right

        def _hist_from_bins(bins: Sequence[int | float]):  # type: ignore[no-untyped-def] # noqa: ANN202
            bin_indices = np.searchsorted(bins, self._native_series, side="left")
            obs_cats, obs_counts = np.unique(bin_indices, return_counts=True)
            obj_cats = np.arange(1, len(bins))
            counts = np.zeros_like(obj_cats)
            counts[np.isin(obj_cats, obs_cats)] = obs_counts[np.isin(obs_cats, obj_cats)]

            bin_right = bins[1:]
            bin_left = bins[:-1]
            return counts, bin_left, bin_right

        if bins is not None:
            if len(bins) < 2:
                counts, bin_left, bin_right = [], [], []
            else:
                counts, bin_left, bin_right = _hist_from_bins(bins)

        elif bin_count is not None:
            if bin_count == 0:
                counts, bin_left, bin_right = [], [], []
            else:
                counts, bin_left, bin_right = _hist_from_bin_count(bin_count)

        else:  # pragma: no cover
            # caller guarantees that either bins or bin_count is specified
            msg = "must provide one of `bin_count` or `bins`"
            raise InvalidOperationError(msg)

        data: dict[str, Any] = {}
        if include_breakpoint:
            data["breakpoint"] = bin_right
        data["count"] = counts

        return ArrowDataFrame(
            pa.Table.from_pydict(data),
            backend_version=self._backend_version,
            version=self._version,
            validate_column_names=True,
        )

    def __iter__(self: Self) -> Iterator[Any]:
        yield from (
            maybe_extract_py_scalar(x, return_py_scalar=True)
            for x in self._native_series.__iter__()
        )

    def __contains__(self: Self, other: Any) -> bool:
        from pyarrow import ArrowInvalid  # ignore-banned-imports
        from pyarrow import ArrowNotImplementedError  # ignore-banned-imports
        from pyarrow import ArrowTypeError  # ignore-banned-imports

        try:
            native_series = self._native_series
            other_ = (
                lit(other) if other is not None else lit(None, type=native_series.type)
            )
            return maybe_extract_py_scalar(
                pc.is_in(other_, native_series), return_py_scalar=True
            )
        except (ArrowInvalid, ArrowNotImplementedError, ArrowTypeError) as exc:
            from narwhals.exceptions import InvalidOperationError

            msg = f"Unable to compare other of type {type(other)} with series of type {self.dtype}."
            raise InvalidOperationError(msg) from exc

    @property
    def dt(self: Self) -> ArrowSeriesDateTimeNamespace:
        return ArrowSeriesDateTimeNamespace(self)

    @property
    def cat(self: Self) -> ArrowSeriesCatNamespace:
        return ArrowSeriesCatNamespace(self)

    @property
    def str(self: Self) -> ArrowSeriesStringNamespace:
        return ArrowSeriesStringNamespace(self)

    @property
    def list(self: Self) -> ArrowSeriesListNamespace:
        return ArrowSeriesListNamespace(self)<|MERGE_RESOLUTION|>--- conflicted
+++ resolved
@@ -6,7 +6,6 @@
 from typing import Iterator
 from typing import Literal
 from typing import Sequence
-from typing import TypeVar
 from typing import cast
 from typing import overload
 
@@ -55,13 +54,6 @@
     from narwhals.typing import _1DArray
     from narwhals.typing import _2DArray
     from narwhals.utils import Version
-
-<<<<<<< HEAD
-    _AsPyType = TypeVar("_AsPyType")
-=======
-    _NumericOrTemporalT = TypeVar("_NumericOrTemporalT", bound=NumericOrTemporalScalar)
-    _NumericScalarT = TypeVar("_NumericScalarT", bound=NumericScalar)
->>>>>>> 9c267c87
 
 
 @overload
