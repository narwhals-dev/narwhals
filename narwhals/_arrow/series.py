from __future__ import annotations

from typing import TYPE_CHECKING
from typing import Any
from typing import Iterable
from typing import Iterator
from typing import Literal
from typing import Sequence
from typing import cast
from typing import overload

import pyarrow as pa
import pyarrow.compute as pc

from narwhals._arrow.series_cat import ArrowSeriesCatNamespace
from narwhals._arrow.series_dt import ArrowSeriesDateTimeNamespace
from narwhals._arrow.series_list import ArrowSeriesListNamespace
from narwhals._arrow.series_str import ArrowSeriesStringNamespace
from narwhals._arrow.utils import cast_for_truediv
from narwhals._arrow.utils import chunked_array
from narwhals._arrow.utils import extract_native
from narwhals._arrow.utils import floordiv_compat
from narwhals._arrow.utils import lit
from narwhals._arrow.utils import narwhals_to_native_dtype
from narwhals._arrow.utils import native_to_narwhals_dtype
from narwhals._arrow.utils import nulls_like
from narwhals._arrow.utils import pad_series
from narwhals.exceptions import InvalidOperationError
from narwhals.typing import CompliantSeries
from narwhals.utils import Implementation
from narwhals.utils import _StoresNative
from narwhals.utils import generate_temporary_column_name
from narwhals.utils import import_dtypes_module
from narwhals.utils import validate_backend_version

if TYPE_CHECKING:
    from types import ModuleType

    import pandas as pd
    import polars as pl
    from typing_extensions import Self

    from narwhals._arrow.dataframe import ArrowDataFrame
    from narwhals._arrow.namespace import ArrowNamespace
    from narwhals._arrow.typing import ArrowArray
    from narwhals._arrow.typing import ArrowChunkedArray
    from narwhals._arrow.typing import Incomplete
    from narwhals._arrow.typing import Indices  # type: ignore[attr-defined]
    from narwhals._arrow.typing import NullPlacement
    from narwhals._arrow.typing import Order  # type: ignore[attr-defined]
    from narwhals._arrow.typing import TieBreaker
    from narwhals._arrow.typing import _AsPyType
    from narwhals._arrow.typing import _BasicDataType
    from narwhals.dtypes import DType
    from narwhals.typing import _1DArray
    from narwhals.typing import _2DArray
    from narwhals.utils import Version


# TODO @dangotbanned: move into `_arrow.utils`
# Lots of modules are importing inline
@overload
def maybe_extract_py_scalar(
    value: pa.Scalar[_BasicDataType[_AsPyType]],
    return_py_scalar: bool,  # noqa: FBT001
) -> _AsPyType: ...


@overload
def maybe_extract_py_scalar(
    value: pa.Scalar[pa.StructType],
    return_py_scalar: bool,  # noqa: FBT001
) -> list[dict[str, Any]]: ...


@overload
def maybe_extract_py_scalar(
    value: pa.Scalar[pa.ListType[_BasicDataType[_AsPyType]]],
    return_py_scalar: bool,  # noqa: FBT001
) -> list[_AsPyType]: ...


@overload
def maybe_extract_py_scalar(
    value: pa.Scalar[Any] | Any,
    return_py_scalar: bool,  # noqa: FBT001
) -> Any: ...


def maybe_extract_py_scalar(value: Any, return_py_scalar: bool) -> Any:  # noqa: FBT001
    if TYPE_CHECKING:
        return value.as_py()
    if return_py_scalar:
        return getattr(value, "as_py", lambda: value)()
    return value


class ArrowSeries(CompliantSeries, _StoresNative["ArrowChunkedArray"]):
    def __init__(
        self: Self,
        native_series: ArrowChunkedArray,
        *,
        name: str,
        backend_version: tuple[int, ...],
        version: Version,
    ) -> None:
        self._name = name
        self._native_series: ArrowChunkedArray = native_series
        self._implementation = Implementation.PYARROW
        self._backend_version = backend_version
        self._version = version
        validate_backend_version(self._implementation, self._backend_version)
        self._broadcast = False

    def _change_version(self: Self, version: Version) -> Self:
        return self.__class__(
            self.native,
            name=self._name,
            backend_version=self._backend_version,
            version=version,
        )

    def _from_native_series(
        self: Self,
        series: ArrowArray | ArrowChunkedArray,
    ) -> Self:
        return self.__class__(
            chunked_array(series),
            name=self._name,
            backend_version=self._backend_version,
            version=self._version,
        )

    @classmethod
    def _from_iterable(
        cls: type[Self],
        data: Iterable[Any],
        name: str,
        *,
        backend_version: tuple[int, ...],
        version: Version,
    ) -> Self:
        return cls(
            chunked_array([data]),
            name=name,
            backend_version=backend_version,
            version=version,
        )

    def __narwhals_namespace__(self: Self) -> ArrowNamespace:
        from narwhals._arrow.namespace import ArrowNamespace

        return ArrowNamespace(
            backend_version=self._backend_version, version=self._version
        )

    def __len__(self: Self) -> int:
        return len(self.native)

    def __eq__(self: Self, other: object) -> Self:  # type: ignore[override]
        ser, other = extract_native(self, other)
        return self._from_native_series(pc.equal(ser, other))  # type: ignore[arg-type]

    def __ne__(self: Self, other: object) -> Self:  # type: ignore[override]
        ser, other = extract_native(self, other)
        return self._from_native_series(pc.not_equal(ser, other))  # type: ignore[arg-type]

    def __ge__(self: Self, other: Any) -> Self:
        ser, other = extract_native(self, other)
        return self._from_native_series(pc.greater_equal(ser, other))

    def __gt__(self: Self, other: Any) -> Self:
        ser, other = extract_native(self, other)
        return self._from_native_series(pc.greater(ser, other))

    def __le__(self: Self, other: Any) -> Self:
        ser, other = extract_native(self, other)
        return self._from_native_series(pc.less_equal(ser, other))

    def __lt__(self: Self, other: Any) -> Self:
        ser, other = extract_native(self, other)
        return self._from_native_series(pc.less(ser, other))

    def __and__(self: Self, other: Any) -> Self:
        ser, other = extract_native(self, other)
        return self._from_native_series(pc.and_kleene(ser, other))  # type: ignore[arg-type]

    def __rand__(self: Self, other: Any) -> Self:
        ser, other = extract_native(self, other)
        return self._from_native_series(pc.and_kleene(other, ser))  # type: ignore[arg-type]

    def __or__(self: Self, other: Any) -> Self:
        ser, other = extract_native(self, other)
        return self._from_native_series(pc.or_kleene(ser, other))  # type: ignore[arg-type]

    def __ror__(self: Self, other: Any) -> Self:
        ser, other = extract_native(self, other)
        return self._from_native_series(pc.or_kleene(other, ser))  # type: ignore[arg-type]

    def __add__(self: Self, other: Any) -> Self:
        ser, other = extract_native(self, other)
        return self._from_native_series(pc.add(ser, other))

    def __radd__(self: Self, other: Any) -> Self:
        return self + other

    def __sub__(self: Self, other: Any) -> Self:
        ser, other = extract_native(self, other)
        return self._from_native_series(pc.subtract(ser, other))

    def __rsub__(self: Self, other: Any) -> Self:
        return (self - other) * (-1)

    def __mul__(self: Self, other: Any) -> Self:
        ser, other = extract_native(self, other)
        return self._from_native_series(pc.multiply(ser, other))

    def __rmul__(self: Self, other: Any) -> Self:
        return self * other

    def __pow__(self: Self, other: Any) -> Self:
        ser, other = extract_native(self, other)
        return self._from_native_series(pc.power(ser, other))

    def __rpow__(self: Self, other: Any) -> Self:
        ser, other = extract_native(self, other)
        return self._from_native_series(pc.power(other, ser))

    def __floordiv__(self: Self, other: Any) -> Self:
        ser, other = extract_native(self, other)
        return self._from_native_series(floordiv_compat(ser, other))

    def __rfloordiv__(self: Self, other: Any) -> Self:
        ser, other = extract_native(self, other)
        return self._from_native_series(floordiv_compat(other, ser))

    def __truediv__(self: Self, other: Any) -> Self:
        ser, other = extract_native(self, other)
        if not isinstance(other, (pa.Array, pa.ChunkedArray)):
            # scalar
            other = lit(other)
        return self._from_native_series(pc.divide(*cast_for_truediv(ser, other)))

    def __rtruediv__(self: Self, other: Any) -> Self:
        ser, other = extract_native(self, other)
        if not isinstance(other, (pa.Array, pa.ChunkedArray)):
            # scalar
            other = lit(other) if not isinstance(other, pa.Scalar) else other
        return self._from_native_series(pc.divide(*cast_for_truediv(other, ser)))  # pyright: ignore[reportArgumentType]

    def __mod__(self: Self, other: Any) -> Self:
        floor_div = (self // other)._native_series
        ser, other = extract_native(self, other)
        res = pc.subtract(ser, pc.multiply(floor_div, other))
        return self._from_native_series(res)

    def __rmod__(self: Self, other: Any) -> Self:
        floor_div = (other // self)._native_series
        ser, other = extract_native(self, other)
        res = pc.subtract(other, pc.multiply(floor_div, ser))
        return self._from_native_series(res)

    def __invert__(self: Self) -> Self:
        return self._from_native_series(pc.invert(self.native))  # type: ignore[call-overload]

    @property
    def _type(self: Self) -> pa.DataType:
        return self.native.type

    @property
    def native(self) -> ArrowChunkedArray:
        return self._native_series

    def len(self: Self, *, _return_py_scalar: bool = True) -> int:
        return maybe_extract_py_scalar(len(self.native), _return_py_scalar)

    def filter(self: Self, other: ArrowSeries | list[bool | None]) -> Self:
        if not (isinstance(other, list) and all(isinstance(x, bool) for x in other)):
            _, other_native = extract_native(self, other)
        else:
            other_native = other
        return self._from_native_series(self.native.filter(other_native))  # pyright: ignore[reportArgumentType]

    def mean(self: Self, *, _return_py_scalar: bool = True) -> float:
        # NOTE: stub overly strict https://github.com/zen-xu/pyarrow-stubs/blob/d97063876720e6a5edda7eb15f4efe07c31b8296/pyarrow-stubs/compute.pyi#L274-L307
        # docs say numeric https://arrow.apache.org/docs/python/generated/pyarrow.compute.mean.html
        mean: Incomplete = pc.mean
        return maybe_extract_py_scalar(mean(self.native), _return_py_scalar)

    def median(self: Self, *, _return_py_scalar: bool = True) -> float:
        from narwhals.exceptions import InvalidOperationError

        if not self.dtype.is_numeric():
            msg = "`median` operation not supported for non-numeric input type."
            raise InvalidOperationError(msg)

        return maybe_extract_py_scalar(
            pc.approximate_median(self.native), _return_py_scalar
        )

    def min(self: Self, *, _return_py_scalar: bool = True) -> Any:
        return maybe_extract_py_scalar(pc.min(self.native), _return_py_scalar)

    def max(self: Self, *, _return_py_scalar: bool = True) -> Any:
        return maybe_extract_py_scalar(pc.max(self.native), _return_py_scalar)

    def arg_min(self: Self, *, _return_py_scalar: bool = True) -> int:
        index_min = pc.index(self.native, pc.min(self.native))
        return maybe_extract_py_scalar(index_min, _return_py_scalar)

    def arg_max(self: Self, *, _return_py_scalar: bool = True) -> int:
        index_max = pc.index(self.native, pc.max(self.native))
        return maybe_extract_py_scalar(index_max, _return_py_scalar)

    def sum(self: Self, *, _return_py_scalar: bool = True) -> float:
        return maybe_extract_py_scalar(
            pc.sum(self.native, min_count=0), _return_py_scalar
        )

    def drop_nulls(self: Self) -> Self:
        return self._from_native_series(self.native.drop_null())

    def shift(self: Self, n: int) -> Self:
        if n > 0:
            arrays = [nulls_like(n, self), *self.native[:-n].chunks]
        elif n < 0:
            arrays = [*self.native[-n:].chunks, nulls_like(-n, self)]
        else:
            return self._from_native_series(self.native)
        return self._from_native_series(pa.concat_arrays(arrays))

    def std(self: Self, ddof: int, *, _return_py_scalar: bool = True) -> float:
        return maybe_extract_py_scalar(
            pc.stddev(self.native, ddof=ddof), _return_py_scalar
        )

    def var(self: Self, ddof: int, *, _return_py_scalar: bool = True) -> float:
        return maybe_extract_py_scalar(
            pc.variance(self.native, ddof=ddof), _return_py_scalar
        )

    def skew(self: Self, *, _return_py_scalar: bool = True) -> float | None:
        # NOTE: stub issue with `pc.subtract`, `pc.mean` and `pa.ChunkedArray`
        ser_not_null: Incomplete = self.native.drop_null()
        if len(ser_not_null) == 0:
            return None
        elif len(ser_not_null) == 1:
            return float("nan")
        elif len(ser_not_null) == 2:
            return 0.0
        else:
            m = cast(
                "pc.NumericArray[Any]", pc.subtract(ser_not_null, pc.mean(ser_not_null))
            )
            m2 = pc.mean(pc.power(m, lit(2)))
            m3 = pc.mean(pc.power(m, lit(3)))
            biased_population_skewness = pc.divide(m3, pc.power(m2, lit(1.5)))
            return maybe_extract_py_scalar(biased_population_skewness, _return_py_scalar)

    def count(self: Self, *, _return_py_scalar: bool = True) -> int:
        return maybe_extract_py_scalar(pc.count(self.native), _return_py_scalar)

    def n_unique(self: Self, *, _return_py_scalar: bool = True) -> int:
        return maybe_extract_py_scalar(
            pc.count(self.native.unique(), mode="all"), _return_py_scalar
        )

    def __native_namespace__(self: Self) -> ModuleType:
        if self._implementation is Implementation.PYARROW:
            return self._implementation.to_native_namespace()

        msg = f"Expected pyarrow, got: {type(self._implementation)}"  # pragma: no cover
        raise AssertionError(msg)

    @property
    def name(self: Self) -> str:
        return self._name

    def __narwhals_series__(self: Self) -> Self:
        return self

    @overload
    def __getitem__(self: Self, idx: int) -> Any: ...

    @overload
    def __getitem__(
        self: Self, idx: slice | Sequence[int] | ArrowChunkedArray
    ) -> Self: ...

    def __getitem__(
        self: Self, idx: int | slice | Sequence[int] | ArrowChunkedArray
    ) -> Any | Self:
        if isinstance(idx, int):
            return maybe_extract_py_scalar(self.native[idx], return_py_scalar=True)
        if isinstance(idx, (Sequence, pa.ChunkedArray)):
            return self._from_native_series(self.native.take(cast("Indices", idx)))
        return self._from_native_series(self.native[idx])

    def scatter(self: Self, indices: int | Sequence[int], values: Any) -> Self:
        import numpy as np  # ignore-banned-import

        if isinstance(indices, int):
            indices_native = pa.array([indices])
            values_native = pa.array([values])
        else:
<<<<<<< HEAD
            ser = self.native
        if isinstance(values, pa.ChunkedArray):
            values = values.combine_chunks()
        if not isinstance(values, pa.Array):
            values = pa.array(values)
=======
            # TODO(unassigned): we may also want to let `indices` be a Series.
            # https://github.com/narwhals-dev/narwhals/issues/2155
            indices_native = pa.array(indices)
            if isinstance(values, self.__class__):
                values_native = values._native_series.combine_chunks()
            else:
                values_native = pa.array(values)

        sorting_indices = pc.sort_indices(indices_native)  # type: ignore[call-overload]
        indices_native = pc.take(indices_native, sorting_indices)
        values_native = pc.take(values_native, sorting_indices)

        mask: _1DArray = np.zeros(self.len(), dtype=bool)
        mask[indices_native] = True
>>>>>>> e4ecbe1e
        result = pc.replace_with_mask(
            self._native_series,
            cast("list[bool]", mask),
            values_native.take(cast("Indices", indices_native)),
        )
        return self._from_native_series(result)

    def to_list(self: Self) -> list[Any]:
        return self.native.to_pylist()

    def __array__(self: Self, dtype: Any = None, *, copy: bool | None = None) -> _1DArray:
        return self.native.__array__(dtype=dtype, copy=copy)

    def to_numpy(self: Self) -> _1DArray:
        return self.native.to_numpy()

    def alias(self: Self, name: str) -> Self:
        return self.__class__(
            self.native,
            name=name,
            backend_version=self._backend_version,
            version=self._version,
        )

    @property
    def dtype(self: Self) -> DType:
        return native_to_narwhals_dtype(self.native.type, self._version)

    def abs(self: Self) -> Self:
        return self._from_native_series(pc.abs(self.native))

    def cum_sum(self: Self, *, reverse: bool) -> Self:
        # NOTE: stub only permits `NumericArray`
        # https://github.com/zen-xu/pyarrow-stubs/blob/d97063876720e6a5edda7eb15f4efe07c31b8296/pyarrow-stubs/compute.pyi#L140
        cum_sum: Incomplete = pc.cumulative_sum
        result = (
            cum_sum(self.native, skip_nulls=True)
            if not reverse
            else cum_sum(self.native[::-1], skip_nulls=True)[::-1]
        )
        return self._from_native_series(result)

    def round(self: Self, decimals: int) -> Self:
        # NOTE: stub only permits `NumericArray`
        # https://github.com/zen-xu/pyarrow-stubs/blob/d97063876720e6a5edda7eb15f4efe07c31b8296/pyarrow-stubs/compute.pyi#L140
        pc_round: Incomplete = pc.round
        return self._from_native_series(
            pc_round(self.native, decimals, round_mode="half_towards_infinity")
        )

    def diff(self: Self) -> Self:
        # NOTE: stub only permits `ChunkedArray[TemporalScalar]`
        # (https://github.com/zen-xu/pyarrow-stubs/blob/d97063876720e6a5edda7eb15f4efe07c31b8296/pyarrow-stubs/compute.pyi#L145-L148)
        diff: Incomplete = pc.pairwise_diff
        return self._from_native_series(diff(self.native.combine_chunks()))

    def any(self: Self, *, _return_py_scalar: bool = True) -> bool:
        # NOTE: stub restricts to `BooleanArray`, should be based on truthiness
        # Copies `pc.all`
        pc_any: Incomplete = pc.any
        return maybe_extract_py_scalar(
            pc_any(self.native, min_count=0), _return_py_scalar
        )

    def all(self: Self, *, _return_py_scalar: bool = True) -> bool:
        # NOTE: stub restricts to `BooleanArray`, should be based on truthiness
        pc_all: Incomplete = pc.all
        return maybe_extract_py_scalar(
            pc_all(self.native, min_count=0), _return_py_scalar
        )

    def is_between(
        self: Self,
        lower_bound: Any,
        upper_bound: Any,
        closed: Literal["left", "right", "none", "both"],
    ) -> Self:
        _, lower_bound = extract_native(self, lower_bound)
        _, upper_bound = extract_native(self, upper_bound)
        if closed == "left":
            ge = pc.greater_equal(self.native, lower_bound)
            lt = pc.less(self.native, upper_bound)
            res = pc.and_kleene(ge, lt)
        elif closed == "right":
            gt = pc.greater(self.native, lower_bound)
            le = pc.less_equal(self.native, upper_bound)
            res = pc.and_kleene(gt, le)
        elif closed == "none":
            gt = pc.greater(self.native, lower_bound)
            lt = pc.less(self.native, upper_bound)
            res = pc.and_kleene(gt, lt)
        elif closed == "both":
            ge = pc.greater_equal(self.native, lower_bound)
            le = pc.less_equal(self.native, upper_bound)
            res = pc.and_kleene(ge, le)
        else:  # pragma: no cover
            raise AssertionError
        return self._from_native_series(res)

    def is_null(self: Self) -> Self:
        return self._from_native_series(self.native.is_null())

    def is_nan(self: Self) -> Self:
        return self._from_native_series(pc.is_nan(self.native))

    def cast(self: Self, dtype: DType | type[DType]) -> Self:
        data_type = narwhals_to_native_dtype(dtype, self._version)
        return self._from_native_series(pc.cast(self.native, data_type))

    def null_count(self: Self, *, _return_py_scalar: bool = True) -> int:
        return maybe_extract_py_scalar(self.native.null_count, _return_py_scalar)

    def head(self: Self, n: int) -> Self:
        if n >= 0:
            return self._from_native_series(self.native.slice(0, n))
        else:
            num_rows = len(self)
            return self._from_native_series(self.native.slice(0, max(0, num_rows + n)))

    def tail(self: Self, n: int) -> Self:
        if n >= 0:
            num_rows = len(self)
            return self._from_native_series(self.native.slice(max(0, num_rows - n)))
        else:
            return self._from_native_series(self.native.slice(abs(n)))

    def is_in(self: Self, other: Any) -> Self:
        if isinstance(other, pa.ChunkedArray):
            value_set: ArrowChunkedArray | ArrowArray = other
        else:
            value_set = pa.array(other)
        return self._from_native_series(pc.is_in(self.native, value_set=value_set))

    def arg_true(self: Self) -> Self:
        import numpy as np  # ignore-banned-import

        res = np.flatnonzero(self.native)
        return self._from_iterable(
            res,
            name=self.name,
            backend_version=self._backend_version,
            version=self._version,
        )

    def item(self: Self, index: int | None = None) -> Any:
        if index is None:
            if len(self) != 1:
                msg = (
                    "can only call '.item()' if the Series is of length 1,"
                    f" or an explicit index is provided (Series is of length {len(self)})"
                )
                raise ValueError(msg)
            return maybe_extract_py_scalar(self.native[0], return_py_scalar=True)
        return maybe_extract_py_scalar(self.native[index], return_py_scalar=True)

    def value_counts(
        self: Self,
        *,
        sort: bool,
        parallel: bool,
        name: str | None,
        normalize: bool,
    ) -> ArrowDataFrame:
        """Parallel is unused, exists for compatibility."""
        from narwhals._arrow.dataframe import ArrowDataFrame

        index_name_ = "index" if self._name is None else self._name
        value_name_ = name or ("proportion" if normalize else "count")

        val_counts = pc.value_counts(self.native)
        values = val_counts.field("values")
        counts = cast("ArrowChunkedArray", val_counts.field("counts"))

        if normalize:
            arrays = [values, pc.divide(*cast_for_truediv(counts, pc.sum(counts)))]
        else:
            arrays = [values, counts]

        val_count = pa.Table.from_arrays(arrays, names=[index_name_, value_name_])

        if sort:
            val_count = val_count.sort_by([(value_name_, "descending")])

        return ArrowDataFrame(
            val_count,
            backend_version=self._backend_version,
            version=self._version,
            validate_column_names=True,
        )

    def zip_with(self: Self, mask: Self, other: Self) -> Self:
        cond = mask.native.combine_chunks()
        return self._from_native_series(pc.if_else(cond, self.native, other.native))

    def sample(
        self: Self,
        n: int | None,
        *,
        fraction: float | None,
        with_replacement: bool,
        seed: int | None,
    ) -> Self:
        import numpy as np  # ignore-banned-import

        num_rows = len(self)
        if n is None and fraction is not None:
            n = int(num_rows * fraction)

        rng = np.random.default_rng(seed=seed)
        idx = np.arange(0, num_rows)
        mask = rng.choice(idx, size=n, replace=with_replacement)
        return self._from_native_series(self.native.take(mask))  # pyright: ignore[reportArgumentType]

    def fill_null(
        self: Self,
        value: Any | None,
        strategy: Literal["forward", "backward"] | None,
        limit: int | None,
    ) -> Self:
        import numpy as np  # ignore-banned-import

        def fill_aux(
            arr: ArrowArray | ArrowChunkedArray,
            limit: int,
            direction: Literal["forward", "backward"] | None = None,
        ) -> ArrowArray:
            # this algorithm first finds the indices of the valid values to fill all the null value positions
            # then it calculates the distance of each new index and the original index
            # if the distance is equal to or less than the limit and the original value is null, it is replaced
            valid_mask = pc.is_valid(arr)
            indices = pa.array(np.arange(len(arr)), type=pa.int64())
            if direction == "forward":
                valid_index = np.maximum.accumulate(np.where(valid_mask, indices, -1))
                distance = indices - valid_index
            else:
                valid_index = np.minimum.accumulate(
                    np.where(valid_mask[::-1], indices[::-1], len(arr))
                )[::-1]
                distance = valid_index - indices
            return pc.if_else(
                pc.and_(pc.is_null(arr), pc.less_equal(distance, lit(limit))),
                arr.take(valid_index),
                arr,
            )

        if value is not None:
            _, value = extract_native(self, value)
            series = pc.fill_null(self.native, value)  # type: ignore[attr-defined]
        elif limit is None:
            fill_func = (
                pc.fill_null_forward if strategy == "forward" else pc.fill_null_backward
            )
            series = fill_func(self.native)
        else:
            series = fill_aux(self.native, limit, strategy)
        return self._from_native_series(series)

    def to_frame(self: Self) -> ArrowDataFrame:
        from narwhals._arrow.dataframe import ArrowDataFrame

        df = pa.Table.from_arrays([self.native], names=[self.name])
        return ArrowDataFrame(
            df,
            backend_version=self._backend_version,
            version=self._version,
            validate_column_names=False,
        )

    def to_pandas(self: Self) -> pd.Series[Any]:
        import pandas as pd  # ignore-banned-import()

        return pd.Series(self.native, name=self.name)  # pyright: ignore[reportArgumentType, reportCallIssue]

    def to_polars(self: Self) -> pl.Series:
        import polars as pl  # ignore-banned-import

        return pl.from_arrow(self.native)  # type: ignore[return-value]

    def is_unique(self: Self) -> Self:
        return self.to_frame().is_unique().alias(self.name)  # type: ignore[return-value]

    def is_first_distinct(self: Self) -> Self:
        import numpy as np  # ignore-banned-import

        row_number = pa.array(np.arange(len(self)))
        col_token = generate_temporary_column_name(n_bytes=8, columns=[self.name])
        first_distinct_index = (
            pa.Table.from_arrays([self.native], names=[self.name])
            .append_column(col_token, row_number)
            .group_by(self.name)
            .aggregate([(col_token, "min")])
            .column(f"{col_token}_min")
        )

        return self._from_native_series(pc.is_in(row_number, first_distinct_index))

    def is_last_distinct(self: Self) -> Self:
        import numpy as np  # ignore-banned-import

        row_number = pa.array(np.arange(len(self)))
        col_token = generate_temporary_column_name(n_bytes=8, columns=[self.name])
        last_distinct_index = (
            pa.Table.from_arrays([self.native], names=[self.name])
            .append_column(col_token, row_number)
            .group_by(self.name)
            .aggregate([(col_token, "max")])
            .column(f"{col_token}_max")
        )

        return self._from_native_series(pc.is_in(row_number, last_distinct_index))

    def is_sorted(self: Self, *, descending: bool) -> bool:
        if not isinstance(descending, bool):
            msg = f"argument 'descending' should be boolean, found {type(descending)}"
            raise TypeError(msg)
        if descending:
            result = pc.all(pc.greater_equal(self.native[:-1], self.native[1:]))
        else:
            result = pc.all(pc.less_equal(self.native[:-1], self.native[1:]))
        return maybe_extract_py_scalar(result, return_py_scalar=True)

    def unique(self: Self, *, maintain_order: bool) -> Self:
        # TODO(marco): `pc.unique` seems to always maintain order, is that guaranteed?
        return self._from_native_series(self.native.unique())

    def replace_strict(
        self: Self, old: Sequence[Any], new: Sequence[Any], *, return_dtype: DType | None
    ) -> Self:
        # https://stackoverflow.com/a/79111029/4451315
        idxs = pc.index_in(self.native, pa.array(old))
        result_native = pc.take(pa.array(new), idxs)
        if return_dtype is not None:
            result_native.cast(narwhals_to_native_dtype(return_dtype, self._version))
        result = self._from_native_series(result_native)
        if result.is_null().sum() != self.is_null().sum():
            msg = (
                "replace_strict did not replace all non-null values.\n\n"
                "The following did not get replaced: "
                f"{self.filter(~self.is_null() & result.is_null()).unique(maintain_order=False).to_list()}"
            )
            raise ValueError(msg)
        return result

    def sort(self: Self, *, descending: bool, nulls_last: bool) -> Self:
        order: Order = "descending" if descending else "ascending"
        null_placement: NullPlacement = "at_end" if nulls_last else "at_start"
        sorted_indices = pc.array_sort_indices(
            self.native, order=order, null_placement=null_placement
        )
        return self._from_native_series(self.native.take(sorted_indices))

    def to_dummies(self: Self, *, separator: str, drop_first: bool) -> ArrowDataFrame:
        import numpy as np  # ignore-banned-import

        from narwhals._arrow.dataframe import ArrowDataFrame

        name = self._name
        # NOTE: stub is missing attributes (https://arrow.apache.org/docs/python/generated/pyarrow.DictionaryArray.html)
        da: Incomplete = self.native.combine_chunks().dictionary_encode("encode")

        columns: _2DArray = np.zeros((len(da.dictionary), len(da)), np.int8)
        columns[da.indices, np.arange(len(da))] = 1
        null_col_pa, null_col_pl = f"{name}{separator}None", f"{name}{separator}null"
        cols = [
            {null_col_pa: null_col_pl}.get(
                f"{name}{separator}{v}", f"{name}{separator}{v}"
            )
            for v in da.dictionary
        ]

        output_order = (
            [
                null_col_pl,
                *sorted([c for c in cols if c != null_col_pl])[int(drop_first) :],
            ]
            if null_col_pl in cols
            else sorted(cols)[int(drop_first) :]
        )
        return ArrowDataFrame(
            pa.Table.from_arrays(columns, names=cols),
            backend_version=self._backend_version,
            version=self._version,
            validate_column_names=True,
        ).simple_select(*output_order)

    def quantile(
        self: Self,
        quantile: float,
        interpolation: Literal["nearest", "higher", "lower", "midpoint", "linear"],
        *,
        _return_py_scalar: bool = True,
    ) -> float:
        return maybe_extract_py_scalar(
            pc.quantile(self.native, q=quantile, interpolation=interpolation)[0],
            _return_py_scalar,
        )

    def gather_every(self: Self, n: int, offset: int = 0) -> Self:
        return self._from_native_series(self.native[offset::n])

    def clip(
        self: Self, lower_bound: Self | Any | None, upper_bound: Self | Any | None
    ) -> Self:
        _, lower_bound = extract_native(self, lower_bound)
        _, upper_bound = extract_native(self, upper_bound)
        # NOTE: stubs are missing `ChunkedArray` support
        # https://github.com/zen-xu/pyarrow-stubs/blob/d97063876720e6a5edda7eb15f4efe07c31b8296/pyarrow-stubs/compute.pyi#L948-L954
        max_element_wise: Incomplete = pc.max_element_wise
        arr = max_element_wise(self.native, lower_bound)
        arr = cast("ArrowChunkedArray", pc.min_element_wise(arr, upper_bound))

        return self._from_native_series(arr)

    def to_arrow(self: Self) -> ArrowArray:
        return self.native.combine_chunks()

    def mode(self: Self) -> Self:
        plx = self.__narwhals_namespace__()
        col_token = generate_temporary_column_name(n_bytes=8, columns=[self.name])
        return self.value_counts(  # type: ignore[return-value]
            name=col_token,
            normalize=False,
            sort=False,
            parallel=False,  # parallel is unused
        ).filter(plx.col(col_token) == plx.col(col_token).max())[self.name]

    def is_finite(self: Self) -> Self:
        return self._from_native_series(pc.is_finite(self.native))

    def cum_count(self: Self, *, reverse: bool) -> Self:
        dtypes = import_dtypes_module(self._version)
        return (~self.is_null()).cast(dtypes.UInt32()).cum_sum(reverse=reverse)

    def cum_min(self: Self, *, reverse: bool) -> Self:
        if self._backend_version < (13, 0, 0):
            msg = "cum_min method is not supported for pyarrow < 13.0.0"
            raise NotImplementedError(msg)

        native_series = cast("Any", self.native)

        result = (
            pc.cumulative_min(native_series, skip_nulls=True)
            if not reverse
            else pc.cumulative_min(native_series[::-1], skip_nulls=True)[::-1]
        )
        return self._from_native_series(result)

    def cum_max(self: Self, *, reverse: bool) -> Self:
        if self._backend_version < (13, 0, 0):
            msg = "cum_max method is not supported for pyarrow < 13.0.0"
            raise NotImplementedError(msg)

        native_series = cast("Any", self.native)

        result = (
            pc.cumulative_max(native_series, skip_nulls=True)
            if not reverse
            else pc.cumulative_max(native_series[::-1], skip_nulls=True)[::-1]
        )
        return self._from_native_series(result)

    def cum_prod(self: Self, *, reverse: bool) -> Self:
        if self._backend_version < (13, 0, 0):
            msg = "cum_max method is not supported for pyarrow < 13.0.0"
            raise NotImplementedError(msg)

        native_series = cast("Any", self.native)

        result = (
            pc.cumulative_prod(native_series, skip_nulls=True)
            if not reverse
            else pc.cumulative_prod(native_series[::-1], skip_nulls=True)[::-1]
        )
        return self._from_native_series(result)

    def rolling_sum(
        self: Self,
        window_size: int,
        *,
        min_samples: int | None,
        center: bool,
    ) -> Self:
        min_samples = min_samples if min_samples is not None else window_size
        padded_series, offset = pad_series(self, window_size=window_size, center=center)

        cum_sum = padded_series.cum_sum(reverse=False).fill_null(
            value=None, strategy="forward", limit=None
        )
        rolling_sum = (
            cum_sum
            - cum_sum.shift(window_size).fill_null(value=0, strategy=None, limit=None)
            if window_size != 0
            else cum_sum
        )

        valid_count = padded_series.cum_count(reverse=False)
        count_in_window = valid_count - valid_count.shift(window_size).fill_null(
            value=0, strategy=None, limit=None
        )

        result = self._from_native_series(
            pc.if_else(
                (count_in_window >= min_samples)._native_series,
                rolling_sum._native_series,
                None,
            )
        )
        return result[offset:]

    def rolling_mean(
        self: Self,
        window_size: int,
        *,
        min_samples: int | None,
        center: bool,
    ) -> Self:
        min_samples = min_samples if min_samples is not None else window_size
        padded_series, offset = pad_series(self, window_size=window_size, center=center)

        cum_sum = padded_series.cum_sum(reverse=False).fill_null(
            value=None, strategy="forward", limit=None
        )
        rolling_sum = (
            cum_sum
            - cum_sum.shift(window_size).fill_null(value=0, strategy=None, limit=None)
            if window_size != 0
            else cum_sum
        )

        valid_count = padded_series.cum_count(reverse=False)
        count_in_window = valid_count - valid_count.shift(window_size).fill_null(
            value=0, strategy=None, limit=None
        )

        result = (
            self._from_native_series(
                pc.if_else(
                    (count_in_window >= min_samples)._native_series,
                    rolling_sum._native_series,
                    None,
                )
            )
            / count_in_window
        )
        return result[offset:]

    def rolling_var(
        self: Self,
        window_size: int,
        *,
        min_samples: int | None,
        center: bool,
        ddof: int,
    ) -> Self:
        min_samples = min_samples if min_samples is not None else window_size
        padded_series, offset = pad_series(self, window_size=window_size, center=center)

        cum_sum = padded_series.cum_sum(reverse=False).fill_null(
            value=None, strategy="forward", limit=None
        )
        rolling_sum = (
            cum_sum
            - cum_sum.shift(window_size).fill_null(value=0, strategy=None, limit=None)
            if window_size != 0
            else cum_sum
        )

        cum_sum_sq = (
            pow(padded_series, 2)
            .cum_sum(reverse=False)
            .fill_null(value=None, strategy="forward", limit=None)
        )
        rolling_sum_sq = (
            cum_sum_sq
            - cum_sum_sq.shift(window_size).fill_null(value=0, strategy=None, limit=None)
            if window_size != 0
            else cum_sum_sq
        )

        valid_count = padded_series.cum_count(reverse=False)
        count_in_window = valid_count - valid_count.shift(window_size).fill_null(
            value=0, strategy=None, limit=None
        )
        # NOTE: stubs are missing `ChunkedArray` support
        # https://github.com/zen-xu/pyarrow-stubs/blob/d97063876720e6a5edda7eb15f4efe07c31b8296/pyarrow-stubs/compute.pyi#L948-L954
        max_element_wise: Incomplete = pc.max_element_wise

        result = self._from_native_series(
            pc.if_else(
                (count_in_window >= min_samples)._native_series,
                (rolling_sum_sq - (rolling_sum**2 / count_in_window))._native_series,
                None,
            )
        ) / self._from_native_series(
            max_element_wise((count_in_window - ddof)._native_series, 0)
        )

        return result[offset:]

    def rolling_std(
        self: Self,
        window_size: int,
        *,
        min_samples: int | None,
        center: bool,
        ddof: int,
    ) -> Self:
        return (
            self.rolling_var(
                window_size=window_size, min_samples=min_samples, center=center, ddof=ddof
            )
            ** 0.5
        )

    def rank(
        self: Self,
        method: Literal["average", "min", "max", "dense", "ordinal"],
        *,
        descending: bool,
    ) -> Self:
        if method == "average":
            msg = (
                "`rank` with `method='average' is not supported for pyarrow backend. "
                "The available methods are {'min', 'max', 'dense', 'ordinal'}."
            )
            raise ValueError(msg)

        # ignore-banned-import

        sort_keys: Order = "descending" if descending else "ascending"
        tiebreaker: TieBreaker = "first" if method == "ordinal" else method

        native_series: ArrowChunkedArray | ArrowArray
        if self._backend_version < (14, 0, 0):  # pragma: no cover
            native_series = self.native.combine_chunks()
        else:
            native_series = self.native

        null_mask = pc.is_null(native_series)

        rank = pc.rank(native_series, sort_keys=sort_keys, tiebreaker=tiebreaker)

        result = pc.if_else(null_mask, lit(None, native_series.type), rank)
        return self._from_native_series(result)

    def hist(  # noqa: PLR0915
        self: Self,
        bins: list[float | int] | None,
        *,
        bin_count: int | None,
        include_breakpoint: bool,
    ) -> ArrowDataFrame:
        if self._backend_version < (13,):
            msg = f"`Series.hist` requires PyArrow>=13.0.0, found PyArrow version: {self._backend_version}"
            raise NotImplementedError(msg)
        import numpy as np  # ignore-banned-import

        from narwhals._arrow.dataframe import ArrowDataFrame

        def _hist_from_bin_count(bin_count: int):  # type: ignore[no-untyped-def] # noqa: ANN202
            d = pc.min_max(self.native)
            lower, upper = d["min"], d["max"]
            pa_float = pa.type_for_alias("float")
            if lower == upper:
                range_ = lit(1.0)
                mid = lit(0.5)
                width = pc.divide(range_, lit(bin_count))
                lower = pc.subtract(lower, mid)
                upper = pc.add(upper, mid)
            else:
                range_ = pc.subtract(upper, lower)
                width = pc.divide(pc.cast(range_, pa_float), lit(float(bin_count)))

            bin_proportions = pc.divide(
                pc.subtract(cast("pc.NumericOrTemporalArray", self.native), lower),
                width,
            )
            bin_indices: ArrowChunkedArray = cast(
                "ArrowChunkedArray", pc.floor(bin_proportions)
            )

            # NOTE: stubs leave unannotated
            if_else: Incomplete = pc.if_else

            # shift bins so they are right-closed
            bin_indices = if_else(
                pc.and_(
                    pc.equal(bin_indices, bin_proportions),
                    pc.greater(bin_indices, 0),
                ),
                pc.subtract(bin_indices, 1),
                bin_indices,
            )
            possible = pa.Table.from_arrays(
                [pa.Array.from_pandas(np.arange(bin_count, dtype="int64"))], ["values"]
            )
            counts = (  # count bin id occurrences
                pa.Table.from_arrays(
                    pc.value_counts(bin_indices).flatten(),
                    names=["values", "counts"],
                )
                # nan values are implicitly dropped in value_counts
                .filter(~pc.field("values").is_nan())
                .cast(pa.schema([("values", pa.int64()), ("counts", pa.int64())]))
                # align bin ids to all possible bin ids (populate in missing bins)
                .join(possible, keys="values", join_type="right outer")
                .sort_by("values")
            )
            # empty bin intervals should have a 0 count
            counts_coalesce = cast(
                "ArrowArray",
                pc.coalesce(cast("ArrowArray", counts.column("counts")), lit(0)),
            )
            counts = counts.set_column(0, "counts", counts_coalesce)

            # extract left/right side of the intervals
            bin_left = pc.add(lower, pc.multiply(counts.column("values"), width))
            bin_right = pc.add(bin_left, width)
            return counts.column("counts"), bin_right

        def _hist_from_bins(bins: Sequence[int | float]):  # type: ignore[no-untyped-def] # noqa: ANN202
            bin_indices = np.searchsorted(bins, self.native, side="left")
            obs_cats, obs_counts = np.unique(bin_indices, return_counts=True)
            obj_cats = np.arange(1, len(bins))
            counts = np.zeros_like(obj_cats)
            counts[np.isin(obj_cats, obs_cats)] = obs_counts[np.isin(obs_cats, obj_cats)]

            bin_right = bins[1:]
            return counts, bin_right

        if bins is not None:
            if len(bins) < 2:
                counts, bin_right = [], []
            else:
                counts, bin_right = _hist_from_bins(bins)

        elif bin_count is not None:
            if bin_count == 0:
                counts, bin_right = [], []
            else:
                counts, bin_right = _hist_from_bin_count(bin_count)

        else:  # pragma: no cover
            # caller guarantees that either bins or bin_count is specified
            msg = "must provide one of `bin_count` or `bins`"
            raise InvalidOperationError(msg)

        data: dict[str, Any] = {}
        if include_breakpoint:
            data["breakpoint"] = bin_right
        data["count"] = counts

        return ArrowDataFrame(
            pa.Table.from_pydict(data),
            backend_version=self._backend_version,
            version=self._version,
            validate_column_names=True,
        )

    def __iter__(self: Self) -> Iterator[Any]:
        for x in self.native:
            yield maybe_extract_py_scalar(x, return_py_scalar=True)

    def __contains__(self: Self, other: Any) -> bool:
        from pyarrow import ArrowInvalid  # ignore-banned-imports
        from pyarrow import ArrowNotImplementedError  # ignore-banned-imports
        from pyarrow import ArrowTypeError  # ignore-banned-imports

        try:
            other_ = lit(other) if other is not None else lit(None, type=self._type)
            return maybe_extract_py_scalar(
                pc.is_in(other_, self.native), return_py_scalar=True
            )
        except (ArrowInvalid, ArrowNotImplementedError, ArrowTypeError) as exc:
            from narwhals.exceptions import InvalidOperationError

            msg = f"Unable to compare other of type {type(other)} with series of type {self.dtype}."
            raise InvalidOperationError(msg) from exc

    @property
    def dt(self: Self) -> ArrowSeriesDateTimeNamespace:
        return ArrowSeriesDateTimeNamespace(self)

    @property
    def cat(self: Self) -> ArrowSeriesCatNamespace:
        return ArrowSeriesCatNamespace(self)

    @property
    def str(self: Self) -> ArrowSeriesStringNamespace:
        return ArrowSeriesStringNamespace(self)

    @property
    def list(self: Self) -> ArrowSeriesListNamespace:
        return ArrowSeriesListNamespace(self)<|MERGE_RESOLUTION|>--- conflicted
+++ resolved
@@ -403,18 +403,11 @@
             indices_native = pa.array([indices])
             values_native = pa.array([values])
         else:
-<<<<<<< HEAD
-            ser = self.native
-        if isinstance(values, pa.ChunkedArray):
-            values = values.combine_chunks()
-        if not isinstance(values, pa.Array):
-            values = pa.array(values)
-=======
             # TODO(unassigned): we may also want to let `indices` be a Series.
             # https://github.com/narwhals-dev/narwhals/issues/2155
             indices_native = pa.array(indices)
             if isinstance(values, self.__class__):
-                values_native = values._native_series.combine_chunks()
+                values_native = values.native.combine_chunks()
             else:
                 values_native = pa.array(values)
 
@@ -424,9 +417,8 @@
 
         mask: _1DArray = np.zeros(self.len(), dtype=bool)
         mask[indices_native] = True
->>>>>>> e4ecbe1e
         result = pc.replace_with_mask(
-            self._native_series,
+            self.native,
             cast("list[bool]", mask),
             values_native.take(cast("Indices", indices_native)),
         )
