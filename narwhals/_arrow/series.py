--- conflicted
+++ resolved
@@ -407,7 +407,6 @@
     def name(self) -> str:
         return self._name
 
-<<<<<<< HEAD
     def _gather(self, item: _IntIndexer) -> Self:
         if len(item) == 0:
             return self._with_native(self.native.slice(0, 0))
@@ -426,22 +425,6 @@
             msg = "Slicing with step is not supported on PyArrow tables"
             raise NotImplementedError(msg)
         return self._with_native(self.native.slice(start, stop - start))
-=======
-    @overload
-    def __getitem__(self, idx: int) -> Any: ...
-
-    @overload
-    def __getitem__(self, idx: slice | Sequence[int] | ArrowChunkedArray) -> Self: ...
-
-    def __getitem__(
-        self, idx: int | slice | Sequence[int] | ArrowChunkedArray
-    ) -> Any | Self:
-        if isinstance(idx, int):
-            return maybe_extract_py_scalar(self.native[idx], return_py_scalar=True)
-        if isinstance(idx, (Sequence, pa.ChunkedArray)):
-            return self._with_native(self.native.take(idx))
-        return self._with_native(self.native[idx])
->>>>>>> db1c5a34
 
     def scatter(self, indices: int | Sequence[int], values: Any) -> Self:
         import numpy as np  # ignore-banned-import
