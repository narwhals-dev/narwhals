--- conflicted
+++ resolved
@@ -395,13 +395,8 @@
     ) -> None:
         self._backend_version = backend_version
         self._condition: ArrowExpr = condition
-<<<<<<< HEAD
-        self._then_value: ArrowExpr | Any = then_value
-        self._otherwise_value: ArrowExpr | Any = otherwise_value
-=======
         self._then_value: ArrowExpr | _Scalar = then_value
         self._otherwise_value: ArrowExpr | _Scalar = otherwise_value
->>>>>>> 490d029a
         self._version = version
 
     def __call__(self: Self, df: ArrowDataFrame) -> Sequence[ArrowSeries]:
