from __future__ import annotations

from functools import reduce
from typing import TYPE_CHECKING
from typing import Any
from typing import Iterable
from typing import Literal
from typing import Sequence

from narwhals._arrow.dataframe import ArrowDataFrame
from narwhals._arrow.expr import ArrowExpr
from narwhals._arrow.selectors import ArrowSelectorNamespace
from narwhals._arrow.series import ArrowSeries
from narwhals._arrow.utils import broadcast_series
from narwhals._arrow.utils import diagonal_concat
from narwhals._arrow.utils import horizontal_concat
from narwhals._arrow.utils import vertical_concat
from narwhals._expression_parsing import combine_root_names
from narwhals._expression_parsing import parse_into_exprs
from narwhals._expression_parsing import reduce_output_names
from narwhals.typing import CompliantNamespace
from narwhals.utils import Implementation
from narwhals.utils import import_dtypes_module

if TYPE_CHECKING:
    from typing import Callable

    from typing_extensions import Self

    from narwhals._arrow.typing import IntoArrowExpr
    from narwhals.dtypes import DType
    from narwhals.utils import Version


class ArrowNamespace(CompliantNamespace[ArrowSeries]):
    def _create_expr_from_callable(
        self: Self,
        func: Callable[[ArrowDataFrame], Sequence[ArrowSeries]],
        *,
        depth: int,
        function_name: str,
        root_names: list[str] | None,
        output_names: list[str] | None,
<<<<<<< HEAD
        function_kwargs: dict[str, Any] | None = None,
=======
        kwargs: dict[str, Any],
>>>>>>> fdf7ec89
    ) -> ArrowExpr:
        from narwhals._arrow.expr import ArrowExpr

        return ArrowExpr(
            func,
            depth=depth,
            function_name=function_name,
            root_names=root_names,
            output_names=output_names,
            backend_version=self._backend_version,
            version=self._version,
<<<<<<< HEAD
            function_kwargs=function_kwargs,
=======
            kwargs=kwargs,
>>>>>>> fdf7ec89
        )

    def _create_expr_from_series(self: Self, series: ArrowSeries) -> ArrowExpr:
        from narwhals._arrow.expr import ArrowExpr

        return ArrowExpr(
            lambda _df: [series],
            depth=0,
            function_name="series",
            root_names=None,
            output_names=None,
            backend_version=self._backend_version,
            version=self._version,
            kwargs={},
        )

    def _create_series_from_scalar(
        self: Self, value: Any, *, reference_series: ArrowSeries
    ) -> ArrowSeries:
        from narwhals._arrow.series import ArrowSeries

        if self._backend_version < (13,) and hasattr(value, "as_py"):
            value = value.as_py()
        return ArrowSeries._from_iterable(
            [value],
            name=reference_series.name,
            backend_version=self._backend_version,
            version=self._version,
        )

    def _create_compliant_series(self: Self, value: Any) -> ArrowSeries:
        import pyarrow as pa

        from narwhals._arrow.series import ArrowSeries

        return ArrowSeries(
            native_series=pa.chunked_array([value]),
            name="",
            backend_version=self._backend_version,
            version=self._version,
        )

    # --- not in spec ---
    def __init__(
        self: Self, *, backend_version: tuple[int, ...], version: Version
    ) -> None:
        self._backend_version = backend_version
        self._implementation = Implementation.PYARROW
        self._version = version

    # --- selection ---
    def col(self: Self, *column_names: str) -> ArrowExpr:
        from narwhals._arrow.expr import ArrowExpr

        return ArrowExpr.from_column_names(
            *column_names, backend_version=self._backend_version, version=self._version
        )

    def nth(self: Self, *column_indices: int) -> ArrowExpr:
        from narwhals._arrow.expr import ArrowExpr

        return ArrowExpr.from_column_indices(
            *column_indices, backend_version=self._backend_version, version=self._version
        )

    def len(self: Self) -> ArrowExpr:
        # coverage bug? this is definitely hit
        return ArrowExpr(  # pragma: no cover
            lambda df: [
                ArrowSeries._from_iterable(
                    [len(df._native_frame)],
                    name="len",
                    backend_version=self._backend_version,
                    version=self._version,
                )
            ],
            depth=0,
            function_name="len",
            root_names=None,
            output_names=["len"],
            backend_version=self._backend_version,
            version=self._version,
            kwargs={},
        )

    def all(self: Self) -> ArrowExpr:
        from narwhals._arrow.expr import ArrowExpr
        from narwhals._arrow.series import ArrowSeries

        return ArrowExpr(
            lambda df: [
                ArrowSeries(
                    df._native_frame[column_name],
                    name=column_name,
                    backend_version=df._backend_version,
                    version=df._version,
                )
                for column_name in df.columns
            ],
            depth=0,
            function_name="all",
            root_names=None,
            output_names=None,
            backend_version=self._backend_version,
            version=self._version,
            kwargs={},
        )

    def lit(self: Self, value: Any, dtype: DType | None) -> ArrowExpr:
        def _lit_arrow_series(_: ArrowDataFrame) -> ArrowSeries:
            arrow_series = ArrowSeries._from_iterable(
                data=[value],
                name="literal",
                backend_version=self._backend_version,
                version=self._version,
            )
            if dtype:
                return arrow_series.cast(dtype)
            return arrow_series

        return ArrowExpr(
            lambda df: [_lit_arrow_series(df)],
            depth=0,
            function_name="lit",
            root_names=None,
            output_names=["literal"],
            backend_version=self._backend_version,
            version=self._version,
            kwargs={},
        )

    def all_horizontal(self: Self, *exprs: IntoArrowExpr) -> ArrowExpr:
        parsed_exprs = parse_into_exprs(*exprs, namespace=self)

        def func(df: ArrowDataFrame) -> list[ArrowSeries]:
            series = (s for _expr in parsed_exprs for s in _expr(df))
            return [reduce(lambda x, y: x & y, series)]

        return self._create_expr_from_callable(
            func=func,
            depth=max(x._depth for x in parsed_exprs) + 1,
            function_name="all_horizontal",
            root_names=combine_root_names(parsed_exprs),
            output_names=reduce_output_names(parsed_exprs),
            kwargs={"exprs": exprs},
        )

    def any_horizontal(self: Self, *exprs: IntoArrowExpr) -> ArrowExpr:
        parsed_exprs = parse_into_exprs(*exprs, namespace=self)

        def func(df: ArrowDataFrame) -> list[ArrowSeries]:
            series = (s for _expr in parsed_exprs for s in _expr(df))
            return [reduce(lambda x, y: x | y, series)]

        return self._create_expr_from_callable(
            func=func,
            depth=max(x._depth for x in parsed_exprs) + 1,
            function_name="any_horizontal",
            root_names=combine_root_names(parsed_exprs),
            output_names=reduce_output_names(parsed_exprs),
            kwargs={"exprs": exprs},
        )

    def sum_horizontal(self: Self, *exprs: IntoArrowExpr) -> ArrowExpr:
        parsed_exprs = parse_into_exprs(*exprs, namespace=self)

        def func(df: ArrowDataFrame) -> list[ArrowSeries]:
            series = (
                s.fill_null(0, strategy=None, limit=None)
                for _expr in parsed_exprs
                for s in _expr(df)
            )
            return [reduce(lambda x, y: x + y, series)]

        return self._create_expr_from_callable(
            func=func,
            depth=max(x._depth for x in parsed_exprs) + 1,
            function_name="sum_horizontal",
            root_names=combine_root_names(parsed_exprs),
            output_names=reduce_output_names(parsed_exprs),
            kwargs={"exprs": exprs},
        )

    def mean_horizontal(self: Self, *exprs: IntoArrowExpr) -> IntoArrowExpr:
        parsed_exprs = parse_into_exprs(*exprs, namespace=self)
        dtypes = import_dtypes_module(self._version)

        def func(df: ArrowDataFrame) -> list[ArrowSeries]:
            series = (
                s.fill_null(0, strategy=None, limit=None)
                for _expr in parsed_exprs
                for s in _expr(df)
            )
            non_na = (
                1 - s.is_null().cast(dtypes.Int64())
                for _expr in parsed_exprs
                for s in _expr(df)
            )
            return [
                reduce(lambda x, y: x + y, series) / reduce(lambda x, y: x + y, non_na)
            ]

        return self._create_expr_from_callable(
            func=func,
            depth=max(x._depth for x in parsed_exprs) + 1,
            function_name="mean_horizontal",
            root_names=combine_root_names(parsed_exprs),
            output_names=reduce_output_names(parsed_exprs),
            kwargs={"exprs": exprs},
        )

    def min_horizontal(self: Self, *exprs: IntoArrowExpr) -> ArrowExpr:
        import pyarrow.compute as pc

        parsed_exprs = parse_into_exprs(*exprs, namespace=self)

        def func(df: ArrowDataFrame) -> list[ArrowSeries]:
            init_series, *series = [s for _expr in parsed_exprs for s in _expr(df)]
            return [
                ArrowSeries(
                    native_series=reduce(
                        lambda x, y: pc.min_element_wise(x, y),
                        [s._native_series for s in series],
                        init_series._native_series,
                    ),
                    name=init_series.name,
                    backend_version=self._backend_version,
                    version=self._version,
                )
            ]

        return self._create_expr_from_callable(
            func=func,
            depth=max(x._depth for x in parsed_exprs) + 1,
            function_name="min_horizontal",
            root_names=combine_root_names(parsed_exprs),
            output_names=reduce_output_names(parsed_exprs),
            kwargs={"exprs": exprs},
        )

    def max_horizontal(self: Self, *exprs: IntoArrowExpr) -> ArrowExpr:
        import pyarrow.compute as pc

        parsed_exprs = parse_into_exprs(*exprs, namespace=self)

        def func(df: ArrowDataFrame) -> list[ArrowSeries]:
            init_series, *series = [s for _expr in parsed_exprs for s in _expr(df)]
            return [
                ArrowSeries(
                    native_series=reduce(
                        lambda x, y: pc.max_element_wise(x, y),
                        [s._native_series for s in series],
                        init_series._native_series,
                    ),
                    name=init_series.name,
                    backend_version=self._backend_version,
                    version=self._version,
                )
            ]

        return self._create_expr_from_callable(
            func=func,
            depth=max(x._depth for x in parsed_exprs) + 1,
            function_name="max_horizontal",
            root_names=combine_root_names(parsed_exprs),
            output_names=reduce_output_names(parsed_exprs),
            kwargs={"exprs": exprs},
        )

    def concat(
        self: Self,
        items: Iterable[ArrowDataFrame],
        *,
        how: Literal["horizontal", "vertical", "diagonal"],
    ) -> ArrowDataFrame:
        dfs = [item._native_frame for item in items]

        if not dfs:
            msg = "No dataframes to concatenate"  # pragma: no cover
            raise AssertionError(msg)

        if how == "horizontal":
            result_table = horizontal_concat(dfs)
        elif how == "vertical":
            result_table = vertical_concat(dfs)
        elif how == "diagonal":
            result_table = diagonal_concat(dfs, self._backend_version)
        else:
            raise NotImplementedError

        return ArrowDataFrame(
            result_table, backend_version=self._backend_version, version=self._version
        )

    def sum(self: Self, *column_names: str) -> ArrowExpr:
        return ArrowExpr.from_column_names(
            *column_names, backend_version=self._backend_version, version=self._version
        ).sum()

    def mean(self: Self, *column_names: str) -> ArrowExpr:
        return ArrowExpr.from_column_names(
            *column_names, backend_version=self._backend_version, version=self._version
        ).mean()

    def median(self: Self, *column_names: str) -> ArrowExpr:
        return ArrowExpr.from_column_names(
            *column_names, backend_version=self._backend_version, version=self._version
        ).median()

    def max(self: Self, *column_names: str) -> ArrowExpr:
        return ArrowExpr.from_column_names(
            *column_names, backend_version=self._backend_version, version=self._version
        ).max()

    def min(self: Self, *column_names: str) -> ArrowExpr:
        return ArrowExpr.from_column_names(
            *column_names, backend_version=self._backend_version, version=self._version
        ).min()

    @property
    def selectors(self: Self) -> ArrowSelectorNamespace:
        return ArrowSelectorNamespace(
            backend_version=self._backend_version, version=self._version
        )

    def when(
        self: Self,
        *predicates: IntoArrowExpr,
    ) -> ArrowWhen:
        plx = self.__class__(backend_version=self._backend_version, version=self._version)
        if predicates:
            condition = plx.all_horizontal(*predicates)
        else:
            msg = "at least one predicate needs to be provided"
            raise TypeError(msg)

        return ArrowWhen(condition, self._backend_version, version=self._version)

    def concat_str(
        self: Self,
        exprs: Iterable[IntoArrowExpr],
        *more_exprs: IntoArrowExpr,
        separator: str,
        ignore_nulls: bool,
    ) -> ArrowExpr:
        import pyarrow.compute as pc

        parsed_exprs = [
            *parse_into_exprs(*exprs, namespace=self),
            *parse_into_exprs(*more_exprs, namespace=self),
        ]
        dtypes = import_dtypes_module(self._version)

        def func(df: ArrowDataFrame) -> list[ArrowSeries]:
            series = (
                s._native_series
                for _expr in parsed_exprs
                for s in _expr.cast(dtypes.String())(df)
            )
            null_handling = "skip" if ignore_nulls else "emit_null"
            result_series = pc.binary_join_element_wise(
                *series, separator, null_handling=null_handling
            )
            return [
                ArrowSeries(
                    native_series=result_series,
                    name="",
                    backend_version=self._backend_version,
                    version=self._version,
                )
            ]

        return self._create_expr_from_callable(
            func=func,
            depth=max(x._depth for x in parsed_exprs) + 1,
            function_name="concat_str",
            root_names=combine_root_names(parsed_exprs),
            output_names=reduce_output_names(parsed_exprs),
            kwargs={
                "exprs": exprs,
                "more_exprs": more_exprs,
                "separator": separator,
                "ignore_nulls": ignore_nulls,
            },
        )


class ArrowWhen:
    def __init__(
        self,
        condition: ArrowExpr,
        backend_version: tuple[int, ...],
        then_value: Any = None,
        otherwise_value: Any = None,
        *,
        version: Version,
    ) -> None:
        self._backend_version = backend_version
        self._condition = condition
        self._then_value = then_value
        self._otherwise_value = otherwise_value
        self._version = version

    def __call__(self: Self, df: ArrowDataFrame) -> Sequence[ArrowSeries]:
        import pyarrow as pa
        import pyarrow.compute as pc

        from narwhals._arrow.namespace import ArrowNamespace
        from narwhals._expression_parsing import parse_into_expr

        plx = ArrowNamespace(backend_version=self._backend_version, version=self._version)

        condition = parse_into_expr(self._condition, namespace=plx)(df)[0]
        try:
            value_series = parse_into_expr(self._then_value, namespace=plx)(df)[0]
        except TypeError:
            # `self._otherwise_value` is a scalar and can't be converted to an expression
            value_series = condition.__class__._from_iterable(
                [self._then_value] * len(condition),
                name="literal",
                backend_version=self._backend_version,
                version=self._version,
            )

        value_series_native = value_series._native_series
        condition_native = condition._native_series.combine_chunks()

        if self._otherwise_value is None:
            otherwise_native = pa.array(
                [None] * len(condition_native), type=value_series_native.type
            )
            return [
                value_series._from_native_series(
                    pc.if_else(condition_native, value_series_native, otherwise_native)
                )
            ]
        try:
            otherwise_expr = parse_into_expr(self._otherwise_value, namespace=plx)
        except TypeError:
            # `self._otherwise_value` is a scalar and can't be converted to an expression.
            # Remark that string values _are_ converted into expressions!
            return [
                value_series._from_native_series(
                    pc.if_else(
                        condition_native, value_series_native, self._otherwise_value
                    )
                )
            ]
        else:
            otherwise_series = otherwise_expr(df)[0]
            condition_native, otherwise_native = broadcast_series(
                [condition, otherwise_series]
            )
            return [
                value_series._from_native_series(
                    pc.if_else(condition_native, value_series_native, otherwise_native)
                )
            ]

    def then(self: Self, value: ArrowExpr | ArrowSeries | Any) -> ArrowThen:
        self._then_value = value

        return ArrowThen(
            self,
            depth=0,
            function_name="whenthen",
            root_names=None,
            output_names=None,
            backend_version=self._backend_version,
            version=self._version,
            kwargs={"value": value},
        )


class ArrowThen(ArrowExpr):
    def __init__(
        self: Self,
        call: ArrowWhen,
        *,
        depth: int,
        function_name: str,
        root_names: list[str] | None,
        output_names: list[str] | None,
        backend_version: tuple[int, ...],
        version: Version,
        kwargs: dict[str, Any],
    ) -> None:
        self._backend_version = backend_version
        self._version = version
        self._call = call
        self._depth = depth
        self._function_name = function_name
        self._root_names = root_names
        self._output_names = output_names
        self._kwargs = kwargs

    def otherwise(self: Self, value: ArrowExpr | ArrowSeries | Any) -> ArrowExpr:
        # type ignore because we are setting the `_call` attribute to a
        # callable object of type `PandasWhen`, base class has the attribute as
        # only a `Callable`
        self._call._otherwise_value = value  # type: ignore[attr-defined]
        self._function_name = "whenotherwise"
        return self<|MERGE_RESOLUTION|>--- conflicted
+++ resolved
@@ -41,11 +41,7 @@
         function_name: str,
         root_names: list[str] | None,
         output_names: list[str] | None,
-<<<<<<< HEAD
-        function_kwargs: dict[str, Any] | None = None,
-=======
         kwargs: dict[str, Any],
->>>>>>> fdf7ec89
     ) -> ArrowExpr:
         from narwhals._arrow.expr import ArrowExpr
 
@@ -57,11 +53,7 @@
             output_names=output_names,
             backend_version=self._backend_version,
             version=self._version,
-<<<<<<< HEAD
-            function_kwargs=function_kwargs,
-=======
             kwargs=kwargs,
->>>>>>> fdf7ec89
         )
 
     def _create_expr_from_series(self: Self, series: ArrowSeries) -> ArrowExpr:
