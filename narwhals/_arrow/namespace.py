from __future__ import annotations

import operator
from functools import reduce
from itertools import chain
from typing import TYPE_CHECKING, Literal

import pyarrow as pa
import pyarrow.compute as pc

from narwhals._arrow.dataframe import ArrowDataFrame
from narwhals._arrow.expr import ArrowExpr
from narwhals._arrow.selectors import ArrowSelectorNamespace
from narwhals._arrow.series import ArrowSeries
from narwhals._arrow.utils import cast_to_comparable_string_types
from narwhals._compliant import EagerNamespace
from narwhals._expression_parsing import (
    combine_alias_output_names,
    combine_evaluate_output_names,
)
from narwhals._utils import Implementation

if TYPE_CHECKING:
    from collections.abc import Iterator, Sequence

<<<<<<< HEAD
    from narwhals._arrow.typing import ChunkedArrayAny, Incomplete
=======
    from narwhals._arrow.typing import (
        ArrayOrScalar,
        ChunkedArrayAny,
        Incomplete,
        ScalarAny,
    )
    from narwhals._compliant.typing import ScalarKwargs
>>>>>>> 3ce5e293
    from narwhals._utils import Version
    from narwhals.typing import IntoDType, NonNestedLiteral


class ArrowNamespace(
    EagerNamespace[ArrowDataFrame, ArrowSeries, ArrowExpr, pa.Table, "ChunkedArrayAny"]
):
    _implementation = Implementation.PYARROW

    @property
    def _dataframe(self) -> type[ArrowDataFrame]:
        return ArrowDataFrame

    @property
    def _expr(self) -> type[ArrowExpr]:
        return ArrowExpr

    @property
    def _series(self) -> type[ArrowSeries]:
        return ArrowSeries

    def __init__(self, *, version: Version) -> None:
        self._version = version

    def extract_native(
        self, *series: ArrowSeries
    ) -> Iterator[ChunkedArrayAny | ScalarAny]:
        return (s.native[0] if s._broadcast else s.native for s in series)

    def len(self) -> ArrowExpr:
        # coverage bug? this is definitely hit
        return self._expr(  # pragma: no cover
            lambda df: [
                ArrowSeries.from_iterable([len(df.native)], name="len", context=self)
            ],
            evaluate_output_names=lambda _df: ["len"],
            alias_output_names=None,
            version=self._version,
        )

    def lit(self, value: NonNestedLiteral, dtype: IntoDType | None) -> ArrowExpr:
        def _lit_arrow_series(_: ArrowDataFrame) -> ArrowSeries:
            arrow_series = ArrowSeries.from_iterable(
                data=[value], name="literal", context=self
            )
            if dtype:
                return arrow_series.cast(dtype)
            return arrow_series

        return self._expr(
            lambda df: [_lit_arrow_series(df)],
            evaluate_output_names=lambda _df: ["literal"],
            alias_output_names=None,
            version=self._version,
        )

    def all_horizontal(self, *exprs: ArrowExpr, ignore_nulls: bool) -> ArrowExpr:
        def func(df: ArrowDataFrame) -> list[ArrowSeries]:
            series: Iterator[ArrowSeries] = chain.from_iterable(e(df) for e in exprs)
            if ignore_nulls:
                series = (s.fill_null(True, None, None) for s in series)
            return [reduce(operator.and_, series)]

        return self._expr._from_callable(
            func=func,
            evaluate_output_names=combine_evaluate_output_names(*exprs),
            alias_output_names=combine_alias_output_names(*exprs),
            context=self,
        )

    def any_horizontal(self, *exprs: ArrowExpr, ignore_nulls: bool) -> ArrowExpr:
        def func(df: ArrowDataFrame) -> list[ArrowSeries]:
            series: Iterator[ArrowSeries] = chain.from_iterable(e(df) for e in exprs)
            if ignore_nulls:
                series = (s.fill_null(False, None, None) for s in series)
            return [reduce(operator.or_, series)]

        return self._expr._from_callable(
            func=func,
            evaluate_output_names=combine_evaluate_output_names(*exprs),
            alias_output_names=combine_alias_output_names(*exprs),
            context=self,
        )

    def sum_horizontal(self, *exprs: ArrowExpr) -> ArrowExpr:
        def func(df: ArrowDataFrame) -> list[ArrowSeries]:
            it = chain.from_iterable(expr(df) for expr in exprs)
            series = (s.fill_null(0, strategy=None, limit=None) for s in it)
            return [reduce(operator.add, series)]

        return self._expr._from_callable(
            func=func,
            evaluate_output_names=combine_evaluate_output_names(*exprs),
            alias_output_names=combine_alias_output_names(*exprs),
            context=self,
        )

    def mean_horizontal(self, *exprs: ArrowExpr) -> ArrowExpr:
        int_64 = self._version.dtypes.Int64()

        def func(df: ArrowDataFrame) -> list[ArrowSeries]:
            expr_results = tuple(chain.from_iterable(expr(df) for expr in exprs))
            series = [s.fill_null(0, strategy=None, limit=None) for s in expr_results]
            non_na = [1 - s.is_null().cast(int_64) for s in expr_results]
            return [reduce(operator.add, series) / reduce(operator.add, non_na)]

        return self._expr._from_callable(
            func=func,
            evaluate_output_names=combine_evaluate_output_names(*exprs),
            alias_output_names=combine_alias_output_names(*exprs),
            context=self,
        )

    def min_horizontal(self, *exprs: ArrowExpr) -> ArrowExpr:
        def func(df: ArrowDataFrame) -> list[ArrowSeries]:
            init_series, *series = tuple(chain.from_iterable(expr(df) for expr in exprs))
            native_series = reduce(
                pc.min_element_wise, [s.native for s in series], init_series.native
            )
            return [
                ArrowSeries(native_series, name=init_series.name, version=self._version)
            ]

        return self._expr._from_callable(
            func=func,
            evaluate_output_names=combine_evaluate_output_names(*exprs),
            alias_output_names=combine_alias_output_names(*exprs),
            context=self,
        )

    def max_horizontal(self, *exprs: ArrowExpr) -> ArrowExpr:
        def func(df: ArrowDataFrame) -> list[ArrowSeries]:
            init_series, *series = tuple(chain.from_iterable(expr(df) for expr in exprs))
            native_series = reduce(
                pc.max_element_wise, [s.native for s in series], init_series.native
            )
            return [
                ArrowSeries(native_series, name=init_series.name, version=self._version)
            ]

        return self._expr._from_callable(
            func=func,
            evaluate_output_names=combine_evaluate_output_names(*exprs),
            alias_output_names=combine_alias_output_names(*exprs),
            context=self,
        )

    def _concat_diagonal(self, dfs: Sequence[pa.Table], /) -> pa.Table:
        if self._backend_version >= (14,):
            return pa.concat_tables(dfs, promote_options="default")
        return pa.concat_tables(dfs, promote=True)  # pragma: no cover

    def _concat_horizontal(self, dfs: Sequence[pa.Table], /) -> pa.Table:
        names = list(chain.from_iterable(df.column_names for df in dfs))
        arrays = tuple(chain.from_iterable(df.itercolumns() for df in dfs))
        return pa.Table.from_arrays(arrays, names=names)

    def _concat_vertical(self, dfs: Sequence[pa.Table], /) -> pa.Table:
        cols_0 = dfs[0].column_names
        for i, df in enumerate(dfs[1:], start=1):
            cols_current = df.column_names
            if cols_current != cols_0:
                msg = (
                    "unable to vstack, column names don't match:\n"
                    f"   - dataframe 0: {cols_0}\n"
                    f"   - dataframe {i}: {cols_current}\n"
                )
                raise TypeError(msg)
        return pa.concat_tables(dfs)

    @property
    def selectors(self) -> ArrowSelectorNamespace:
        return ArrowSelectorNamespace.from_namespace(self)

    def concat_str(
        self, *exprs: ArrowExpr, separator: str, ignore_nulls: bool
    ) -> ArrowExpr:
        def func(df: ArrowDataFrame) -> list[ArrowSeries]:
            series = list(chain.from_iterable(expr(df) for expr in exprs))
            name = series[0].name
            null_handling: Literal["skip", "emit_null"] = (
                "skip" if ignore_nulls else "emit_null"
            )
            it, separator_scalar = cast_to_comparable_string_types(
                *self.extract_native(*series), separator=separator
            )
            # NOTE: stubs indicate `separator` must also be a `ChunkedArray`
            # Reality: `str` is fine
            concat_str: Incomplete = pc.binary_join_element_wise
            compliant = self._series(
                concat_str(*it, separator_scalar, null_handling=null_handling),
                name=name,
                version=self._version,
            )
            return [compliant]

        return self._expr._from_callable(
            func=func,
            evaluate_output_names=combine_evaluate_output_names(*exprs),
            alias_output_names=combine_alias_output_names(*exprs),
            context=self,
        )

    def coalesce(self, *exprs: ArrowExpr) -> ArrowExpr:
        def func(df: ArrowDataFrame) -> list[ArrowSeries]:
            align = self._series._align_full_broadcast
            init_series, *series = align(*chain.from_iterable(expr(df) for expr in exprs))
            return [
                ArrowSeries(
                    pc.coalesce(init_series.native, *(s.native for s in series)),
                    name=init_series.name,
                    version=self._version,
                )
            ]

        return self._expr._from_callable(
            func=func,
            evaluate_output_names=combine_evaluate_output_names(*exprs),
            alias_output_names=combine_alias_output_names(*exprs),
            context=self,
        )

    def _if_then_else(
        self,
        when: ChunkedArrayAny,
        then: ChunkedArrayAny,
        otherwise: ChunkedArrayAny | None = None,
    ) -> ChunkedArrayAny:
        otherwise = pa.nulls(len(when), then.type) if otherwise is None else otherwise
        return pc.if_else(when, then, otherwise)<|MERGE_RESOLUTION|>--- conflicted
+++ resolved
@@ -23,17 +23,7 @@
 if TYPE_CHECKING:
     from collections.abc import Iterator, Sequence
 
-<<<<<<< HEAD
-    from narwhals._arrow.typing import ChunkedArrayAny, Incomplete
-=======
-    from narwhals._arrow.typing import (
-        ArrayOrScalar,
-        ChunkedArrayAny,
-        Incomplete,
-        ScalarAny,
-    )
-    from narwhals._compliant.typing import ScalarKwargs
->>>>>>> 3ce5e293
+    from narwhals._arrow.typing import ChunkedArrayAny, Incomplete, ScalarAny
     from narwhals._utils import Version
     from narwhals.typing import IntoDType, NonNestedLiteral
 
