--- conflicted
+++ resolved
@@ -8,12 +8,9 @@
 from narwhals import dtypes
 from narwhals._arrow.dataframe import ArrowDataFrame
 from narwhals._arrow.expr import ArrowExpr
-<<<<<<< HEAD
+from narwhals._arrow.series import ArrowSeries
 from narwhals._arrow.utils import horizontal_concat
 from narwhals._arrow.utils import vertical_concat
-=======
-from narwhals._arrow.series import ArrowSeries
->>>>>>> 3da5392c
 from narwhals._expression_parsing import parse_into_exprs
 from narwhals.dependencies import get_pyarrow
 from narwhals.utils import flatten
@@ -21,12 +18,6 @@
 if TYPE_CHECKING:
     from typing import Callable
 
-<<<<<<< HEAD
-    from narwhals._arrow.expr import ArrowExpr
-    from narwhals._arrow.series import ArrowSeries
-=======
-    from narwhals._arrow.dataframe import ArrowDataFrame
->>>>>>> 3da5392c
     from narwhals._arrow.typing import IntoArrowExpr
 
 
