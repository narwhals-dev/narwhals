--- conflicted
+++ resolved
@@ -25,14 +25,8 @@
 
 if TYPE_CHECKING:
     from narwhals._arrow.typing import ArrayOrScalar, ChunkedArrayAny, Incomplete
-<<<<<<< HEAD
+    from narwhals._utils import Version
     from narwhals.typing import IntoDType, NonNestedLiteral
-    from narwhals.utils import Version
-=======
-    from narwhals._utils import Version
-    from narwhals.dtypes import DType
-    from narwhals.typing import NonNestedLiteral
->>>>>>> e4d92821
 
 
 class ArrowNamespace(
