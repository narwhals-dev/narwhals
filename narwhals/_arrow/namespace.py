from __future__ import annotations

from functools import reduce
from typing import TYPE_CHECKING
from typing import Any
from typing import Iterable
from typing import Literal
from typing import cast

from narwhals._arrow.dataframe import ArrowDataFrame
from narwhals._arrow.expr import ArrowExpr
from narwhals._arrow.selectors import ArrowSelectorNamespace
from narwhals._arrow.series import ArrowSeries
from narwhals._arrow.utils import broadcast_series
from narwhals._arrow.utils import diagonal_concat
from narwhals._arrow.utils import horizontal_concat
from narwhals._arrow.utils import vertical_concat
from narwhals._expression_parsing import combine_root_names
from narwhals._expression_parsing import parse_into_exprs
from narwhals._expression_parsing import reduce_output_names
from narwhals.utils import Implementation

if TYPE_CHECKING:
    from typing import Callable

    from narwhals._arrow.typing import IntoArrowExpr
    from narwhals.dtypes import DType
    from narwhals.typing import DTypes


class ArrowNamespace:
    def _create_expr_from_callable(
        self,
        func: Callable[[ArrowDataFrame], list[ArrowSeries]],
        *,
        depth: int,
        function_name: str,
        root_names: list[str] | None,
        output_names: list[str] | None,
    ) -> ArrowExpr:
        from narwhals._arrow.expr import ArrowExpr

        return ArrowExpr(
            func,
            depth=depth,
            function_name=function_name,
            root_names=root_names,
            output_names=output_names,
            backend_version=self._backend_version,
            dtypes=self._dtypes,
        )

    def _create_expr_from_series(self, series: ArrowSeries) -> ArrowExpr:
        from narwhals._arrow.expr import ArrowExpr

        return ArrowExpr(
            lambda _df: [series],
            depth=0,
            function_name="series",
            root_names=None,
            output_names=None,
            backend_version=self._backend_version,
            dtypes=self._dtypes,
        )

    def _create_series_from_scalar(
        self, value: Any, *, reference_series: ArrowSeries
    ) -> ArrowSeries:
        from narwhals._arrow.series import ArrowSeries

        if self._backend_version < (13,) and hasattr(value, "as_py"):
            value = value.as_py()
        return ArrowSeries._from_iterable(
            [value],
            name=reference_series.name,
            backend_version=self._backend_version,
            dtypes=self._dtypes,
        )

    def _create_compliant_series(self, value: Any) -> ArrowSeries:
        import pyarrow as pa  # ignore-banned-import()

        from narwhals._arrow.series import ArrowSeries

        return ArrowSeries(
            native_series=pa.chunked_array([value]),
            name="",
            backend_version=self._backend_version,
            dtypes=self._dtypes,
        )

    # --- not in spec ---
    def __init__(self, *, backend_version: tuple[int, ...], dtypes: DTypes) -> None:
        self._backend_version = backend_version
        self._implementation = Implementation.PYARROW
        self._dtypes = dtypes

    # --- selection ---
    def col(self, *column_names: str) -> ArrowExpr:
        from narwhals._arrow.expr import ArrowExpr

        return ArrowExpr.from_column_names(
            *column_names, backend_version=self._backend_version, dtypes=self._dtypes
        )

    def nth(self, *column_indices: int) -> ArrowExpr:
        from narwhals._arrow.expr import ArrowExpr

        return ArrowExpr.from_column_indices(
            *column_indices, backend_version=self._backend_version, dtypes=self._dtypes
        )

    def len(self) -> ArrowExpr:
        # coverage bug? this is definitely hit
        return ArrowExpr(  # pragma: no cover
            lambda df: [
                ArrowSeries._from_iterable(
                    [len(df._native_frame)],
                    name="len",
                    backend_version=self._backend_version,
                    dtypes=self._dtypes,
                )
            ],
            depth=0,
            function_name="len",
            root_names=None,
            output_names=["len"],
            backend_version=self._backend_version,
            dtypes=self._dtypes,
        )

    def all(self) -> ArrowExpr:
        from narwhals._arrow.expr import ArrowExpr
        from narwhals._arrow.series import ArrowSeries

        return ArrowExpr(
            lambda df: [
                ArrowSeries(
                    df._native_frame[column_name],
                    name=column_name,
                    backend_version=df._backend_version,
                    dtypes=df._dtypes,
                )
                for column_name in df.columns
            ],
            depth=0,
            function_name="all",
            root_names=None,
            output_names=None,
            backend_version=self._backend_version,
            dtypes=self._dtypes,
        )

    def lit(self, value: Any, dtype: DType | None) -> ArrowExpr:
        def _lit_arrow_series(_: ArrowDataFrame) -> ArrowSeries:
            arrow_series = ArrowSeries._from_iterable(
                data=[value],
                name="literal",
                backend_version=self._backend_version,
                dtypes=self._dtypes,
            )
            if dtype:
                return arrow_series.cast(dtype)
            return arrow_series

        return ArrowExpr(
            lambda df: [_lit_arrow_series(df)],
            depth=0,
            function_name="lit",
            root_names=None,
            output_names=[_lit_arrow_series.__name__],
            backend_version=self._backend_version,
            dtypes=self._dtypes,
        )

    def all_horizontal(self, *exprs: IntoArrowExpr) -> ArrowExpr:
        parsed_exprs = parse_into_exprs(*exprs, namespace=self)

        def func(df: ArrowDataFrame) -> list[ArrowSeries]:
            series = (s for _expr in parsed_exprs for s in _expr._call(df))
            return [reduce(lambda x, y: x & y, series)]

        return self._create_expr_from_callable(
            func=func,
            depth=max(x._depth for x in parsed_exprs) + 1,
            function_name="all_horizontal",
            root_names=combine_root_names(parsed_exprs),
            output_names=reduce_output_names(parsed_exprs),
        )

    def any_horizontal(self, *exprs: IntoArrowExpr) -> ArrowExpr:
        parsed_exprs = parse_into_exprs(*exprs, namespace=self)

        def func(df: ArrowDataFrame) -> list[ArrowSeries]:
            series = (s for _expr in parsed_exprs for s in _expr._call(df))
            return [reduce(lambda x, y: x | y, series)]

        return self._create_expr_from_callable(
            func=func,
            depth=max(x._depth for x in parsed_exprs) + 1,
            function_name="any_horizontal",
            root_names=combine_root_names(parsed_exprs),
            output_names=reduce_output_names(parsed_exprs),
        )

    def sum_horizontal(self, *exprs: IntoArrowExpr) -> ArrowExpr:
        parsed_exprs = parse_into_exprs(*exprs, namespace=self)

        def func(df: ArrowDataFrame) -> list[ArrowSeries]:
            series = (s.fill_null(0) for _expr in parsed_exprs for s in _expr._call(df))
            return [reduce(lambda x, y: x + y, series)]

        return self._create_expr_from_callable(
            func=func,
            depth=max(x._depth for x in parsed_exprs) + 1,
            function_name="sum_horizontal",
            root_names=combine_root_names(parsed_exprs),
            output_names=reduce_output_names(parsed_exprs),
        )

    def mean_horizontal(self, *exprs: IntoArrowExpr) -> IntoArrowExpr:
        parsed_exprs = parse_into_exprs(*exprs, namespace=self)

        def func(df: ArrowDataFrame) -> list[ArrowSeries]:
            series = (s.fill_null(0) for _expr in parsed_exprs for s in _expr._call(df))
            non_na = (
                1 - s.is_null().cast(self._dtypes.Int64())
                for _expr in parsed_exprs
                for s in _expr._call(df)
            )
            return [
                reduce(lambda x, y: x + y, series) / reduce(lambda x, y: x + y, non_na)
            ]

        return self._create_expr_from_callable(
            func=func,
            depth=max(x._depth for x in parsed_exprs) + 1,
            function_name="mean_horizontal",
            root_names=combine_root_names(parsed_exprs),
            output_names=reduce_output_names(parsed_exprs),
        )

    def min_horizontal(self, *exprs: IntoArrowExpr) -> ArrowExpr:
        import pyarrow.compute as pc  # ignore-banned-import

        parsed_exprs = parse_into_exprs(*exprs, namespace=self)

        def func(df: ArrowDataFrame) -> list[ArrowSeries]:
            init_series, *series = [s for _expr in parsed_exprs for s in _expr._call(df)]
            return [
                ArrowSeries(
                    native_series=reduce(
                        lambda x, y: pc.min_element_wise(x, y),
                        [s._native_series for s in series],
                        init_series._native_series,
                    ),
                    name=init_series.name,
                    backend_version=self._backend_version,
                    dtypes=self._dtypes,
                )
            ]

        return self._create_expr_from_callable(
            func=func,
            depth=max(x._depth for x in parsed_exprs) + 1,
            function_name="min_horizontal",
            root_names=combine_root_names(parsed_exprs),
            output_names=reduce_output_names(parsed_exprs),
        )

    def max_horizontal(self, *exprs: IntoArrowExpr) -> ArrowExpr:
        import pyarrow.compute as pc  # ignore-banned-import

        parsed_exprs = parse_into_exprs(*exprs, namespace=self)

        def func(df: ArrowDataFrame) -> list[ArrowSeries]:
            init_series, *series = [s for _expr in parsed_exprs for s in _expr._call(df)]
            return [
                ArrowSeries(
                    native_series=reduce(
                        lambda x, y: pc.max_element_wise(x, y),
                        [s._native_series for s in series],
                        init_series._native_series,
                    ),
                    name=init_series.name,
                    backend_version=self._backend_version,
                    dtypes=self._dtypes,
                )
            ]

        return self._create_expr_from_callable(
            func=func,
            depth=max(x._depth for x in parsed_exprs) + 1,
            function_name="max_horizontal",
            root_names=combine_root_names(parsed_exprs),
            output_names=reduce_output_names(parsed_exprs),
        )

    def concat(
        self,
        items: Iterable[ArrowDataFrame],
        *,
        how: Literal["horizontal", "vertical", "diagonal"],
    ) -> ArrowDataFrame:
        dfs = [item._native_frame for item in items]

        if not dfs:
            msg = "No dataframes to concatenate"  # pragma: no cover
            raise AssertionError(msg)

        if how == "horizontal":
<<<<<<< HEAD
            result_table = horizontal_concat(dfs)
        elif how == "vertical":
            result_table = vertical_concat(dfs)
        elif how == "diagonal":
            result_table = diagonal_concat(dfs, self._backend_version)
        else:
            raise NotImplementedError

        return ArrowDataFrame(
            result_table, backend_version=self._backend_version, dtypes=self._dtypes
        )
=======
            return ArrowDataFrame(
                horizontal_concat(dfs),
                backend_version=self._backend_version,
                dtypes=self._dtypes,
            )
        if how == "vertical":
            return ArrowDataFrame(
                vertical_concat(dfs),
                backend_version=self._backend_version,
                dtypes=self._dtypes,
            )
        if how == "diagonal":
            return ArrowDataFrame(
                diagonal_concat(dfs, self._backend_version),
                backend_version=self._backend_version,
                dtypes=self._dtypes,
            )
        raise NotImplementedError
>>>>>>> 58256d6b

    def sum(self, *column_names: str) -> ArrowExpr:
        return ArrowExpr.from_column_names(
            *column_names, backend_version=self._backend_version, dtypes=self._dtypes
        ).sum()

    def mean(self, *column_names: str) -> ArrowExpr:
        return ArrowExpr.from_column_names(
            *column_names, backend_version=self._backend_version, dtypes=self._dtypes
        ).mean()

    def median(self, *column_names: str) -> ArrowExpr:
        return ArrowExpr.from_column_names(
            *column_names, backend_version=self._backend_version, dtypes=self._dtypes
        ).median()

    def max(self, *column_names: str) -> ArrowExpr:
        return ArrowExpr.from_column_names(
            *column_names, backend_version=self._backend_version, dtypes=self._dtypes
        ).max()

    def min(self, *column_names: str) -> ArrowExpr:
        return ArrowExpr.from_column_names(
            *column_names, backend_version=self._backend_version, dtypes=self._dtypes
        ).min()

    @property
    def selectors(self) -> ArrowSelectorNamespace:
        return ArrowSelectorNamespace(
            backend_version=self._backend_version, dtypes=self._dtypes
        )

    def when(
        self,
        *predicates: IntoArrowExpr,
    ) -> ArrowWhen:
        plx = self.__class__(backend_version=self._backend_version, dtypes=self._dtypes)
        if predicates:
            condition = plx.all_horizontal(*predicates)
        else:
            msg = "at least one predicate needs to be provided"
            raise TypeError(msg)

        return ArrowWhen(condition, self._backend_version, dtypes=self._dtypes)

    def concat_str(
        self,
        exprs: Iterable[IntoArrowExpr],
        *more_exprs: IntoArrowExpr,
        separator: str = "",
        ignore_nulls: bool = False,
    ) -> ArrowExpr:
        import pyarrow.compute as pc  # ignore-banned-import

        parsed_exprs: list[ArrowExpr] = [
            *parse_into_exprs(*exprs, namespace=self),
            *parse_into_exprs(*more_exprs, namespace=self),
        ]

        def func(df: ArrowDataFrame) -> list[ArrowSeries]:
            series = (
                s._native_series
                for _expr in parsed_exprs
                for s in _expr.cast(self._dtypes.String())._call(df)
            )
            null_handling = "skip" if ignore_nulls else "emit_null"
            result_series = pc.binary_join_element_wise(
                *series, separator, null_handling=null_handling
            )
            return [
                ArrowSeries(
                    native_series=result_series,
                    name="",
                    backend_version=self._backend_version,
                    dtypes=self._dtypes,
                )
            ]

        return self._create_expr_from_callable(
            func=func,
            depth=max(x._depth for x in parsed_exprs) + 1,
            function_name="concat_str",
            root_names=combine_root_names(parsed_exprs),
            output_names=reduce_output_names(parsed_exprs),
        )


class ArrowWhen:
    def __init__(
        self,
        condition: ArrowExpr,
        backend_version: tuple[int, ...],
        then_value: Any = None,
        otherwise_value: Any = None,
        *,
        dtypes: DTypes,
    ) -> None:
        self._backend_version = backend_version
        self._condition = condition
        self._then_value = then_value
        self._otherwise_value = otherwise_value
        self._dtypes = dtypes

    def __call__(self, df: ArrowDataFrame) -> list[ArrowSeries]:
        import pyarrow as pa  # ignore-banned-import
        import pyarrow.compute as pc  # ignore-banned-import

        from narwhals._arrow.namespace import ArrowNamespace
        from narwhals._expression_parsing import parse_into_expr

        plx = ArrowNamespace(backend_version=self._backend_version, dtypes=self._dtypes)

        condition = parse_into_expr(self._condition, namespace=plx)._call(df)[0]  # type: ignore[arg-type]
        try:
            value_series = parse_into_expr(self._then_value, namespace=plx)._call(df)[0]  # type: ignore[arg-type]
        except TypeError:
            # `self._otherwise_value` is a scalar and can't be converted to an expression
            value_series = condition.__class__._from_iterable(  # type: ignore[call-arg]
                [self._then_value] * len(condition),
                name="literal",
                backend_version=self._backend_version,
                dtypes=self._dtypes,
            )
        value_series = cast(ArrowSeries, value_series)

        value_series_native = value_series._native_series
        condition_native = condition._native_series.combine_chunks()

        if self._otherwise_value is None:
            otherwise_native = pa.array(
                [None] * len(condition_native), type=value_series_native.type
            )
            return [
                value_series._from_native_series(
                    pc.if_else(condition_native, value_series_native, otherwise_native)
                )
            ]
        try:
            otherwise_series = parse_into_expr(
                self._otherwise_value, namespace=plx
            )._call(df)[0]  # type: ignore[arg-type]
        except TypeError:
            # `self._otherwise_value` is a scalar and can't be converted to an expression.
            # Remark that string values _are_ converted into expressions!
            return [
                value_series._from_native_series(
                    pc.if_else(
                        condition_native, value_series_native, self._otherwise_value
                    )
                )
            ]
        else:
            otherwise_series = cast(ArrowSeries, otherwise_series)
            condition = cast(ArrowSeries, condition)
            condition_native, otherwise_native = broadcast_series(
                [condition, otherwise_series]
            )
            return [
                value_series._from_native_series(
                    pc.if_else(condition_native, value_series_native, otherwise_native)
                )
            ]

    def then(self, value: ArrowExpr | ArrowSeries | Any) -> ArrowThen:
        self._then_value = value

        return ArrowThen(
            self,
            depth=0,
            function_name="whenthen",
            root_names=None,
            output_names=None,
            backend_version=self._backend_version,
            dtypes=self._dtypes,
        )


class ArrowThen(ArrowExpr):
    def __init__(
        self,
        call: ArrowWhen,
        *,
        depth: int,
        function_name: str,
        root_names: list[str] | None,
        output_names: list[str] | None,
        backend_version: tuple[int, ...],
        dtypes: DTypes,
    ) -> None:
        self._backend_version = backend_version
        self._dtypes = dtypes
        self._call = call
        self._depth = depth
        self._function_name = function_name
        self._root_names = root_names
        self._output_names = output_names

    def otherwise(self, value: ArrowExpr | ArrowSeries | Any) -> ArrowExpr:
        # type ignore because we are setting the `_call` attribute to a
        # callable object of type `PandasWhen`, base class has the attribute as
        # only a `Callable`
        self._call._otherwise_value = value  # type: ignore[attr-defined]
        self._function_name = "whenotherwise"
        return self<|MERGE_RESOLUTION|>--- conflicted
+++ resolved
@@ -23,6 +23,8 @@
 if TYPE_CHECKING:
     from typing import Callable
 
+    from typing_extensions import Self
+
     from narwhals._arrow.typing import IntoArrowExpr
     from narwhals.dtypes import DType
     from narwhals.typing import DTypes
@@ -30,7 +32,7 @@
 
 class ArrowNamespace:
     def _create_expr_from_callable(
-        self,
+        self: Self,
         func: Callable[[ArrowDataFrame], list[ArrowSeries]],
         *,
         depth: int,
@@ -50,7 +52,7 @@
             dtypes=self._dtypes,
         )
 
-    def _create_expr_from_series(self, series: ArrowSeries) -> ArrowExpr:
+    def _create_expr_from_series(self: Self, series: ArrowSeries) -> ArrowExpr:
         from narwhals._arrow.expr import ArrowExpr
 
         return ArrowExpr(
@@ -64,7 +66,7 @@
         )
 
     def _create_series_from_scalar(
-        self, value: Any, *, reference_series: ArrowSeries
+        self: Self, value: Any, *, reference_series: ArrowSeries
     ) -> ArrowSeries:
         from narwhals._arrow.series import ArrowSeries
 
@@ -77,7 +79,7 @@
             dtypes=self._dtypes,
         )
 
-    def _create_compliant_series(self, value: Any) -> ArrowSeries:
+    def _create_compliant_series(self: Self, value: Any) -> ArrowSeries:
         import pyarrow as pa  # ignore-banned-import()
 
         from narwhals._arrow.series import ArrowSeries
@@ -90,27 +92,27 @@
         )
 
     # --- not in spec ---
-    def __init__(self, *, backend_version: tuple[int, ...], dtypes: DTypes) -> None:
+    def __init__(self: Self, *, backend_version: tuple[int, ...], dtypes: DTypes) -> None:
         self._backend_version = backend_version
         self._implementation = Implementation.PYARROW
         self._dtypes = dtypes
 
     # --- selection ---
-    def col(self, *column_names: str) -> ArrowExpr:
+    def col(self: Self, *column_names: str) -> ArrowExpr:
         from narwhals._arrow.expr import ArrowExpr
 
         return ArrowExpr.from_column_names(
             *column_names, backend_version=self._backend_version, dtypes=self._dtypes
         )
 
-    def nth(self, *column_indices: int) -> ArrowExpr:
+    def nth(self: Self, *column_indices: int) -> ArrowExpr:
         from narwhals._arrow.expr import ArrowExpr
 
         return ArrowExpr.from_column_indices(
             *column_indices, backend_version=self._backend_version, dtypes=self._dtypes
         )
 
-    def len(self) -> ArrowExpr:
+    def len(self: Self) -> ArrowExpr:
         # coverage bug? this is definitely hit
         return ArrowExpr(  # pragma: no cover
             lambda df: [
@@ -129,7 +131,7 @@
             dtypes=self._dtypes,
         )
 
-    def all(self) -> ArrowExpr:
+    def all(self: Self) -> ArrowExpr:
         from narwhals._arrow.expr import ArrowExpr
         from narwhals._arrow.series import ArrowSeries
 
@@ -151,7 +153,7 @@
             dtypes=self._dtypes,
         )
 
-    def lit(self, value: Any, dtype: DType | None) -> ArrowExpr:
+    def lit(self: Self, value: Any, dtype: DType | None) -> ArrowExpr:
         def _lit_arrow_series(_: ArrowDataFrame) -> ArrowSeries:
             arrow_series = ArrowSeries._from_iterable(
                 data=[value],
@@ -173,7 +175,7 @@
             dtypes=self._dtypes,
         )
 
-    def all_horizontal(self, *exprs: IntoArrowExpr) -> ArrowExpr:
+    def all_horizontal(self: Self, *exprs: IntoArrowExpr) -> ArrowExpr:
         parsed_exprs = parse_into_exprs(*exprs, namespace=self)
 
         def func(df: ArrowDataFrame) -> list[ArrowSeries]:
@@ -188,7 +190,7 @@
             output_names=reduce_output_names(parsed_exprs),
         )
 
-    def any_horizontal(self, *exprs: IntoArrowExpr) -> ArrowExpr:
+    def any_horizontal(self: Self, *exprs: IntoArrowExpr) -> ArrowExpr:
         parsed_exprs = parse_into_exprs(*exprs, namespace=self)
 
         def func(df: ArrowDataFrame) -> list[ArrowSeries]:
@@ -203,11 +205,15 @@
             output_names=reduce_output_names(parsed_exprs),
         )
 
-    def sum_horizontal(self, *exprs: IntoArrowExpr) -> ArrowExpr:
+    def sum_horizontal(self: Self, *exprs: IntoArrowExpr) -> ArrowExpr:
         parsed_exprs = parse_into_exprs(*exprs, namespace=self)
 
         def func(df: ArrowDataFrame) -> list[ArrowSeries]:
-            series = (s.fill_null(0) for _expr in parsed_exprs for s in _expr._call(df))
+            series = (
+                s.fill_null(0, strategy=None, limit=None)
+                for _expr in parsed_exprs
+                for s in _expr._call(df)
+            )
             return [reduce(lambda x, y: x + y, series)]
 
         return self._create_expr_from_callable(
@@ -218,11 +224,15 @@
             output_names=reduce_output_names(parsed_exprs),
         )
 
-    def mean_horizontal(self, *exprs: IntoArrowExpr) -> IntoArrowExpr:
+    def mean_horizontal(self: Self, *exprs: IntoArrowExpr) -> IntoArrowExpr:
         parsed_exprs = parse_into_exprs(*exprs, namespace=self)
 
         def func(df: ArrowDataFrame) -> list[ArrowSeries]:
-            series = (s.fill_null(0) for _expr in parsed_exprs for s in _expr._call(df))
+            series = (
+                s.fill_null(0, strategy=None, limit=None)
+                for _expr in parsed_exprs
+                for s in _expr._call(df)
+            )
             non_na = (
                 1 - s.is_null().cast(self._dtypes.Int64())
                 for _expr in parsed_exprs
@@ -240,7 +250,7 @@
             output_names=reduce_output_names(parsed_exprs),
         )
 
-    def min_horizontal(self, *exprs: IntoArrowExpr) -> ArrowExpr:
+    def min_horizontal(self: Self, *exprs: IntoArrowExpr) -> ArrowExpr:
         import pyarrow.compute as pc  # ignore-banned-import
 
         parsed_exprs = parse_into_exprs(*exprs, namespace=self)
@@ -268,7 +278,7 @@
             output_names=reduce_output_names(parsed_exprs),
         )
 
-    def max_horizontal(self, *exprs: IntoArrowExpr) -> ArrowExpr:
+    def max_horizontal(self: Self, *exprs: IntoArrowExpr) -> ArrowExpr:
         import pyarrow.compute as pc  # ignore-banned-import
 
         parsed_exprs = parse_into_exprs(*exprs, namespace=self)
@@ -297,7 +307,7 @@
         )
 
     def concat(
-        self,
+        self: Self,
         items: Iterable[ArrowDataFrame],
         *,
         how: Literal["horizontal", "vertical", "diagonal"],
@@ -309,7 +319,6 @@
             raise AssertionError(msg)
 
         if how == "horizontal":
-<<<<<<< HEAD
             result_table = horizontal_concat(dfs)
         elif how == "vertical":
             result_table = vertical_concat(dfs)
@@ -321,60 +330,40 @@
         return ArrowDataFrame(
             result_table, backend_version=self._backend_version, dtypes=self._dtypes
         )
-=======
-            return ArrowDataFrame(
-                horizontal_concat(dfs),
-                backend_version=self._backend_version,
-                dtypes=self._dtypes,
-            )
-        if how == "vertical":
-            return ArrowDataFrame(
-                vertical_concat(dfs),
-                backend_version=self._backend_version,
-                dtypes=self._dtypes,
-            )
-        if how == "diagonal":
-            return ArrowDataFrame(
-                diagonal_concat(dfs, self._backend_version),
-                backend_version=self._backend_version,
-                dtypes=self._dtypes,
-            )
-        raise NotImplementedError
->>>>>>> 58256d6b
-
-    def sum(self, *column_names: str) -> ArrowExpr:
+
+    def sum(self: Self, *column_names: str) -> ArrowExpr:
         return ArrowExpr.from_column_names(
             *column_names, backend_version=self._backend_version, dtypes=self._dtypes
         ).sum()
 
-    def mean(self, *column_names: str) -> ArrowExpr:
+    def mean(self: Self, *column_names: str) -> ArrowExpr:
         return ArrowExpr.from_column_names(
             *column_names, backend_version=self._backend_version, dtypes=self._dtypes
         ).mean()
 
-    def median(self, *column_names: str) -> ArrowExpr:
+    def median(self: Self, *column_names: str) -> ArrowExpr:
         return ArrowExpr.from_column_names(
             *column_names, backend_version=self._backend_version, dtypes=self._dtypes
         ).median()
 
-    def max(self, *column_names: str) -> ArrowExpr:
+    def max(self: Self, *column_names: str) -> ArrowExpr:
         return ArrowExpr.from_column_names(
             *column_names, backend_version=self._backend_version, dtypes=self._dtypes
         ).max()
 
-    def min(self, *column_names: str) -> ArrowExpr:
+    def min(self: Self, *column_names: str) -> ArrowExpr:
         return ArrowExpr.from_column_names(
             *column_names, backend_version=self._backend_version, dtypes=self._dtypes
         ).min()
 
     @property
-    def selectors(self) -> ArrowSelectorNamespace:
+    def selectors(self: Self) -> ArrowSelectorNamespace:
         return ArrowSelectorNamespace(
             backend_version=self._backend_version, dtypes=self._dtypes
         )
 
     def when(
-        self,
+        self: Self,
         *predicates: IntoArrowExpr,
     ) -> ArrowWhen:
         plx = self.__class__(backend_version=self._backend_version, dtypes=self._dtypes)
@@ -387,11 +376,11 @@
         return ArrowWhen(condition, self._backend_version, dtypes=self._dtypes)
 
     def concat_str(
-        self,
+        self: Self,
         exprs: Iterable[IntoArrowExpr],
         *more_exprs: IntoArrowExpr,
-        separator: str = "",
-        ignore_nulls: bool = False,
+        separator: str,
+        ignore_nulls: bool,
     ) -> ArrowExpr:
         import pyarrow.compute as pc  # ignore-banned-import
 
@@ -444,7 +433,7 @@
         self._otherwise_value = otherwise_value
         self._dtypes = dtypes
 
-    def __call__(self, df: ArrowDataFrame) -> list[ArrowSeries]:
+    def __call__(self: Self, df: ArrowDataFrame) -> list[ArrowSeries]:
         import pyarrow as pa  # ignore-banned-import
         import pyarrow.compute as pc  # ignore-banned-import
 
@@ -504,7 +493,7 @@
                 )
             ]
 
-    def then(self, value: ArrowExpr | ArrowSeries | Any) -> ArrowThen:
+    def then(self: Self, value: ArrowExpr | ArrowSeries | Any) -> ArrowThen:
         self._then_value = value
 
         return ArrowThen(
@@ -520,7 +509,7 @@
 
 class ArrowThen(ArrowExpr):
     def __init__(
-        self,
+        self: Self,
         call: ArrowWhen,
         *,
         depth: int,
@@ -538,7 +527,7 @@
         self._root_names = root_names
         self._output_names = output_names
 
-    def otherwise(self, value: ArrowExpr | ArrowSeries | Any) -> ArrowExpr:
+    def otherwise(self: Self, value: ArrowExpr | ArrowSeries | Any) -> ArrowExpr:
         # type ignore because we are setting the `_call` attribute to a
         # callable object of type `PandasWhen`, base class has the attribute as
         # only a `Callable`
