from __future__ import annotations

import operator
from functools import reduce
from typing import TYPE_CHECKING
from typing import Any
from typing import Callable
from typing import Iterable
from typing import Literal
from typing import Sequence

import pyarrow as pa
import pyarrow.compute as pc

from narwhals._arrow.dataframe import ArrowDataFrame
from narwhals._arrow.expr import ArrowExpr
from narwhals._arrow.selectors import ArrowSelectorNamespace
from narwhals._arrow.series import ArrowSeries
from narwhals._arrow.utils import broadcast_series
from narwhals._arrow.utils import diagonal_concat
from narwhals._arrow.utils import horizontal_concat
from narwhals._arrow.utils import nulls_like
from narwhals._arrow.utils import vertical_concat
from narwhals._expression_parsing import combine_alias_output_names
from narwhals._expression_parsing import combine_evaluate_output_names
from narwhals.typing import CompliantNamespace
from narwhals.utils import Implementation
from narwhals.utils import import_dtypes_module

if TYPE_CHECKING:
    from typing import Callable

    from typing_extensions import Self

    from narwhals._arrow.typing import Incomplete
    from narwhals._arrow.typing import IntoArrowExpr
    from narwhals.dtypes import DType
    from narwhals.utils import Version


class ArrowNamespace(CompliantNamespace[ArrowSeries[Any]]):
    def _create_expr_from_callable(
        self: Self,
        func: Callable[[ArrowDataFrame], Sequence[ArrowSeries[Any]]],
        *,
        depth: int,
        function_name: str,
        evaluate_output_names: Callable[[ArrowDataFrame], Sequence[str]],
        alias_output_names: Callable[[Sequence[str]], Sequence[str]] | None,
        kwargs: dict[str, Any],
    ) -> ArrowExpr:
        from narwhals._arrow.expr import ArrowExpr

        return ArrowExpr(
            func,
            depth=depth,
            function_name=function_name,
            evaluate_output_names=evaluate_output_names,
            alias_output_names=alias_output_names,
            backend_version=self._backend_version,
            version=self._version,
            kwargs=kwargs,
        )

    def _create_expr_from_series(self: Self, series: ArrowSeries[Any]) -> ArrowExpr:
        from narwhals._arrow.expr import ArrowExpr

        return ArrowExpr(
            lambda _df: [series],
            depth=0,
            function_name="series",
            evaluate_output_names=lambda _df: [series.name],
            alias_output_names=None,
            backend_version=self._backend_version,
            version=self._version,
            kwargs={},
        )

    def _create_series_from_scalar(
        self: Self, value: Any, *, reference_series: ArrowSeries[Any]
    ) -> ArrowSeries[Any]:
        from narwhals._arrow.series import ArrowSeries

        if self._backend_version < (13,) and hasattr(value, "as_py"):
            value = value.as_py()
        return ArrowSeries._from_iterable(
            [value],
            name=reference_series.name,
            backend_version=self._backend_version,
            version=self._version,
        )

    def _create_compliant_series(self: Self, value: Any) -> ArrowSeries[Any]:
        from narwhals._arrow.series import ArrowSeries

        return ArrowSeries(
            native_series=pa.chunked_array([value]),
            name="",
            backend_version=self._backend_version,
            version=self._version,
        )

    # --- not in spec ---
    def __init__(
        self: Self, *, backend_version: tuple[int, ...], version: Version
    ) -> None:
        self._backend_version = backend_version
        self._implementation = Implementation.PYARROW
        self._version = version

    # --- selection ---
    def col(self: Self, *column_names: str) -> ArrowExpr:
        from narwhals._arrow.expr import ArrowExpr

        return ArrowExpr.from_column_names(
            *column_names, backend_version=self._backend_version, version=self._version
        )

    def nth(self: Self, *column_indices: int) -> ArrowExpr:
        from narwhals._arrow.expr import ArrowExpr

        return ArrowExpr.from_column_indices(
            *column_indices, backend_version=self._backend_version, version=self._version
        )

    def len(self: Self) -> ArrowExpr:
        # coverage bug? this is definitely hit
        return ArrowExpr(  # pragma: no cover
            lambda df: [
                ArrowSeries._from_iterable(
                    [len(df._native_frame)],
                    name="len",
                    backend_version=self._backend_version,
                    version=self._version,
                )
            ],
            depth=0,
            function_name="len",
            evaluate_output_names=lambda _df: ["len"],
            alias_output_names=None,
            backend_version=self._backend_version,
            version=self._version,
            kwargs={},
        )

    def all(self: Self) -> ArrowExpr:
        from narwhals._arrow.expr import ArrowExpr
        from narwhals._arrow.series import ArrowSeries

        return ArrowExpr(
            lambda df: [
                ArrowSeries(
                    df._native_frame[column_name],
                    name=column_name,
                    backend_version=df._backend_version,
                    version=df._version,
                )
                for column_name in df.columns
            ],
            depth=0,
            function_name="all",
            evaluate_output_names=lambda df: df.columns,
            alias_output_names=None,
            backend_version=self._backend_version,
            version=self._version,
            kwargs={},
        )

    def lit(self: Self, value: Any, dtype: DType | None) -> ArrowExpr:
        def _lit_arrow_series(_: ArrowDataFrame) -> ArrowSeries[Any]:
            arrow_series = ArrowSeries._from_iterable(
                data=[value],
                name="literal",
                backend_version=self._backend_version,
                version=self._version,
            )
            if dtype:
                return arrow_series.cast(dtype)
            return arrow_series

        return ArrowExpr(
            lambda df: [_lit_arrow_series(df)],
            depth=0,
            function_name="lit",
            evaluate_output_names=lambda _df: ["literal"],
            alias_output_names=None,
            backend_version=self._backend_version,
            version=self._version,
            kwargs={},
        )

    def all_horizontal(self: Self, *exprs: ArrowExpr) -> ArrowExpr:
        def func(df: ArrowDataFrame) -> list[ArrowSeries[Any]]:
            series = (s for _expr in exprs for s in _expr(df))
            return [reduce(operator.and_, series)]

        return self._create_expr_from_callable(
            func=func,
            depth=max(x._depth for x in exprs) + 1,
            function_name="all_horizontal",
            evaluate_output_names=combine_evaluate_output_names(*exprs),
            alias_output_names=combine_alias_output_names(*exprs),
            kwargs={"exprs": exprs},
        )

    def any_horizontal(self: Self, *exprs: ArrowExpr) -> ArrowExpr:
        def func(df: ArrowDataFrame) -> list[ArrowSeries[Any]]:
            series = (s for _expr in exprs for s in _expr(df))
            return [reduce(operator.or_, series)]

        return self._create_expr_from_callable(
            func=func,
            depth=max(x._depth for x in exprs) + 1,
            function_name="any_horizontal",
            evaluate_output_names=combine_evaluate_output_names(*exprs),
            alias_output_names=combine_alias_output_names(*exprs),
            kwargs={"exprs": exprs},
        )

    def sum_horizontal(self: Self, *exprs: ArrowExpr) -> ArrowExpr:
        def func(df: ArrowDataFrame) -> list[ArrowSeries[Any]]:
            series = (
                s.fill_null(0, strategy=None, limit=None)
                for _expr in exprs
                for s in _expr(df)
            )
            return [reduce(operator.add, series)]

        return self._create_expr_from_callable(
            func=func,
            depth=max(x._depth for x in exprs) + 1,
            function_name="sum_horizontal",
            evaluate_output_names=combine_evaluate_output_names(*exprs),
            alias_output_names=combine_alias_output_names(*exprs),
            kwargs={"exprs": exprs},
        )

    def mean_horizontal(self: Self, *exprs: ArrowExpr) -> IntoArrowExpr:
        dtypes = import_dtypes_module(self._version)

<<<<<<< HEAD
        def func(df: ArrowDataFrame) -> list[ArrowSeries[Any]]:
            series = (
                s.fill_null(0, strategy=None, limit=None)
                for _expr in exprs
                for s in _expr(df)
            )
            non_na = (
                1 - s.is_null().cast(dtypes.Int64()) for _expr in exprs for s in _expr(df)
            )
=======
        def func(df: ArrowDataFrame) -> list[ArrowSeries]:
            expr_results = [s for _expr in exprs for s in _expr(df)]
            series = (s.fill_null(0, strategy=None, limit=None) for s in expr_results)
            non_na = (1 - s.is_null().cast(dtypes.Int64()) for s in expr_results)
>>>>>>> 825e027a
            return [reduce(operator.add, series) / reduce(operator.add, non_na)]

        return self._create_expr_from_callable(
            func=func,
            depth=max(x._depth for x in exprs) + 1,
            function_name="mean_horizontal",
            evaluate_output_names=combine_evaluate_output_names(*exprs),
            alias_output_names=combine_alias_output_names(*exprs),
            kwargs={"exprs": exprs},
        )

    def min_horizontal(self: Self, *exprs: ArrowExpr) -> ArrowExpr:
        def func(df: ArrowDataFrame) -> list[ArrowSeries[Any]]:
            init_series, *series = [s for _expr in exprs for s in _expr(df)]
            # NOTE: Stubs copy the wrong signature https://github.com/zen-xu/pyarrow-stubs/blob/d97063876720e6a5edda7eb15f4efe07c31b8296/pyarrow-stubs/compute.pyi#L963
            min_element_wise: Incomplete = pc.min_element_wise
            native_series = reduce(
                min_element_wise,
                [s._native_series for s in series],
                init_series._native_series,
            )
            return [
                ArrowSeries(
                    native_series,
                    name=init_series.name,
                    backend_version=self._backend_version,
                    version=self._version,
                )
            ]

        return self._create_expr_from_callable(
            func=func,
            depth=max(x._depth for x in exprs) + 1,
            function_name="min_horizontal",
            evaluate_output_names=combine_evaluate_output_names(*exprs),
            alias_output_names=combine_alias_output_names(*exprs),
            kwargs={"exprs": exprs},
        )

    def max_horizontal(self: Self, *exprs: ArrowExpr) -> ArrowExpr:
        def func(df: ArrowDataFrame) -> list[ArrowSeries[Any]]:
            init_series, *series = [s for _expr in exprs for s in _expr(df)]
            # NOTE: stubs are missing `ChunkedArray` support
            # https://github.com/zen-xu/pyarrow-stubs/blob/d97063876720e6a5edda7eb15f4efe07c31b8296/pyarrow-stubs/compute.pyi#L948-L954
            max_element_wise: Incomplete = pc.max_element_wise
            native_series = reduce(
                max_element_wise,
                [s._native_series for s in series],
                init_series._native_series,
            )
            return [
                ArrowSeries(
                    native_series,
                    name=init_series.name,
                    backend_version=self._backend_version,
                    version=self._version,
                )
            ]

        return self._create_expr_from_callable(
            func=func,
            depth=max(x._depth for x in exprs) + 1,
            function_name="max_horizontal",
            evaluate_output_names=combine_evaluate_output_names(*exprs),
            alias_output_names=combine_alias_output_names(*exprs),
            kwargs={"exprs": exprs},
        )

    def concat(
        self: Self,
        items: Iterable[ArrowDataFrame],
        *,
        how: Literal["horizontal", "vertical", "diagonal"],
    ) -> ArrowDataFrame:
        dfs = [item._native_frame for item in items]

        if not dfs:
            msg = "No dataframes to concatenate"  # pragma: no cover
            raise AssertionError(msg)

        if how == "horizontal":
            result_table = horizontal_concat(dfs)
        elif how == "vertical":
            result_table = vertical_concat(dfs)
        elif how == "diagonal":
            result_table = diagonal_concat(dfs, self._backend_version)
        else:
            raise NotImplementedError

        return ArrowDataFrame(
            result_table,
            backend_version=self._backend_version,
            version=self._version,
            validate_column_names=True,
        )

    @property
    def selectors(self: Self) -> ArrowSelectorNamespace:
        return ArrowSelectorNamespace(
            backend_version=self._backend_version, version=self._version
        )

    def when(self: Self, predicate: ArrowExpr) -> ArrowWhen:
        return ArrowWhen(predicate, self._backend_version, version=self._version)

    def concat_str(
        self: Self,
        *exprs: ArrowExpr,
        separator: str,
        ignore_nulls: bool,
    ) -> ArrowExpr:
        dtypes = import_dtypes_module(self._version)

        def func(df: ArrowDataFrame) -> list[ArrowSeries[Any]]:
            compliant_series_list: list[ArrowSeries[pa.StringScalar]] = [
                s for _expr in exprs for s in _expr.cast(dtypes.String())(df)
            ]
            null_handling: Literal["skip", "emit_null"] = (
                "skip" if ignore_nulls else "emit_null"
            )
            it = (s._native_series for s in compliant_series_list)
            # NOTE: stubs indicate `separator` must also be a `ChunkedArray`
            # Reality: `str` is fine
            concat_str: Incomplete = pc.binary_join_element_wise
            return [
                ArrowSeries(
                    native_series=concat_str(*it, separator, null_handling=null_handling),
                    name=compliant_series_list[0].name,
                    backend_version=self._backend_version,
                    version=self._version,
                )
            ]

        return self._create_expr_from_callable(
            func=func,
            depth=max(x._depth for x in exprs) + 1,
            function_name="concat_str",
            evaluate_output_names=combine_evaluate_output_names(*exprs),
            alias_output_names=combine_alias_output_names(*exprs),
            kwargs={
                "exprs": exprs,
                "separator": separator,
                "ignore_nulls": ignore_nulls,
            },
        )


class ArrowWhen:
    def __init__(
        self: Self,
        condition: ArrowExpr,
        backend_version: tuple[int, ...],
        then_value: Any = None,
        otherwise_value: Any = None,
        *,
        version: Version,
    ) -> None:
        self._backend_version = backend_version
        self._condition = condition
        self._then_value = then_value
        self._otherwise_value = otherwise_value
        self._version = version

    def __call__(self: Self, df: ArrowDataFrame) -> Sequence[ArrowSeries[Any]]:
        plx = df.__narwhals_namespace__()
        condition = self._condition(df)[0]

        if isinstance(self._then_value, ArrowExpr):
            value_series = self._then_value(df)[0]
        else:
            # `self._then_value` is a scalar
            value_series = plx._create_series_from_scalar(
                self._then_value, reference_series=condition.alias("literal")
            )

        condition_native, value_series_native = broadcast_series(
            [condition, value_series]
        )
        if self._otherwise_value is None:
            otherwise_null = nulls_like(len(condition_native), value_series)
            return [
                value_series._from_native_series(
                    pc.if_else(condition_native, value_series_native, otherwise_null)
                )
            ]
        if isinstance(self._otherwise_value, ArrowExpr):
            otherwise_expr = self._otherwise_value
        else:
            # `self._otherwise_value` is a scalar
            return [
                value_series._from_native_series(
                    pc.if_else(
                        condition_native, value_series_native, self._otherwise_value
                    )
                )
            ]
        otherwise_series = otherwise_expr(df)[0]
        _, otherwise_native = broadcast_series([condition, otherwise_series])
        return [
            value_series._from_native_series(
                pc.if_else(condition_native, value_series_native, otherwise_native)
            )
        ]

    def then(self: Self, value: ArrowExpr | ArrowSeries[Any] | Any) -> ArrowThen:
        self._then_value = value

        return ArrowThen(
            self,
            depth=0,
            function_name="whenthen",
            evaluate_output_names=getattr(
                value, "_evaluate_output_names", lambda _df: ["literal"]
            ),
            alias_output_names=getattr(value, "_alias_output_names", None),
            backend_version=self._backend_version,
            version=self._version,
            kwargs={"value": value},
        )


class ArrowThen(ArrowExpr):
    def __init__(
        self: Self,
        call: ArrowWhen,
        *,
        depth: int,
        function_name: str,
        evaluate_output_names: Callable[[ArrowDataFrame], Sequence[str]],
        alias_output_names: Callable[[Sequence[str]], Sequence[str]] | None,
        backend_version: tuple[int, ...],
        version: Version,
        kwargs: dict[str, Any],
    ) -> None:
        self._backend_version = backend_version
        self._version = version
        self._call = call
        self._depth = depth
        self._function_name = function_name
        self._evaluate_output_names = evaluate_output_names  # pyright: ignore[reportAttributeAccessIssue]
        self._alias_output_names = alias_output_names
        self._kwargs = kwargs

    def otherwise(self: Self, value: ArrowExpr | ArrowSeries[Any] | Any) -> ArrowExpr:
        # type ignore because we are setting the `_call` attribute to a
        # callable object of type `PandasWhen`, base class has the attribute as
        # only a `Callable`
        self._call._otherwise_value = value  # type: ignore[attr-defined]
        self._function_name = "whenotherwise"
        return self<|MERGE_RESOLUTION|>--- conflicted
+++ resolved
@@ -238,22 +238,10 @@
     def mean_horizontal(self: Self, *exprs: ArrowExpr) -> IntoArrowExpr:
         dtypes = import_dtypes_module(self._version)
 
-<<<<<<< HEAD
-        def func(df: ArrowDataFrame) -> list[ArrowSeries[Any]]:
-            series = (
-                s.fill_null(0, strategy=None, limit=None)
-                for _expr in exprs
-                for s in _expr(df)
-            )
-            non_na = (
-                1 - s.is_null().cast(dtypes.Int64()) for _expr in exprs for s in _expr(df)
-            )
-=======
-        def func(df: ArrowDataFrame) -> list[ArrowSeries]:
+        def func(df: ArrowDataFrame) -> list[ArrowSeries[Any]]:
             expr_results = [s for _expr in exprs for s in _expr(df)]
             series = (s.fill_null(0, strategy=None, limit=None) for s in expr_results)
             non_na = (1 - s.is_null().cast(dtypes.Int64()) for s in expr_results)
->>>>>>> 825e027a
             return [reduce(operator.add, series) / reduce(operator.add, non_na)]
 
         return self._create_expr_from_callable(
