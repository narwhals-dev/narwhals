from __future__ import annotations

from typing import TYPE_CHECKING
from typing import Any
from typing import Callable
from typing import Literal
from typing import Sequence

from narwhals._expression_parsing import reuse_series_implementation
from narwhals._expression_parsing import reuse_series_namespace_implementation
from narwhals.dependencies import get_numpy
from narwhals.dependencies import is_numpy_array
from narwhals.exceptions import ColumnNotFoundError
from narwhals.utils import Implementation

if TYPE_CHECKING:
    from typing_extensions import Self

    from narwhals._arrow.dataframe import ArrowDataFrame
    from narwhals._arrow.namespace import ArrowNamespace
    from narwhals._arrow.series import ArrowSeries
    from narwhals._arrow.typing import IntoArrowExpr
    from narwhals.dtypes import DType
    from narwhals.typing import DTypes


class ArrowExpr:
    def __init__(
        self: Self,
        call: Callable[[ArrowDataFrame], list[ArrowSeries]],
        *,
        depth: int,
        function_name: str,
        root_names: list[str] | None,
        output_names: list[str] | None,
        backend_version: tuple[int, ...],
        dtypes: DTypes,
    ) -> None:
        self._call = call
        self._depth = depth
        self._function_name = function_name
        self._root_names = root_names
        self._depth = depth
        self._output_names = output_names
        self._implementation = Implementation.PYARROW
        self._backend_version = backend_version
        self._dtypes = dtypes

    def __repr__(self: Self) -> str:  # pragma: no cover
        return (
            f"ArrowExpr("
            f"depth={self._depth}, "
            f"function_name={self._function_name}, "
            f"root_names={self._root_names}, "
            f"output_names={self._output_names}"
        )

    @classmethod
    def from_column_names(
        cls: type[Self],
        *column_names: str,
        backend_version: tuple[int, ...],
        dtypes: DTypes,
    ) -> Self:
        from narwhals._arrow.series import ArrowSeries

        def func(df: ArrowDataFrame) -> list[ArrowSeries]:
            try:
                return [
                    ArrowSeries(
                        df._native_frame[column_name],
                        name=column_name,
                        backend_version=df._backend_version,
                        dtypes=df._dtypes,
                    )
                    for column_name in column_names
                ]
            except KeyError as e:
                missing_columns = [x for x in column_names if x not in df.columns]
                raise ColumnNotFoundError.from_missing_and_available_column_names(
                    missing_columns=missing_columns,
                    available_columns=df.columns,
                ) from e

        return cls(
            func,
            depth=0,
            function_name="col",
            root_names=list(column_names),
            output_names=list(column_names),
            backend_version=backend_version,
            dtypes=dtypes,
        )

    @classmethod
    def from_column_indices(
        cls: type[Self],
        *column_indices: int,
        backend_version: tuple[int, ...],
        dtypes: DTypes,
    ) -> Self:
        from narwhals._arrow.series import ArrowSeries

        def func(df: ArrowDataFrame) -> list[ArrowSeries]:
            return [
                ArrowSeries(
                    df._native_frame[column_index],
                    name=df._native_frame.column_names[column_index],
                    backend_version=df._backend_version,
                    dtypes=df._dtypes,
                )
                for column_index in column_indices
            ]

        return cls(
            func,
            depth=0,
            function_name="nth",
            root_names=None,
            output_names=None,
            backend_version=backend_version,
            dtypes=dtypes,
        )

    def __narwhals_namespace__(self: Self) -> ArrowNamespace:
        from narwhals._arrow.namespace import ArrowNamespace

        return ArrowNamespace(backend_version=self._backend_version, dtypes=self._dtypes)

    def __narwhals_expr__(self: Self) -> None: ...

    def __eq__(self: Self, other: ArrowExpr | Any) -> Self:  # type: ignore[override]
        return reuse_series_implementation(self, "__eq__", other=other)

    def __ne__(self: Self, other: ArrowExpr | Any) -> Self:  # type: ignore[override]
        return reuse_series_implementation(self, "__ne__", other=other)

    def __ge__(self: Self, other: ArrowExpr | Any) -> Self:
        return reuse_series_implementation(self, "__ge__", other=other)

    def __gt__(self: Self, other: ArrowExpr | Any) -> Self:
        return reuse_series_implementation(self, "__gt__", other=other)

    def __le__(self: Self, other: ArrowExpr | Any) -> Self:
        return reuse_series_implementation(self, "__le__", other=other)

    def __lt__(self: Self, other: ArrowExpr | Any) -> Self:
        return reuse_series_implementation(self, "__lt__", other=other)

    def __and__(self: Self, other: ArrowExpr | bool | Any) -> Self:
        return reuse_series_implementation(self, "__and__", other=other)

    def __rand__(self: Self, other: ArrowExpr | bool | Any) -> Self:
        return reuse_series_implementation(self, "__rand__", other=other)

    def __or__(self: Self, other: ArrowExpr | bool | Any) -> Self:
        return reuse_series_implementation(self, "__or__", other=other)

    def __ror__(self: Self, other: ArrowExpr | bool | Any) -> Self:
        return reuse_series_implementation(self, "__ror__", other=other)

    def __add__(self: Self, other: ArrowExpr | Any) -> Self:
        return reuse_series_implementation(self, "__add__", other)

<<<<<<< HEAD
    def __radd__(self, other: ArrowExpr | Any) -> Self:
        return reuse_series_implementation(self, "__radd__", other, alias="literal")
=======
    def __radd__(self: Self, other: ArrowExpr | Any) -> Self:
        return reuse_series_implementation(self, "__radd__", other)
>>>>>>> ea1a64fc

    def __sub__(self: Self, other: ArrowExpr | Any) -> Self:
        return reuse_series_implementation(self, "__sub__", other)

<<<<<<< HEAD
    def __rsub__(self, other: ArrowExpr | Any) -> Self:
        return reuse_series_implementation(self, "__rsub__", other, alias="literal")
=======
    def __rsub__(self: Self, other: ArrowExpr | Any) -> Self:
        return reuse_series_implementation(self, "__rsub__", other)
>>>>>>> ea1a64fc

    def __mul__(self: Self, other: ArrowExpr | Any) -> Self:
        return reuse_series_implementation(self, "__mul__", other)

<<<<<<< HEAD
    def __rmul__(self, other: ArrowExpr | Any) -> Self:
        return reuse_series_implementation(self, "__rmul__", other, alias="literal")
=======
    def __rmul__(self: Self, other: ArrowExpr | Any) -> Self:
        return reuse_series_implementation(self, "__rmul__", other)
>>>>>>> ea1a64fc

    def __pow__(self: Self, other: ArrowExpr | Any) -> Self:
        return reuse_series_implementation(self, "__pow__", other)

<<<<<<< HEAD
    def __rpow__(self, other: ArrowExpr | Any) -> Self:
        return reuse_series_implementation(self, "__rpow__", other, alias="literal")
=======
    def __rpow__(self: Self, other: ArrowExpr | Any) -> Self:
        return reuse_series_implementation(self, "__rpow__", other)
>>>>>>> ea1a64fc

    def __floordiv__(self: Self, other: ArrowExpr | Any) -> Self:
        return reuse_series_implementation(self, "__floordiv__", other)

<<<<<<< HEAD
    def __rfloordiv__(self, other: ArrowExpr | Any) -> Self:
        return reuse_series_implementation(self, "__rfloordiv__", other, alias="literal")
=======
    def __rfloordiv__(self: Self, other: ArrowExpr | Any) -> Self:
        return reuse_series_implementation(self, "__rfloordiv__", other)
>>>>>>> ea1a64fc

    def __truediv__(self: Self, other: ArrowExpr | Any) -> Self:
        return reuse_series_implementation(self, "__truediv__", other)

<<<<<<< HEAD
    def __rtruediv__(self, other: ArrowExpr | Any) -> Self:
        return reuse_series_implementation(self, "__rtruediv__", other, alias="literal")
=======
    def __rtruediv__(self: Self, other: ArrowExpr | Any) -> Self:
        return reuse_series_implementation(self, "__rtruediv__", other)
>>>>>>> ea1a64fc

    def __mod__(self: Self, other: ArrowExpr | Any) -> Self:
        return reuse_series_implementation(self, "__mod__", other)

<<<<<<< HEAD
    def __rmod__(self, other: ArrowExpr | Any) -> Self:
        return reuse_series_implementation(self, "__rmod__", other, alias="literal")
=======
    def __rmod__(self: Self, other: ArrowExpr | Any) -> Self:
        return reuse_series_implementation(self, "__rmod__", other)
>>>>>>> ea1a64fc

    def __invert__(self: Self) -> Self:
        return reuse_series_implementation(self, "__invert__")

    def len(self: Self) -> Self:
        return reuse_series_implementation(self, "len", returns_scalar=True)

    def filter(self: Self, *predicates: IntoArrowExpr) -> Self:
        plx = self.__narwhals_namespace__()
        expr = plx.all_horizontal(*predicates)
        return reuse_series_implementation(self, "filter", other=expr)

    def mean(self: Self) -> Self:
        return reuse_series_implementation(self, "mean", returns_scalar=True)

    def median(self: Self) -> Self:
        return reuse_series_implementation(self, "median", returns_scalar=True)

    def count(self: Self) -> Self:
        return reuse_series_implementation(self, "count", returns_scalar=True)

    def n_unique(self: Self) -> Self:
        return reuse_series_implementation(self, "n_unique", returns_scalar=True)

    def std(self: Self, ddof: int = 1) -> Self:
        return reuse_series_implementation(self, "std", ddof=ddof, returns_scalar=True)

    def skew(self: Self) -> Self:
        return reuse_series_implementation(self, "skew", returns_scalar=True)

    def cast(self: Self, dtype: DType) -> Self:
        return reuse_series_implementation(self, "cast", dtype)

    def abs(self: Self) -> Self:
        return reuse_series_implementation(self, "abs")

    def diff(self: Self) -> Self:
        return reuse_series_implementation(self, "diff")

    def cum_sum(self: Self, *, reverse: bool) -> Self:
        return reuse_series_implementation(self, "cum_sum", reverse=reverse)

    def round(self: Self, decimals: int) -> Self:
        return reuse_series_implementation(self, "round", decimals)

    def any(self: Self) -> Self:
        return reuse_series_implementation(self, "any", returns_scalar=True)

    def min(self: Self) -> Self:
        return reuse_series_implementation(self, "min", returns_scalar=True)

    def max(self: Self) -> Self:
        return reuse_series_implementation(self, "max", returns_scalar=True)

    def all(self: Self) -> Self:
        return reuse_series_implementation(self, "all", returns_scalar=True)

    def sum(self: Self) -> Self:
        return reuse_series_implementation(self, "sum", returns_scalar=True)

    def drop_nulls(self: Self) -> Self:
        return reuse_series_implementation(self, "drop_nulls")

    def shift(self: Self, n: int) -> Self:
        return reuse_series_implementation(self, "shift", n)

    def alias(self: Self, name: str) -> Self:
        # Define this one manually, so that we can
        # override `output_names` and not increase depth
        return self.__class__(
            lambda df: [series.alias(name) for series in self._call(df)],
            depth=self._depth,
            function_name=self._function_name,
            root_names=self._root_names,
            output_names=[name],
            backend_version=self._backend_version,
            dtypes=self._dtypes,
        )

    def null_count(self: Self) -> Self:
        return reuse_series_implementation(self, "null_count", returns_scalar=True)

    def is_null(self: Self) -> Self:
        return reuse_series_implementation(self, "is_null")

    def is_between(self: Self, lower_bound: Any, upper_bound: Any, closed: str) -> Self:
        return reuse_series_implementation(
            self, "is_between", lower_bound, upper_bound, closed
        )

    def head(self: Self, n: int) -> Self:
        return reuse_series_implementation(self, "head", n)

    def tail(self: Self, n: int) -> Self:
        return reuse_series_implementation(self, "tail", n)

    def is_in(self: Self, other: ArrowExpr | Any) -> Self:
        return reuse_series_implementation(self, "is_in", other)

    def arg_true(self: Self) -> Self:
        return reuse_series_implementation(self, "arg_true")

    def sample(
        self: Self,
        n: int | None,
        *,
        fraction: float | None,
        with_replacement: bool,
        seed: int | None,
    ) -> Self:
        return reuse_series_implementation(
            self,
            "sample",
            n=n,
            fraction=fraction,
            with_replacement=with_replacement,
            seed=seed,
        )

    def fill_null(
        self: Self,
        value: Any | None,
        strategy: Literal["forward", "backward"] | None,
        limit: int | None,
    ) -> Self:
        return reuse_series_implementation(
            self, "fill_null", value=value, strategy=strategy, limit=limit
        )

    def is_duplicated(self: Self) -> Self:
        return reuse_series_implementation(self, "is_duplicated")

    def is_unique(self: Self) -> Self:
        return reuse_series_implementation(self, "is_unique")

    def is_first_distinct(self: Self) -> Self:
        return reuse_series_implementation(self, "is_first_distinct")

    def is_last_distinct(self: Self) -> Self:
        return reuse_series_implementation(self, "is_last_distinct")

    def unique(self: Self, *, maintain_order: bool) -> Self:
        return reuse_series_implementation(self, "unique", maintain_order=maintain_order)

    def replace_strict(
        self: Self, old: Sequence[Any], new: Sequence[Any], *, return_dtype: DType | None
    ) -> Self:
        return reuse_series_implementation(
            self, "replace_strict", old, new, return_dtype=return_dtype
        )

    def sort(self: Self, *, descending: bool, nulls_last: bool) -> Self:
        return reuse_series_implementation(
            self, "sort", descending=descending, nulls_last=nulls_last
        )

    def quantile(
        self: Self,
        quantile: float,
        interpolation: Literal["nearest", "higher", "lower", "midpoint", "linear"],
    ) -> Self:
        return reuse_series_implementation(
            self, "quantile", quantile, interpolation, returns_scalar=True
        )

    def gather_every(self: Self, n: int, offset: int = 0) -> Self:
        return reuse_series_implementation(self, "gather_every", n=n, offset=offset)

    def clip(self: Self, lower_bound: Any | None, upper_bound: Any | None) -> Self:
        return reuse_series_implementation(
            self, "clip", lower_bound=lower_bound, upper_bound=upper_bound
        )

    def over(self: Self, keys: list[str]) -> Self:
        def func(df: ArrowDataFrame) -> list[ArrowSeries]:
            if self._output_names is None:
                msg = (
                    "Anonymous expressions are not supported in over.\n"
                    "Instead of `nw.all()`, try using a named expression, such as "
                    "`nw.col('a', 'b')`\n"
                )
                raise ValueError(msg)
            tmp = df.group_by(*keys, drop_null_keys=False).agg(self)
            tmp = df.select(*keys).join(
                tmp, how="left", left_on=keys, right_on=keys, suffix="_right"
            )
            return [tmp[name] for name in self._output_names]

        return self.__class__(
            func,
            depth=self._depth + 1,
            function_name=self._function_name + "->over",
            root_names=self._root_names,
            output_names=self._output_names,
            backend_version=self._backend_version,
            dtypes=self._dtypes,
        )

    def mode(self: Self) -> Self:
        return reuse_series_implementation(self, "mode")

    def map_batches(
        self: Self,
        function: Callable[[Any], Any],
        return_dtype: DType | None,
    ) -> Self:
        def func(df: ArrowDataFrame) -> list[ArrowSeries]:
            input_series_list = self._call(df)
            output_names = [input_series.name for input_series in input_series_list]
            result = [function(series) for series in input_series_list]

            if is_numpy_array(result[0]):
                result = [
                    df.__narwhals_namespace__()
                    ._create_compliant_series(array)
                    .alias(output_name)
                    for array, output_name in zip(result, output_names)
                ]
            elif (np := get_numpy()) is not None and np.isscalar(result[0]):
                result = [
                    df.__narwhals_namespace__()
                    ._create_compliant_series([array])
                    .alias(output_name)
                    for array, output_name in zip(result, output_names)
                ]
            if return_dtype is not None:
                result = [series.cast(return_dtype) for series in result]
            return result

        return self.__class__(
            func,
            depth=self._depth + 1,
            function_name=self._function_name + "->map_batches",
            root_names=self._root_names,
            output_names=self._output_names,
            backend_version=self._backend_version,
            dtypes=self._dtypes,
        )

    def is_finite(self: Self) -> Self:
        return reuse_series_implementation(self, "is_finite")

    def cum_count(self: Self, *, reverse: bool) -> Self:
        return reuse_series_implementation(self, "cum_count", reverse=reverse)

    def cum_min(self: Self, *, reverse: bool) -> Self:
        return reuse_series_implementation(self, "cum_min", reverse=reverse)

    def cum_max(self: Self, *, reverse: bool) -> Self:
        return reuse_series_implementation(self, "cum_max", reverse=reverse)

    def cum_prod(self: Self, *, reverse: bool) -> Self:
        return reuse_series_implementation(self, "cum_prod", reverse=reverse)

    def rolling_sum(
        self: Self,
        window_size: int,
        *,
        min_periods: int | None,
        center: bool,
    ) -> Self:
        return reuse_series_implementation(
            self,
            "rolling_sum",
            window_size=window_size,
            min_periods=min_periods,
            center=center,
        )

    def rolling_mean(
        self: Self,
        window_size: int,
        *,
        min_periods: int | None,
        center: bool,
    ) -> Self:
        return reuse_series_implementation(
            self,
            "rolling_mean",
            window_size=window_size,
            min_periods=min_periods,
            center=center,
        )

    @property
    def dt(self: Self) -> ArrowExprDateTimeNamespace:
        return ArrowExprDateTimeNamespace(self)

    @property
    def str(self: Self) -> ArrowExprStringNamespace:
        return ArrowExprStringNamespace(self)

    @property
    def cat(self: Self) -> ArrowExprCatNamespace:
        return ArrowExprCatNamespace(self)

    @property
    def name(self: Self) -> ArrowExprNameNamespace:
        return ArrowExprNameNamespace(self)


class ArrowExprCatNamespace:
    def __init__(self: Self, expr: ArrowExpr) -> None:
        self._expr = expr

    def get_categories(self: Self) -> ArrowExpr:
        return reuse_series_namespace_implementation(
            self._expr,
            "cat",
            "get_categories",
        )


class ArrowExprDateTimeNamespace:
    def __init__(self: Self, expr: ArrowExpr) -> None:
        self._expr = expr

    def to_string(self: Self, format: str) -> ArrowExpr:  # noqa: A002
        return reuse_series_namespace_implementation(
            self._expr, "dt", "to_string", format
        )

    def replace_time_zone(self: Self, time_zone: str | None) -> ArrowExpr:
        return reuse_series_namespace_implementation(
            self._expr, "dt", "replace_time_zone", time_zone
        )

    def convert_time_zone(self: Self, time_zone: str) -> ArrowExpr:
        return reuse_series_namespace_implementation(
            self._expr, "dt", "convert_time_zone", time_zone
        )

    def timestamp(self: Self, time_unit: Literal["ns", "us", "ms"] = "us") -> ArrowExpr:
        return reuse_series_namespace_implementation(
            self._expr, "dt", "timestamp", time_unit
        )

    def date(self: Self) -> ArrowExpr:
        return reuse_series_namespace_implementation(self._expr, "dt", "date")

    def year(self: Self) -> ArrowExpr:
        return reuse_series_namespace_implementation(self._expr, "dt", "year")

    def month(self: Self) -> ArrowExpr:
        return reuse_series_namespace_implementation(self._expr, "dt", "month")

    def day(self: Self) -> ArrowExpr:
        return reuse_series_namespace_implementation(self._expr, "dt", "day")

    def hour(self: Self) -> ArrowExpr:
        return reuse_series_namespace_implementation(self._expr, "dt", "hour")

    def minute(self: Self) -> ArrowExpr:
        return reuse_series_namespace_implementation(self._expr, "dt", "minute")

    def second(self: Self) -> ArrowExpr:
        return reuse_series_namespace_implementation(self._expr, "dt", "second")

    def millisecond(self: Self) -> ArrowExpr:
        return reuse_series_namespace_implementation(self._expr, "dt", "millisecond")

    def microsecond(self: Self) -> ArrowExpr:
        return reuse_series_namespace_implementation(self._expr, "dt", "microsecond")

    def nanosecond(self: Self) -> ArrowExpr:
        return reuse_series_namespace_implementation(self._expr, "dt", "nanosecond")

    def ordinal_day(self: Self) -> ArrowExpr:
        return reuse_series_namespace_implementation(self._expr, "dt", "ordinal_day")

    def total_minutes(self: Self) -> ArrowExpr:
        return reuse_series_namespace_implementation(self._expr, "dt", "total_minutes")

    def total_seconds(self: Self) -> ArrowExpr:
        return reuse_series_namespace_implementation(self._expr, "dt", "total_seconds")

    def total_milliseconds(self: Self) -> ArrowExpr:
        return reuse_series_namespace_implementation(
            self._expr, "dt", "total_milliseconds"
        )

    def total_microseconds(self: Self) -> ArrowExpr:
        return reuse_series_namespace_implementation(
            self._expr, "dt", "total_microseconds"
        )

    def total_nanoseconds(self: Self) -> ArrowExpr:
        return reuse_series_namespace_implementation(
            self._expr, "dt", "total_nanoseconds"
        )


class ArrowExprStringNamespace:
    def __init__(self: Self, expr: ArrowExpr) -> None:
        self._expr = expr

    def len_chars(self: Self) -> ArrowExpr:
        return reuse_series_namespace_implementation(self._expr, "str", "len_chars")

    def replace(
        self: Self,
        pattern: str,
        value: str,
        *,
        literal: bool,
        n: int,
    ) -> ArrowExpr:
        return reuse_series_namespace_implementation(
            self._expr,
            "str",
            "replace",
            pattern,
            value,
            literal=literal,
            n=n,
        )

    def replace_all(
        self: Self,
        pattern: str,
        value: str,
        *,
        literal: bool,
    ) -> ArrowExpr:
        return reuse_series_namespace_implementation(
            self._expr,
            "str",
            "replace_all",
            pattern,
            value,
            literal=literal,
        )

    def strip_chars(self: Self, characters: str | None) -> ArrowExpr:
        return reuse_series_namespace_implementation(
            self._expr,
            "str",
            "strip_chars",
            characters,
        )

    def starts_with(self: Self, prefix: str) -> ArrowExpr:
        return reuse_series_namespace_implementation(
            self._expr,
            "str",
            "starts_with",
            prefix,
        )

    def ends_with(self: Self, suffix: str) -> ArrowExpr:
        return reuse_series_namespace_implementation(
            self._expr,
            "str",
            "ends_with",
            suffix,
        )

    def contains(self, pattern: str, *, literal: bool) -> ArrowExpr:
        return reuse_series_namespace_implementation(
            self._expr, "str", "contains", pattern, literal=literal
        )

    def slice(self: Self, offset: int, length: int | None) -> ArrowExpr:
        return reuse_series_namespace_implementation(
            self._expr, "str", "slice", offset, length
        )

    def to_datetime(self: Self, format: str | None) -> ArrowExpr:  # noqa: A002
        return reuse_series_namespace_implementation(
            self._expr,
            "str",
            "to_datetime",
            format,
        )

    def to_uppercase(self: Self) -> ArrowExpr:
        return reuse_series_namespace_implementation(
            self._expr,
            "str",
            "to_uppercase",
        )

    def to_lowercase(self: Self) -> ArrowExpr:
        return reuse_series_namespace_implementation(
            self._expr,
            "str",
            "to_lowercase",
        )


class ArrowExprNameNamespace:
    def __init__(self: Self, expr: ArrowExpr) -> None:
        self._expr = expr

    def keep(self: Self) -> ArrowExpr:
        root_names = self._expr._root_names

        if root_names is None:
            msg = (
                "Anonymous expressions are not supported in `.name.keep`.\n"
                "Instead of `nw.all()`, try using a named expression, such as "
                "`nw.col('a', 'b')`\n"
            )
            raise ValueError(msg)

        return self._expr.__class__(
            lambda df: [
                series.alias(name)
                for series, name in zip(self._expr._call(df), root_names)
            ],
            depth=self._expr._depth,
            function_name=self._expr._function_name,
            root_names=root_names,
            output_names=root_names,
            backend_version=self._expr._backend_version,
            dtypes=self._expr._dtypes,
        )

    def map(self: Self, function: Callable[[str], str]) -> ArrowExpr:
        root_names = self._expr._root_names

        if root_names is None:
            msg = (
                "Anonymous expressions are not supported in `.name.map`.\n"
                "Instead of `nw.all()`, try using a named expression, such as "
                "`nw.col('a', 'b')`\n"
            )
            raise ValueError(msg)

        output_names = [function(str(name)) for name in root_names]

        return self._expr.__class__(
            lambda df: [
                series.alias(name)
                for series, name in zip(self._expr._call(df), output_names)
            ],
            depth=self._expr._depth,
            function_name=self._expr._function_name,
            root_names=root_names,
            output_names=output_names,
            backend_version=self._expr._backend_version,
            dtypes=self._expr._dtypes,
        )

    def prefix(self: Self, prefix: str) -> ArrowExpr:
        root_names = self._expr._root_names
        if root_names is None:
            msg = (
                "Anonymous expressions are not supported in `.name.prefix`.\n"
                "Instead of `nw.all()`, try using a named expression, such as "
                "`nw.col('a', 'b')`\n"
            )
            raise ValueError(msg)

        output_names = [prefix + str(name) for name in root_names]
        return self._expr.__class__(
            lambda df: [
                series.alias(name)
                for series, name in zip(self._expr._call(df), output_names)
            ],
            depth=self._expr._depth,
            function_name=self._expr._function_name,
            root_names=root_names,
            output_names=output_names,
            backend_version=self._expr._backend_version,
            dtypes=self._expr._dtypes,
        )

    def suffix(self: Self, suffix: str) -> ArrowExpr:
        root_names = self._expr._root_names
        if root_names is None:
            msg = (
                "Anonymous expressions are not supported in `.name.suffix`.\n"
                "Instead of `nw.all()`, try using a named expression, such as "
                "`nw.col('a', 'b')`\n"
            )
            raise ValueError(msg)

        output_names = [str(name) + suffix for name in root_names]

        return self._expr.__class__(
            lambda df: [
                series.alias(name)
                for series, name in zip(self._expr._call(df), output_names)
            ],
            depth=self._expr._depth,
            function_name=self._expr._function_name,
            root_names=root_names,
            output_names=output_names,
            backend_version=self._expr._backend_version,
            dtypes=self._expr._dtypes,
        )

    def to_lowercase(self: Self) -> ArrowExpr:
        root_names = self._expr._root_names

        if root_names is None:
            msg = (
                "Anonymous expressions are not supported in `.name.to_lowercase`.\n"
                "Instead of `nw.all()`, try using a named expression, such as "
                "`nw.col('a', 'b')`\n"
            )
            raise ValueError(msg)
        output_names = [str(name).lower() for name in root_names]

        return self._expr.__class__(
            lambda df: [
                series.alias(name)
                for series, name in zip(self._expr._call(df), output_names)
            ],
            depth=self._expr._depth,
            function_name=self._expr._function_name,
            root_names=root_names,
            output_names=output_names,
            backend_version=self._expr._backend_version,
            dtypes=self._expr._dtypes,
        )

    def to_uppercase(self: Self) -> ArrowExpr:
        root_names = self._expr._root_names

        if root_names is None:
            msg = (
                "Anonymous expressions are not supported in `.name.to_uppercase`.\n"
                "Instead of `nw.all()`, try using a named expression, such as "
                "`nw.col('a', 'b')`\n"
            )
            raise ValueError(msg)
        output_names = [str(name).upper() for name in root_names]

        return self._expr.__class__(
            lambda df: [
                series.alias(name)
                for series, name in zip(self._expr._call(df), output_names)
            ],
            depth=self._expr._depth,
            function_name=self._expr._function_name,
            root_names=root_names,
            output_names=output_names,
            backend_version=self._expr._backend_version,
            dtypes=self._expr._dtypes,
        )<|MERGE_RESOLUTION|>--- conflicted
+++ resolved
@@ -162,79 +162,44 @@
     def __add__(self: Self, other: ArrowExpr | Any) -> Self:
         return reuse_series_implementation(self, "__add__", other)
 
-<<<<<<< HEAD
-    def __radd__(self, other: ArrowExpr | Any) -> Self:
-        return reuse_series_implementation(self, "__radd__", other, alias="literal")
-=======
     def __radd__(self: Self, other: ArrowExpr | Any) -> Self:
         return reuse_series_implementation(self, "__radd__", other)
->>>>>>> ea1a64fc
 
     def __sub__(self: Self, other: ArrowExpr | Any) -> Self:
         return reuse_series_implementation(self, "__sub__", other)
 
-<<<<<<< HEAD
-    def __rsub__(self, other: ArrowExpr | Any) -> Self:
-        return reuse_series_implementation(self, "__rsub__", other, alias="literal")
-=======
     def __rsub__(self: Self, other: ArrowExpr | Any) -> Self:
         return reuse_series_implementation(self, "__rsub__", other)
->>>>>>> ea1a64fc
 
     def __mul__(self: Self, other: ArrowExpr | Any) -> Self:
         return reuse_series_implementation(self, "__mul__", other)
 
-<<<<<<< HEAD
-    def __rmul__(self, other: ArrowExpr | Any) -> Self:
-        return reuse_series_implementation(self, "__rmul__", other, alias="literal")
-=======
     def __rmul__(self: Self, other: ArrowExpr | Any) -> Self:
         return reuse_series_implementation(self, "__rmul__", other)
->>>>>>> ea1a64fc
 
     def __pow__(self: Self, other: ArrowExpr | Any) -> Self:
         return reuse_series_implementation(self, "__pow__", other)
 
-<<<<<<< HEAD
-    def __rpow__(self, other: ArrowExpr | Any) -> Self:
-        return reuse_series_implementation(self, "__rpow__", other, alias="literal")
-=======
     def __rpow__(self: Self, other: ArrowExpr | Any) -> Self:
         return reuse_series_implementation(self, "__rpow__", other)
->>>>>>> ea1a64fc
 
     def __floordiv__(self: Self, other: ArrowExpr | Any) -> Self:
         return reuse_series_implementation(self, "__floordiv__", other)
 
-<<<<<<< HEAD
-    def __rfloordiv__(self, other: ArrowExpr | Any) -> Self:
-        return reuse_series_implementation(self, "__rfloordiv__", other, alias="literal")
-=======
     def __rfloordiv__(self: Self, other: ArrowExpr | Any) -> Self:
         return reuse_series_implementation(self, "__rfloordiv__", other)
->>>>>>> ea1a64fc
 
     def __truediv__(self: Self, other: ArrowExpr | Any) -> Self:
         return reuse_series_implementation(self, "__truediv__", other)
 
-<<<<<<< HEAD
-    def __rtruediv__(self, other: ArrowExpr | Any) -> Self:
-        return reuse_series_implementation(self, "__rtruediv__", other, alias="literal")
-=======
     def __rtruediv__(self: Self, other: ArrowExpr | Any) -> Self:
         return reuse_series_implementation(self, "__rtruediv__", other)
->>>>>>> ea1a64fc
 
     def __mod__(self: Self, other: ArrowExpr | Any) -> Self:
         return reuse_series_implementation(self, "__mod__", other)
 
-<<<<<<< HEAD
-    def __rmod__(self, other: ArrowExpr | Any) -> Self:
-        return reuse_series_implementation(self, "__rmod__", other, alias="literal")
-=======
     def __rmod__(self: Self, other: ArrowExpr | Any) -> Self:
         return reuse_series_implementation(self, "__rmod__", other)
->>>>>>> ea1a64fc
 
     def __invert__(self: Self) -> Self:
         return reuse_series_implementation(self, "__invert__")
