from __future__ import annotations

from typing import TYPE_CHECKING
from typing import Any
from typing import Callable
from typing import Literal
from typing import Sequence

from narwhals._expression_parsing import reuse_series_implementation
from narwhals._expression_parsing import reuse_series_namespace_implementation
from narwhals.dependencies import get_numpy
from narwhals.dependencies import is_numpy_array
from narwhals.exceptions import ColumnNotFoundError
from narwhals.utils import Implementation

if TYPE_CHECKING:
    from typing_extensions import Self

    from narwhals._arrow.dataframe import ArrowDataFrame
    from narwhals._arrow.namespace import ArrowNamespace
    from narwhals._arrow.typing import IntoArrowExpr
    from narwhals.dtypes import DType
    from narwhals.utils import Version

from narwhals._arrow.series import ArrowSeries
from narwhals.typing import CompliantExpr


class ArrowExpr(CompliantExpr[ArrowSeries]):
    _implementation: Implementation = Implementation.PYARROW

    def __init__(
        self: Self,
        call: Callable[[ArrowDataFrame], Sequence[ArrowSeries]],
        *,
        depth: int,
        function_name: str,
        root_names: list[str] | None,
        output_names: list[str] | None,
        backend_version: tuple[int, ...],
        version: Version,
<<<<<<< HEAD
        function_kwargs: dict[str, Any] | None = None,
=======
        kwargs: dict[str, Any],
>>>>>>> fdf7ec89
    ) -> None:
        self._call = call
        self._depth = depth
        self._function_name = function_name
        self._root_names = root_names
        self._depth = depth
        self._output_names = output_names
        self._implementation = Implementation.PYARROW
        self._backend_version = backend_version
        self._version = version
<<<<<<< HEAD
        self._function_kwargs = function_kwargs
=======
        self._kwargs = kwargs
>>>>>>> fdf7ec89

    def __repr__(self: Self) -> str:  # pragma: no cover
        return (
            f"ArrowExpr("
            f"depth={self._depth}, "
            f"function_name={self._function_name}, "
            f"root_names={self._root_names}, "
            f"output_names={self._output_names}"
        )

    def __call__(self, df: ArrowDataFrame) -> Sequence[ArrowSeries]:
        return self._call(df)

    @classmethod
    def from_column_names(
        cls: type[Self],
        *column_names: str,
        backend_version: tuple[int, ...],
        version: Version,
    ) -> Self:
        from narwhals._arrow.series import ArrowSeries

        def func(df: ArrowDataFrame) -> list[ArrowSeries]:
            try:
                return [
                    ArrowSeries(
                        df._native_frame[column_name],
                        name=column_name,
                        backend_version=df._backend_version,
                        version=df._version,
                    )
                    for column_name in column_names
                ]
            except KeyError as e:
                missing_columns = [x for x in column_names if x not in df.columns]
                raise ColumnNotFoundError.from_missing_and_available_column_names(
                    missing_columns=missing_columns,
                    available_columns=df.columns,
                ) from e

        return cls(
            func,
            depth=0,
            function_name="col",
            root_names=list(column_names),
            output_names=list(column_names),
            backend_version=backend_version,
            version=version,
            kwargs={},
        )

    @classmethod
    def from_column_indices(
        cls: type[Self],
        *column_indices: int,
        backend_version: tuple[int, ...],
        version: Version,
    ) -> Self:
        from narwhals._arrow.series import ArrowSeries

        def func(df: ArrowDataFrame) -> list[ArrowSeries]:
            return [
                ArrowSeries(
                    df._native_frame[column_index],
                    name=df._native_frame.column_names[column_index],
                    backend_version=df._backend_version,
                    version=df._version,
                )
                for column_index in column_indices
            ]

        return cls(
            func,
            depth=0,
            function_name="nth",
            root_names=None,
            output_names=None,
            backend_version=backend_version,
            version=version,
            kwargs={},
        )

    def __narwhals_namespace__(self: Self) -> ArrowNamespace:
        from narwhals._arrow.namespace import ArrowNamespace

        return ArrowNamespace(
            backend_version=self._backend_version, version=self._version
        )

    def __narwhals_expr__(self: Self) -> None: ...

    def __eq__(self: Self, other: ArrowExpr | Any) -> Self:  # type: ignore[override]
        return reuse_series_implementation(self, "__eq__", other=other)

    def __ne__(self: Self, other: ArrowExpr | Any) -> Self:  # type: ignore[override]
        return reuse_series_implementation(self, "__ne__", other=other)

    def __ge__(self: Self, other: ArrowExpr | Any) -> Self:
        return reuse_series_implementation(self, "__ge__", other=other)

    def __gt__(self: Self, other: ArrowExpr | Any) -> Self:
        return reuse_series_implementation(self, "__gt__", other=other)

    def __le__(self: Self, other: ArrowExpr | Any) -> Self:
        return reuse_series_implementation(self, "__le__", other=other)

    def __lt__(self: Self, other: ArrowExpr | Any) -> Self:
        return reuse_series_implementation(self, "__lt__", other=other)

    def __and__(self: Self, other: ArrowExpr | bool | Any) -> Self:
        return reuse_series_implementation(self, "__and__", other=other)

    def __rand__(self: Self, other: ArrowExpr | bool | Any) -> Self:
        other = self.__narwhals_namespace__().lit(other, dtype=None)
        return other.__and__(self)  # type: ignore[return-value]

    def __or__(self: Self, other: ArrowExpr | bool | Any) -> Self:
        return reuse_series_implementation(self, "__or__", other=other)

    def __ror__(self: Self, other: ArrowExpr | bool | Any) -> Self:
        other = self.__narwhals_namespace__().lit(other, dtype=None)
        return other.__or__(self)  # type: ignore[return-value]

    def __add__(self: Self, other: ArrowExpr | Any) -> Self:
        return reuse_series_implementation(self, "__add__", other=other)

    def __radd__(self: Self, other: ArrowExpr | Any) -> Self:
        other = self.__narwhals_namespace__().lit(other, dtype=None)
        return other.__add__(self)  # type: ignore[return-value]

    def __sub__(self: Self, other: ArrowExpr | Any) -> Self:
        return reuse_series_implementation(self, "__sub__", other=other)

    def __rsub__(self: Self, other: ArrowExpr | Any) -> Self:
        other = self.__narwhals_namespace__().lit(other, dtype=None)
        return other.__sub__(self)  # type: ignore[return-value]

    def __mul__(self: Self, other: ArrowExpr | Any) -> Self:
        return reuse_series_implementation(self, "__mul__", other=other)

    def __rmul__(self: Self, other: ArrowExpr | Any) -> Self:
        other = self.__narwhals_namespace__().lit(other, dtype=None)
        return other.__mul__(self)  # type: ignore[return-value]

    def __pow__(self: Self, other: ArrowExpr | Any) -> Self:
        return reuse_series_implementation(self, "__pow__", other=other)

    def __rpow__(self: Self, other: ArrowExpr | Any) -> Self:
        other = self.__narwhals_namespace__().lit(other, dtype=None)
        return other.__pow__(self)  # type: ignore[return-value]

    def __floordiv__(self: Self, other: ArrowExpr | Any) -> Self:
        return reuse_series_implementation(self, "__floordiv__", other=other)

    def __rfloordiv__(self: Self, other: ArrowExpr | Any) -> Self:
        other = self.__narwhals_namespace__().lit(other, dtype=None)
        return other.__floordiv__(self)  # type: ignore[return-value]

    def __truediv__(self: Self, other: ArrowExpr | Any) -> Self:
        return reuse_series_implementation(self, "__truediv__", other=other)

    def __rtruediv__(self: Self, other: ArrowExpr | Any) -> Self:
        other = self.__narwhals_namespace__().lit(other, dtype=None)
        return other.__truediv__(self)  # type: ignore[return-value]

    def __mod__(self: Self, other: ArrowExpr | Any) -> Self:
        return reuse_series_implementation(self, "__mod__", other=other)

    def __rmod__(self: Self, other: ArrowExpr | Any) -> Self:
        other = self.__narwhals_namespace__().lit(other, dtype=None)
        return other.__mod__(self)  # type: ignore[return-value]

    def __invert__(self: Self) -> Self:
        return reuse_series_implementation(self, "__invert__")

    def len(self: Self) -> Self:
        return reuse_series_implementation(self, "len", returns_scalar=True)

    def filter(self: Self, *predicates: IntoArrowExpr) -> Self:
        plx = self.__narwhals_namespace__()
        expr = plx.all_horizontal(*predicates)
        return reuse_series_implementation(self, "filter", other=expr)

    def mean(self: Self) -> Self:
        return reuse_series_implementation(self, "mean", returns_scalar=True)

    def median(self: Self) -> Self:
        return reuse_series_implementation(self, "median", returns_scalar=True)

    def count(self: Self) -> Self:
        return reuse_series_implementation(self, "count", returns_scalar=True)

    def n_unique(self: Self) -> Self:
        return reuse_series_implementation(self, "n_unique", returns_scalar=True)

    def std(self: Self, ddof: int) -> Self:
        return reuse_series_implementation(self, "std", ddof=ddof, returns_scalar=True)

    def var(self: Self, ddof: int) -> Self:
        return reuse_series_implementation(self, "var", ddof=ddof, returns_scalar=True)

    def skew(self: Self) -> Self:
        return reuse_series_implementation(self, "skew", returns_scalar=True)

    def cast(self: Self, dtype: DType) -> Self:
        return reuse_series_implementation(self, "cast", dtype=dtype)

    def abs(self: Self) -> Self:
        return reuse_series_implementation(self, "abs")

    def diff(self: Self) -> Self:
        return reuse_series_implementation(self, "diff")

    def cum_sum(self: Self, *, reverse: bool) -> Self:
        return reuse_series_implementation(self, "cum_sum", reverse=reverse)

    def round(self: Self, decimals: int) -> Self:
        return reuse_series_implementation(self, "round", decimals=decimals)

    def any(self: Self) -> Self:
        return reuse_series_implementation(self, "any", returns_scalar=True)

    def min(self: Self) -> Self:
        return reuse_series_implementation(self, "min", returns_scalar=True)

    def max(self: Self) -> Self:
        return reuse_series_implementation(self, "max", returns_scalar=True)

    def arg_min(self: Self) -> Self:
        return reuse_series_implementation(self, "arg_min", returns_scalar=True)

    def arg_max(self: Self) -> Self:
        return reuse_series_implementation(self, "arg_max", returns_scalar=True)

    def all(self: Self) -> Self:
        return reuse_series_implementation(self, "all", returns_scalar=True)

    def sum(self: Self) -> Self:
        return reuse_series_implementation(self, "sum", returns_scalar=True)

    def drop_nulls(self: Self) -> Self:
        return reuse_series_implementation(self, "drop_nulls")

    def shift(self: Self, n: int) -> Self:
        return reuse_series_implementation(self, "shift", n=n)

    def alias(self: Self, name: str) -> Self:
        # Define this one manually, so that we can
        # override `output_names` and not increase depth
        return self.__class__(
            lambda df: [series.alias(name) for series in self._call(df)],
            depth=self._depth,
            function_name=self._function_name,
            root_names=self._root_names,
            output_names=[name],
            backend_version=self._backend_version,
            version=self._version,
            kwargs={**self._kwargs, "name": name},
        )

    def null_count(self: Self) -> Self:
        return reuse_series_implementation(self, "null_count", returns_scalar=True)

    def is_null(self: Self) -> Self:
        return reuse_series_implementation(self, "is_null")

    def is_between(self: Self, lower_bound: Any, upper_bound: Any, closed: str) -> Self:
        return reuse_series_implementation(
            self,
            "is_between",
            lower_bound=lower_bound,
            upper_bound=upper_bound,
            closed=closed,
        )

    def head(self: Self, n: int) -> Self:
        return reuse_series_implementation(self, "head", n=n)

    def tail(self: Self, n: int) -> Self:
        return reuse_series_implementation(self, "tail", n=n)

    def is_in(self: Self, other: ArrowExpr | Any) -> Self:
        return reuse_series_implementation(self, "is_in", other=other)

    def arg_true(self: Self) -> Self:
        return reuse_series_implementation(self, "arg_true")

    def sample(
        self: Self,
        n: int | None,
        *,
        fraction: float | None,
        with_replacement: bool,
        seed: int | None,
    ) -> Self:
        return reuse_series_implementation(
            self,
            "sample",
            n=n,
            fraction=fraction,
            with_replacement=with_replacement,
            seed=seed,
        )

    def fill_null(
        self: Self,
        value: Any | None,
        strategy: Literal["forward", "backward"] | None,
        limit: int | None,
    ) -> Self:
        return reuse_series_implementation(
            self, "fill_null", value=value, strategy=strategy, limit=limit
        )

    def is_duplicated(self: Self) -> Self:
        return reuse_series_implementation(self, "is_duplicated")

    def is_unique(self: Self) -> Self:
        return reuse_series_implementation(self, "is_unique")

    def is_first_distinct(self: Self) -> Self:
        return reuse_series_implementation(self, "is_first_distinct")

    def is_last_distinct(self: Self) -> Self:
        return reuse_series_implementation(self, "is_last_distinct")

    def unique(self: Self, *, maintain_order: bool) -> Self:
        return reuse_series_implementation(self, "unique", maintain_order=maintain_order)

    def replace_strict(
        self: Self, old: Sequence[Any], new: Sequence[Any], *, return_dtype: DType | None
    ) -> Self:
        return reuse_series_implementation(
            self, "replace_strict", old=old, new=new, return_dtype=return_dtype
        )

    def sort(self: Self, *, descending: bool, nulls_last: bool) -> Self:
        return reuse_series_implementation(
            self, "sort", descending=descending, nulls_last=nulls_last
        )

    def quantile(
        self: Self,
        quantile: float,
        interpolation: Literal["nearest", "higher", "lower", "midpoint", "linear"],
    ) -> Self:
        return reuse_series_implementation(
            self,
            "quantile",
            returns_scalar=True,
            quantile=quantile,
            interpolation=interpolation,
        )

    def gather_every(self: Self, n: int, offset: int = 0) -> Self:
        return reuse_series_implementation(self, "gather_every", n=n, offset=offset)

    def clip(self: Self, lower_bound: Any | None, upper_bound: Any | None) -> Self:
        return reuse_series_implementation(
            self, "clip", lower_bound=lower_bound, upper_bound=upper_bound
        )

    def over(self: Self, keys: list[str]) -> Self:
        def func(df: ArrowDataFrame) -> list[ArrowSeries]:
            if self._output_names is None:
                msg = (
                    "Anonymous expressions are not supported in over.\n"
                    "Instead of `nw.all()`, try using a named expression, such as "
                    "`nw.col('a', 'b')`\n"
                )
                raise ValueError(msg)
            tmp = df.group_by(*keys, drop_null_keys=False).agg(self)
            tmp = df.select(*keys).join(
                tmp, how="left", left_on=keys, right_on=keys, suffix="_right"
            )
            return [tmp[name] for name in self._output_names]

        return self.__class__(
            func,
            depth=self._depth + 1,
            function_name=self._function_name + "->over",
            root_names=self._root_names,
            output_names=self._output_names,
            backend_version=self._backend_version,
            version=self._version,
            kwargs={**self._kwargs, "keys": keys},
        )

    def mode(self: Self) -> Self:
        return reuse_series_implementation(self, "mode")

    def map_batches(
        self: Self,
        function: Callable[[Any], Any],
        return_dtype: DType | None,
    ) -> Self:
        def func(df: ArrowDataFrame) -> list[ArrowSeries]:
            input_series_list = self._call(df)
            output_names = [input_series.name for input_series in input_series_list]
            result = [function(series) for series in input_series_list]

            if is_numpy_array(result[0]):
                result = [
                    df.__narwhals_namespace__()
                    ._create_compliant_series(array)
                    .alias(output_name)
                    for array, output_name in zip(result, output_names)
                ]
            elif (np := get_numpy()) is not None and np.isscalar(result[0]):
                result = [
                    df.__narwhals_namespace__()
                    ._create_compliant_series([array])
                    .alias(output_name)
                    for array, output_name in zip(result, output_names)
                ]
            if return_dtype is not None:
                result = [series.cast(return_dtype) for series in result]
            return result

        return self.__class__(
            func,
            depth=self._depth + 1,
            function_name=self._function_name + "->map_batches",
            root_names=self._root_names,
            output_names=self._output_names,
            backend_version=self._backend_version,
            version=self._version,
            kwargs={**self._kwargs, "function": function, "return_dtype": return_dtype},
        )

    def is_finite(self: Self) -> Self:
        return reuse_series_implementation(self, "is_finite")

    def cum_count(self: Self, *, reverse: bool) -> Self:
        return reuse_series_implementation(self, "cum_count", reverse=reverse)

    def cum_min(self: Self, *, reverse: bool) -> Self:
        return reuse_series_implementation(self, "cum_min", reverse=reverse)

    def cum_max(self: Self, *, reverse: bool) -> Self:
        return reuse_series_implementation(self, "cum_max", reverse=reverse)

    def cum_prod(self: Self, *, reverse: bool) -> Self:
        return reuse_series_implementation(self, "cum_prod", reverse=reverse)

    def rolling_sum(
        self: Self,
        window_size: int,
        *,
        min_periods: int | None,
        center: bool,
    ) -> Self:
        return reuse_series_implementation(
            self,
            "rolling_sum",
            window_size=window_size,
            min_periods=min_periods,
            center=center,
        )

    def rolling_mean(
        self: Self,
        window_size: int,
        *,
        min_periods: int | None,
        center: bool,
    ) -> Self:
        return reuse_series_implementation(
            self,
            "rolling_mean",
            window_size=window_size,
            min_periods=min_periods,
            center=center,
        )

    def rolling_var(
        self: Self,
        window_size: int,
        *,
        min_periods: int | None,
        center: bool,
        ddof: int,
    ) -> Self:
        return reuse_series_implementation(
            self,
            "rolling_var",
            window_size=window_size,
            min_periods=min_periods,
            center=center,
            ddof=ddof,
        )

    def rolling_std(
        self: Self,
        window_size: int,
        *,
        min_periods: int | None,
        center: bool,
        ddof: int,
    ) -> Self:
        return reuse_series_implementation(
            self,
            "rolling_std",
            window_size=window_size,
            min_periods=min_periods,
            center=center,
            ddof=ddof,
        )

    @property
    def dt(self: Self) -> ArrowExprDateTimeNamespace:
        return ArrowExprDateTimeNamespace(self)

    @property
    def str(self: Self) -> ArrowExprStringNamespace:
        return ArrowExprStringNamespace(self)

    @property
    def cat(self: Self) -> ArrowExprCatNamespace:
        return ArrowExprCatNamespace(self)

    @property
    def name(self: Self) -> ArrowExprNameNamespace:
        return ArrowExprNameNamespace(self)

    @property
    def list(self: Self) -> ArrowExprListNamespace:
        return ArrowExprListNamespace(self)


class ArrowExprCatNamespace:
    def __init__(self: Self, expr: ArrowExpr) -> None:
        self._compliant_expr = expr

    def get_categories(self: Self) -> ArrowExpr:
        return reuse_series_namespace_implementation(
            self._compliant_expr,
            "cat",
            "get_categories",
        )


class ArrowExprDateTimeNamespace:
    def __init__(self: Self, expr: ArrowExpr) -> None:
        self._compliant_expr = expr

    def to_string(self: Self, format: str) -> ArrowExpr:  # noqa: A002
        return reuse_series_namespace_implementation(
            self._compliant_expr, "dt", "to_string", format=format
        )

    def replace_time_zone(self: Self, time_zone: str | None) -> ArrowExpr:
        return reuse_series_namespace_implementation(
            self._compliant_expr, "dt", "replace_time_zone", time_zone=time_zone
        )

    def convert_time_zone(self: Self, time_zone: str) -> ArrowExpr:
        return reuse_series_namespace_implementation(
            self._compliant_expr, "dt", "convert_time_zone", time_zone=time_zone
        )

    def timestamp(self: Self, time_unit: Literal["ns", "us", "ms"] = "us") -> ArrowExpr:
        return reuse_series_namespace_implementation(
            self._compliant_expr, "dt", "timestamp", time_unit=time_unit
        )

    def date(self: Self) -> ArrowExpr:
        return reuse_series_namespace_implementation(self._compliant_expr, "dt", "date")

    def year(self: Self) -> ArrowExpr:
        return reuse_series_namespace_implementation(self._compliant_expr, "dt", "year")

    def month(self: Self) -> ArrowExpr:
        return reuse_series_namespace_implementation(self._compliant_expr, "dt", "month")

    def day(self: Self) -> ArrowExpr:
        return reuse_series_namespace_implementation(self._compliant_expr, "dt", "day")

    def hour(self: Self) -> ArrowExpr:
        return reuse_series_namespace_implementation(self._compliant_expr, "dt", "hour")

    def minute(self: Self) -> ArrowExpr:
        return reuse_series_namespace_implementation(self._compliant_expr, "dt", "minute")

    def second(self: Self) -> ArrowExpr:
        return reuse_series_namespace_implementation(self._compliant_expr, "dt", "second")

    def millisecond(self: Self) -> ArrowExpr:
        return reuse_series_namespace_implementation(
            self._compliant_expr, "dt", "millisecond"
        )

    def microsecond(self: Self) -> ArrowExpr:
        return reuse_series_namespace_implementation(
            self._compliant_expr, "dt", "microsecond"
        )

    def nanosecond(self: Self) -> ArrowExpr:
        return reuse_series_namespace_implementation(
            self._compliant_expr, "dt", "nanosecond"
        )

    def ordinal_day(self: Self) -> ArrowExpr:
        return reuse_series_namespace_implementation(
            self._compliant_expr, "dt", "ordinal_day"
        )

    def total_minutes(self: Self) -> ArrowExpr:
        return reuse_series_namespace_implementation(
            self._compliant_expr, "dt", "total_minutes"
        )

    def total_seconds(self: Self) -> ArrowExpr:
        return reuse_series_namespace_implementation(
            self._compliant_expr, "dt", "total_seconds"
        )

    def total_milliseconds(self: Self) -> ArrowExpr:
        return reuse_series_namespace_implementation(
            self._compliant_expr, "dt", "total_milliseconds"
        )

    def total_microseconds(self: Self) -> ArrowExpr:
        return reuse_series_namespace_implementation(
            self._compliant_expr, "dt", "total_microseconds"
        )

    def total_nanoseconds(self: Self) -> ArrowExpr:
        return reuse_series_namespace_implementation(
            self._compliant_expr, "dt", "total_nanoseconds"
        )


class ArrowExprStringNamespace:
    def __init__(self: Self, expr: ArrowExpr) -> None:
        self._compliant_expr = expr

    def len_chars(self: Self) -> ArrowExpr:
        return reuse_series_namespace_implementation(
            self._compliant_expr, "str", "len_chars"
        )

    def replace(
        self: Self,
        pattern: str,
        value: str,
        *,
        literal: bool,
        n: int,
    ) -> ArrowExpr:
        return reuse_series_namespace_implementation(
            self._compliant_expr,
            "str",
            "replace",
            pattern=pattern,
            value=value,
            literal=literal,
            n=n,
        )

    def replace_all(
        self: Self,
        pattern: str,
        value: str,
        *,
        literal: bool,
    ) -> ArrowExpr:
        return reuse_series_namespace_implementation(
            self._compliant_expr,
            "str",
            "replace_all",
            pattern=pattern,
            value=value,
            literal=literal,
        )

    def strip_chars(self: Self, characters: str | None) -> ArrowExpr:
        return reuse_series_namespace_implementation(
            self._compliant_expr,
            "str",
            "strip_chars",
            characters=characters,
        )

    def starts_with(self: Self, prefix: str) -> ArrowExpr:
        return reuse_series_namespace_implementation(
            self._compliant_expr,
            "str",
            "starts_with",
            prefix=prefix,
        )

    def ends_with(self: Self, suffix: str) -> ArrowExpr:
        return reuse_series_namespace_implementation(
            self._compliant_expr,
            "str",
            "ends_with",
            suffix=suffix,
        )

    def contains(self, pattern: str, *, literal: bool) -> ArrowExpr:
        return reuse_series_namespace_implementation(
            self._compliant_expr, "str", "contains", pattern=pattern, literal=literal
        )

    def slice(self: Self, offset: int, length: int | None) -> ArrowExpr:
        return reuse_series_namespace_implementation(
            self._compliant_expr, "str", "slice", offset=offset, length=length
        )

    def to_datetime(self: Self, format: str | None) -> ArrowExpr:  # noqa: A002
        return reuse_series_namespace_implementation(
            self._compliant_expr,
            "str",
            "to_datetime",
            format=format,
        )

    def to_uppercase(self: Self) -> ArrowExpr:
        return reuse_series_namespace_implementation(
            self._compliant_expr,
            "str",
            "to_uppercase",
        )

    def to_lowercase(self: Self) -> ArrowExpr:
        return reuse_series_namespace_implementation(
            self._compliant_expr,
            "str",
            "to_lowercase",
        )


class ArrowExprNameNamespace:
    def __init__(self: Self, expr: ArrowExpr) -> None:
        self._compliant_expr = expr

    def keep(self: Self) -> ArrowExpr:
        root_names = self._compliant_expr._root_names

        if root_names is None:
            msg = (
                "Anonymous expressions are not supported in `.name.keep`.\n"
                "Instead of `nw.all()`, try using a named expression, such as "
                "`nw.col('a', 'b')`\n"
            )
            raise ValueError(msg)

        return self._compliant_expr.__class__(
            lambda df: [
                series.alias(name)
                for series, name in zip(self._compliant_expr._call(df), root_names)
            ],
            depth=self._compliant_expr._depth,
            function_name=self._compliant_expr._function_name,
            root_names=root_names,
            output_names=root_names,
            backend_version=self._compliant_expr._backend_version,
            version=self._compliant_expr._version,
            kwargs=self._compliant_expr._kwargs,
        )

    def map(self: Self, function: Callable[[str], str]) -> ArrowExpr:
        root_names = self._compliant_expr._root_names

        if root_names is None:
            msg = (
                "Anonymous expressions are not supported in `.name.map`.\n"
                "Instead of `nw.all()`, try using a named expression, such as "
                "`nw.col('a', 'b')`\n"
            )
            raise ValueError(msg)

        output_names = [function(str(name)) for name in root_names]

        return self._compliant_expr.__class__(
            lambda df: [
                series.alias(name)
                for series, name in zip(self._compliant_expr._call(df), output_names)
            ],
            depth=self._compliant_expr._depth,
            function_name=self._compliant_expr._function_name,
            root_names=root_names,
            output_names=output_names,
            backend_version=self._compliant_expr._backend_version,
            version=self._compliant_expr._version,
            kwargs={**self._compliant_expr._kwargs, "function": function},
        )

    def prefix(self: Self, prefix: str) -> ArrowExpr:
        root_names = self._compliant_expr._root_names
        if root_names is None:
            msg = (
                "Anonymous expressions are not supported in `.name.prefix`.\n"
                "Instead of `nw.all()`, try using a named expression, such as "
                "`nw.col('a', 'b')`\n"
            )
            raise ValueError(msg)

        output_names = [prefix + str(name) for name in root_names]
        return self._compliant_expr.__class__(
            lambda df: [
                series.alias(name)
                for series, name in zip(self._compliant_expr._call(df), output_names)
            ],
            depth=self._compliant_expr._depth,
            function_name=self._compliant_expr._function_name,
            root_names=root_names,
            output_names=output_names,
            backend_version=self._compliant_expr._backend_version,
            version=self._compliant_expr._version,
            kwargs={**self._compliant_expr._kwargs, "prefix": prefix},
        )

    def suffix(self: Self, suffix: str) -> ArrowExpr:
        root_names = self._compliant_expr._root_names
        if root_names is None:
            msg = (
                "Anonymous expressions are not supported in `.name.suffix`.\n"
                "Instead of `nw.all()`, try using a named expression, such as "
                "`nw.col('a', 'b')`\n"
            )
            raise ValueError(msg)

        output_names = [str(name) + suffix for name in root_names]

        return self._compliant_expr.__class__(
            lambda df: [
                series.alias(name)
                for series, name in zip(self._compliant_expr._call(df), output_names)
            ],
            depth=self._compliant_expr._depth,
            function_name=self._compliant_expr._function_name,
            root_names=root_names,
            output_names=output_names,
            backend_version=self._compliant_expr._backend_version,
            version=self._compliant_expr._version,
            kwargs={**self._compliant_expr._kwargs, "suffix": suffix},
        )

    def to_lowercase(self: Self) -> ArrowExpr:
        root_names = self._compliant_expr._root_names

        if root_names is None:
            msg = (
                "Anonymous expressions are not supported in `.name.to_lowercase`.\n"
                "Instead of `nw.all()`, try using a named expression, such as "
                "`nw.col('a', 'b')`\n"
            )
            raise ValueError(msg)
        output_names = [str(name).lower() for name in root_names]

        return self._compliant_expr.__class__(
            lambda df: [
                series.alias(name)
                for series, name in zip(self._compliant_expr._call(df), output_names)
            ],
            depth=self._compliant_expr._depth,
            function_name=self._compliant_expr._function_name,
            root_names=root_names,
            output_names=output_names,
            backend_version=self._compliant_expr._backend_version,
            version=self._compliant_expr._version,
            kwargs=self._compliant_expr._kwargs,
        )

    def to_uppercase(self: Self) -> ArrowExpr:
        root_names = self._compliant_expr._root_names

        if root_names is None:
            msg = (
                "Anonymous expressions are not supported in `.name.to_uppercase`.\n"
                "Instead of `nw.all()`, try using a named expression, such as "
                "`nw.col('a', 'b')`\n"
            )
            raise ValueError(msg)
        output_names = [str(name).upper() for name in root_names]

        return self._compliant_expr.__class__(
            lambda df: [
                series.alias(name)
                for series, name in zip(self._compliant_expr._call(df), output_names)
            ],
            depth=self._compliant_expr._depth,
            function_name=self._compliant_expr._function_name,
            root_names=root_names,
            output_names=output_names,
            backend_version=self._compliant_expr._backend_version,
            version=self._compliant_expr._version,
            kwargs=self._compliant_expr._kwargs,
        )


class ArrowExprListNamespace:
    def __init__(self: Self, expr: ArrowExpr) -> None:
        self._expr = expr

    def len(self: Self) -> ArrowExpr:
        return reuse_series_namespace_implementation(
            self._expr,
            "list",
            "len",
        )<|MERGE_RESOLUTION|>--- conflicted
+++ resolved
@@ -39,11 +39,7 @@
         output_names: list[str] | None,
         backend_version: tuple[int, ...],
         version: Version,
-<<<<<<< HEAD
-        function_kwargs: dict[str, Any] | None = None,
-=======
         kwargs: dict[str, Any],
->>>>>>> fdf7ec89
     ) -> None:
         self._call = call
         self._depth = depth
@@ -54,11 +50,7 @@
         self._implementation = Implementation.PYARROW
         self._backend_version = backend_version
         self._version = version
-<<<<<<< HEAD
-        self._function_kwargs = function_kwargs
-=======
         self._kwargs = kwargs
->>>>>>> fdf7ec89
 
     def __repr__(self: Self) -> str:  # pragma: no cover
         return (
