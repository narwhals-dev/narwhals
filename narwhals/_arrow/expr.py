--- conflicted
+++ resolved
@@ -23,12 +23,8 @@
     from narwhals._compliant.typing import EvalNames
     from narwhals._compliant.typing import EvalSeries
     from narwhals._expression_parsing import ExprMetadata
-<<<<<<< HEAD
-    from narwhals.typing import PythonLiteral
     from narwhals.typing import RankMethod
-=======
-    from narwhals.typing import RankMethod, ScalarKwargs
->>>>>>> cba568db
+    from narwhals.typing import ScalarKwargs
     from narwhals.utils import Version
     from narwhals.utils import _FullContext
 
@@ -46,11 +42,7 @@
         alias_output_names: AliasNames | None,
         backend_version: tuple[int, ...],
         version: Version,
-<<<<<<< HEAD
-        scalar_kwargs: dict[str, PythonLiteral] | None = None,
-=======
         scalar_kwargs: ScalarKwargs | None = None,
->>>>>>> cba568db
         implementation: Implementation | None = None,
     ) -> None:
         self._call = call
