from __future__ import annotations

from typing import TYPE_CHECKING
from typing import Any
from typing import Iterable
from typing import NoReturn

from narwhals._expression_parsing import ExprMetadata
from narwhals.expr import Expr
from narwhals.utils import flatten

if TYPE_CHECKING:
    from datetime import timezone

    from typing_extensions import Self

    from narwhals.dtypes import DType
    from narwhals.typing import TimeUnit


class Selector(Expr):
    def _to_expr(self: Self) -> Expr:
        return Expr(self._to_compliant_expr, self._metadata)

    def __add__(self: Self, other: Any) -> Expr:  # type: ignore[override]
        if isinstance(other, Selector):
            msg = "unsupported operand type(s) for op: ('Selector' + 'Selector')"
            raise TypeError(msg)
        return self._to_expr() + other  # type: ignore[no-any-return]

    def __rsub__(self: Self, other: Any) -> NoReturn:
        raise NotImplementedError

    def __rand__(self: Self, other: Any) -> NoReturn:
        raise NotImplementedError

    def __ror__(self: Self, other: Any) -> NoReturn:
        raise NotImplementedError


def by_dtype(*dtypes: DType | type[DType] | Iterable[DType | type[DType]]) -> Selector:
    """Select columns based on their dtype.

    Arguments:
        dtypes: one or data types to select

    Returns:
        A new expression.

    Examples:
        >>> import pandas as pd
        >>> import polars as pl
        >>> import pyarrow as pa
        >>> import narwhals as nw
        >>> import narwhals.selectors as ncs
        >>> from narwhals.typing import IntoFrameT
        >>>
        >>> data = {"a": [1, 2], "b": ["x", "y"], "c": [4.1, 2.3]}
        >>> df_pd = pd.DataFrame(data)
        >>> df_pl = pl.DataFrame(data)
        >>> df_pa = pa.table(data)

        Let's define a dataframe-agnostic function to select int64 and float64
        dtypes and multiplies each value by 2:

        >>> def agnostic_select_by_dtype(df_native: IntoFrameT) -> IntoFrameT:
        ...     df_nw = nw.from_native(df_native)
        ...     return df_nw.select(ncs.by_dtype(nw.Int64, nw.Float64) * 2).to_native()

        We can then pass any supported library such as pandas, Polars, or
        PyArrow to `agnostic_select_by_dtype`:

        >>> agnostic_select_by_dtype(df_pd)
           a    c
        0  2  8.2
        1  4  4.6

        >>> agnostic_select_by_dtype(df_pl)
        shape: (2, 2)
        ┌─────┬─────┐
        │ a   ┆ c   │
        │ --- ┆ --- │
        │ i64 ┆ f64 │
        ╞═════╪═════╡
        │ 2   ┆ 8.2 │
        │ 4   ┆ 4.6 │
        └─────┴─────┘

        >>> agnostic_select_by_dtype(df_pa)
        pyarrow.Table
        a: int64
        c: double
        ----
        a: [[2,4]]
        c: [[8.2,4.6]]
    """
    return Selector(
<<<<<<< HEAD
        lambda plx: plx.selectors.by_dtype(flatten(dtypes)), default_metadata()
=======
        lambda plx: plx.selectors.by_dtype(flatten(dtypes)), ExprMetadata.selector()
>>>>>>> d00b962e
    )


def matches(pattern: str) -> Selector:
    """Select all columns that match the given regex pattern.

    Arguments:
        pattern: A valid regular expression pattern.

    Returns:
        A new expression.

    Examples:
        >>> import pandas as pd
        >>> import polars as pl
        >>> import pyarrow as pa
        >>> import narwhals as nw
        >>> import narwhals.selectors as ncs
        >>> from narwhals.typing import IntoFrameT
        >>>
        >>> data = {
        ...     "foo": ["x", "y"],
        ...     "bar": [123, 456],
        ...     "baz": [2.0, 5.5],
        ...     "zap": [0, 1],
        ... }
        >>> df_pd = pd.DataFrame(data)
        >>> df_pl = pl.DataFrame(data)
        >>> df_pa = pa.table(data)

        Let's define a dataframe-agnostic function to select column names
        containing an 'a', preceded by a character that is not 'z':

        >>> def agnostic_select_match(df_native: IntoFrameT) -> IntoFrameT:
        ...     df_nw = nw.from_native(df_native)
        ...     return df_nw.select(ncs.matches("[^z]a")).to_native()

        We can then pass any supported library such as pandas, Polars, or
        PyArrow to `agnostic_select_match`:

        >>> agnostic_select_match(df_pd)
           bar  baz
        0  123  2.0
        1  456  5.5

        >>> agnostic_select_match(df_pl)
        shape: (2, 2)
        ┌─────┬─────┐
        │ bar ┆ baz │
        │ --- ┆ --- │
        │ i64 ┆ f64 │
        ╞═════╪═════╡
        │ 123 ┆ 2.0 │
        │ 456 ┆ 5.5 │
        └─────┴─────┘

        >>> agnostic_select_match(df_pa)
        pyarrow.Table
        bar: int64
        baz: double
        ----
        bar: [[123,456]]
        baz: [[2,5.5]]
    """
<<<<<<< HEAD
    return Selector(lambda plx: plx.selectors.matches(pattern), default_metadata())
=======
    return Selector(lambda plx: plx.selectors.matches(pattern), ExprMetadata.selector())
>>>>>>> d00b962e


def numeric() -> Selector:
    """Select numeric columns.

    Returns:
        A new expression.

    Examples:
        >>> import pandas as pd
        >>> import polars as pl
        >>> import pyarrow as pa
        >>> import narwhals as nw
        >>> import narwhals.selectors as ncs
        >>> from narwhals.typing import IntoFrameT
        >>>
        >>> data = {"a": [1, 2], "b": ["x", "y"], "c": [4.1, 2.3]}
        >>> df_pd = pd.DataFrame(data)
        >>> df_pl = pl.DataFrame(data)
        >>> df_pa = pa.table(data)

        Let's define a dataframe-agnostic function to select numeric
        dtypes and multiplies each value by 2:

        >>> def agnostic_select_numeric(df_native: IntoFrameT) -> IntoFrameT:
        ...     df_nw = nw.from_native(df_native)
        ...     return df_nw.select(ncs.numeric() * 2).to_native()

        We can then pass any supported library such as pandas, Polars, or
        PyArrow to `agnostic_select_numeric`:

        >>> agnostic_select_numeric(df_pd)
           a    c
        0  2  8.2
        1  4  4.6

        >>> agnostic_select_numeric(df_pl)
        shape: (2, 2)
        ┌─────┬─────┐
        │ a   ┆ c   │
        │ --- ┆ --- │
        │ i64 ┆ f64 │
        ╞═════╪═════╡
        │ 2   ┆ 8.2 │
        │ 4   ┆ 4.6 │
        └─────┴─────┘

        >>> agnostic_select_numeric(df_pa)
        pyarrow.Table
        a: int64
        c: double
        ----
        a: [[2,4]]
        c: [[8.2,4.6]]
    """
<<<<<<< HEAD
    return Selector(lambda plx: plx.selectors.numeric(), default_metadata())
=======
    return Selector(lambda plx: plx.selectors.numeric(), ExprMetadata.selector())
>>>>>>> d00b962e


def boolean() -> Selector:
    """Select boolean columns.

    Returns:
        A new expression.

    Examples:
        >>> import pandas as pd
        >>> import polars as pl
        >>> import pyarrow as pa
        >>> import narwhals as nw
        >>> import narwhals.selectors as ncs
        >>> from narwhals.typing import IntoFrameT
        >>>
        >>> data = {"a": [1, 2], "b": ["x", "y"], "c": [False, True]}
        >>> df_pd = pd.DataFrame(data)
        >>> df_pl = pl.DataFrame(data)
        >>> df_pa = pa.table(data)

        Let's define a dataframe-agnostic function to select boolean dtypes:

        >>> def agnostic_select_boolean(df_native: IntoFrameT) -> IntoFrameT:
        ...     df_nw = nw.from_native(df_native)
        ...     return df_nw.select(ncs.boolean()).to_native()

        We can then pass any supported library such as pandas, Polars, or
        PyArrow to `agnostic_select_boolean`:

        >>> agnostic_select_boolean(df_pd)
               c
        0  False
        1   True

        >>> agnostic_select_boolean(df_pl)
        shape: (2, 1)
        ┌───────┐
        │ c     │
        │ ---   │
        │ bool  │
        ╞═══════╡
        │ false │
        │ true  │
        └───────┘

        >>> agnostic_select_boolean(df_pa)
        pyarrow.Table
        c: bool
        ----
        c: [[false,true]]
    """
<<<<<<< HEAD
    return Selector(lambda plx: plx.selectors.boolean(), default_metadata())
=======
    return Selector(lambda plx: plx.selectors.boolean(), ExprMetadata.selector())
>>>>>>> d00b962e


def string() -> Selector:
    """Select string columns.

    Returns:
        A new expression.

    Examples:
        >>> import pandas as pd
        >>> import polars as pl
        >>> import pyarrow as pa
        >>> import narwhals as nw
        >>> import narwhals.selectors as ncs
        >>> from narwhals.typing import IntoFrameT
        >>>
        >>> data = {"a": [1, 2], "b": ["x", "y"], "c": [False, True]}
        >>> df_pd = pd.DataFrame(data)
        >>> df_pl = pl.DataFrame(data)
        >>> df_pa = pa.table(data)

        Let's define a dataframe-agnostic function to select string dtypes:

        >>> def agnostic_select_string(df_native: IntoFrameT) -> IntoFrameT:
        ...     df_nw = nw.from_native(df_native)
        ...     return df_nw.select(ncs.string()).to_native()

        We can then pass any supported library such as pandas, Polars, or
        PyArrow to `agnostic_select_string`:

        >>> agnostic_select_string(df_pd)
           b
        0  x
        1  y

        >>> agnostic_select_string(df_pl)
        shape: (2, 1)
        ┌─────┐
        │ b   │
        │ --- │
        │ str │
        ╞═════╡
        │ x   │
        │ y   │
        └─────┘

        >>> agnostic_select_string(df_pa)
        pyarrow.Table
        b: string
        ----
        b: [["x","y"]]
    """
<<<<<<< HEAD
    return Selector(lambda plx: plx.selectors.string(), default_metadata())
=======
    return Selector(lambda plx: plx.selectors.string(), ExprMetadata.selector())
>>>>>>> d00b962e


def categorical() -> Selector:
    """Select categorical columns.

    Returns:
        A new expression.

    Examples:
        >>> import pandas as pd
        >>> import polars as pl
        >>> import pyarrow as pa
        >>> import narwhals as nw
        >>> import narwhals.selectors as ncs
        >>> from narwhals.typing import IntoFrameT
        >>>
        >>> data = {"a": [1, 2], "b": ["x", "y"], "c": [False, True]}
        >>> df_pd = pd.DataFrame(data)
        >>> df_pl = pl.DataFrame(data)
        >>> df_pa = pa.table(data)

        Let's define a dataframe-agnostic function that first converts column "b" to
        categorical, and then selects categorical dtypes:

        >>> def agnostic_select_categorical(df_native: IntoFrameT) -> IntoFrameT:
        ...     df_nw = nw.from_native(df_native).with_columns(
        ...         b=nw.col("b").cast(nw.Categorical())
        ...     )
        ...     return df_nw.select(ncs.categorical()).to_native()

        We can then pass any supported library such as pandas, Polars, or
        PyArrow to `agnostic_select_categorical`:

        >>> agnostic_select_categorical(df_pd)
           b
        0  x
        1  y

        >>> agnostic_select_categorical(df_pl)
        shape: (2, 1)
        ┌─────┐
        │ b   │
        │ --- │
        │ cat │
        ╞═════╡
        │ x   │
        │ y   │
        └─────┘

        >>> agnostic_select_categorical(df_pa)
        pyarrow.Table
        b: dictionary<values=string, indices=uint32, ordered=0>
        ----
        b: [  -- dictionary:
        ["x","y"]  -- indices:
        [0,1]]
    """
<<<<<<< HEAD
    return Selector(lambda plx: plx.selectors.categorical(), default_metadata())
=======
    return Selector(lambda plx: plx.selectors.categorical(), ExprMetadata.selector())
>>>>>>> d00b962e


def all() -> Selector:
    """Select all columns.

    Returns:
        A new expression.

    Examples:
        >>> import pandas as pd
        >>> import polars as pl
        >>> import pyarrow as pa
        >>> import narwhals as nw
        >>> import narwhals.selectors as ncs
        >>> from narwhals.typing import IntoFrameT
        >>>
        >>> data = {"a": [1, 2], "b": ["x", "y"], "c": [False, True]}
        >>> df_pd = pd.DataFrame(data)
        >>> df_pl = pl.DataFrame(data)
        >>> df_pa = pa.table(data)

        Let's define a dataframe-agnostic function to select all dtypes:

        >>> def agnostic_select_all(df_native: IntoFrameT) -> IntoFrameT:
        ...     df_nw = nw.from_native(df_native)
        ...     return df_nw.select(ncs.all()).to_native()

        We can then pass any supported library such as pandas, Polars, or
        PyArrow to `agnostic_select_all`:

        >>> agnostic_select_all(df_pd)
           a  b      c
        0  1  x  False
        1  2  y   True

        >>> agnostic_select_all(df_pl)
        shape: (2, 3)
        ┌─────┬─────┬───────┐
        │ a   ┆ b   ┆ c     │
        │ --- ┆ --- ┆ ---   │
        │ i64 ┆ str ┆ bool  │
        ╞═════╪═════╪═══════╡
        │ 1   ┆ x   ┆ false │
        │ 2   ┆ y   ┆ true  │
        └─────┴─────┴───────┘

        >>> agnostic_select_all(df_pa)
        pyarrow.Table
        a: int64
        b: string
        c: bool
        ----
        a: [[1,2]]
        b: [["x","y"]]
        c: [[false,true]]
    """
<<<<<<< HEAD
    return Selector(lambda plx: plx.selectors.all(), default_metadata())
=======
    return Selector(lambda plx: plx.selectors.all(), ExprMetadata.selector())
>>>>>>> d00b962e


def datetime(
    time_unit: TimeUnit | Iterable[TimeUnit] | None = None,
    time_zone: str | timezone | Iterable[str | timezone | None] | None = ("*", None),
) -> Selector:
    """Select all datetime columns, optionally filtering by time unit/zone.

    Arguments:
        time_unit: One (or more) of the allowed timeunit precision strings, "ms", "us",
            "ns" and "s". Omit to select columns with any valid timeunit.
        time_zone: Specify which timezone(s) to select:

            * One or more timezone strings, as defined in zoneinfo (to see valid options
                run `import zoneinfo; zoneinfo.available_timezones()` for a full list).
            * Set `None` to select Datetime columns that do not have a timezone.
            * Set `"*"` to select Datetime columns that have *any* timezone.

    Returns:
        A new expression.

    Examples:
        >>> from datetime import datetime, timezone
        >>> import pyarrow as pa
        >>> import narwhals as nw
        >>> import narwhals.selectors as ncs
        >>>
        >>> utc_tz = timezone.utc
        >>> data = {
        ...     "tstamp_utc": [
        ...         datetime(2023, 4, 10, 12, 14, 16, 999000, tzinfo=utc_tz),
        ...         datetime(2025, 8, 25, 14, 18, 22, 666000, tzinfo=utc_tz),
        ...     ],
        ...     "tstamp": [
        ...         datetime(2000, 11, 20, 18, 12, 16, 600000),
        ...         datetime(2020, 10, 30, 10, 20, 25, 123000),
        ...     ],
        ...     "numeric": [3.14, 6.28],
        ... }
        >>> df_native = pa.table(data)
        >>> df_nw = nw.from_native(df_native)
        >>> df_nw.select(ncs.datetime()).to_native()
        pyarrow.Table
        tstamp_utc: timestamp[us, tz=UTC]
        tstamp: timestamp[us]
        ----
        tstamp_utc: [[2023-04-10 12:14:16.999000Z,2025-08-25 14:18:22.666000Z]]
        tstamp: [[2000-11-20 18:12:16.600000,2020-10-30 10:20:25.123000]]

        Select only datetime columns that have any time_zone specification:

        >>> df_nw.select(ncs.datetime(time_zone="*")).to_native()
        pyarrow.Table
        tstamp_utc: timestamp[us, tz=UTC]
        ----
        tstamp_utc: [[2023-04-10 12:14:16.999000Z,2025-08-25 14:18:22.666000Z]]
    """
    return Selector(
        lambda plx: plx.selectors.datetime(time_unit=time_unit, time_zone=time_zone),
        ExprMetadata.selector(),
    )


__all__ = [
    "all",
    "boolean",
    "by_dtype",
    "categorical",
    "datetime",
    "matches",
    "numeric",
    "string",
]<|MERGE_RESOLUTION|>--- conflicted
+++ resolved
@@ -95,11 +95,7 @@
         c: [[8.2,4.6]]
     """
     return Selector(
-<<<<<<< HEAD
-        lambda plx: plx.selectors.by_dtype(flatten(dtypes)), default_metadata()
-=======
         lambda plx: plx.selectors.by_dtype(flatten(dtypes)), ExprMetadata.selector()
->>>>>>> d00b962e
     )
 
 
@@ -164,11 +160,7 @@
         bar: [[123,456]]
         baz: [[2,5.5]]
     """
-<<<<<<< HEAD
-    return Selector(lambda plx: plx.selectors.matches(pattern), default_metadata())
-=======
     return Selector(lambda plx: plx.selectors.matches(pattern), ExprMetadata.selector())
->>>>>>> d00b962e
 
 
 def numeric() -> Selector:
@@ -224,11 +216,7 @@
         a: [[2,4]]
         c: [[8.2,4.6]]
     """
-<<<<<<< HEAD
-    return Selector(lambda plx: plx.selectors.numeric(), default_metadata())
-=======
     return Selector(lambda plx: plx.selectors.numeric(), ExprMetadata.selector())
->>>>>>> d00b962e
 
 
 def boolean() -> Selector:
@@ -281,11 +269,7 @@
         ----
         c: [[false,true]]
     """
-<<<<<<< HEAD
-    return Selector(lambda plx: plx.selectors.boolean(), default_metadata())
-=======
     return Selector(lambda plx: plx.selectors.boolean(), ExprMetadata.selector())
->>>>>>> d00b962e
 
 
 def string() -> Selector:
@@ -338,11 +322,7 @@
         ----
         b: [["x","y"]]
     """
-<<<<<<< HEAD
-    return Selector(lambda plx: plx.selectors.string(), default_metadata())
-=======
     return Selector(lambda plx: plx.selectors.string(), ExprMetadata.selector())
->>>>>>> d00b962e
 
 
 def categorical() -> Selector:
@@ -400,11 +380,7 @@
         ["x","y"]  -- indices:
         [0,1]]
     """
-<<<<<<< HEAD
-    return Selector(lambda plx: plx.selectors.categorical(), default_metadata())
-=======
     return Selector(lambda plx: plx.selectors.categorical(), ExprMetadata.selector())
->>>>>>> d00b962e
 
 
 def all() -> Selector:
@@ -461,11 +437,7 @@
         b: [["x","y"]]
         c: [[false,true]]
     """
-<<<<<<< HEAD
-    return Selector(lambda plx: plx.selectors.all(), default_metadata())
-=======
     return Selector(lambda plx: plx.selectors.all(), ExprMetadata.selector())
->>>>>>> d00b962e
 
 
 def datetime(
