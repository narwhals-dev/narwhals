from __future__ import annotations

from typing import (
    TYPE_CHECKING,
    Any,
    Iterator,
    Literal,
    Mapping,
    Sequence,
    Sized,
    cast,
    overload,
)

import polars as pl

from narwhals._polars.namespace import PolarsNamespace
from narwhals._polars.series import PolarsSeries
from narwhals._polars.utils import (
    catch_polars_exception,
    extract_args_kwargs,
    native_to_narwhals_dtype,
)
from narwhals.dependencies import is_numpy_array_1d
from narwhals.exceptions import ColumnNotFoundError
<<<<<<< HEAD
from narwhals.utils import Implementation
from narwhals.utils import _into_arrow_table
from narwhals.utils import check_columns_exist
from narwhals.utils import convert_str_slice_to_int_slice
from narwhals.utils import is_compliant_series
from narwhals.utils import is_index_selector
from narwhals.utils import is_range
from narwhals.utils import is_sequence_like
from narwhals.utils import is_slice_index
from narwhals.utils import is_slice_none
from narwhals.utils import parse_columns_to_drop
from narwhals.utils import parse_version
from narwhals.utils import requires
from narwhals.utils import validate_backend_version
=======
from narwhals.utils import (
    Implementation,
    _into_arrow_table,
    convert_str_slice_to_int_slice,
    is_compliant_series,
    is_index_selector,
    is_range,
    is_sequence_like,
    is_slice_index,
    is_slice_none,
    parse_columns_to_drop,
    parse_version,
    requires,
    validate_backend_version,
)
>>>>>>> b5f72dd3

if TYPE_CHECKING:
    from types import ModuleType
    from typing import Callable, TypeVar

    import pandas as pd
    import pyarrow as pa
    from typing_extensions import Self, TypeAlias, TypeIs

    from narwhals._compliant.typing import CompliantDataFrameAny, CompliantLazyFrameAny
    from narwhals._polars.expr import PolarsExpr
    from narwhals._polars.group_by import PolarsGroupBy, PolarsLazyGroupBy
    from narwhals._translate import IntoArrowTable
    from narwhals.dataframe import DataFrame, LazyFrame
    from narwhals.dtypes import DType
    from narwhals.schema import Schema
    from narwhals.typing import (
        JoinStrategy,
        MultiColSelector,
        MultiIndexSelector,
        PivotAgg,
        SingleIndexSelector,
        _2DArray,
    )
    from narwhals.utils import Version, _FullContext

    T = TypeVar("T")
    R = TypeVar("R")

Method: TypeAlias = "Callable[..., R]"
"""Generic alias representing all methods implemented via `__getattr__`.

Where `R` is the return type.
"""

# DataFrame methods where PolarsDataFrame just defers to Polars.DataFrame directly.
INHERITED_METHODS = frozenset(
    [
        "clone",
        "drop_nulls",
        "estimated_size",
        "explode",
        "filter",
        "gather_every",
        "head",
        "is_unique",
        "item",
        "iter_rows",
        "join_asof",
        "rename",
        "row",
        "rows",
        "sample",
        "select",
        "sort",
        "tail",
        "to_arrow",
        "to_pandas",
        "unique",
        "with_columns",
        "write_csv",
        "write_parquet",
    ]
)


class PolarsDataFrame:
    clone: Method[Self]
    collect: Method[CompliantDataFrameAny]
    drop_nulls: Method[Self]
    estimated_size: Method[int | float]
    explode: Method[Self]
    filter: Method[Self]
    gather_every: Method[Self]
    item: Method[Any]
    iter_rows: Method[Iterator[tuple[Any, ...]] | Iterator[Mapping[str, Any]]]
    is_unique: Method[PolarsSeries]
    join_asof: Method[Self]
    rename: Method[Self]
    row: Method[tuple[Any, ...]]
    rows: Method[Sequence[tuple[Any, ...]] | Sequence[Mapping[str, Any]]]
    sample: Method[Self]
    select: Method[Self]
    sort: Method[Self]
    to_arrow: Method[pa.Table]
    to_pandas: Method[pd.DataFrame]
    unique: Method[Self]
    with_columns: Method[Self]
    # NOTE: `write_csv` requires an `@overload` for `str | None`
    # Can't do that here 😟
    write_csv: Method[Any]
    write_parquet: Method[None]

    # CompliantDataFrame
    _evaluate_aliases: Any

    def __init__(
        self, df: pl.DataFrame, *, backend_version: tuple[int, ...], version: Version
    ) -> None:
        self._native_frame = df
        self._backend_version = backend_version
        self._implementation = Implementation.POLARS
        self._version = version
        validate_backend_version(self._implementation, self._backend_version)

    @classmethod
    def from_arrow(cls, data: IntoArrowTable, /, *, context: _FullContext) -> Self:
        if context._backend_version >= (1, 3):
            native = pl.DataFrame(data)
        else:
            native = cast("pl.DataFrame", pl.from_arrow(_into_arrow_table(data, context)))
        return cls.from_native(native, context=context)

    @classmethod
    def from_dict(
        cls,
        data: Mapping[str, Any],
        /,
        *,
        context: _FullContext,
        schema: Mapping[str, DType] | Schema | None,
    ) -> Self:
        from narwhals.schema import Schema

        pl_schema = Schema(schema).to_polars() if schema is not None else schema
        return cls.from_native(pl.from_dict(data, pl_schema), context=context)

    @staticmethod
    def _is_native(obj: pl.DataFrame | Any) -> TypeIs[pl.DataFrame]:
        return isinstance(obj, pl.DataFrame)

    @classmethod
    def from_native(cls, data: pl.DataFrame, /, *, context: _FullContext) -> Self:
        return cls(
            data, backend_version=context._backend_version, version=context._version
        )

    @classmethod
    def from_numpy(
        cls,
        data: _2DArray,
        /,
        *,
        context: _FullContext,  # NOTE: Maybe only `Implementation`?
        schema: Mapping[str, DType] | Schema | Sequence[str] | None,
    ) -> Self:
        from narwhals.schema import Schema

        pl_schema = (
            Schema(schema).to_polars()
            if isinstance(schema, (Mapping, Schema))
            else schema
        )
        return cls.from_native(pl.from_numpy(data, pl_schema), context=context)

    def to_narwhals(self) -> DataFrame[pl.DataFrame]:
        return self._version.dataframe(self, level="full")

    @property
    def native(self) -> pl.DataFrame:
        return self._native_frame

    def __repr__(self) -> str:  # pragma: no cover
        return "PolarsDataFrame"

    def __narwhals_dataframe__(self) -> Self:
        return self

    def __narwhals_namespace__(self) -> PolarsNamespace:
        return PolarsNamespace(
            backend_version=self._backend_version, version=self._version
        )

    def __native_namespace__(self) -> ModuleType:
        if self._implementation is Implementation.POLARS:
            return self._implementation.to_native_namespace()

        msg = f"Expected polars, got: {type(self._implementation)}"  # pragma: no cover
        raise AssertionError(msg)

    def _with_version(self, version: Version) -> Self:
        return self.__class__(
            self.native, backend_version=self._backend_version, version=version
        )

    def _with_native(self, df: pl.DataFrame) -> Self:
        return self.__class__(
            df, backend_version=self._backend_version, version=self._version
        )

    @overload
    def _from_native_object(self, obj: pl.Series) -> PolarsSeries: ...

    @overload
    def _from_native_object(self, obj: pl.DataFrame) -> Self: ...

    @overload
    def _from_native_object(self, obj: T) -> T: ...

    def _from_native_object(
        self, obj: pl.Series | pl.DataFrame | T
    ) -> Self | PolarsSeries | T:
        if isinstance(obj, pl.Series):
            return PolarsSeries.from_native(obj, context=self)
        if self._is_native(obj):
            return self._with_native(obj)
        # scalar
        return obj

    def __len__(self) -> int:
        return len(self.native)

    def head(self, n: int) -> Self:
        return self._with_native(self.native.head(n))

    def tail(self, n: int) -> Self:
        return self._with_native(self.native.tail(n))

    def __getattr__(self, attr: str) -> Any:
        if attr not in INHERITED_METHODS:  # pragma: no cover
            msg = f"{self.__class__.__name__} has not attribute '{attr}'."
            raise AttributeError(msg)

        def func(*args: Any, **kwargs: Any) -> Any:
            pos, kwds = extract_args_kwargs(args, kwargs)
            try:
                return self._from_native_object(getattr(self.native, attr)(*pos, **kwds))
            except pl.exceptions.ColumnNotFoundError as e:  # pragma: no cover
                msg = f"{e!s}\n\nHint: Did you mean one of these columns: {self.columns}?"
                raise ColumnNotFoundError(msg) from e
            except Exception as e:  # noqa: BLE001
                raise catch_polars_exception(e, self._backend_version) from None

        return func

    def __array__(
        self, dtype: Any | None = None, *, copy: bool | None = None
    ) -> _2DArray:
        if self._backend_version < (0, 20, 28) and copy is not None:
            msg = "`copy` in `__array__` is only supported for 'polars>=0.20.28'"
            raise NotImplementedError(msg)
        if self._backend_version < (0, 20, 28):
            return self.native.__array__(dtype)
        return self.native.__array__(dtype)

    def to_numpy(self, dtype: Any = None, *, copy: bool | None = None) -> _2DArray:
        return self.native.to_numpy()

    def collect_schema(self) -> dict[str, DType]:
        if self._backend_version < (1,):
            return {
                name: native_to_narwhals_dtype(
                    dtype, self._version, self._backend_version
                )
                for name, dtype in self.native.schema.items()
            }
        else:
            collected_schema = self.native.collect_schema()
            return {
                name: native_to_narwhals_dtype(
                    dtype, self._version, self._backend_version
                )
                for name, dtype in collected_schema.items()
            }

    @property
    def shape(self) -> tuple[int, int]:
        return self.native.shape

    def __getitem__(  # noqa: C901, PLR0912
        self,
        item: tuple[
            SingleIndexSelector | MultiIndexSelector[PolarsSeries],
            MultiColSelector[PolarsSeries],
        ],
    ) -> Any:
        rows, columns = item
        if self._backend_version > (0, 20, 30):
            rows_native = rows.native if is_compliant_series(rows) else rows
            columns_native = columns.native if is_compliant_series(columns) else columns
            selector = rows_native, columns_native
            selected = self.native.__getitem__(selector)  # type: ignore[index]
            return self._from_native_object(selected)
        else:  # pragma: no cover
            # TODO(marco): we can delete this branch after Polars==0.20.30 becomes the minimum
            # Polars version we support
            # This mostly mirrors the logic in `EagerDataFrame.__getitem__`.
            rows = list(rows) if isinstance(rows, tuple) else rows
            columns = list(columns) if isinstance(columns, tuple) else columns
            if is_numpy_array_1d(columns):
                columns = columns.tolist()

            native = self.native
            if not is_slice_none(columns):
                if isinstance(columns, Sized) and len(columns) == 0:
                    return self.select()
                if is_index_selector(columns):
                    if is_slice_index(columns) or is_range(columns):
                        native = native.select(
                            self.columns[slice(columns.start, columns.stop, columns.step)]
                        )
                    elif is_compliant_series(columns):
                        native = native[:, columns.native.to_list()]
                    else:
                        native = native[:, columns]
                elif isinstance(columns, slice):
                    native = native.select(
                        self.columns[
                            slice(*convert_str_slice_to_int_slice(columns, self.columns))
                        ]
                    )
                elif is_compliant_series(columns):
                    native = native.select(columns.native.to_list())
                elif is_sequence_like(columns):
                    native = native.select(columns)
                else:
                    msg = f"Unreachable code, got unexpected type: {type(columns)}"
                    raise AssertionError(msg)

            if not is_slice_none(rows):
                if isinstance(rows, int):
                    native = native[[rows], :]
                elif isinstance(rows, (slice, range)):
                    native = native[rows, :]
                elif is_compliant_series(rows):
                    native = native[rows.native, :]
                elif is_sequence_like(rows):
                    native = native[rows, :]
                else:
                    msg = f"Unreachable code, got unexpected type: {type(rows)}"
                    raise AssertionError(msg)

            return self._with_native(native)

    def simple_select(self, *column_names: str) -> Self:
        return self._with_native(self.native.select(*column_names))

    def aggregate(self, *exprs: Any) -> Self:
        return self.select(*exprs)

    def get_column(self, name: str) -> PolarsSeries:
        return PolarsSeries.from_native(self.native.get_column(name), context=self)

    def iter_columns(self) -> Iterator[PolarsSeries]:
        for series in self.native.iter_columns():
            yield PolarsSeries.from_native(series, context=self)

    @property
    def columns(self) -> list[str]:
        return self.native.columns

    @property
    def schema(self) -> dict[str, DType]:
        return {
            name: native_to_narwhals_dtype(dtype, self._version, self._backend_version)
            for name, dtype in self.native.schema.items()
        }

    def lazy(self, *, backend: Implementation | None = None) -> CompliantLazyFrameAny:
        if backend is None or backend is Implementation.POLARS:
            return PolarsLazyFrame.from_native(self.native.lazy(), context=self)
        elif backend is Implementation.DUCKDB:
            import duckdb  # ignore-banned-import

            from narwhals._duckdb.dataframe import DuckDBLazyFrame

            # NOTE: (F841) is a false positive
            df = self.native  # noqa: F841
            return DuckDBLazyFrame(
                duckdb.table("df"),
                backend_version=parse_version(duckdb),
                version=self._version,
            )
        elif backend is Implementation.DASK:
            import dask  # ignore-banned-import
            import dask.dataframe as dd  # ignore-banned-import

            from narwhals._dask.dataframe import DaskLazyFrame

            return DaskLazyFrame(
                dd.from_pandas(self.native.to_pandas()),
                backend_version=parse_version(dask),
                version=self._version,
            )
        raise AssertionError  # pragma: no cover

    @overload
    def to_dict(self, *, as_series: Literal[True]) -> dict[str, PolarsSeries]: ...

    @overload
    def to_dict(self, *, as_series: Literal[False]) -> dict[str, list[Any]]: ...

    def to_dict(
        self, *, as_series: bool
    ) -> dict[str, PolarsSeries] | dict[str, list[Any]]:
        if as_series:
            return {
                name: PolarsSeries.from_native(col, context=self)
                for name, col in self.native.to_dict().items()
            }
        else:
            return self.native.to_dict(as_series=False)

    def group_by(
        self, keys: Sequence[str] | Sequence[PolarsExpr], *, drop_null_keys: bool
    ) -> PolarsGroupBy:
        from narwhals._polars.group_by import PolarsGroupBy

        return PolarsGroupBy(self, keys, drop_null_keys=drop_null_keys)

    def with_row_index(self, name: str) -> Self:
        if self._backend_version < (0, 20, 4):
            return self._with_native(self.native.with_row_count(name))
        return self._with_native(self.native.with_row_index(name))

    def drop(self, columns: Sequence[str], *, strict: bool) -> Self:
        to_drop = parse_columns_to_drop(self, columns, strict=strict)
        return self._with_native(self.native.drop(to_drop))

    def unpivot(
        self,
        on: Sequence[str] | None,
        index: Sequence[str] | None,
        variable_name: str,
        value_name: str,
    ) -> Self:
        if self._backend_version < (1, 0, 0):
            return self._with_native(
                self.native.melt(
                    id_vars=index,
                    value_vars=on,
                    variable_name=variable_name,
                    value_name=value_name,
                )
            )
        return self._with_native(
            self.native.unpivot(
                on=on, index=index, variable_name=variable_name, value_name=value_name
            )
        )

    @requires.backend_version((1,))
    def pivot(
        self,
        on: Sequence[str],
        *,
        index: Sequence[str] | None,
        values: Sequence[str] | None,
        aggregate_function: PivotAgg | None,
        sort_columns: bool,
        separator: str,
    ) -> Self:
        try:
            result = self.native.pivot(
                on,
                index=index,
                values=values,
                aggregate_function=aggregate_function,
                sort_columns=sort_columns,
                separator=separator,
            )
        except Exception as e:  # noqa: BLE001
            raise catch_polars_exception(e, self._backend_version) from None
        return self._from_native_object(result)

    def to_polars(self) -> pl.DataFrame:
        return self.native

    def join(
        self,
        other: Self,
        *,
        how: JoinStrategy,
        left_on: Sequence[str] | None,
        right_on: Sequence[str] | None,
        suffix: str,
    ) -> Self:
        how_native = (
            "outer" if (self._backend_version < (0, 20, 29) and how == "full") else how
        )
        try:
            return self._with_native(
                self.native.join(
                    other=other.native,
                    how=how_native,  # type: ignore[arg-type]
                    left_on=left_on,
                    right_on=right_on,
                    suffix=suffix,
                )
            )
        except Exception as e:  # noqa: BLE001
            raise catch_polars_exception(e, self._backend_version) from None

    def _check_columns_exist(self, subset: Sequence[str]) -> ColumnNotFoundError | None:
        return check_columns_exist(subset, available=list(self.columns))


class PolarsLazyFrame:
    drop_nulls: Method[Self]
    explode: Method[Self]
    filter: Method[Self]
    gather_every: Method[Self]
    head: Method[Self]
    join_asof: Method[Self]
    rename: Method[Self]
    select: Method[Self]
    sort: Method[Self]
    tail: Method[Self]
    unique: Method[Self]
    with_columns: Method[Self]

    # CompliantLazyFrame
    _evaluate_expr: Any
    _evaluate_aliases: Any

    def __init__(
        self, df: pl.LazyFrame, *, backend_version: tuple[int, ...], version: Version
    ) -> None:
        self._native_frame = df
        self._backend_version = backend_version
        self._implementation = Implementation.POLARS
        self._version = version
        validate_backend_version(self._implementation, self._backend_version)

    @staticmethod
    def _is_native(obj: pl.LazyFrame | Any) -> TypeIs[pl.LazyFrame]:
        return isinstance(obj, pl.LazyFrame)

    @classmethod
    def from_native(cls, data: pl.LazyFrame, /, *, context: _FullContext) -> Self:
        return cls(
            data, backend_version=context._backend_version, version=context._version
        )

    def to_narwhals(self) -> LazyFrame[pl.LazyFrame]:
        return self._version.lazyframe(self, level="lazy")

    def __repr__(self) -> str:  # pragma: no cover
        return "PolarsLazyFrame"

    def __narwhals_lazyframe__(self) -> Self:
        return self

    def __narwhals_namespace__(self) -> PolarsNamespace:
        return PolarsNamespace(
            backend_version=self._backend_version, version=self._version
        )

    def __native_namespace__(self) -> ModuleType:
        if self._implementation is Implementation.POLARS:
            return self._implementation.to_native_namespace()

        msg = f"Expected polars, got: {type(self._implementation)}"  # pragma: no cover
        raise AssertionError(msg)

    def _with_native(self, df: pl.LazyFrame) -> Self:
        return self.__class__(
            df, backend_version=self._backend_version, version=self._version
        )

    def _with_version(self, version: Version) -> Self:
        return self.__class__(
            self.native, backend_version=self._backend_version, version=version
        )

    def __getattr__(self, attr: str) -> Any:
        if attr not in INHERITED_METHODS:  # pragma: no cover
            msg = f"{self.__class__.__name__} has not attribute '{attr}'."
            raise AttributeError(msg)

        def func(*args: Any, **kwargs: Any) -> Any:
            pos, kwds = extract_args_kwargs(args, kwargs)
            try:
                return self._with_native(getattr(self.native, attr)(*pos, **kwds))
            except pl.exceptions.ColumnNotFoundError as e:  # pragma: no cover
                raise ColumnNotFoundError(str(e)) from e

        return func

    def _iter_columns(self) -> Iterator[PolarsSeries]:  # pragma: no cover
        yield from self.collect(self._implementation).iter_columns()

    @property
    def native(self) -> pl.LazyFrame:
        return self._native_frame

    @property
    def columns(self) -> list[str]:
        return self.native.columns

    @property
    def schema(self) -> dict[str, DType]:
        schema = self.native.schema
        return {
            name: native_to_narwhals_dtype(dtype, self._version, self._backend_version)
            for name, dtype in schema.items()
        }

    def collect_schema(self) -> dict[str, DType]:
        if self._backend_version < (1,):
            return {
                name: native_to_narwhals_dtype(
                    dtype, self._version, self._backend_version
                )
                for name, dtype in self.native.schema.items()
            }
        else:
            try:
                collected_schema = self.native.collect_schema()
            except Exception as e:  # noqa: BLE001
                raise catch_polars_exception(e, self._backend_version) from None
            return {
                name: native_to_narwhals_dtype(
                    dtype, self._version, self._backend_version
                )
                for name, dtype in collected_schema.items()
            }

    def collect(
        self, backend: Implementation | None, **kwargs: Any
    ) -> CompliantDataFrameAny:
        try:
            result = self.native.collect(**kwargs)
        except Exception as e:  # noqa: BLE001
            raise catch_polars_exception(e, self._backend_version) from None

        if backend is None or backend is Implementation.POLARS:
            return PolarsDataFrame.from_native(result, context=self)

        if backend is Implementation.PANDAS:
            import pandas as pd  # ignore-banned-import

            from narwhals._pandas_like.dataframe import PandasLikeDataFrame

            return PandasLikeDataFrame(
                result.to_pandas(),
                implementation=Implementation.PANDAS,
                backend_version=parse_version(pd),
                version=self._version,
                validate_column_names=False,
            )

        if backend is Implementation.PYARROW:
            import pyarrow as pa  # ignore-banned-import

            from narwhals._arrow.dataframe import ArrowDataFrame

            return ArrowDataFrame(
                result.to_arrow(),
                backend_version=parse_version(pa),
                version=self._version,
                validate_column_names=False,
            )

        msg = f"Unsupported `backend` value: {backend}"  # pragma: no cover
        raise ValueError(msg)  # pragma: no cover

    def group_by(
        self, keys: Sequence[str] | Sequence[PolarsExpr], *, drop_null_keys: bool
    ) -> PolarsLazyGroupBy:
        from narwhals._polars.group_by import PolarsLazyGroupBy

        return PolarsLazyGroupBy(self, keys, drop_null_keys=drop_null_keys)

    def with_row_index(self, name: str) -> Self:
        if self._backend_version < (0, 20, 4):
            return self._with_native(self.native.with_row_count(name))
        return self._with_native(self.native.with_row_index(name))

    def drop(self, columns: Sequence[str], *, strict: bool) -> Self:
        if self._backend_version < (1, 0, 0):
            return self._with_native(self.native.drop(columns))
        return self._with_native(self.native.drop(columns, strict=strict))

    def unpivot(
        self,
        on: Sequence[str] | None,
        index: Sequence[str] | None,
        variable_name: str,
        value_name: str,
    ) -> Self:
        if self._backend_version < (1, 0, 0):
            return self._with_native(
                self.native.melt(
                    id_vars=index,
                    value_vars=on,
                    variable_name=variable_name,
                    value_name=value_name,
                )
            )
        return self._with_native(
            self.native.unpivot(
                on=on, index=index, variable_name=variable_name, value_name=value_name
            )
        )

    def simple_select(self, *column_names: str) -> Self:
        return self._with_native(self.native.select(*column_names))

    def aggregate(self, *exprs: Any) -> Self:
        return self.select(*exprs)

    def join(
        self,
        other: Self,
        *,
        how: JoinStrategy,
        left_on: Sequence[str] | None,
        right_on: Sequence[str] | None,
        suffix: str,
    ) -> Self:
        how_native = (
            "outer" if (self._backend_version < (0, 20, 29) and how == "full") else how
        )
        return self._with_native(
            self.native.join(
                other=other.native,
                how=how_native,  # type: ignore[arg-type]
                left_on=left_on,
                right_on=right_on,
                suffix=suffix,
            )
        )

    def _check_columns_exist(self, subset: Sequence[str]) -> ColumnNotFoundError | None:
        return check_columns_exist(subset, available=list(self.columns))<|MERGE_RESOLUTION|>--- conflicted
+++ resolved
@@ -23,25 +23,10 @@
 )
 from narwhals.dependencies import is_numpy_array_1d
 from narwhals.exceptions import ColumnNotFoundError
-<<<<<<< HEAD
-from narwhals.utils import Implementation
-from narwhals.utils import _into_arrow_table
-from narwhals.utils import check_columns_exist
-from narwhals.utils import convert_str_slice_to_int_slice
-from narwhals.utils import is_compliant_series
-from narwhals.utils import is_index_selector
-from narwhals.utils import is_range
-from narwhals.utils import is_sequence_like
-from narwhals.utils import is_slice_index
-from narwhals.utils import is_slice_none
-from narwhals.utils import parse_columns_to_drop
-from narwhals.utils import parse_version
-from narwhals.utils import requires
-from narwhals.utils import validate_backend_version
-=======
 from narwhals.utils import (
     Implementation,
     _into_arrow_table,
+    check_columns_exist,
     convert_str_slice_to_int_slice,
     is_compliant_series,
     is_index_selector,
@@ -54,7 +39,6 @@
     requires,
     validate_backend_version,
 )
->>>>>>> b5f72dd3
 
 if TYPE_CHECKING:
     from types import ModuleType
