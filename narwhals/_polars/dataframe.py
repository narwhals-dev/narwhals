from __future__ import annotations

from typing import TYPE_CHECKING
from typing import Any
from typing import Iterator
from typing import Literal
from typing import Sequence
from typing import overload

import polars as pl

from narwhals._polars.namespace import PolarsNamespace
from narwhals._polars.utils import catch_polars_exception
from narwhals._polars.utils import convert_str_slice_to_int_slice
from narwhals._polars.utils import extract_args_kwargs
from narwhals._polars.utils import native_to_narwhals_dtype
from narwhals.exceptions import ColumnNotFoundError
from narwhals.utils import Implementation
from narwhals.utils import is_sequence_but_not_str
from narwhals.utils import parse_columns_to_drop
from narwhals.utils import parse_version
from narwhals.utils import validate_backend_version

if TYPE_CHECKING:
    from types import ModuleType
    from typing import TypeVar

    from typing_extensions import Self

    from narwhals._polars.group_by import PolarsGroupBy
    from narwhals._polars.group_by import PolarsLazyGroupBy
    from narwhals._polars.series import PolarsSeries
    from narwhals.dtypes import DType
    from narwhals.typing import CompliantDataFrame
    from narwhals.typing import CompliantLazyFrame
    from narwhals.typing import _2DArray
    from narwhals.utils import Version

    T = TypeVar("T")


class PolarsDataFrame:
    def __init__(
        self: Self,
        df: pl.DataFrame,
        *,
        backend_version: tuple[int, ...],
        version: Version,
    ) -> None:
        self._native_frame = df
        self._backend_version = backend_version
        self._implementation = Implementation.POLARS
        self._version = version
        validate_backend_version(self._implementation, self._backend_version)

    def __repr__(self: Self) -> str:  # pragma: no cover
        return "PolarsDataFrame"

    def __narwhals_dataframe__(self: Self) -> Self:
        return self

    def __narwhals_namespace__(self: Self) -> PolarsNamespace:
        return PolarsNamespace(
            backend_version=self._backend_version, version=self._version
        )

    def __native_namespace__(self: Self) -> ModuleType:
        if self._implementation is Implementation.POLARS:
            return self._implementation.to_native_namespace()

        msg = f"Expected polars, got: {type(self._implementation)}"  # pragma: no cover
        raise AssertionError(msg)

    def _change_version(self: Self, version: Version) -> Self:
        return self.__class__(
            self._native_frame, backend_version=self._backend_version, version=version
        )

    def _from_native_frame(self: Self, df: pl.DataFrame) -> Self:
        return self.__class__(
            df, backend_version=self._backend_version, version=self._version
        )

    @overload
    def _from_native_object(self: Self, obj: pl.Series) -> PolarsSeries: ...

    @overload
    def _from_native_object(self: Self, obj: pl.DataFrame) -> Self: ...

    @overload
    def _from_native_object(self: Self, obj: T) -> T: ...

    def _from_native_object(
        self: Self, obj: pl.Series | pl.DataFrame | T
    ) -> Self | PolarsSeries | T:
        if isinstance(obj, pl.Series):
            from narwhals._polars.series import PolarsSeries

            return PolarsSeries(
                obj, backend_version=self._backend_version, version=self._version
            )
        if isinstance(obj, pl.DataFrame):
            return self._from_native_frame(obj)
        # scalar
        return obj

    def __len__(self) -> int:
        return len(self._native_frame)

    def head(self, n: int) -> Self:
        return self._from_native_frame(self._native_frame.head(n))

    def tail(self, n: int) -> Self:
        return self._from_native_frame(self._native_frame.tail(n))

    def __getattr__(self: Self, attr: str) -> Any:
        def func(*args: Any, **kwargs: Any) -> Any:
            args, kwargs = extract_args_kwargs(args, kwargs)  # type: ignore[assignment]
            try:
                return self._from_native_object(
                    getattr(self._native_frame, attr)(*args, **kwargs)
                )
            except pl.exceptions.ColumnNotFoundError as e:  # pragma: no cover
                msg = f"{e!s}\n\nHint: Did you mean one of these columns: {self.columns}?"
                raise ColumnNotFoundError(msg) from e
            except Exception as e:  # noqa: BLE001
                raise catch_polars_exception(e, self._backend_version) from None

        return func

    def __array__(
        self: Self, dtype: Any | None = None, *, copy: bool | None = None
    ) -> _2DArray:
        if self._backend_version < (0, 20, 28) and copy is not None:
            msg = "`copy` in `__array__` is only supported for Polars>=0.20.28"
            raise NotImplementedError(msg)
        if self._backend_version < (0, 20, 28):
            return self._native_frame.__array__(dtype)
        return self._native_frame.__array__(dtype)

    def collect_schema(self: Self) -> dict[str, DType]:
        if self._backend_version < (1,):
            return {
                name: native_to_narwhals_dtype(
                    dtype, self._version, self._backend_version
                )
                for name, dtype in self._native_frame.schema.items()
            }
        else:
            collected_schema = self._native_frame.collect_schema()
            return {
                name: native_to_narwhals_dtype(
                    dtype, self._version, self._backend_version
                )
                for name, dtype in collected_schema.items()
            }

    @property
    def shape(self: Self) -> tuple[int, int]:
        return self._native_frame.shape

    def __getitem__(self: Self, item: Any) -> Any:
        if self._backend_version > (0, 20, 30):
            return self._from_native_object(self._native_frame.__getitem__(item))
        else:  # pragma: no cover
            # TODO(marco): we can delete this branch after Polars==0.20.30 becomes the minimum
            # Polars version we support
            if isinstance(item, tuple):
                item = tuple(list(i) if is_sequence_but_not_str(i) else i for i in item)

            columns = self.columns
            if isinstance(item, tuple) and len(item) == 2 and isinstance(item[1], slice):
                if item[1] == slice(None):
                    if isinstance(item[0], Sequence) and not len(item[0]):
                        return self._from_native_frame(self._native_frame[0:0])
                    return self._from_native_frame(
                        self._native_frame.__getitem__(item[0])
                    )
                if isinstance(item[1].start, str) or isinstance(item[1].stop, str):
                    start, stop, step = convert_str_slice_to_int_slice(item[1], columns)
                    return self._from_native_frame(
                        self._native_frame.select(columns[start:stop:step]).__getitem__(
                            item[0]
                        )
                    )
                if isinstance(item[1].start, int) or isinstance(item[1].stop, int):
                    return self._from_native_frame(
                        self._native_frame.select(
                            columns[item[1].start : item[1].stop : item[1].step]
                        ).__getitem__(item[0])
                    )
                msg = f"Expected slice of integers or strings, got: {type(item[1])}"  # pragma: no cover
                raise TypeError(msg)  # pragma: no cover

            if (
                isinstance(item, tuple)
                and (len(item) == 2)
                and is_sequence_but_not_str(item[1])
                and (len(item[1]) == 0)
            ):
                result = self._native_frame.select(item[1])
            elif isinstance(item, slice) and (
                isinstance(item.start, str) or isinstance(item.stop, str)
            ):
                start, stop, step = convert_str_slice_to_int_slice(item, columns)
                return self._from_native_frame(
                    self._native_frame.select(columns[start:stop:step])
                )
            elif is_sequence_but_not_str(item) and (len(item) == 0):
                result = self._native_frame.slice(0, 0)
            else:
                result = self._native_frame.__getitem__(item)
            if isinstance(result, pl.Series):
                from narwhals._polars.series import PolarsSeries

                return PolarsSeries(
                    result, backend_version=self._backend_version, version=self._version
                )
            return self._from_native_object(result)

    def simple_select(self, *column_names: str) -> Self:
        return self._from_native_frame(self._native_frame.select(*column_names))

    def aggregate(self: Self, *exprs: Any) -> Self:
        return self.select(*exprs)  # type: ignore[no-any-return]

    def get_column(self: Self, name: str) -> PolarsSeries:
        from narwhals._polars.series import PolarsSeries

        return PolarsSeries(
            self._native_frame.get_column(name),
            backend_version=self._backend_version,
            version=self._version,
        )

    def iter_columns(self) -> Iterator[PolarsSeries]:
        from narwhals._polars.series import PolarsSeries

        for series in self._native_frame.iter_columns():
            yield PolarsSeries(
                series, backend_version=self._backend_version, version=self._version
            )

    @property
    def columns(self: Self) -> list[str]:
        return self._native_frame.columns

    @property
    def schema(self: Self) -> dict[str, DType]:
        schema = self._native_frame.schema
        return {
            name: native_to_narwhals_dtype(dtype, self._version, self._backend_version)
            for name, dtype in schema.items()
        }

    def lazy(self: Self, *, backend: Implementation | None = None) -> CompliantLazyFrame:
        from narwhals.utils import parse_version

        if backend is None or backend is Implementation.POLARS:
            from narwhals._polars.dataframe import PolarsLazyFrame

            return PolarsLazyFrame(
                self._native_frame.lazy(),
                backend_version=self._backend_version,
                version=self._version,
            )
        elif backend is Implementation.DUCKDB:
            import duckdb  # ignore-banned-import

            from narwhals._duckdb.dataframe import DuckDBLazyFrame

            df = self._native_frame  # noqa: F841
            return DuckDBLazyFrame(
                df=duckdb.table("df"),
                backend_version=parse_version(duckdb),
                version=self._version,
                validate_column_names=False,
            )
        elif backend is Implementation.DASK:
            import dask  # ignore-banned-import
            import dask.dataframe as dd  # ignore-banned-import

            from narwhals._dask.dataframe import DaskLazyFrame

            return DaskLazyFrame(
                native_dataframe=dd.from_pandas(self._native_frame.to_pandas()),
                backend_version=parse_version(dask),
                version=self._version,
                validate_column_names=False,
            )
        raise AssertionError  # pragma: no cover

    @overload
    def to_dict(self: Self, *, as_series: Literal[True]) -> dict[str, PolarsSeries]: ...

    @overload
    def to_dict(self: Self, *, as_series: Literal[False]) -> dict[str, list[Any]]: ...

    def to_dict(
        self: Self, *, as_series: bool
    ) -> dict[str, PolarsSeries] | dict[str, list[Any]]:
        df = self._native_frame

        if as_series:
            from narwhals._polars.series import PolarsSeries

            return {
                name: PolarsSeries(
                    col, backend_version=self._backend_version, version=self._version
                )
                for name, col in df.to_dict(as_series=True).items()
            }
        else:
            return df.to_dict(as_series=False)

    def group_by(self: Self, *by: str, drop_null_keys: bool) -> PolarsGroupBy:
        from narwhals._polars.group_by import PolarsGroupBy

        return PolarsGroupBy(self, list(by), drop_null_keys=drop_null_keys)

    def with_row_index(self: Self, name: str) -> Self:
        if self._backend_version < (0, 20, 4):
            return self._from_native_frame(self._native_frame.with_row_count(name))
        return self._from_native_frame(self._native_frame.with_row_index(name))

    def drop(self: Self, columns: list[str], strict: bool) -> Self:  # noqa: FBT001
        to_drop = parse_columns_to_drop(
            compliant_frame=self, columns=columns, strict=strict
        )
        return self._from_native_frame(self._native_frame.drop(to_drop))

    def unpivot(
        self: Self,
        on: list[str] | None,
        index: list[str] | None,
        variable_name: str,
        value_name: str,
    ) -> Self:
        if self._backend_version < (1, 0, 0):
            return self._from_native_frame(
                self._native_frame.melt(
                    id_vars=index,
                    value_vars=on,
                    variable_name=variable_name,
                    value_name=value_name,
                )
            )
        return self._from_native_frame(
            self._native_frame.unpivot(
                on=on, index=index, variable_name=variable_name, value_name=value_name
            )
        )

    def pivot(
        self: Self,
        on: list[str],
        *,
        index: list[str] | None,
        values: list[str] | None,
        aggregate_function: Literal[
            "min", "max", "first", "last", "sum", "mean", "median", "len"
        ]
        | None,
        sort_columns: bool,
        separator: str,
    ) -> Self:
        if self._backend_version < (1, 0, 0):  # pragma: no cover
            msg = "`pivot` is only supported for Polars>=1.0.0"
            raise NotImplementedError(msg)
        try:
            result = self._native_frame.pivot(
                on,
                index=index,
                values=values,
                aggregate_function=aggregate_function,
                sort_columns=sort_columns,
                separator=separator,
            )
        except Exception as e:  # noqa: BLE001
            raise catch_polars_exception(e, self._backend_version) from None
        return self._from_native_object(result)

    def to_polars(self: Self) -> pl.DataFrame:
        return self._native_frame


class PolarsLazyFrame:
    def __init__(
        self: Self,
        df: pl.LazyFrame,
        *,
        backend_version: tuple[int, ...],
        version: Version,
    ) -> None:
        self._native_frame = df
        self._backend_version = backend_version
        self._implementation = Implementation.POLARS
        self._version = version
        validate_backend_version(self._implementation, self._backend_version)

    def __repr__(self: Self) -> str:  # pragma: no cover
        return "PolarsLazyFrame"

    def __narwhals_lazyframe__(self: Self) -> Self:
        return self

    def __narwhals_namespace__(self: Self) -> PolarsNamespace:
        return PolarsNamespace(
            backend_version=self._backend_version, version=self._version
        )

    def __native_namespace__(self: Self) -> ModuleType:
        if self._implementation is Implementation.POLARS:
            return self._implementation.to_native_namespace()

        msg = f"Expected polars, got: {type(self._implementation)}"  # pragma: no cover
        raise AssertionError(msg)

    def _from_native_frame(self: Self, df: pl.LazyFrame) -> Self:
        return self.__class__(
            df, backend_version=self._backend_version, version=self._version
        )

    def _change_version(self: Self, version: Version) -> Self:
        return self.__class__(
            self._native_frame, backend_version=self._backend_version, version=version
        )

    def __getattr__(self: Self, attr: str) -> Any:
        def func(*args: Any, **kwargs: Any) -> Any:
            args, kwargs = extract_args_kwargs(args, kwargs)  # type: ignore[assignment]
            try:
                return self._from_native_frame(
                    getattr(self._native_frame, attr)(*args, **kwargs)
                )
            except pl.exceptions.ColumnNotFoundError as e:  # pragma: no cover
                raise ColumnNotFoundError(str(e)) from e

        return func

    @property
    def columns(self: Self) -> list[str]:
        return self._native_frame.columns

    @property
    def schema(self: Self) -> dict[str, DType]:
        schema = self._native_frame.schema
        return {
            name: native_to_narwhals_dtype(dtype, self._version, self._backend_version)
            for name, dtype in schema.items()
        }

    def collect_schema(self: Self) -> dict[str, DType]:
        if self._backend_version < (1,):
            return {
                name: native_to_narwhals_dtype(
                    dtype, self._version, self._backend_version
                )
                for name, dtype in self._native_frame.schema.items()
            }
        else:
            try:
                collected_schema = self._native_frame.collect_schema()
            except Exception as e:  # noqa: BLE001
                raise catch_polars_exception(e, self._backend_version) from None
            return {
                name: native_to_narwhals_dtype(
                    dtype, self._version, self._backend_version
                )
                for name, dtype in collected_schema.items()
            }

    def collect(
        self: Self,
        backend: Implementation | None,
        **kwargs: Any,
<<<<<<< HEAD
    ) -> PolarsDataFrame | CompliantDataFrame[Any]:
=======
    ) -> CompliantDataFrame[Any]:
>>>>>>> b987e1a5
        try:
            result = self._native_frame.collect(**kwargs)
        except Exception as e:  # noqa: BLE001
            raise catch_polars_exception(e, self._backend_version) from None

        if backend is None or backend is Implementation.POLARS:
            from narwhals._polars.dataframe import PolarsDataFrame

            return PolarsDataFrame(
                result,
                backend_version=self._backend_version,
                version=self._version,
            )

        if backend is Implementation.PANDAS:
            import pandas as pd  # ignore-banned-import

            from narwhals._pandas_like.dataframe import PandasLikeDataFrame

            return PandasLikeDataFrame(
                result.to_pandas(),
                implementation=Implementation.PANDAS,
                backend_version=parse_version(pd),
                version=self._version,
                validate_column_names=False,
            )

        if backend is Implementation.PYARROW:
            import pyarrow as pa  # ignore-banned-import

            from narwhals._arrow.dataframe import ArrowDataFrame

            return ArrowDataFrame(
                result.to_arrow(),
                backend_version=parse_version(pa),
                version=self._version,
                validate_column_names=False,
            )

        msg = f"Unsupported `backend` value: {backend}"  # pragma: no cover
        raise ValueError(msg)  # pragma: no cover

    def group_by(self: Self, *by: str, drop_null_keys: bool) -> PolarsLazyGroupBy:
        from narwhals._polars.group_by import PolarsLazyGroupBy

        return PolarsLazyGroupBy(self, list(by), drop_null_keys=drop_null_keys)

    def with_row_index(self: Self, name: str) -> Self:
        if self._backend_version < (0, 20, 4):
            return self._from_native_frame(self._native_frame.with_row_count(name))
        return self._from_native_frame(self._native_frame.with_row_index(name))

    def drop(self: Self, columns: list[str], strict: bool) -> Self:  # noqa: FBT001
        if self._backend_version < (1, 0, 0):
            return self._from_native_frame(self._native_frame.drop(columns))
        return self._from_native_frame(self._native_frame.drop(columns, strict=strict))

    def unpivot(
        self: Self,
        on: list[str] | None,
        index: list[str] | None,
        variable_name: str,
        value_name: str,
    ) -> Self:
        if self._backend_version < (1, 0, 0):
            return self._from_native_frame(
                self._native_frame.melt(
                    id_vars=index,
                    value_vars=on,
                    variable_name=variable_name,
                    value_name=value_name,
                )
            )
        return self._from_native_frame(
            self._native_frame.unpivot(
                on=on, index=index, variable_name=variable_name, value_name=value_name
            )
        )

    def simple_select(self, *column_names: str) -> Self:
        return self._from_native_frame(self._native_frame.select(*column_names))

    def aggregate(self: Self, *exprs: Any) -> Self:
        return self.select(*exprs)  # type: ignore[no-any-return]<|MERGE_RESOLUTION|>--- conflicted
+++ resolved
@@ -474,11 +474,7 @@
         self: Self,
         backend: Implementation | None,
         **kwargs: Any,
-<<<<<<< HEAD
-    ) -> PolarsDataFrame | CompliantDataFrame[Any]:
-=======
     ) -> CompliantDataFrame[Any]:
->>>>>>> b987e1a5
         try:
             result = self._native_frame.collect(**kwargs)
         except Exception as e:  # noqa: BLE001
