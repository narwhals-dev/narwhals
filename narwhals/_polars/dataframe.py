--- conflicted
+++ resolved
@@ -300,11 +300,7 @@
                             self.columns[slice(columns.start, columns.stop, columns.step)]
                         )
                     elif is_compliant_series(columns):
-<<<<<<< HEAD
-                        native = native[:, columns.native.to_list()]  # type: ignore[attr-defined,index]
-=======
                         native = native[:, columns.native.to_list()]  # type: ignore[attr-defined, index]
->>>>>>> 1119ad7e
                     else:
                         native = native[:, columns]
                 elif isinstance(columns, slice):
@@ -329,11 +325,7 @@
                 elif is_compliant_series(rows):
                     native = native[rows.native, :]  # pyright: ignore[reportArgumentType,reportCallIssue]
                 elif is_sequence_like(rows):
-<<<<<<< HEAD
-                    native = native[rows, :]
-=======
                     native = native[rows, :]  # pyright: ignore[reportArgumentType,reportCallIssue]
->>>>>>> 1119ad7e
                 else:
                     msg = f"Unreachable code, got unexpected type: {type(rows)}"
                     raise AssertionError(msg)
