from __future__ import annotations

from collections.abc import Iterator, Mapping, Sequence, Sized
from typing import TYPE_CHECKING, Any, Generic, Literal, TypeVar, cast, overload

import polars as pl

from narwhals._polars.namespace import PolarsNamespace
from narwhals._polars.series import PolarsSeries
from narwhals._polars.utils import (
    PolarsToPandas,
    catch_polars_exception,
    extract_args_kwargs,
    native_to_narwhals_dtype,
)
from narwhals._utils import (
    Implementation,
    _into_arrow_table,
    convert_str_slice_to_int_slice,
    generate_temporary_column_name,
    is_compliant_series,
    is_index_selector,
    is_range,
    is_sequence_like,
    is_slice_index,
    is_slice_none,
    parse_columns_to_drop,
    requires,
)
from narwhals.dependencies import is_numpy_array_1d
from narwhals.exceptions import ColumnNotFoundError

if TYPE_CHECKING:
    from collections.abc import Iterable
    from types import ModuleType
    from typing import Callable

    import pandas as pd  # noqa: F401
    import pyarrow as pa
    from typing_extensions import Self, TypeAlias, TypeIs

    from narwhals._compliant.typing import CompliantDataFrameAny, CompliantLazyFrameAny
    from narwhals._polars.expr import PolarsExpr
    from narwhals._polars.group_by import PolarsGroupBy, PolarsLazyGroupBy
    from narwhals._spark_like.utils import SparkSession
    from narwhals._translate import IntoArrowTable
    from narwhals._typing import _EagerAllowedImpl, _LazyAllowedImpl
    from narwhals._utils import Version, _LimitedContext
    from narwhals.dataframe import DataFrame, LazyFrame
    from narwhals.dtypes import DType
    from narwhals.typing import (
        IntoSchema,
        JoinStrategy,
        MultiColSelector,
        MultiIndexSelector,
        PivotAgg,
        SingleIndexSelector,
        UniqueKeepStrategy,
        _2DArray,
    )

    T = TypeVar("T")
    R = TypeVar("R")

Method: TypeAlias = "Callable[..., R]"
"""Generic alias representing all methods implemented via `__getattr__`.

Where `R` is the return type.
"""

# DataFrame methods where PolarsDataFrame just defers to Polars.DataFrame directly.
INHERITED_METHODS = frozenset(
    [
        "clone",
        "drop_nulls",
        "estimated_size",
        "explode",
        "filter",
        "gather_every",
        "head",
        "is_unique",
        "item",
        "iter_rows",
        "join_asof",
        "rename",
        "row",
        "rows",
        "sample",
        "select",
        "sink_parquet",
        "sort",
        "tail",
        "to_arrow",
<<<<<<< HEAD
        "unique",
=======
        "to_pandas",
>>>>>>> 1471cbb4
        "with_columns",
        "write_csv",
        "write_parquet",
    ]
)

NativePolarsFrame = TypeVar("NativePolarsFrame", pl.DataFrame, pl.LazyFrame)


class PolarsBaseFrame(Generic[NativePolarsFrame]):
    drop_nulls: Method[Self]
    explode: Method[Self]
    filter: Method[Self]
    gather_every: Method[Self]
    head: Method[Self]
    join_asof: Method[Self]
    rename: Method[Self]
    select: Method[Self]
    sort: Method[Self]
    tail: Method[Self]
    with_columns: Method[Self]

    _native_frame: NativePolarsFrame
    _implementation = Implementation.POLARS
    _version: Version

    def __init__(
        self,
        df: NativePolarsFrame,
        *,
        version: Version,
        validate_backend_version: bool = False,
    ) -> None:
        self._native_frame = df
        self._version = version
        if validate_backend_version:
            self._validate_backend_version()

    def _validate_backend_version(self) -> None:
        """Raise if installed version below `nw._utils.MIN_VERSIONS`.

        **Only use this when moving between backends.**
        Otherwise, the validation will have taken place already.
        """
        _ = self._implementation._backend_version()

    @property
    def _backend_version(self) -> tuple[int, ...]:
        return self._implementation._backend_version()

    @property
    def native(self) -> NativePolarsFrame:
        return self._native_frame

    @property
    def columns(self) -> list[str]:
        return self.native.columns

    def __narwhals_namespace__(self) -> PolarsNamespace:
        return PolarsNamespace(version=self._version)

    def __native_namespace__(self) -> ModuleType:
        if self._implementation is Implementation.POLARS:
            return self._implementation.to_native_namespace()

        msg = f"Expected polars, got: {type(self._implementation)}"  # pragma: no cover
        raise AssertionError(msg)

    def _with_native(self, df: NativePolarsFrame) -> Self:
        return self.__class__(df, version=self._version)

    def _with_version(self, version: Version) -> Self:
        return self.__class__(self.native, version=version)

    @classmethod
    def from_native(cls, data: NativePolarsFrame, /, *, context: _LimitedContext) -> Self:
        return cls(data, version=context._version)

    def simple_select(self, *column_names: str) -> Self:
        return self._with_native(self.native.select(*column_names))

    def aggregate(self, *exprs: Any) -> Self:
        return self.select(*exprs)

    def unique(
        self,
        subset: Sequence[str] | None,
        *,
        keep: UniqueKeepStrategy,
        maintain_order: bool | None = None,
        order_by: Sequence[str] | None = None,
    ) -> Self:
        if order_by and maintain_order:
            token = generate_temporary_column_name(8, self.columns)
            res = (
                self.native.with_row_index(token)
                .sort(order_by, nulls_last=False)
                .unique(subset or self.columns, keep=keep)
                .sort(token)
                .drop(token)
            )
        elif order_by:
            res = self.native.sort(order_by).unique(subset, keep=keep)
        else:
            res = self.native.unique(
                subset, keep=keep, maintain_order=maintain_order or False
            )
        return self._with_native(res)

    @property
    def schema(self) -> dict[str, DType]:
        return self.collect_schema()

    def join(
        self,
        other: PolarsBaseFrame[NativePolarsFrame],
        *,
        how: JoinStrategy,
        left_on: Sequence[str] | None,
        right_on: Sequence[str] | None,
        suffix: str,
    ) -> Self:
        how_native = (
            "outer" if (self._backend_version < (0, 20, 29) and how == "full") else how
        )
        return self._with_native(
            self.native.join(
                other=other.native,
                how=how_native,  # type: ignore[arg-type]
                left_on=left_on,
                right_on=right_on,
                suffix=suffix,
            )
        )

    def top_k(
        self, k: int, *, by: str | Iterable[str], reverse: bool | Sequence[bool]
    ) -> Self:
        if self._backend_version < (1, 0, 0):
            return self._with_native(
                self.native.top_k(
                    k=k,
                    by=by,
                    descending=reverse,  # type: ignore[call-arg]
                )
            )
        return self._with_native(self.native.top_k(k=k, by=by, reverse=reverse))

    def unpivot(
        self,
        on: Sequence[str] | None,
        index: Sequence[str] | None,
        variable_name: str,
        value_name: str,
    ) -> Self:
        if self._backend_version < (1, 0, 0):
            return self._with_native(
                self.native.melt(
                    id_vars=index,
                    value_vars=on,
                    variable_name=variable_name,
                    value_name=value_name,
                )
            )
        return self._with_native(
            self.native.unpivot(
                on=on, index=index, variable_name=variable_name, value_name=value_name
            )
        )

    def collect_schema(self) -> dict[str, DType]:
        df = self.native
        schema = df.schema if self._backend_version < (1,) else df.collect_schema()
        return {
            name: native_to_narwhals_dtype(dtype, self._version)
            for name, dtype in schema.items()
        }

    def with_row_index(self, name: str, order_by: Sequence[str] | None) -> Self:
        frame = self.native
        if order_by is None:
            result = frame.with_row_index(name)
        else:
            end = pl.count() if self._backend_version < (0, 20, 5) else pl.len()
            result = frame.select(
                pl.int_range(start=0, end=end).sort_by(order_by).alias(name), pl.all()
            )

        return self._with_native(result)


class PolarsDataFrame(
    PolarsBaseFrame[pl.DataFrame], PolarsToPandas[pl.DataFrame, "pd.DataFrame"]
):
    clone: Method[Self]
    collect: Method[CompliantDataFrameAny]
    estimated_size: Method[int | float]
    gather_every: Method[Self]
    item: Method[Any]
    iter_rows: Method[Iterator[tuple[Any, ...]] | Iterator[Mapping[str, Any]]]
    is_unique: Method[PolarsSeries]
    row: Method[tuple[Any, ...]]
    rows: Method[Sequence[tuple[Any, ...]] | Sequence[Mapping[str, Any]]]
    sample: Method[Self]
    to_arrow: Method[pa.Table]
    # NOTE: `write_csv` requires an `@overload` for `str | None`
    # Can't do that here 😟
    write_csv: Method[Any]
    write_parquet: Method[None]

    @classmethod
    def from_arrow(cls, data: IntoArrowTable, /, *, context: _LimitedContext) -> Self:
        if context._implementation._backend_version() >= (1, 3):
            native = pl.DataFrame(data)
        else:  # pragma: no cover
            native = cast("pl.DataFrame", pl.from_arrow(_into_arrow_table(data, context)))
        return cls.from_native(native, context=context)

    @classmethod
    def from_dict(
        cls,
        data: Mapping[str, Any],
        /,
        *,
        context: _LimitedContext,
        schema: IntoSchema | None,
    ) -> Self:
        from narwhals.schema import Schema

        pl_schema = Schema(schema).to_polars() if schema is not None else schema
        return cls.from_native(pl.from_dict(data, pl_schema), context=context)

    @staticmethod
    def _is_native(obj: pl.DataFrame | Any) -> TypeIs[pl.DataFrame]:
        return isinstance(obj, pl.DataFrame)

    @classmethod
    def from_numpy(
        cls,
        data: _2DArray,
        /,
        *,
        context: _LimitedContext,  # NOTE: Maybe only `Implementation`?
        schema: IntoSchema | Sequence[str] | None,
    ) -> Self:
        from narwhals.schema import Schema

        pl_schema = (
            Schema(schema).to_polars()
            if isinstance(schema, (Mapping, Schema))
            else schema
        )
        return cls.from_native(pl.from_numpy(data, pl_schema), context=context)

    def to_narwhals(self) -> DataFrame[pl.DataFrame]:
        return self._version.dataframe(self, level="full")

    def __repr__(self) -> str:  # pragma: no cover
        return "PolarsDataFrame"

    def __narwhals_dataframe__(self) -> Self:
        return self

    @overload
    def _from_native_object(self, obj: pl.Series) -> PolarsSeries: ...

    @overload
    def _from_native_object(self, obj: pl.DataFrame) -> Self: ...

    @overload
    def _from_native_object(self, obj: T) -> T: ...

    def _from_native_object(
        self, obj: pl.Series | pl.DataFrame | T
    ) -> Self | PolarsSeries | T:
        if isinstance(obj, pl.Series):
            return PolarsSeries.from_native(obj, context=self)
        if self._is_native(obj):
            return self._with_native(obj)
        # scalar
        return obj

    def __len__(self) -> int:
        return len(self.native)

    def __getattr__(self, attr: str) -> Any:
        if attr not in INHERITED_METHODS:  # pragma: no cover
            msg = f"{self.__class__.__name__} has not attribute '{attr}'."
            raise AttributeError(msg)

        def func(*args: Any, **kwargs: Any) -> Any:
            pos, kwds = extract_args_kwargs(args, kwargs)
            try:
                return self._from_native_object(getattr(self.native, attr)(*pos, **kwds))
            except pl.exceptions.ColumnNotFoundError as e:  # pragma: no cover
                msg = f"{e!s}\n\nHint: Did you mean one of these columns: {self.columns}?"
                raise ColumnNotFoundError(msg) from e
            except Exception as e:  # noqa: BLE001
                raise catch_polars_exception(e) from None

        return func

    def __array__(
        self, dtype: Any | None = None, *, copy: bool | None = None
    ) -> _2DArray:
        if self._backend_version < (0, 20, 28) and copy is not None:
            msg = "`copy` in `__array__` is only supported for 'polars>=0.20.28'"
            raise NotImplementedError(msg)
        if self._backend_version < (0, 20, 28):
            return self.native.__array__(dtype)
        return self.native.__array__(dtype)

    def to_numpy(self, dtype: Any = None, *, copy: bool | None = None) -> _2DArray:
        return self.native.to_numpy()

    @property
    def shape(self) -> tuple[int, int]:
        return self.native.shape

    def __getitem__(  # noqa: C901, PLR0912
        self,
        item: tuple[
            SingleIndexSelector | MultiIndexSelector[PolarsSeries],
            MultiColSelector[PolarsSeries],
        ],
    ) -> Any:
        rows, columns = item
        if self._backend_version > (0, 20, 30):
            rows_native = rows.native if is_compliant_series(rows) else rows
            columns_native = columns.native if is_compliant_series(columns) else columns
            selector = rows_native, columns_native
            selected = self.native.__getitem__(selector)  # type: ignore[index]
            return self._from_native_object(selected)
        else:  # pragma: no cover # noqa: RET505
            # TODO(marco): we can delete this branch after Polars==0.20.30 becomes the minimum
            # Polars version we support
            # This mostly mirrors the logic in `EagerDataFrame.__getitem__`.
            rows = list(rows) if isinstance(rows, tuple) else rows
            columns = list(columns) if isinstance(columns, tuple) else columns
            if is_numpy_array_1d(columns):
                columns = columns.tolist()

            native = self.native
            if not is_slice_none(columns):
                if isinstance(columns, Sized) and len(columns) == 0:
                    return self.select()
                if is_index_selector(columns):
                    if is_slice_index(columns) or is_range(columns):
                        native = native.select(
                            self.columns[slice(columns.start, columns.stop, columns.step)]
                        )
                    # NOTE: `mypy` loses track of `PolarsSeries` when `is_compliant_series` is used here
                    # `pyright` is fine
                    elif isinstance(columns, PolarsSeries):
                        native = native[:, columns.native.to_list()]
                    else:
                        native = native[:, columns]
                elif isinstance(columns, slice):
                    native = native.select(
                        self.columns[
                            slice(*convert_str_slice_to_int_slice(columns, self.columns))
                        ]
                    )
                elif is_compliant_series(columns):
                    native = native.select(columns.native.to_list())
                elif is_sequence_like(columns):
                    native = native.select(columns)
                else:
                    msg = f"Unreachable code, got unexpected type: {type(columns)}"
                    raise AssertionError(msg)

            if not is_slice_none(rows):
                if isinstance(rows, int):
                    native = native[[rows], :]
                elif isinstance(rows, (slice, range)):
                    native = native[rows, :]
                elif is_compliant_series(rows):
                    native = native[rows.native, :]
                elif is_sequence_like(rows):
                    native = native[rows, :]
                else:
                    msg = f"Unreachable code, got unexpected type: {type(rows)}"
                    raise AssertionError(msg)

            return self._with_native(native)

    def get_column(self, name: str) -> PolarsSeries:
        return PolarsSeries.from_native(self.native.get_column(name), context=self)

    def iter_columns(self) -> Iterator[PolarsSeries]:
        for series in self.native.iter_columns():
            yield PolarsSeries.from_native(series, context=self)

    def lazy(
        self,
        backend: _LazyAllowedImpl | None = None,
        *,
        session: SparkSession | None = None,
    ) -> CompliantLazyFrameAny:
        if backend is None or backend is Implementation.POLARS:
            return PolarsLazyFrame.from_native(self.native.lazy(), context=self)
        if backend is Implementation.DUCKDB:
            import duckdb  # ignore-banned-import

            from narwhals._duckdb.dataframe import DuckDBLazyFrame

            _df = self.native
            return DuckDBLazyFrame(
                duckdb.table("_df"), validate_backend_version=True, version=self._version
            )
        if backend is Implementation.DASK:
            import dask.dataframe as dd  # ignore-banned-import

            from narwhals._dask.dataframe import DaskLazyFrame

            return DaskLazyFrame(
                dd.from_pandas(self.native.to_pandas()),
                validate_backend_version=True,
                version=self._version,
            )
        if backend is Implementation.IBIS:
            import ibis  # ignore-banned-import

            from narwhals._ibis.dataframe import IbisLazyFrame

            return IbisLazyFrame(
                ibis.memtable(self.native, columns=self.columns),
                validate_backend_version=True,
                version=self._version,
            )

        if backend.is_spark_like():
            from narwhals._spark_like.dataframe import SparkLikeLazyFrame

            if session is None:
                msg = "Spark like backends require `session` to be not None."
                raise ValueError(msg)

            return SparkLikeLazyFrame._from_compliant_dataframe(
                self,  # pyright: ignore[reportArgumentType]
                session=session,
                implementation=backend,
                version=self._version,
            )

        raise AssertionError  # pragma: no cover

    @overload
    def to_dict(self, *, as_series: Literal[True]) -> dict[str, PolarsSeries]: ...

    @overload
    def to_dict(self, *, as_series: Literal[False]) -> dict[str, list[Any]]: ...

    def to_dict(
        self, *, as_series: bool
    ) -> dict[str, PolarsSeries] | dict[str, list[Any]]:
        if as_series:
            return {
                name: PolarsSeries.from_native(col, context=self)
                for name, col in self.native.to_dict().items()
            }
        return self.native.to_dict(as_series=False)

    def group_by(
        self, keys: Sequence[str] | Sequence[PolarsExpr], *, drop_null_keys: bool
    ) -> PolarsGroupBy:
        from narwhals._polars.group_by import PolarsGroupBy

        return PolarsGroupBy(self, keys, drop_null_keys=drop_null_keys)

    def drop(self, columns: Sequence[str], *, strict: bool) -> Self:
        to_drop = parse_columns_to_drop(self, columns, strict=strict)
        return self._with_native(self.native.drop(to_drop))

    @requires.backend_version((1,))
    def pivot(
        self,
        on: Sequence[str],
        *,
        index: Sequence[str] | None,
        values: Sequence[str] | None,
        aggregate_function: PivotAgg | None,
        sort_columns: bool,
        separator: str,
    ) -> Self:
        try:
            result = self.native.pivot(
                on,
                index=index,
                values=values,
                aggregate_function=aggregate_function,
                sort_columns=sort_columns,
                separator=separator,
            )
        except Exception as e:  # noqa: BLE001
            raise catch_polars_exception(e) from None
        return self._from_native_object(result)

    def to_polars(self) -> pl.DataFrame:
        return self.native

    def join(
        self,
        other: PolarsBaseFrame[pl.DataFrame],
        *,
        how: JoinStrategy,
        left_on: Sequence[str] | None,
        right_on: Sequence[str] | None,
        suffix: str,
    ) -> Self:
        try:
            return super().join(
                other=other, how=how, left_on=left_on, right_on=right_on, suffix=suffix
            )
        except Exception as e:  # noqa: BLE001
            raise catch_polars_exception(e) from None

    def top_k(
        self, k: int, *, by: str | Iterable[str], reverse: bool | Sequence[bool]
    ) -> Self:
        try:
            return super().top_k(k=k, by=by, reverse=reverse)
        except Exception as e:  # noqa: BLE001  # pragma: no cover
            raise catch_polars_exception(e) from None


class PolarsLazyFrame(PolarsBaseFrame[pl.LazyFrame]):
    sink_parquet: Method[None]

    @staticmethod
    def _is_native(obj: pl.LazyFrame | Any) -> TypeIs[pl.LazyFrame]:
        return isinstance(obj, pl.LazyFrame)

    def to_narwhals(self) -> LazyFrame[pl.LazyFrame]:
        return self._version.lazyframe(self, level="lazy")

    def __repr__(self) -> str:  # pragma: no cover
        return "PolarsLazyFrame"

    def __narwhals_lazyframe__(self) -> Self:
        return self

    def __getattr__(self, attr: str) -> Any:
        if attr not in INHERITED_METHODS:  # pragma: no cover
            msg = f"{self.__class__.__name__} has not attribute '{attr}'."
            raise AttributeError(msg)

        def func(*args: Any, **kwargs: Any) -> Any:
            pos, kwds = extract_args_kwargs(args, kwargs)
            try:
                return self._with_native(getattr(self.native, attr)(*pos, **kwds))
            except pl.exceptions.ColumnNotFoundError as e:  # pragma: no cover
                raise ColumnNotFoundError(str(e)) from e

        return func

    def _iter_columns(self) -> Iterator[PolarsSeries]:  # pragma: no cover
        yield from self.collect(Implementation.POLARS).iter_columns()

    def collect_schema(self) -> dict[str, DType]:
        try:
            return super().collect_schema()
        except Exception as e:  # noqa: BLE001
            raise catch_polars_exception(e) from None

    def collect(
        self, backend: _EagerAllowedImpl | None, **kwargs: Any
    ) -> CompliantDataFrameAny:
        try:
            result = self.native.collect(**kwargs)
        except Exception as e:  # noqa: BLE001
            raise catch_polars_exception(e) from None

        if backend is None or backend is Implementation.POLARS:
            return PolarsDataFrame.from_native(result, context=self)

        if backend is Implementation.PANDAS:
            from narwhals._pandas_like.dataframe import PandasLikeDataFrame

            return PandasLikeDataFrame(
                result.to_pandas(),
                implementation=Implementation.PANDAS,
                validate_backend_version=True,
                version=self._version,
                validate_column_names=False,
            )

        if backend is Implementation.PYARROW:
            from narwhals._arrow.dataframe import ArrowDataFrame

            return ArrowDataFrame(
                result.to_arrow(),
                validate_backend_version=True,
                version=self._version,
                validate_column_names=False,
            )

        msg = f"Unsupported `backend` value: {backend}"  # pragma: no cover
        raise ValueError(msg)  # pragma: no cover

    def group_by(
        self, keys: Sequence[str] | Sequence[PolarsExpr], *, drop_null_keys: bool
    ) -> PolarsLazyGroupBy:
        from narwhals._polars.group_by import PolarsLazyGroupBy

        return PolarsLazyGroupBy(self, keys, drop_null_keys=drop_null_keys)

    def drop(self, columns: Sequence[str], *, strict: bool) -> Self:
        if self._backend_version < (1, 0, 0):
            return self._with_native(self.native.drop(columns))
        return self._with_native(self.native.drop(columns, strict=strict))<|MERGE_RESOLUTION|>--- conflicted
+++ resolved
@@ -91,11 +91,8 @@
         "sort",
         "tail",
         "to_arrow",
-<<<<<<< HEAD
+        "to_pandas",
         "unique",
-=======
-        "to_pandas",
->>>>>>> 1471cbb4
         "with_columns",
         "write_csv",
         "write_parquet",
