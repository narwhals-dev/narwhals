--- conflicted
+++ resolved
@@ -49,7 +49,6 @@
         dtype = narwhals_to_native_dtype(dtype, self._dtypes)
         return self._from_native_expr(expr.cast(dtype))
 
-<<<<<<< HEAD
     def ewm_mean(
         self: Self,
         *,
@@ -78,7 +77,7 @@
                 ignore_nulls=ignore_nulls,
             )
         )
-=======
+
     def map_batches(
         self,
         function: Callable[[Any], Self],
@@ -91,7 +90,6 @@
             )
         else:
             return self._from_native_expr(self._native_expr.map_batches(function))
->>>>>>> 319253ae
 
     def replace_strict(
         self, old: Sequence[Any], new: Sequence[Any], *, return_dtype: DType | None
