--- conflicted
+++ resolved
@@ -401,7 +401,6 @@
 class PolarsExprStringNamespace(
     PolarsExprNamespace, PolarsStringNamespace[PolarsExpr, pl.Expr]
 ):
-<<<<<<< HEAD
     def to_titlecase(self) -> PolarsExpr:
         native_expr = self.native
         backend_version = self.compliant._backend_version
@@ -418,9 +417,7 @@
 
         return self.compliant._with_native(native_result)
 
-=======
     @requires.backend_version((0, 20, 5))
->>>>>>> e3133de0
     def zfill(self, width: int) -> PolarsExpr:
         backend_version = self.compliant._backend_version
         native_result = self.native.str.zfill(width)
