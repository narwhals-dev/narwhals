--- conflicted
+++ resolved
@@ -18,13 +18,8 @@
     from narwhals._expression_parsing import ExprKind, ExprMetadata
     from narwhals._polars.dataframe import Method
     from narwhals._polars.namespace import PolarsNamespace
-<<<<<<< HEAD
+    from narwhals._utils import Version
     from narwhals.typing import IntoDType
-    from narwhals.utils import Version
-=======
-    from narwhals._utils import Version
-    from narwhals.dtypes import DType
->>>>>>> e4d92821
 
 
 class PolarsExpr:
