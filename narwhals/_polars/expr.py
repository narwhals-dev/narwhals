from __future__ import annotations

from typing import TYPE_CHECKING, Any, Callable, Literal

import polars as pl

from narwhals._duration import Interval
from narwhals._polars.utils import (
    extract_args_kwargs,
    extract_native,
    narwhals_to_native_dtype,
)
from narwhals._utils import Implementation, requires

if TYPE_CHECKING:
    from collections.abc import Mapping, Sequence

    from typing_extensions import Self

    from narwhals._expression_parsing import ExprKind, ExprMetadata
    from narwhals._polars.dataframe import Method
    from narwhals._polars.namespace import PolarsNamespace
    from narwhals._utils import Version
    from narwhals.typing import IntoDType


class PolarsExpr:
    def __init__(
        self, expr: pl.Expr, version: Version, backend_version: tuple[int, ...]
    ) -> None:
        self._native_expr = expr
        self._implementation = Implementation.POLARS
        self._version = version
        self._backend_version = backend_version
        self._metadata: ExprMetadata | None = None

    @property
    def native(self) -> pl.Expr:
        return self._native_expr

    def __repr__(self) -> str:  # pragma: no cover
        return "PolarsExpr"

    def _with_native(self, expr: pl.Expr) -> Self:
        return self.__class__(expr, self._version, self._backend_version)

    @classmethod
    def _from_series(cls, series: Any) -> Self:
        return cls(series.native, series._version, series._backend_version)

    def broadcast(self, kind: Literal[ExprKind.AGGREGATION, ExprKind.LITERAL]) -> Self:
        # Let Polars do its thing.
        return self

    def __getattr__(self, attr: str) -> Any:
        def func(*args: Any, **kwargs: Any) -> Any:
            pos, kwds = extract_args_kwargs(args, kwargs)
            return self._with_native(getattr(self.native, attr)(*pos, **kwds))

        return func

    def _renamed_min_periods(self, min_samples: int, /) -> dict[str, Any]:
        name = "min_periods" if self._backend_version < (1, 21, 0) else "min_samples"
        return {name: min_samples}

    def cast(self, dtype: IntoDType) -> Self:
        dtype_pl = narwhals_to_native_dtype(dtype, self._version, self._backend_version)
        return self._with_native(self.native.cast(dtype_pl))

    def ewm_mean(
        self,
        *,
        com: float | None,
        span: float | None,
        half_life: float | None,
        alpha: float | None,
        adjust: bool,
        min_samples: int,
        ignore_nulls: bool,
    ) -> Self:
        native = self.native.ewm_mean(
            com=com,
            span=span,
            half_life=half_life,
            alpha=alpha,
            adjust=adjust,
            ignore_nulls=ignore_nulls,
            **self._renamed_min_periods(min_samples),
        )
        if self._backend_version < (1,):  # pragma: no cover
            native = pl.when(~self.native.is_null()).then(native).otherwise(None)
        return self._with_native(native)

    def is_nan(self) -> Self:
        if self._backend_version >= (1, 18):
            native = self.native.is_nan()
        else:  # pragma: no cover
            native = pl.when(self.native.is_not_null()).then(self.native.is_nan())
        return self._with_native(native)

    def over(self, partition_by: Sequence[str], order_by: Sequence[str]) -> Self:
        if self._backend_version < (1, 9):
            if order_by:
                msg = "`order_by` in Polars requires version 1.10 or greater"
                raise NotImplementedError(msg)
            native = self.native.over(partition_by or pl.lit(1))
        else:
            native = self.native.over(
                partition_by or pl.lit(1), order_by=order_by or None
            )
        return self._with_native(native)

    @requires.backend_version((1,))
    def rolling_var(
        self, window_size: int, *, min_samples: int, center: bool, ddof: int
    ) -> Self:
        kwds = self._renamed_min_periods(min_samples)
        native = self.native.rolling_var(
            window_size=window_size, center=center, ddof=ddof, **kwds
        )
        return self._with_native(native)

    @requires.backend_version((1,))
    def rolling_std(
        self, window_size: int, *, min_samples: int, center: bool, ddof: int
    ) -> Self:
        kwds = self._renamed_min_periods(min_samples)
        native = self.native.rolling_std(
            window_size=window_size, center=center, ddof=ddof, **kwds
        )
        return self._with_native(native)

    def rolling_sum(self, window_size: int, *, min_samples: int, center: bool) -> Self:
        kwds = self._renamed_min_periods(min_samples)
        native = self.native.rolling_sum(window_size=window_size, center=center, **kwds)
        return self._with_native(native)

    def rolling_mean(self, window_size: int, *, min_samples: int, center: bool) -> Self:
        kwds = self._renamed_min_periods(min_samples)
        native = self.native.rolling_mean(window_size=window_size, center=center, **kwds)
        return self._with_native(native)

    def map_batches(
        self, function: Callable[[Any], Any], return_dtype: IntoDType | None
    ) -> Self:
        return_dtype_pl = (
            narwhals_to_native_dtype(return_dtype, self._version, self._backend_version)
            if return_dtype
            else None
        )
        native = self.native.map_batches(function, return_dtype_pl)
        return self._with_native(native)

    @requires.backend_version((1,))
    def replace_strict(
        self,
        old: Sequence[Any] | Mapping[Any, Any],
        new: Sequence[Any],
        *,
        return_dtype: IntoDType | None,
    ) -> Self:
        return_dtype_pl = (
            narwhals_to_native_dtype(return_dtype, self._version, self._backend_version)
            if return_dtype
            else None
        )
        native = self.native.replace_strict(old, new, return_dtype=return_dtype_pl)
        return self._with_native(native)

    def __eq__(self, other: object) -> Self:  # type: ignore[override]
        return self._with_native(self.native.__eq__(extract_native(other)))  # type: ignore[operator]

    def __ne__(self, other: object) -> Self:  # type: ignore[override]
        return self._with_native(self.native.__ne__(extract_native(other)))  # type: ignore[operator]

    def __ge__(self, other: Any) -> Self:
        return self._with_native(self.native.__ge__(extract_native(other)))

    def __gt__(self, other: Any) -> Self:
        return self._with_native(self.native.__gt__(extract_native(other)))

    def __le__(self, other: Any) -> Self:
        return self._with_native(self.native.__le__(extract_native(other)))

    def __lt__(self, other: Any) -> Self:
        return self._with_native(self.native.__lt__(extract_native(other)))

    def __and__(self, other: PolarsExpr | bool | Any) -> Self:
        return self._with_native(self.native.__and__(extract_native(other)))  # type: ignore[operator]

    def __or__(self, other: PolarsExpr | bool | Any) -> Self:
        return self._with_native(self.native.__or__(extract_native(other)))  # type: ignore[operator]

    def __add__(self, other: Any) -> Self:
        return self._with_native(self.native.__add__(extract_native(other)))

    def __sub__(self, other: Any) -> Self:
        return self._with_native(self.native.__sub__(extract_native(other)))

    def __mul__(self, other: Any) -> Self:
        return self._with_native(self.native.__mul__(extract_native(other)))

    def __pow__(self, other: Any) -> Self:
        return self._with_native(self.native.__pow__(extract_native(other)))

    def __truediv__(self, other: Any) -> Self:
        return self._with_native(self.native.__truediv__(extract_native(other)))

    def __floordiv__(self, other: Any) -> Self:
        return self._with_native(self.native.__floordiv__(extract_native(other)))

    def __mod__(self, other: Any) -> Self:
        return self._with_native(self.native.__mod__(extract_native(other)))

    def __invert__(self) -> Self:
        return self._with_native(self.native.__invert__())

    def cum_count(self, *, reverse: bool) -> Self:
        return self._with_native(self.native.cum_count(reverse=reverse))

    def __narwhals_expr__(self) -> None: ...
    def __narwhals_namespace__(self) -> PolarsNamespace:  # pragma: no cover
        from narwhals._polars.namespace import PolarsNamespace

        return PolarsNamespace(
            backend_version=self._backend_version, version=self._version
        )

    @property
    def dt(self) -> PolarsExprDateTimeNamespace:
        return PolarsExprDateTimeNamespace(self)

    @property
    def str(self) -> PolarsExprStringNamespace:
        return PolarsExprStringNamespace(self)

    @property
    def cat(self) -> PolarsExprCatNamespace:
        return PolarsExprCatNamespace(self)

    @property
    def name(self) -> PolarsExprNameNamespace:
        return PolarsExprNameNamespace(self)

    @property
    def list(self) -> PolarsExprListNamespace:
        return PolarsExprListNamespace(self)

    @property
    def struct(self) -> PolarsExprStructNamespace:
        return PolarsExprStructNamespace(self)

    # CompliantExpr
    _alias_output_names: Any
    _evaluate_aliases: Any
    _evaluate_output_names: Any
    _is_multi_output_unnamed: Any
    __call__: Any
    from_column_names: Any
    from_column_indices: Any
    _eval_names_indices: Any

    # Polars
    abs: Method[Self]
    all: Method[Self]
    any: Method[Self]
    alias: Method[Self]
    arg_max: Method[Self]
    arg_min: Method[Self]
    arg_true: Method[Self]
    clip: Method[Self]
    count: Method[Self]
    cum_max: Method[Self]
    cum_min: Method[Self]
    cum_prod: Method[Self]
    cum_sum: Method[Self]
    diff: Method[Self]
    drop_nulls: Method[Self]
    exp: Method[Self]
    fill_null: Method[Self]
    gather_every: Method[Self]
    head: Method[Self]
    is_finite: Method[Self]
    is_first_distinct: Method[Self]
    is_in: Method[Self]
    is_last_distinct: Method[Self]
    is_null: Method[Self]
    is_unique: Method[Self]
    kurtosis: Method[Self]
    len: Method[Self]
    log: Method[Self]
    max: Method[Self]
    mean: Method[Self]
    median: Method[Self]
    min: Method[Self]
    mode: Method[Self]
    n_unique: Method[Self]
    null_count: Method[Self]
    quantile: Method[Self]
    rank: Method[Self]
    round: Method[Self]
    sample: Method[Self]
    shift: Method[Self]
    skew: Method[Self]
    sqrt: Method[Self]
    std: Method[Self]
    sum: Method[Self]
    sort: Method[Self]
    tail: Method[Self]
    unique: Method[Self]
    var: Method[Self]


class PolarsExprNamespace:
    def __init__(self, expr: PolarsExpr) -> None:
        self._expr = expr

    @property
    def compliant(self) -> PolarsExpr:
        return self._expr

    @property
    def native(self) -> pl.Expr:
        return self._expr.native


class PolarsExprDateTimeNamespace(PolarsExprNamespace):
    def truncate(self, every: str) -> PolarsExpr:
<<<<<<< HEAD
        Interval.parse(every)  # Ensure consistent error message is raised.
        return self._compliant_expr._with_native(
            self._compliant_expr.native.dt.truncate(every)
        )
=======
        parse_interval_string(every)  # Ensure consistent error message is raised.
        return self.compliant._with_native(self.native.dt.truncate(every))
>>>>>>> 6e4ca964

    def offset_by(self, by: str) -> PolarsExpr:
        # Ensure consistent error message is raised.
        Interval.parse_no_constraints(by)
        return self._compliant_expr._with_native(
            self._compliant_expr.native.dt.offset_by(by)
        )

    def __getattr__(self, attr: str) -> Callable[[Any], PolarsExpr]:
        def func(*args: Any, **kwargs: Any) -> PolarsExpr:
            pos, kwds = extract_args_kwargs(args, kwargs)
            return self.compliant._with_native(
                getattr(self.native.dt, attr)(*pos, **kwds)
            )

        return func

    to_string: Method[PolarsExpr]
    replace_time_zone: Method[PolarsExpr]
    convert_time_zone: Method[PolarsExpr]
    timestamp: Method[PolarsExpr]
    date: Method[PolarsExpr]
    year: Method[PolarsExpr]
    month: Method[PolarsExpr]
    day: Method[PolarsExpr]
    hour: Method[PolarsExpr]
    minute: Method[PolarsExpr]
    second: Method[PolarsExpr]
    millisecond: Method[PolarsExpr]
    microsecond: Method[PolarsExpr]
    nanosecond: Method[PolarsExpr]
    ordinal_day: Method[PolarsExpr]
    weekday: Method[PolarsExpr]
    total_minutes: Method[PolarsExpr]
    total_seconds: Method[PolarsExpr]
    total_milliseconds: Method[PolarsExpr]
    total_microseconds: Method[PolarsExpr]
    total_nanoseconds: Method[PolarsExpr]


class PolarsExprStringNamespace(PolarsExprNamespace):
    def zfill(self, width: int) -> PolarsExpr:
        backend_version = self.compliant._backend_version
        native_result = self.native.str.zfill(width)

        if backend_version < (0, 20, 5):  # pragma: no cover
            # Reason:
            # `TypeError: argument 'length': 'Expr' object cannot be interpreted as an integer`
            # in `native_expr.str.slice(1, length)`
            msg = "`zfill` is only available in 'polars>=0.20.5', found version '0.20.4'."
            raise NotImplementedError(msg)

        if backend_version <= (1, 30, 0):
            length = self.native.str.len_chars()
            less_than_width = length < width
            plus = "+"
            starts_with_plus = self.native.str.starts_with(plus)
            native_result = (
                pl.when(starts_with_plus & less_than_width)
                .then(
                    self.native.str.slice(1, length)
                    .str.zfill(width - 1)
                    .str.pad_start(width, plus)
                )
                .otherwise(native_result)
            )

        return self.compliant._with_native(native_result)

    def __getattr__(self, attr: str) -> Callable[[Any], PolarsExpr]:
        def func(*args: Any, **kwargs: Any) -> PolarsExpr:
            pos, kwds = extract_args_kwargs(args, kwargs)
            return self.compliant._with_native(
                getattr(self.native.str, attr)(*pos, **kwds)
            )

        return func

    len_chars: Method[PolarsExpr]
    replace: Method[PolarsExpr]
    replace_all: Method[PolarsExpr]
    strip_chars: Method[PolarsExpr]
    starts_with: Method[PolarsExpr]
    ends_with: Method[PolarsExpr]
    contains: Method[PolarsExpr]
    slice: Method[PolarsExpr]
    split: Method[PolarsExpr]
    to_date: Method[PolarsExpr]
    to_datetime: Method[PolarsExpr]
    to_lowercase: Method[PolarsExpr]
    to_uppercase: Method[PolarsExpr]


class PolarsExprCatNamespace(PolarsExprNamespace):
    def __getattr__(self, attr: str) -> Callable[[Any], PolarsExpr]:
        def func(*args: Any, **kwargs: Any) -> PolarsExpr:
            pos, kwds = extract_args_kwargs(args, kwargs)
            return self.compliant._with_native(
                getattr(self.native.cat, attr)(*pos, **kwds)
            )

        return func

    get_categories: Method[PolarsExpr]


class PolarsExprNameNamespace(PolarsExprNamespace):
    def __getattr__(self, attr: str) -> Callable[[Any], PolarsExpr]:
        def func(*args: Any, **kwargs: Any) -> PolarsExpr:
            pos, kwds = extract_args_kwargs(args, kwargs)
            return self.compliant._with_native(
                getattr(self.native.name, attr)(*pos, **kwds)
            )

        return func

    keep: Method[PolarsExpr]
    map: Method[PolarsExpr]
    prefix: Method[PolarsExpr]
    suffix: Method[PolarsExpr]
    to_lowercase: Method[PolarsExpr]
    to_uppercase: Method[PolarsExpr]


class PolarsExprListNamespace(PolarsExprNamespace):
    def len(self) -> PolarsExpr:
        native_expr = self.compliant._native_expr
        native_result = native_expr.list.len()

        if self.compliant._backend_version < (1, 16):  # pragma: no cover
            native_result = (
                pl.when(~native_expr.is_null()).then(native_result).cast(pl.UInt32())
            )
        elif self.compliant._backend_version < (1, 17):  # pragma: no cover
            native_result = native_result.cast(pl.UInt32())

        return self.compliant._with_native(native_result)

    # TODO(FBruzzesi): Remove `pragma: no cover` once other namespace methods are added
    def __getattr__(self, attr: str) -> Callable[[Any], PolarsExpr]:  # pragma: no cover
        def func(*args: Any, **kwargs: Any) -> PolarsExpr:
            pos, kwds = extract_args_kwargs(args, kwargs)
            return self.compliant._with_native(
                getattr(self.native.list, attr)(*pos, **kwds)
            )

        return func


class PolarsExprStructNamespace(PolarsExprNamespace):
    def __getattr__(self, attr: str) -> Callable[[Any], PolarsExpr]:  # pragma: no cover
        def func(*args: Any, **kwargs: Any) -> PolarsExpr:
            pos, kwds = extract_args_kwargs(args, kwargs)
            return self.compliant._with_native(
                getattr(self.native.struct, attr)(*pos, **kwds)
            )

        return func

    field: Method[PolarsExpr]<|MERGE_RESOLUTION|>--- conflicted
+++ resolved
@@ -326,22 +326,13 @@
 
 class PolarsExprDateTimeNamespace(PolarsExprNamespace):
     def truncate(self, every: str) -> PolarsExpr:
-<<<<<<< HEAD
         Interval.parse(every)  # Ensure consistent error message is raised.
-        return self._compliant_expr._with_native(
-            self._compliant_expr.native.dt.truncate(every)
-        )
-=======
-        parse_interval_string(every)  # Ensure consistent error message is raised.
         return self.compliant._with_native(self.native.dt.truncate(every))
->>>>>>> 6e4ca964
 
     def offset_by(self, by: str) -> PolarsExpr:
         # Ensure consistent error message is raised.
         Interval.parse_no_constraints(by)
-        return self._compliant_expr._with_native(
-            self._compliant_expr.native.dt.offset_by(by)
-        )
+        return self.compliant._with_native(self.native.dt.offset_by(by))
 
     def __getattr__(self, attr: str) -> Callable[[Any], PolarsExpr]:
         def func(*args: Any, **kwargs: Any) -> PolarsExpr:
