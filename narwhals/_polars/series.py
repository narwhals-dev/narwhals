--- conflicted
+++ resolved
@@ -689,11 +689,7 @@
     arg_max: Method[int]
     arg_min: Method[int]
     arg_true: Method[Self]
-<<<<<<< HEAD
-=======
     ceil: Method[Self]
-    clip: Method[Self]
->>>>>>> baabbf4e
     count: Method[int]
     cum_max: Method[Self]
     cum_min: Method[Self]
