from __future__ import annotations

from typing import TYPE_CHECKING, Any, ClassVar, cast, overload

import polars as pl

from narwhals._polars.utils import (
    BACKEND_VERSION,
    PolarsAnyNamespace,
    PolarsCatNamespace,
    PolarsDateTimeNamespace,
    PolarsListNamespace,
    PolarsStringNamespace,
    PolarsStructNamespace,
    catch_polars_exception,
    extract_args_kwargs,
    extract_native,
    narwhals_to_native_dtype,
    native_to_narwhals_dtype,
)
from narwhals._utils import Implementation, requires
from narwhals.dependencies import is_numpy_array_1d

if TYPE_CHECKING:
    from collections.abc import Iterable, Iterator, Mapping, Sequence
    from types import ModuleType
    from typing import Literal, TypeVar

    import pandas as pd
    import pyarrow as pa
    from typing_extensions import Self, TypeAlias, TypeIs

    from narwhals._polars.dataframe import Method, PolarsDataFrame
    from narwhals._polars.expr import PolarsExpr
    from narwhals._polars.namespace import PolarsNamespace
    from narwhals._utils import Version, _LimitedContext
    from narwhals.dtypes import DType
    from narwhals.series import Series
    from narwhals.typing import (
        Into1DArray,
        IntoDType,
        MultiIndexSelector,
        NonNestedLiteral,
        NumericLiteral,
        _1DArray,
    )

    T = TypeVar("T")
    IncludeBreakpoint: TypeAlias = Literal[False, True]


# Series methods where PolarsSeries just defers to Polars.Series directly.
INHERITED_METHODS = frozenset(
    [
        "__add__",
        "__and__",
        "__floordiv__",
        "__invert__",
        "__iter__",
        "__mod__",
        "__mul__",
        "__or__",
        "__pow__",
        "__radd__",
        "__rand__",
        "__rfloordiv__",
        "__rmod__",
        "__rmul__",
        "__ror__",
        "__rsub__",
        "__rtruediv__",
        "__sub__",
        "__truediv__",
        "abs",
        "all",
        "any",
        "arg_max",
        "arg_min",
        "arg_true",
        "clip",
        "count",
        "cum_max",
        "cum_min",
        "cum_prod",
        "cum_sum",
        "diff",
        "drop_nulls",
        "exp",
        "fill_null",
        "filter",
        "gather_every",
        "head",
        "is_between",
<<<<<<< HEAD
        "is_duplicated",
        "is_empty",
=======
        "is_close",
>>>>>>> 11fe33f7
        "is_finite",
        "is_first_distinct",
        "is_in",
        "is_last_distinct",
        "is_null",
        "is_sorted",
        "is_unique",
        "item",
        "kurtosis",
        "len",
        "log",
        "max",
        "mean",
        "min",
        "mode",
        "n_unique",
        "null_count",
        "quantile",
        "rank",
        "round",
        "sample",
        "shift",
        "skew",
        "sqrt",
        "std",
        "sum",
        "tail",
        "to_arrow",
        "to_frame",
        "to_list",
        "to_pandas",
        "unique",
        "var",
        "zip_with",
    ]
)


class PolarsSeries:
    _implementation = Implementation.POLARS

    _HIST_EMPTY_SCHEMA: ClassVar[Mapping[IncludeBreakpoint, Sequence[str]]] = {
        True: ["breakpoint", "count"],
        False: ["count"],
    }

    def __init__(self, series: pl.Series, *, version: Version) -> None:
        self._native_series: pl.Series = series
        self._version = version

    @property
    def _backend_version(self) -> tuple[int, ...]:
        return self._implementation._backend_version()

    def __repr__(self) -> str:  # pragma: no cover
        return "PolarsSeries"

    def __narwhals_namespace__(self) -> PolarsNamespace:
        from narwhals._polars.namespace import PolarsNamespace

        return PolarsNamespace(version=self._version)

    def __narwhals_series__(self) -> Self:
        return self

    def __native_namespace__(self) -> ModuleType:
        if self._implementation is Implementation.POLARS:
            return self._implementation.to_native_namespace()

        msg = f"Expected polars, got: {type(self._implementation)}"  # pragma: no cover
        raise AssertionError(msg)

    def _with_version(self, version: Version) -> Self:
        return self.__class__(self.native, version=version)

    @classmethod
    def from_iterable(
        cls,
        data: Iterable[Any],
        *,
        context: _LimitedContext,
        name: str = "",
        dtype: IntoDType | None = None,
    ) -> Self:
        version = context._version
        dtype_pl = narwhals_to_native_dtype(dtype, version) if dtype else None
        # NOTE: `Iterable` is fine, annotation is overly narrow
        # https://github.com/pola-rs/polars/blob/82d57a4ee41f87c11ca1b1af15488459727efdd7/py-polars/polars/series/series.py#L332-L333
        native = pl.Series(name=name, values=cast("Sequence[Any]", data), dtype=dtype_pl)
        return cls.from_native(native, context=context)

    @staticmethod
    def _is_native(obj: pl.Series | Any) -> TypeIs[pl.Series]:
        return isinstance(obj, pl.Series)

    @classmethod
    def from_native(cls, data: pl.Series, /, *, context: _LimitedContext) -> Self:
        return cls(data, version=context._version)

    @classmethod
    def from_numpy(cls, data: Into1DArray, /, *, context: _LimitedContext) -> Self:
        native = pl.Series(data if is_numpy_array_1d(data) else [data])
        return cls.from_native(native, context=context)

    def to_narwhals(self) -> Series[pl.Series]:
        return self._version.series(self, level="full")

    def _with_native(self, series: pl.Series) -> Self:
        return self.__class__(series, version=self._version)

    @overload
    def _from_native_object(self, series: pl.Series) -> Self: ...

    @overload
    def _from_native_object(self, series: pl.DataFrame) -> PolarsDataFrame: ...

    @overload
    def _from_native_object(self, series: T) -> T: ...

    def _from_native_object(
        self, series: pl.Series | pl.DataFrame | T
    ) -> Self | PolarsDataFrame | T:
        if self._is_native(series):
            return self._with_native(series)
        if isinstance(series, pl.DataFrame):
            from narwhals._polars.dataframe import PolarsDataFrame

            return PolarsDataFrame.from_native(series, context=self)
        # scalar
        return series

    def _to_expr(self) -> PolarsExpr:
        return self.__narwhals_namespace__()._expr._from_series(self)

    def __getattr__(self, attr: str) -> Any:
        if attr not in INHERITED_METHODS:
            msg = f"{self.__class__.__name__} has not attribute '{attr}'."
            raise AttributeError(msg)

        def func(*args: Any, **kwargs: Any) -> Any:
            pos, kwds = extract_args_kwargs(args, kwargs)
            return self._from_native_object(getattr(self.native, attr)(*pos, **kwds))

        return func

    def __len__(self) -> int:
        return len(self.native)

    @property
    def name(self) -> str:
        return self.native.name

    @property
    def dtype(self) -> DType:
        return native_to_narwhals_dtype(self.native.dtype, self._version)

    @property
    def native(self) -> pl.Series:
        return self._native_series

    def alias(self, name: str) -> Self:
        return self._from_native_object(self.native.alias(name))

    def __getitem__(self, item: MultiIndexSelector[Self]) -> Any | Self:
        if isinstance(item, PolarsSeries):
            return self._from_native_object(self.native.__getitem__(item.native))
        return self._from_native_object(self.native.__getitem__(item))

    def cast(self, dtype: IntoDType) -> Self:
        dtype_pl = narwhals_to_native_dtype(dtype, self._version)
        return self._with_native(self.native.cast(dtype_pl))

    @requires.backend_version((1,))
    def replace_strict(
        self,
        old: Sequence[Any] | Mapping[Any, Any],
        new: Sequence[Any],
        *,
        return_dtype: IntoDType | None,
    ) -> Self:
        ser = self.native
        dtype = (
            narwhals_to_native_dtype(return_dtype, self._version)
            if return_dtype
            else None
        )
        return self._with_native(ser.replace_strict(old, new, return_dtype=dtype))

    def to_numpy(self, dtype: Any = None, *, copy: bool | None = None) -> _1DArray:
        return self.__array__(dtype, copy=copy)

    def __array__(self, dtype: Any, *, copy: bool | None) -> _1DArray:
        if self._backend_version < (0, 20, 29):
            return self.native.__array__(dtype=dtype)
        return self.native.__array__(dtype=dtype, copy=copy)

    def __eq__(self, other: object) -> Self:  # type: ignore[override]
        return self._with_native(self.native.__eq__(extract_native(other)))

    def __ne__(self, other: object) -> Self:  # type: ignore[override]
        return self._with_native(self.native.__ne__(extract_native(other)))

    # NOTE: These need to be anything that can't match `PolarsExpr`, due to overload order
    def __ge__(self, other: Self) -> Self:
        return self._with_native(self.native.__ge__(extract_native(other)))

    def __gt__(self, other: Self) -> Self:
        return self._with_native(self.native.__gt__(extract_native(other)))

    def __le__(self, other: Self) -> Self:
        return self._with_native(self.native.__le__(extract_native(other)))

    def __lt__(self, other: Self) -> Self:
        return self._with_native(self.native.__lt__(extract_native(other)))

    def __rpow__(self, other: PolarsSeries | Any) -> Self:
        result = self.native.__rpow__(extract_native(other))
        if self._backend_version < (1, 16, 1):
            # Explicitly set alias to work around https://github.com/pola-rs/polars/issues/20071
            result = result.alias(self.name)
        return self._with_native(result)

    def is_nan(self) -> Self:
        try:
            native_is_nan = self.native.is_nan()
        except Exception as e:  # noqa: BLE001
            raise catch_polars_exception(e) from None
        if self._backend_version < (1, 18):  # pragma: no cover
            select = pl.when(self.native.is_not_null()).then(native_is_nan)
            return self._with_native(pl.select(select)[self.name])
        return self._with_native(native_is_nan)

    def median(self) -> Any:
        from narwhals.exceptions import InvalidOperationError

        if not self.dtype.is_numeric():
            msg = "`median` operation not supported for non-numeric input type."
            raise InvalidOperationError(msg)

        return self.native.median()

    def to_dummies(self, *, separator: str, drop_first: bool) -> PolarsDataFrame:
        from narwhals._polars.dataframe import PolarsDataFrame

        if self._backend_version < (0, 20, 15):
            has_nulls = self.native.is_null().any()
            result = self.native.to_dummies(separator=separator)
            output_columns = result.columns
            if drop_first:
                _ = output_columns.pop(int(has_nulls))

            result = result.select(output_columns)
        else:
            result = self.native.to_dummies(separator=separator, drop_first=drop_first)
        result = result.with_columns(pl.all().cast(pl.Int8))
        return PolarsDataFrame.from_native(result, context=self)

    def ewm_mean(
        self,
        *,
        com: float | None,
        span: float | None,
        half_life: float | None,
        alpha: float | None,
        adjust: bool,
        min_samples: int,
        ignore_nulls: bool,
    ) -> Self:
        extra_kwargs = (
            {"min_periods": min_samples}
            if self._backend_version < (1, 21, 0)
            else {"min_samples": min_samples}
        )

        native_result = self.native.ewm_mean(
            com=com,
            span=span,
            half_life=half_life,
            alpha=alpha,
            adjust=adjust,
            ignore_nulls=ignore_nulls,
            **extra_kwargs,
        )
        if self._backend_version < (1,):  # pragma: no cover
            return self._with_native(
                pl.select(
                    pl.when(~self.native.is_null()).then(native_result).otherwise(None)
                )[self.native.name]
            )

        return self._with_native(native_result)

    @requires.backend_version((1,))
    def rolling_var(
        self, window_size: int, *, min_samples: int, center: bool, ddof: int
    ) -> Self:
        extra_kwargs: dict[str, Any] = (
            {"min_periods": min_samples}
            if self._backend_version < (1, 21, 0)
            else {"min_samples": min_samples}
        )
        return self._with_native(
            self.native.rolling_var(
                window_size=window_size, center=center, ddof=ddof, **extra_kwargs
            )
        )

    @requires.backend_version((1,))
    def rolling_std(
        self, window_size: int, *, min_samples: int, center: bool, ddof: int
    ) -> Self:
        extra_kwargs: dict[str, Any] = (
            {"min_periods": min_samples}
            if self._backend_version < (1, 21, 0)
            else {"min_samples": min_samples}
        )
        return self._with_native(
            self.native.rolling_std(
                window_size=window_size, center=center, ddof=ddof, **extra_kwargs
            )
        )

    def rolling_sum(self, window_size: int, *, min_samples: int, center: bool) -> Self:
        extra_kwargs: dict[str, Any] = (
            {"min_periods": min_samples}
            if self._backend_version < (1, 21, 0)
            else {"min_samples": min_samples}
        )
        return self._with_native(
            self.native.rolling_sum(
                window_size=window_size, center=center, **extra_kwargs
            )
        )

    def rolling_mean(self, window_size: int, *, min_samples: int, center: bool) -> Self:
        extra_kwargs: dict[str, Any] = (
            {"min_periods": min_samples}
            if self._backend_version < (1, 21, 0)
            else {"min_samples": min_samples}
        )
        return self._with_native(
            self.native.rolling_mean(
                window_size=window_size, center=center, **extra_kwargs
            )
        )

    def sort(self, *, descending: bool, nulls_last: bool) -> Self:
        if self._backend_version < (0, 20, 6):
            result = self.native.sort(descending=descending)

            if nulls_last:
                is_null = result.is_null()
                result = pl.concat([result.filter(~is_null), result.filter(is_null)])
        else:
            result = self.native.sort(descending=descending, nulls_last=nulls_last)

        return self._with_native(result)

    def scatter(self, indices: int | Sequence[int], values: Any) -> Self:
        s = self.native.clone().scatter(indices, extract_native(values))
        return self._with_native(s)

    def value_counts(
        self, *, sort: bool, parallel: bool, name: str | None, normalize: bool
    ) -> PolarsDataFrame:
        from narwhals._polars.dataframe import PolarsDataFrame

        if self._backend_version < (1, 0, 0):
            value_name_ = name or ("proportion" if normalize else "count")

            result = self.native.value_counts(sort=sort, parallel=parallel).select(
                **{
                    (self.native.name): pl.col(self.native.name),
                    value_name_: pl.col("count") / pl.sum("count")
                    if normalize
                    else pl.col("count"),
                }
            )
        else:
            result = self.native.value_counts(
                sort=sort, parallel=parallel, name=name, normalize=normalize
            )
        return PolarsDataFrame.from_native(result, context=self)

    def cum_count(self, *, reverse: bool) -> Self:
        return self._with_native(self.native.cum_count(reverse=reverse))

    def __contains__(self, other: Any) -> bool:
        try:
            return self.native.__contains__(other)
        except Exception as e:  # noqa: BLE001
            raise catch_polars_exception(e) from None

    def is_close(
        self,
        other: Self | NumericLiteral,
        *,
        abs_tol: float,
        rel_tol: float,
        nans_equal: bool,
    ) -> PolarsSeries:
        if self._backend_version < (1, 32, 0):
            name = self.name
            ns = self.__narwhals_namespace__()
            other_expr = other._to_expr() if isinstance(other, PolarsSeries) else other
            expr = ns.col(name).is_close(
                other_expr, abs_tol=abs_tol, rel_tol=rel_tol, nans_equal=nans_equal
            )
            return self.to_frame().select(expr).get_column(name)
        other_series = other.native if isinstance(other, PolarsSeries) else other
        result = self.native.is_close(
            other_series, abs_tol=abs_tol, rel_tol=rel_tol, nans_equal=nans_equal
        )
        return self._with_native(result)

    def hist_from_bins(
        self, bins: list[float], *, include_breakpoint: bool
    ) -> PolarsDataFrame:
        if len(bins) <= 1:
            native = pl.DataFrame(schema=self._HIST_EMPTY_SCHEMA[include_breakpoint])
        elif self.native.is_empty():
            if include_breakpoint:
                native = (
                    pl.Series(bins[1:])
                    .to_frame("breakpoint")
                    .with_columns(count=pl.lit(0, pl.Int64))
                )
            else:
                native = pl.select(count=pl.zeros(len(bins) - 1, pl.Int64))
        else:
            return self._hist_from_data(
                bins=bins, bin_count=None, include_breakpoint=include_breakpoint
            )
        return self.__narwhals_namespace__()._dataframe.from_native(native, context=self)

    def hist_from_bin_count(
        self, bin_count: int, *, include_breakpoint: bool
    ) -> PolarsDataFrame:
        if bin_count == 0:
            native = pl.DataFrame(schema=self._HIST_EMPTY_SCHEMA[include_breakpoint])
        elif self.native.is_empty():
            if include_breakpoint:
                native = pl.select(
                    breakpoint=pl.int_range(1, bin_count + 1) / bin_count,
                    count=pl.lit(0, pl.Int64),
                )
            else:
                native = pl.select(count=pl.zeros(bin_count, pl.Int64))
        else:
            count: int | None
            if BACKEND_VERSION < (1, 15):  # pragma: no cover
                count = None
                bins = self._bins_from_bin_count(bin_count=bin_count)
            else:
                count = bin_count
                bins = None
            return self._hist_from_data(
                bins=bins,  # type: ignore[arg-type]
                bin_count=count,
                include_breakpoint=include_breakpoint,
            )
        return self.__narwhals_namespace__()._dataframe.from_native(native, context=self)

    def _bins_from_bin_count(self, bin_count: int) -> pl.Series:  # pragma: no cover
        """Prepare bins based on backend version compatibility.

        polars <1.15 does not adjust the bins when they have equivalent min/max
        polars <1.5 with bin_count=...
        returns bins that range from -inf to +inf and has bin_count + 1 bins.
          for compat: convert `bin_count=` call to `bins=`
        """
        from typing import cast

        lower = cast("float", self.native.min())
        upper = cast("float", self.native.max())

        if lower == upper:
            lower -= 0.5
            upper += 0.5

        width = (upper - lower) / bin_count
        return pl.int_range(0, bin_count + 1, eager=True) * width + lower

    def _hist_from_data(
        self, bins: list[float] | None, bin_count: int | None, *, include_breakpoint: bool
    ) -> PolarsDataFrame:
        """Calculate histogram from non-empty data and post-process the results based on the backend version."""
        from narwhals._polars.dataframe import PolarsDataFrame

        series = self.native

        # Polars inconsistently handles NaN values when computing histograms
        #   against predefined bins: https://github.com/pola-rs/polars/issues/21082
        if BACKEND_VERSION < (1, 15) or bins is not None:
            series = series.fill_nan(None)

        df = series.hist(
            bins,
            bin_count=bin_count,
            include_category=False,
            include_breakpoint=include_breakpoint,
        )

        # Apply post-processing corrections

        # Handle column naming
        if not include_breakpoint:
            col_name = df.columns[0]
            df = df.select(pl.col(col_name).alias("count"))
        elif BACKEND_VERSION < (1, 0):  # pragma: no cover
            df = df.rename({"break_point": "breakpoint"})

        if bins is not None:  # pragma: no cover
            # polars<1.6 implicitly adds -inf and inf to either end of bins
            if BACKEND_VERSION < (1, 6):
                r = pl.int_range(0, len(df))
                df = df.filter((r > 0) & (r < len(df) - 1))
            # polars<1.27 makes the lowest bin a left/right closed interval
            if BACKEND_VERSION < (1, 27):
                df = (
                    df.slice(0, 1)
                    .with_columns(pl.col("count") + ((pl.lit(series) == bins[0]).sum()))
                    .vstack(df.slice(1))
                )

        return PolarsDataFrame.from_native(df, context=self)

    def to_polars(self) -> pl.Series:
        return self.native

    @property
    def dt(self) -> PolarsSeriesDateTimeNamespace:
        return PolarsSeriesDateTimeNamespace(self)

    @property
    def str(self) -> PolarsSeriesStringNamespace:
        return PolarsSeriesStringNamespace(self)

    @property
    def cat(self) -> PolarsSeriesCatNamespace:
        return PolarsSeriesCatNamespace(self)

    @property
    def struct(self) -> PolarsSeriesStructNamespace:
        return PolarsSeriesStructNamespace(self)

    __add__: Method[Self]
    __and__: Method[Self]
    __floordiv__: Method[Self]
    __invert__: Method[Self]
    __iter__: Method[Iterator[Any]]
    __mod__: Method[Self]
    __mul__: Method[Self]
    __or__: Method[Self]
    __pow__: Method[Self]
    __radd__: Method[Self]
    __rand__: Method[Self]
    __rfloordiv__: Method[Self]
    __rmod__: Method[Self]
    __rmul__: Method[Self]
    __ror__: Method[Self]
    __rsub__: Method[Self]
    __rtruediv__: Method[Self]
    __sub__: Method[Self]
    __truediv__: Method[Self]
    abs: Method[Self]
    all: Method[bool]
    any: Method[bool]
    arg_max: Method[int]
    arg_min: Method[int]
    arg_true: Method[Self]
    clip: Method[Self]
    count: Method[int]
    cum_max: Method[Self]
    cum_min: Method[Self]
    cum_prod: Method[Self]
    cum_sum: Method[Self]
    diff: Method[Self]
    drop_nulls: Method[Self]
    exp: Method[Self]
    fill_null: Method[Self]
    filter: Method[Self]
    gather_every: Method[Self]
    head: Method[Self]
    is_between: Method[Self]
    is_duplicated: Method[Self]
    is_empty: Method[bool]
    is_finite: Method[Self]
    is_first_distinct: Method[Self]
    is_in: Method[Self]
    is_last_distinct: Method[Self]
    is_null: Method[Self]
    is_sorted: Method[bool]
    is_unique: Method[Self]
    item: Method[Any]
    kurtosis: Method[float | None]
    len: Method[int]
    log: Method[Self]
    max: Method[Any]
    mean: Method[float]
    min: Method[Any]
    mode: Method[Self]
    n_unique: Method[int]
    null_count: Method[int]
    quantile: Method[float]
    rank: Method[Self]
    round: Method[Self]
    sample: Method[Self]
    shift: Method[Self]
    skew: Method[float | None]
    sqrt: Method[Self]
    std: Method[float]
    sum: Method[float]
    tail: Method[Self]
    to_arrow: Method[pa.Array[Any]]
    to_frame: Method[PolarsDataFrame]
    to_list: Method[list[Any]]
    to_pandas: Method[pd.Series[Any]]
    unique: Method[Self]
    var: Method[float]
    zip_with: Method[Self]

    @property
    def list(self) -> PolarsSeriesListNamespace:
        return PolarsSeriesListNamespace(self)


class PolarsSeriesNamespace(PolarsAnyNamespace[PolarsSeries, pl.Series]):
    def __init__(self, series: PolarsSeries) -> None:
        self._series = series

    @property
    def compliant(self) -> PolarsSeries:
        return self._series

    @property
    def native(self) -> pl.Series:
        return self._series.native

    @property
    def name(self) -> str:
        return self.compliant.name

    def __narwhals_namespace__(self) -> PolarsNamespace:
        return self.compliant.__narwhals_namespace__()

    def to_frame(self) -> PolarsDataFrame:
        return self.compliant.to_frame()


class PolarsSeriesDateTimeNamespace(
    PolarsSeriesNamespace, PolarsDateTimeNamespace[PolarsSeries, pl.Series]
): ...


class PolarsSeriesStringNamespace(
    PolarsSeriesNamespace, PolarsStringNamespace[PolarsSeries, pl.Series]
):
    def zfill(self, width: int) -> PolarsSeries:
        name = self.name
        ns = self.__narwhals_namespace__()
        return self.to_frame().select(ns.col(name).str.zfill(width)).get_column(name)


class PolarsSeriesCatNamespace(
    PolarsSeriesNamespace, PolarsCatNamespace[PolarsSeries, pl.Series]
): ...


class PolarsSeriesListNamespace(
    PolarsSeriesNamespace, PolarsListNamespace[PolarsSeries, pl.Series]
):
    def len(self) -> PolarsSeries:
        name = self.name
        ns = self.__narwhals_namespace__()
        return self.to_frame().select(ns.col(name).list.len()).get_column(name)

    def contains(self, item: NonNestedLiteral) -> PolarsSeries:
        name = self.name
        ns = self.__narwhals_namespace__()
        return self.to_frame().select(ns.col(name).list.contains(item)).get_column(name)


class PolarsSeriesStructNamespace(
    PolarsSeriesNamespace, PolarsStructNamespace[PolarsSeries, pl.Series]
): ...<|MERGE_RESOLUTION|>--- conflicted
+++ resolved
@@ -91,12 +91,9 @@
         "gather_every",
         "head",
         "is_between",
-<<<<<<< HEAD
+        "is_close",
         "is_duplicated",
         "is_empty",
-=======
-        "is_close",
->>>>>>> 11fe33f7
         "is_finite",
         "is_first_distinct",
         "is_in",
