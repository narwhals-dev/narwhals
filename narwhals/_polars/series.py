from __future__ import annotations

from typing import TYPE_CHECKING, Any, ClassVar, cast, overload

import polars as pl

from narwhals._polars.utils import (
    BACKEND_VERSION,
    SERIES_ACCEPTS_PD_INDEX,
    SERIES_RESPECTS_DTYPE,
    PolarsAnyNamespace,
    PolarsCatNamespace,
    PolarsDateTimeNamespace,
    PolarsListNamespace,
    PolarsStringNamespace,
    PolarsStructNamespace,
    catch_polars_exception,
    extract_args_kwargs,
    extract_native,
    narwhals_to_native_dtype,
    native_to_narwhals_dtype,
)
from narwhals._utils import Implementation, requires
from narwhals.dependencies import is_numpy_array_1d, is_pandas_index

if TYPE_CHECKING:
    from collections.abc import Iterable, Iterator, Mapping, Sequence
    from types import ModuleType
    from typing import Literal, TypeVar

    import pandas as pd
    import pyarrow as pa
    from typing_extensions import Self, TypeAlias, TypeIs

    from narwhals._polars.dataframe import Method, PolarsDataFrame
    from narwhals._polars.namespace import PolarsNamespace
    from narwhals._utils import Version, _LimitedContext
    from narwhals.dtypes import DType
    from narwhals.series import Series
    from narwhals.typing import (
        Into1DArray,
        IntoDType,
        ModeKeepStrategy,
        MultiIndexSelector,
        NonNestedLiteral,
<<<<<<< HEAD
=======
        NumericLiteral,
        PythonLiteral,
>>>>>>> a3411548
        _1DArray,
    )

    T = TypeVar("T")
    IncludeBreakpoint: TypeAlias = Literal[False, True]

Incomplete: TypeAlias = Any

# Series methods where PolarsSeries just defers to Polars.Series directly.
INHERITED_METHODS = frozenset(
    [
        "__add__",
        "__and__",
        "__floordiv__",
        "__invert__",
        "__iter__",
        "__mod__",
        "__mul__",
        "__or__",
        "__pow__",
        "__radd__",
        "__rand__",
        "__rfloordiv__",
        "__rmod__",
        "__rmul__",
        "__ror__",
        "__rsub__",
        "__rtruediv__",
        "__sub__",
        "__truediv__",
        "abs",
        "all",
        "any",
        "arg_max",
        "arg_min",
        "arg_true",
        "clip",
        "count",
        "cum_max",
        "cum_min",
        "cum_prod",
        "cum_sum",
        "diff",
        "drop_nulls",
        "exp",
        "fill_null",
        "fill_nan",
        "filter",
        "gather_every",
        "head",
        "is_between",
        "is_close",
        "is_duplicated",
        "is_empty",
        "is_finite",
        "is_first_distinct",
        "is_in",
        "is_last_distinct",
        "is_null",
        "is_sorted",
        "is_unique",
        "item",
        "kurtosis",
        "len",
        "log",
        "max",
        "mean",
        "min",
        "mode",
        "n_unique",
        "null_count",
        "quantile",
        "rank",
        "round",
        "sample",
        "shift",
        "skew",
        "sqrt",
        "std",
        "sum",
        "tail",
        "to_arrow",
        "to_frame",
        "to_list",
        "to_pandas",
        "unique",
        "var",
        "zip_with",
    ]
)


class PolarsSeries:
    _implementation: Implementation = Implementation.POLARS
    _native_series: pl.Series
    _version: Version

    _HIST_EMPTY_SCHEMA: ClassVar[Mapping[IncludeBreakpoint, Sequence[str]]] = {
        True: ["breakpoint", "count"],
        False: ["count"],
    }

    def __init__(self, series: pl.Series, *, version: Version) -> None:
        self._native_series = series
        self._version = version

    @property
    def _backend_version(self) -> tuple[int, ...]:
        return self._implementation._backend_version()

    def __repr__(self) -> str:  # pragma: no cover
        return "PolarsSeries"

    def __narwhals_namespace__(self) -> PolarsNamespace:
        from narwhals._polars.namespace import PolarsNamespace

        return PolarsNamespace(version=self._version)

    def __narwhals_series__(self) -> Self:
        return self

    def __native_namespace__(self) -> ModuleType:
        if self._implementation is Implementation.POLARS:
            return self._implementation.to_native_namespace()

        msg = f"Expected polars, got: {type(self._implementation)}"  # pragma: no cover
        raise AssertionError(msg)

    def _with_version(self, version: Version) -> Self:
        return self.__class__(self.native, version=version)

    @classmethod
    def from_iterable(
        cls,
        data: Iterable[Any],
        *,
        context: _LimitedContext,
        name: str = "",
        dtype: IntoDType | None = None,
    ) -> Self:
        version = context._version
        dtype_pl = narwhals_to_native_dtype(dtype, version) if dtype else None
        values: Incomplete = data
        if SERIES_RESPECTS_DTYPE:
            native = pl.Series(name, values, dtype=dtype_pl)
        else:  # pragma: no cover
            if (not SERIES_ACCEPTS_PD_INDEX) and is_pandas_index(values):
                values = values.to_series()
            native = pl.Series(name, values)
            if dtype_pl:
                native = native.cast(dtype_pl)
        return cls.from_native(native, context=context)

    @staticmethod
    def _is_native(obj: pl.Series | Any) -> TypeIs[pl.Series]:
        return isinstance(obj, pl.Series)

    @classmethod
    def from_native(cls, data: pl.Series, /, *, context: _LimitedContext) -> Self:
        return cls(data, version=context._version)

    @classmethod
    def from_numpy(cls, data: Into1DArray, /, *, context: _LimitedContext) -> Self:
        native = pl.Series(data if is_numpy_array_1d(data) else [data])
        return cls.from_native(native, context=context)

    def to_narwhals(self) -> Series[pl.Series]:
        return self._version.series(self, level="full")

    def _with_native(self, series: pl.Series) -> Self:
        return self.__class__(series, version=self._version)

    @overload
    def _from_native_object(self, series: pl.Series) -> Self: ...

    @overload
    def _from_native_object(self, series: pl.DataFrame) -> PolarsDataFrame: ...

    @overload
    def _from_native_object(self, series: T) -> T: ...

    def _from_native_object(
        self, series: pl.Series | pl.DataFrame | T
    ) -> Self | PolarsDataFrame | T:
        if self._is_native(series):
            return self._with_native(series)
        if isinstance(series, pl.DataFrame):
            from narwhals._polars.dataframe import PolarsDataFrame

            return PolarsDataFrame.from_native(series, context=self)
        # scalar
        return series

    def __getattr__(self, attr: str) -> Any:
        if attr not in INHERITED_METHODS:
            msg = f"{self.__class__.__name__} has not attribute '{attr}'."
            raise AttributeError(msg)

        def func(*args: Any, **kwargs: Any) -> Any:
            pos, kwds = extract_args_kwargs(args, kwargs)
            return self._from_native_object(getattr(self.native, attr)(*pos, **kwds))

        return func

    def __len__(self) -> int:
        return len(self.native)

    def __rfloordiv__(self, other: Any) -> PolarsSeries:
        if self._backend_version < (1, 10, 0):
            name = self.name
            ns = self.__narwhals_namespace__()
            return (
                self.to_frame()
                .select((ns.col(name).__rfloordiv__(other)).alias(name))
                .get_column(name)
            )
        return self._with_native(self.native.__rfloordiv__(extract_native(other)))

    @property
    def name(self) -> str:
        return self.native.name

    @property
    def dtype(self) -> DType:
        return native_to_narwhals_dtype(self.native.dtype, self._version)

    @property
    def native(self) -> pl.Series:
        return self._native_series

    def alias(self, name: str) -> Self:
        return self._from_native_object(self.native.alias(name))

    def __getitem__(self, item: MultiIndexSelector[Self]) -> Any | Self:
        if isinstance(item, PolarsSeries):
            return self._from_native_object(self.native.__getitem__(item.native))
        return self._from_native_object(self.native.__getitem__(item))

    def cast(self, dtype: IntoDType) -> Self:
        dtype_pl = narwhals_to_native_dtype(dtype, self._version)
        return self._with_native(self.native.cast(dtype_pl))

    def clip(self, lower_bound: PolarsSeries, upper_bound: PolarsSeries) -> Self:
        return self._with_native(
            self.native.clip(extract_native(lower_bound), extract_native(upper_bound))
        )

    def clip_lower(self, lower_bound: PolarsSeries) -> Self:
        return self._with_native(self.native.clip(extract_native(lower_bound)))

    def clip_upper(self, upper_bound: PolarsSeries) -> Self:
        return self._with_native(
            self.native.clip(upper_bound=extract_native(upper_bound))
        )

    @requires.backend_version((1,))
    def replace_strict(
        self,
        old: Sequence[Any] | Mapping[Any, Any],
        new: Sequence[Any],
        *,
        return_dtype: IntoDType | None,
    ) -> Self:
        ser = self.native
        dtype = (
            narwhals_to_native_dtype(return_dtype, self._version)
            if return_dtype
            else None
        )
        return self._with_native(ser.replace_strict(old, new, return_dtype=dtype))

    def to_numpy(self, dtype: Any = None, *, copy: bool | None = None) -> _1DArray:
        return self.__array__(dtype, copy=copy)

    def __array__(self, dtype: Any, *, copy: bool | None) -> _1DArray:
        if self._backend_version < (0, 20, 29):
            return self.native.__array__(dtype=dtype)
        return self.native.__array__(dtype=dtype, copy=copy)

    def __eq__(self, other: object) -> Self:  # type: ignore[override]
        return self._with_native(self.native.__eq__(extract_native(other)))

    def __ne__(self, other: object) -> Self:  # type: ignore[override]
        return self._with_native(self.native.__ne__(extract_native(other)))

    # NOTE: These need to be anything that can't match `PolarsExpr`, due to overload order
    def __ge__(self, other: Self) -> Self:
        return self._with_native(self.native.__ge__(extract_native(other)))

    def __gt__(self, other: Self) -> Self:
        return self._with_native(self.native.__gt__(extract_native(other)))

    def __le__(self, other: Self) -> Self:
        return self._with_native(self.native.__le__(extract_native(other)))

    def __lt__(self, other: Self) -> Self:
        return self._with_native(self.native.__lt__(extract_native(other)))

    def __rpow__(self, other: PolarsSeries | Any) -> Self:
        result = self.native.__rpow__(extract_native(other))
        if self._backend_version < (1, 16, 1):
            # Explicitly set alias to work around https://github.com/pola-rs/polars/issues/20071
            result = result.alias(self.name)
        return self._with_native(result)

    def is_nan(self) -> Self:
        try:
            native_is_nan = self.native.is_nan()
        except Exception as e:  # noqa: BLE001
            raise catch_polars_exception(e) from None
        if self._backend_version < (1, 18):  # pragma: no cover
            select = pl.when(self.native.is_not_null()).then(native_is_nan)
            return self._with_native(pl.select(select)[self.name])
        return self._with_native(native_is_nan)

    def median(self) -> Any:
        from narwhals.exceptions import InvalidOperationError

        if not self.dtype.is_numeric():
            msg = "`median` operation not supported for non-numeric input type."
            raise InvalidOperationError(msg)

        return self.native.median()

    def to_dummies(self, *, separator: str, drop_first: bool) -> PolarsDataFrame:
        from narwhals._polars.dataframe import PolarsDataFrame

        if self._backend_version < (0, 20, 15):
            has_nulls = self.native.is_null().any()
            result = self.native.to_dummies(separator=separator)
            output_columns = result.columns
            if drop_first:
                _ = output_columns.pop(int(has_nulls))

            result = result.select(output_columns)
        else:
            result = self.native.to_dummies(separator=separator, drop_first=drop_first)
        result = result.with_columns(pl.all().cast(pl.Int8))
        return PolarsDataFrame.from_native(result, context=self)

    def ewm_mean(
        self,
        *,
        com: float | None,
        span: float | None,
        half_life: float | None,
        alpha: float | None,
        adjust: bool,
        min_samples: int,
        ignore_nulls: bool,
    ) -> Self:
        extra_kwargs = (
            {"min_periods": min_samples}
            if self._backend_version < (1, 21, 0)
            else {"min_samples": min_samples}
        )

        native_result = self.native.ewm_mean(
            com=com,
            span=span,
            half_life=half_life,
            alpha=alpha,
            adjust=adjust,
            ignore_nulls=ignore_nulls,
            **extra_kwargs,
        )
        if self._backend_version < (1,):  # pragma: no cover
            return self._with_native(
                pl.select(
                    pl.when(~self.native.is_null()).then(native_result).otherwise(None)
                )[self.native.name]
            )

        return self._with_native(native_result)

    @requires.backend_version((1,))
    def rolling_var(
        self, window_size: int, *, min_samples: int, center: bool, ddof: int
    ) -> Self:
        extra_kwargs: dict[str, Any] = (
            {"min_periods": min_samples}
            if self._backend_version < (1, 21, 0)
            else {"min_samples": min_samples}
        )
        return self._with_native(
            self.native.rolling_var(
                window_size=window_size, center=center, ddof=ddof, **extra_kwargs
            )
        )

    @requires.backend_version((1,))
    def rolling_std(
        self, window_size: int, *, min_samples: int, center: bool, ddof: int
    ) -> Self:
        extra_kwargs: dict[str, Any] = (
            {"min_periods": min_samples}
            if self._backend_version < (1, 21, 0)
            else {"min_samples": min_samples}
        )
        return self._with_native(
            self.native.rolling_std(
                window_size=window_size, center=center, ddof=ddof, **extra_kwargs
            )
        )

    def rolling_sum(self, window_size: int, *, min_samples: int, center: bool) -> Self:
        extra_kwargs: dict[str, Any] = (
            {"min_periods": min_samples}
            if self._backend_version < (1, 21, 0)
            else {"min_samples": min_samples}
        )
        return self._with_native(
            self.native.rolling_sum(
                window_size=window_size, center=center, **extra_kwargs
            )
        )

    def rolling_mean(self, window_size: int, *, min_samples: int, center: bool) -> Self:
        extra_kwargs: dict[str, Any] = (
            {"min_periods": min_samples}
            if self._backend_version < (1, 21, 0)
            else {"min_samples": min_samples}
        )
        return self._with_native(
            self.native.rolling_mean(
                window_size=window_size, center=center, **extra_kwargs
            )
        )

    def sort(self, *, descending: bool, nulls_last: bool) -> Self:
        if self._backend_version < (0, 20, 6):
            result = self.native.sort(descending=descending)

            if nulls_last:
                is_null = result.is_null()
                result = pl.concat([result.filter(~is_null), result.filter(is_null)])
        else:
            result = self.native.sort(descending=descending, nulls_last=nulls_last)

        return self._with_native(result)

    def scatter(self, indices: int | Sequence[int], values: Any) -> Self:
        s = self.native.clone().scatter(indices, extract_native(values))
        return self._with_native(s)

    def value_counts(
        self, *, sort: bool, parallel: bool, name: str | None, normalize: bool
    ) -> PolarsDataFrame:
        from narwhals._polars.dataframe import PolarsDataFrame

        if self._backend_version < (1, 0, 0):
            value_name_ = name or ("proportion" if normalize else "count")

            result = self.native.value_counts(sort=sort, parallel=parallel).select(
                **{
                    (self.native.name): pl.col(self.native.name),
                    value_name_: pl.col("count") / pl.sum("count")
                    if normalize
                    else pl.col("count"),
                }
            )
        else:
            result = self.native.value_counts(
                sort=sort, parallel=parallel, name=name, normalize=normalize
            )
        return PolarsDataFrame.from_native(result, context=self)

    def cum_count(self, *, reverse: bool) -> Self:
        return self._with_native(self.native.cum_count(reverse=reverse))

    def __contains__(self, other: Any) -> bool:
        try:
            return self.native.__contains__(other)
        except Exception as e:  # noqa: BLE001
            raise catch_polars_exception(e) from None

    def mode(self, *, keep: ModeKeepStrategy) -> Self:
        result = self.native.mode()
        return self._with_native(result.head(1) if keep == "any" else result)

    def hist_from_bins(
        self, bins: list[float], *, include_breakpoint: bool
    ) -> PolarsDataFrame:
        if len(bins) <= 1:
            native = pl.DataFrame(schema=self._HIST_EMPTY_SCHEMA[include_breakpoint])
        elif self.native.is_empty():
            if include_breakpoint:
                native = (
                    pl.Series(bins[1:])
                    .to_frame("breakpoint")
                    .with_columns(count=pl.lit(0, pl.Int64))
                )
            else:
                native = pl.select(count=pl.zeros(len(bins) - 1, pl.Int64))
        else:
            return self._hist_from_data(
                bins=bins, bin_count=None, include_breakpoint=include_breakpoint
            )
        return self.__narwhals_namespace__()._dataframe.from_native(native, context=self)

    def hist_from_bin_count(
        self, bin_count: int, *, include_breakpoint: bool
    ) -> PolarsDataFrame:
        if bin_count == 0:
            native = pl.DataFrame(schema=self._HIST_EMPTY_SCHEMA[include_breakpoint])
        elif self.native.is_empty():
            if include_breakpoint:
                native = pl.select(
                    breakpoint=pl.int_range(1, bin_count + 1) / bin_count,
                    count=pl.lit(0, pl.Int64),
                )
            else:
                native = pl.select(count=pl.zeros(bin_count, pl.Int64))
        else:
            count: int | None
            if BACKEND_VERSION < (1, 15):  # pragma: no cover
                count = None
                bins = self._bins_from_bin_count(bin_count=bin_count)
            else:
                count = bin_count
                bins = None
            return self._hist_from_data(
                bins=bins,  # type: ignore[arg-type]
                bin_count=count,
                include_breakpoint=include_breakpoint,
            )
        return self.__narwhals_namespace__()._dataframe.from_native(native, context=self)

    def _bins_from_bin_count(self, bin_count: int) -> pl.Series:  # pragma: no cover
        """Prepare bins based on backend version compatibility.

        polars <1.15 does not adjust the bins when they have equivalent min/max
        polars <1.5 with bin_count=...
        returns bins that range from -inf to +inf and has bin_count + 1 bins.
          for compat: convert `bin_count=` call to `bins=`
        """
        lower = cast("float", self.native.min())
        upper = cast("float", self.native.max())

        if lower == upper:
            lower -= 0.5
            upper += 0.5

        width = (upper - lower) / bin_count
        return pl.int_range(0, bin_count + 1, eager=True) * width + lower

    def _hist_from_data(
        self, bins: list[float] | None, bin_count: int | None, *, include_breakpoint: bool
    ) -> PolarsDataFrame:
        """Calculate histogram from non-empty data and post-process the results based on the backend version."""
        from narwhals._polars.dataframe import PolarsDataFrame

        series = self.native

        # Polars inconsistently handles NaN values when computing histograms
        #   against predefined bins: https://github.com/pola-rs/polars/issues/21082
        if BACKEND_VERSION < (1, 15) or bins is not None:
            series = series.fill_nan(None)

        df = series.hist(
            bins,
            bin_count=bin_count,
            include_category=False,
            include_breakpoint=include_breakpoint,
        )

        # Apply post-processing corrections

        # Handle column naming
        if not include_breakpoint:
            col_name = df.columns[0]
            df = df.select(pl.col(col_name).alias("count"))
        elif BACKEND_VERSION < (1, 0):  # pragma: no cover
            df = df.rename({"break_point": "breakpoint"})

        if bins is not None:  # pragma: no cover
            # polars<1.6 implicitly adds -inf and inf to either end of bins
            if BACKEND_VERSION < (1, 6):
                r = pl.int_range(0, len(df))
                df = df.filter((r > 0) & (r < len(df) - 1))
            # polars<1.27 makes the lowest bin a left/right closed interval
            if BACKEND_VERSION < (1, 27):
                df = (
                    df.slice(0, 1)
                    .with_columns(pl.col("count") + ((pl.lit(series) == bins[0]).sum()))
                    .vstack(df.slice(1))
                )

        return PolarsDataFrame.from_native(df, context=self)

    def to_polars(self) -> pl.Series:
        return self.native

    def first(self) -> PythonLiteral:
        if self._backend_version < (1, 10):  # pragma: no cover
            return self.native.item(0) if len(self) else None
        return self.native.first()  # type: ignore[return-value]

    def last(self) -> PythonLiteral:
        if self._backend_version < (1, 10):  # pragma: no cover
            return self.native.item(-1) if len(self) else None
        return self.native.last()  # type: ignore[return-value]

    @property
    def dt(self) -> PolarsSeriesDateTimeNamespace:
        return PolarsSeriesDateTimeNamespace(self)

    @property
    def str(self) -> PolarsSeriesStringNamespace:
        return PolarsSeriesStringNamespace(self)

    @property
    def cat(self) -> PolarsSeriesCatNamespace:
        return PolarsSeriesCatNamespace(self)

    @property
    def struct(self) -> PolarsSeriesStructNamespace:
        return PolarsSeriesStructNamespace(self)

    __add__: Method[Self]
    __and__: Method[Self]
    __floordiv__: Method[Self]
    __invert__: Method[Self]
    __iter__: Method[Iterator[Any]]
    __mod__: Method[Self]
    __mul__: Method[Self]
    __or__: Method[Self]
    __pow__: Method[Self]
    __radd__: Method[Self]
    __rand__: Method[Self]
    __rmod__: Method[Self]
    __rmul__: Method[Self]
    __ror__: Method[Self]
    __rsub__: Method[Self]
    __rtruediv__: Method[Self]
    __sub__: Method[Self]
    __truediv__: Method[Self]
    abs: Method[Self]
    all: Method[bool]
    any: Method[bool]
    arg_max: Method[int]
    arg_min: Method[int]
    arg_true: Method[Self]
    count: Method[int]
    cum_max: Method[Self]
    cum_min: Method[Self]
    cum_prod: Method[Self]
    cum_sum: Method[Self]
    diff: Method[Self]
    drop_nulls: Method[Self]
    exp: Method[Self]
    fill_null: Method[Self]
    fill_nan: Method[Self]
    filter: Method[Self]
    gather_every: Method[Self]
    head: Method[Self]
    is_between: Method[Self]
    is_duplicated: Method[Self]
    is_empty: Method[bool]
    is_finite: Method[Self]
    is_first_distinct: Method[Self]
    is_in: Method[Self]
    is_last_distinct: Method[Self]
    is_null: Method[Self]
    is_sorted: Method[bool]
    is_unique: Method[Self]
    item: Method[Any]
    kurtosis: Method[float | None]
    len: Method[int]
    log: Method[Self]
    max: Method[Any]
    mean: Method[float]
    min: Method[Any]
    n_unique: Method[int]
    null_count: Method[int]
    quantile: Method[float]
    rank: Method[Self]
    round: Method[Self]
    sample: Method[Self]
    shift: Method[Self]
    skew: Method[float | None]
    sqrt: Method[Self]
    std: Method[float]
    sum: Method[float]
    tail: Method[Self]
    to_arrow: Method[pa.Array[Any]]
    to_frame: Method[PolarsDataFrame]
    to_list: Method[list[Any]]
    to_pandas: Method[pd.Series[Any]]
    unique: Method[Self]
    var: Method[float]
    zip_with: Method[Self]

    @property
    def list(self) -> PolarsSeriesListNamespace:
        return PolarsSeriesListNamespace(self)


class PolarsSeriesNamespace(PolarsAnyNamespace[PolarsSeries, pl.Series]):
    def __init__(self, series: PolarsSeries) -> None:
        self._series = series

    @property
    def compliant(self) -> PolarsSeries:
        return self._series

    @property
    def native(self) -> pl.Series:
        return self._series.native

    @property
    def name(self) -> str:
        return self.compliant.name

    def __narwhals_namespace__(self) -> PolarsNamespace:
        return self.compliant.__narwhals_namespace__()

    def to_frame(self) -> PolarsDataFrame:
        return self.compliant.to_frame()


class PolarsSeriesDateTimeNamespace(
    PolarsSeriesNamespace, PolarsDateTimeNamespace[PolarsSeries, pl.Series]
): ...


class PolarsSeriesStringNamespace(
    PolarsSeriesNamespace, PolarsStringNamespace[PolarsSeries, pl.Series]
):
    def zfill(self, width: int) -> PolarsSeries:
        name = self.name
        ns = self.__narwhals_namespace__()
        return self.to_frame().select(ns.col(name).str.zfill(width)).get_column(name)

    def replace(
        self, value: PolarsSeries, pattern: str, *, literal: bool, n: int
    ) -> PolarsSeries:
        value_native = extract_native(value)
        return self.compliant._with_native(
            self.native.str.replace(pattern, value_native, literal=literal, n=n)  # type: ignore[arg-type]
        )

    def replace_all(
        self, value: PolarsSeries, pattern: str, *, literal: bool
    ) -> PolarsSeries:
        value_native = extract_native(value)
        return self.compliant._with_native(
            self.native.str.replace_all(pattern, value_native, literal=literal)  # type: ignore[arg-type]
        )


class PolarsSeriesCatNamespace(
    PolarsSeriesNamespace, PolarsCatNamespace[PolarsSeries, pl.Series]
): ...


class PolarsSeriesListNamespace(
    PolarsSeriesNamespace, PolarsListNamespace[PolarsSeries, pl.Series]
):
    def len(self) -> PolarsSeries:
        name = self.name
        ns = self.__narwhals_namespace__()
        return self.to_frame().select(ns.col(name).list.len()).get_column(name)

    def contains(self, item: NonNestedLiteral) -> PolarsSeries:
        name = self.name
        ns = self.__narwhals_namespace__()
        return self.to_frame().select(ns.col(name).list.contains(item)).get_column(name)


class PolarsSeriesStructNamespace(
    PolarsSeriesNamespace, PolarsStructNamespace[PolarsSeries, pl.Series]
): ...<|MERGE_RESOLUTION|>--- conflicted
+++ resolved
@@ -43,11 +43,7 @@
         ModeKeepStrategy,
         MultiIndexSelector,
         NonNestedLiteral,
-<<<<<<< HEAD
-=======
-        NumericLiteral,
         PythonLiteral,
->>>>>>> a3411548
         _1DArray,
     )
 
