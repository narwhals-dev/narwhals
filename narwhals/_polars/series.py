--- conflicted
+++ resolved
@@ -37,12 +37,13 @@
     from narwhals._utils import Version, _FullContext
     from narwhals.dtypes import DType
     from narwhals.series import Series
-<<<<<<< HEAD
-    from narwhals.typing import Into1DArray, MultiIndexSelector, PythonLiteral, _1DArray
-    from narwhals.utils import Version, _FullContext
-=======
-    from narwhals.typing import Into1DArray, IntoDType, MultiIndexSelector, _1DArray
->>>>>>> 66559a07
+    from narwhals.typing import (
+        Into1DArray,
+        IntoDType,
+        MultiIndexSelector,
+        PythonLiteral,
+        _1DArray,
+    )
 
     T = TypeVar("T")
 
