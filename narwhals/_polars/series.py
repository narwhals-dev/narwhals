--- conflicted
+++ resolved
@@ -218,32 +218,18 @@
     def __ne__(self, other: object) -> Self:  # type: ignore[override]
         return self._with_native(self.native.__ne__(extract_native(other)))
 
-<<<<<<< HEAD
     # NOTE: `pyright` is being reasonable here
-    def __ge__(self: Self, other: Any) -> Self:
+    def __ge__(self, other: Any) -> Self:
         return self._with_native(self.native.__ge__(extract_native(other)))  # pyright: ignore[reportArgumentType]
 
-    def __gt__(self: Self, other: Any) -> Self:
+    def __gt__(self, other: Any) -> Self:
         return self._with_native(self.native.__gt__(extract_native(other)))  # pyright: ignore[reportArgumentType]
 
-    def __le__(self: Self, other: Any) -> Self:
+    def __le__(self, other: Any) -> Self:
         return self._with_native(self.native.__le__(extract_native(other)))  # pyright: ignore[reportArgumentType]
 
-    def __lt__(self: Self, other: Any) -> Self:
+    def __lt__(self, other: Any) -> Self:
         return self._with_native(self.native.__lt__(extract_native(other)))  # pyright: ignore[reportArgumentType]
-=======
-    def __ge__(self, other: Any) -> Self:
-        return self._with_native(self.native.__ge__(extract_native(other)))
-
-    def __gt__(self, other: Any) -> Self:
-        return self._with_native(self.native.__gt__(extract_native(other)))
-
-    def __le__(self, other: Any) -> Self:
-        return self._with_native(self.native.__le__(extract_native(other)))
-
-    def __lt__(self, other: Any) -> Self:
-        return self._with_native(self.native.__lt__(extract_native(other)))
->>>>>>> db1c5a34
 
     def __and__(self, other: PolarsSeries | bool | Any) -> Self:
         return self._with_native(self.native.__and__(extract_native(other)))
