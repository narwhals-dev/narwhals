--- conflicted
+++ resolved
@@ -41,11 +41,8 @@
         IntoDType,
         MultiIndexSelector,
         NonNestedLiteral,
-<<<<<<< HEAD
+        NumericLiteral,
         PythonLiteral,
-=======
-        NumericLiteral,
->>>>>>> b14d880e
         _1DArray,
     )
 
