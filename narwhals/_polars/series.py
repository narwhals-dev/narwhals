from __future__ import annotations

from typing import TYPE_CHECKING, Any, ClassVar, cast, overload

import polars as pl

from narwhals._polars.utils import (
    BACKEND_VERSION,
    PolarsAnyNamespace,
    PolarsCatNamespace,
    PolarsDateTimeNamespace,
    PolarsListNamespace,
    PolarsStringNamespace,
    PolarsStructNamespace,
    catch_polars_exception,
    extract_args_kwargs,
    extract_native,
    narwhals_to_native_dtype,
    native_to_narwhals_dtype,
)
from narwhals._utils import Implementation, requires
from narwhals.dependencies import is_numpy_array_1d

if TYPE_CHECKING:
    from collections.abc import Iterable, Iterator, Mapping, Sequence
    from types import ModuleType
    from typing import Literal, TypeVar

    import pandas as pd
    import pyarrow as pa
    from typing_extensions import Self, TypeAlias, TypeIs

    from narwhals._polars.dataframe import Method, PolarsDataFrame
    from narwhals._polars.expr import PolarsExpr
    from narwhals._polars.namespace import PolarsNamespace
    from narwhals._utils import Version, _LimitedContext
    from narwhals.dtypes import DType
    from narwhals.series import Series
    from narwhals.typing import (
        Into1DArray,
        IntoDType,
        MultiIndexSelector,
        NonNestedLiteral,
        _1DArray,
    )

    T = TypeVar("T")
    IncludeBreakpoint: TypeAlias = Literal[False, True]


# Series methods where PolarsSeries just defers to Polars.Series directly.
INHERITED_METHODS = frozenset(
    [
        "__add__",
        "__and__",
        "__floordiv__",
        "__invert__",
        "__iter__",
        "__mod__",
        "__mul__",
        "__or__",
        "__pow__",
        "__radd__",
        "__rand__",
        "__rfloordiv__",
        "__rmod__",
        "__rmul__",
        "__ror__",
        "__rsub__",
        "__rtruediv__",
        "__sub__",
        "__truediv__",
        "abs",
        "all",
        "any",
        "arg_max",
        "arg_min",
        "arg_true",
        "clip",
        "count",
        "cum_max",
        "cum_min",
        "cum_prod",
        "cum_sum",
        "diff",
        "drop_nulls",
        "exp",
        "fill_null",
        "filter",
        "gather_every",
        "head",
        "is_between",
        "is_finite",
        "is_first_distinct",
        "is_in",
        "is_last_distinct",
        "is_null",
        "is_sorted",
        "is_unique",
        "item",
        "kurtosis",
        "len",
        "log",
        "max",
        "mean",
        "min",
        "mode",
        "n_unique",
        "null_count",
        "quantile",
        "rank",
        "round",
        "sample",
        "shift",
        "skew",
        "sqrt",
        "std",
        "sum",
        "tail",
        "to_arrow",
        "to_frame",
        "to_list",
        "to_pandas",
        "unique",
        "var",
        "zip_with",
    ]
)


class PolarsSeries:
    _implementation = Implementation.POLARS

    def __init__(self, series: pl.Series, *, version: Version) -> None:
        self._native_series: pl.Series = series
        self._version = version

    @property
    def _backend_version(self) -> tuple[int, ...]:
        return self._implementation._backend_version()

    def __repr__(self) -> str:  # pragma: no cover
        return "PolarsSeries"

    def __narwhals_namespace__(self) -> PolarsNamespace:
        from narwhals._polars.namespace import PolarsNamespace

        return PolarsNamespace(version=self._version)

    def __narwhals_series__(self) -> Self:
        return self

    def __native_namespace__(self) -> ModuleType:
        if self._implementation is Implementation.POLARS:
            return self._implementation.to_native_namespace()

        msg = f"Expected polars, got: {type(self._implementation)}"  # pragma: no cover
        raise AssertionError(msg)

    def _with_version(self, version: Version) -> Self:
        return self.__class__(self.native, version=version)

    @classmethod
    def from_iterable(
        cls,
        data: Iterable[Any],
        *,
        context: _LimitedContext,
        name: str = "",
        dtype: IntoDType | None = None,
    ) -> Self:
        version = context._version
        dtype_pl = narwhals_to_native_dtype(dtype, version) if dtype else None
        # NOTE: `Iterable` is fine, annotation is overly narrow
        # https://github.com/pola-rs/polars/blob/82d57a4ee41f87c11ca1b1af15488459727efdd7/py-polars/polars/series/series.py#L332-L333
        native = pl.Series(name=name, values=cast("Sequence[Any]", data), dtype=dtype_pl)
        return cls.from_native(native, context=context)

    @staticmethod
    def _is_native(obj: pl.Series | Any) -> TypeIs[pl.Series]:
        return isinstance(obj, pl.Series)

    @classmethod
    def from_native(cls, data: pl.Series, /, *, context: _LimitedContext) -> Self:
        return cls(data, version=context._version)

    @classmethod
    def from_numpy(cls, data: Into1DArray, /, *, context: _LimitedContext) -> Self:
        native = pl.Series(data if is_numpy_array_1d(data) else [data])
        return cls.from_native(native, context=context)

    def to_narwhals(self) -> Series[pl.Series]:
        return self._version.series(self, level="full")

    def _with_native(self, series: pl.Series) -> Self:
        return self.__class__(series, version=self._version)

    @overload
    def _from_native_object(self, series: pl.Series) -> Self: ...

    @overload
    def _from_native_object(self, series: pl.DataFrame) -> PolarsDataFrame: ...

    @overload
    def _from_native_object(self, series: T) -> T: ...

    def _from_native_object(
        self, series: pl.Series | pl.DataFrame | T
    ) -> Self | PolarsDataFrame | T:
        if self._is_native(series):
            return self._with_native(series)
        if isinstance(series, pl.DataFrame):
            from narwhals._polars.dataframe import PolarsDataFrame

            return PolarsDataFrame.from_native(series, context=self)
        # scalar
        return series

    def _to_expr(self) -> PolarsExpr:
        return self.__narwhals_namespace__()._expr._from_series(self)

    def __getattr__(self, attr: str) -> Any:
        if attr not in INHERITED_METHODS:
            msg = f"{self.__class__.__name__} has not attribute '{attr}'."
            raise AttributeError(msg)

        def func(*args: Any, **kwargs: Any) -> Any:
            pos, kwds = extract_args_kwargs(args, kwargs)
            return self._from_native_object(getattr(self.native, attr)(*pos, **kwds))

        return func

    def __len__(self) -> int:
        return len(self.native)

    @property
    def name(self) -> str:
        return self.native.name

    @property
    def dtype(self) -> DType:
        return native_to_narwhals_dtype(self.native.dtype, self._version)

    @property
    def native(self) -> pl.Series:
        return self._native_series

    def alias(self, name: str) -> Self:
        return self._from_native_object(self.native.alias(name))

    def __getitem__(self, item: MultiIndexSelector[Self]) -> Any | Self:
        if isinstance(item, PolarsSeries):
            return self._from_native_object(self.native.__getitem__(item.native))
        return self._from_native_object(self.native.__getitem__(item))

    def cast(self, dtype: IntoDType) -> Self:
        dtype_pl = narwhals_to_native_dtype(dtype, self._version)
        return self._with_native(self.native.cast(dtype_pl))

    @requires.backend_version((1,))
    def replace_strict(
        self,
        old: Sequence[Any] | Mapping[Any, Any],
        new: Sequence[Any],
        *,
        return_dtype: IntoDType | None,
    ) -> Self:
        ser = self.native
        dtype = (
            narwhals_to_native_dtype(return_dtype, self._version)
            if return_dtype
            else None
        )
        return self._with_native(ser.replace_strict(old, new, return_dtype=dtype))

    def to_numpy(self, dtype: Any = None, *, copy: bool | None = None) -> _1DArray:
        return self.__array__(dtype, copy=copy)

    def __array__(self, dtype: Any, *, copy: bool | None) -> _1DArray:
        if self._backend_version < (0, 20, 29):
            return self.native.__array__(dtype=dtype)
        return self.native.__array__(dtype=dtype, copy=copy)

    def __eq__(self, other: object) -> Self:  # type: ignore[override]
        return self._with_native(self.native.__eq__(extract_native(other)))

    def __ne__(self, other: object) -> Self:  # type: ignore[override]
        return self._with_native(self.native.__ne__(extract_native(other)))

    # NOTE: These need to be anything that can't match `PolarsExpr`, due to overload order
    def __ge__(self, other: Self) -> Self:
        return self._with_native(self.native.__ge__(extract_native(other)))

    def __gt__(self, other: Self) -> Self:
        return self._with_native(self.native.__gt__(extract_native(other)))

    def __le__(self, other: Self) -> Self:
        return self._with_native(self.native.__le__(extract_native(other)))

    def __lt__(self, other: Self) -> Self:
        return self._with_native(self.native.__lt__(extract_native(other)))

    def __rpow__(self, other: PolarsSeries | Any) -> Self:
        result = self.native.__rpow__(extract_native(other))
        if self._backend_version < (1, 16, 1):
            # Explicitly set alias to work around https://github.com/pola-rs/polars/issues/20071
            result = result.alias(self.name)
        return self._with_native(result)

    def is_nan(self) -> Self:
        try:
            native_is_nan = self.native.is_nan()
        except Exception as e:  # noqa: BLE001
            raise catch_polars_exception(e) from None
        if self._backend_version < (1, 18):  # pragma: no cover
            select = pl.when(self.native.is_not_null()).then(native_is_nan)
            return self._with_native(pl.select(select)[self.name])
        return self._with_native(native_is_nan)

    def median(self) -> Any:
        from narwhals.exceptions import InvalidOperationError

        if not self.dtype.is_numeric():
            msg = "`median` operation not supported for non-numeric input type."
            raise InvalidOperationError(msg)

        return self.native.median()

    def to_dummies(self, *, separator: str, drop_first: bool) -> PolarsDataFrame:
        from narwhals._polars.dataframe import PolarsDataFrame

        if self._backend_version < (0, 20, 15):
            has_nulls = self.native.is_null().any()
            result = self.native.to_dummies(separator=separator)
            output_columns = result.columns
            if drop_first:
                _ = output_columns.pop(int(has_nulls))

            result = result.select(output_columns)
        else:
            result = self.native.to_dummies(separator=separator, drop_first=drop_first)
        result = result.with_columns(pl.all().cast(pl.Int8))
        return PolarsDataFrame.from_native(result, context=self)

    def ewm_mean(
        self,
        *,
        com: float | None,
        span: float | None,
        half_life: float | None,
        alpha: float | None,
        adjust: bool,
        min_samples: int,
        ignore_nulls: bool,
    ) -> Self:
        extra_kwargs = (
            {"min_periods": min_samples}
            if self._backend_version < (1, 21, 0)
            else {"min_samples": min_samples}
        )

        native_result = self.native.ewm_mean(
            com=com,
            span=span,
            half_life=half_life,
            alpha=alpha,
            adjust=adjust,
            ignore_nulls=ignore_nulls,
            **extra_kwargs,
        )
        if self._backend_version < (1,):  # pragma: no cover
            return self._with_native(
                pl.select(
                    pl.when(~self.native.is_null()).then(native_result).otherwise(None)
                )[self.native.name]
            )

        return self._with_native(native_result)

    @requires.backend_version((1,))
    def rolling_var(
        self, window_size: int, *, min_samples: int, center: bool, ddof: int
    ) -> Self:
        extra_kwargs: dict[str, Any] = (
            {"min_periods": min_samples}
            if self._backend_version < (1, 21, 0)
            else {"min_samples": min_samples}
        )
        return self._with_native(
            self.native.rolling_var(
                window_size=window_size, center=center, ddof=ddof, **extra_kwargs
            )
        )

    @requires.backend_version((1,))
    def rolling_std(
        self, window_size: int, *, min_samples: int, center: bool, ddof: int
    ) -> Self:
        extra_kwargs: dict[str, Any] = (
            {"min_periods": min_samples}
            if self._backend_version < (1, 21, 0)
            else {"min_samples": min_samples}
        )
        return self._with_native(
            self.native.rolling_std(
                window_size=window_size, center=center, ddof=ddof, **extra_kwargs
            )
        )

    def rolling_sum(self, window_size: int, *, min_samples: int, center: bool) -> Self:
        extra_kwargs: dict[str, Any] = (
            {"min_periods": min_samples}
            if self._backend_version < (1, 21, 0)
            else {"min_samples": min_samples}
        )
        return self._with_native(
            self.native.rolling_sum(
                window_size=window_size, center=center, **extra_kwargs
            )
        )

    def rolling_mean(self, window_size: int, *, min_samples: int, center: bool) -> Self:
        extra_kwargs: dict[str, Any] = (
            {"min_periods": min_samples}
            if self._backend_version < (1, 21, 0)
            else {"min_samples": min_samples}
        )
        return self._with_native(
            self.native.rolling_mean(
                window_size=window_size, center=center, **extra_kwargs
            )
        )

    def sort(self, *, descending: bool, nulls_last: bool) -> Self:
        if self._backend_version < (0, 20, 6):
            result = self.native.sort(descending=descending)

            if nulls_last:
                is_null = result.is_null()
                result = pl.concat([result.filter(~is_null), result.filter(is_null)])
        else:
            result = self.native.sort(descending=descending, nulls_last=nulls_last)

        return self._with_native(result)

    def scatter(self, indices: int | Sequence[int], values: Any) -> Self:
        s = self.native.clone().scatter(indices, extract_native(values))
        return self._with_native(s)

    def value_counts(
        self, *, sort: bool, parallel: bool, name: str | None, normalize: bool
    ) -> PolarsDataFrame:
        from narwhals._polars.dataframe import PolarsDataFrame

        if self._backend_version < (1, 0, 0):
            value_name_ = name or ("proportion" if normalize else "count")

            result = self.native.value_counts(sort=sort, parallel=parallel).select(
                **{
                    (self.native.name): pl.col(self.native.name),
                    value_name_: pl.col("count") / pl.sum("count")
                    if normalize
                    else pl.col("count"),
                }
            )
        else:
            result = self.native.value_counts(
                sort=sort, parallel=parallel, name=name, normalize=normalize
            )
        return PolarsDataFrame.from_native(result, context=self)

    def cum_count(self, *, reverse: bool) -> Self:
        return self._with_native(self.native.cum_count(reverse=reverse))

    def __contains__(self, other: Any) -> bool:
        try:
            return self.native.__contains__(other)
        except Exception as e:  # noqa: BLE001
            raise catch_polars_exception(e) from None

    _HIST_EMPTY_SCHEMA: ClassVar[Mapping[IncludeBreakpoint, Sequence[str]]] = {
        True: ["breakpoint", "count"],
        False: ["count"],
    }

    def hist_from_bins(
        self, bins: list[float], *, include_breakpoint: bool
    ) -> PolarsDataFrame:
        if len(bins) <= 1:
            native = pl.DataFrame(schema=self._HIST_EMPTY_SCHEMA[include_breakpoint])
        elif self.native.is_empty():
            if include_breakpoint:
                native = (
                    pl.Series(bins[1:])
                    .to_frame("breakpoint")
                    .with_columns(count=pl.lit(0, pl.Int64))
                )
            else:
                native = pl.select(count=pl.zeros(len(bins) - 1, pl.Int64))
        else:
            return self._hist_from_data(
                bins=bins, bin_count=None, include_breakpoint=include_breakpoint
            )
        return self.__narwhals_namespace__()._dataframe.from_native(native, context=self)

    def hist_from_bin_count(
        self, bin_count: int, *, include_breakpoint: bool
    ) -> PolarsDataFrame:
        if bin_count == 0:
            native = pl.DataFrame(schema=self._HIST_EMPTY_SCHEMA[include_breakpoint])
        elif self.native.is_empty():
            if include_breakpoint:
                native = pl.select(
                    breakpoint=pl.int_range(1, bin_count + 1) / bin_count,
                    count=pl.lit(0, pl.Int64),
                )
            else:
                native = pl.select(count=pl.zeros(bin_count, pl.Int64))
        else:
            count: int | None
            if BACKEND_VERSION < (1, 15):  # pragma: no cover
                count = None
                bins = self._bins_from_bin_count(bin_count=bin_count)
            else:
                count = bin_count
                bins = None
            return self._hist_from_data(
                bins=bins,  # type: ignore[arg-type]
                bin_count=count,
                include_breakpoint=include_breakpoint,
            )
        return self.__narwhals_namespace__()._dataframe.from_native(native, context=self)

    def _bins_from_bin_count(self, bin_count: int) -> pl.Series:  # pragma: no cover
        """Prepare bins based on backend version compatibility.

        polars <1.15 does not adjust the bins when they have equivalent min/max
        polars <1.5 with bin_count=...
        returns bins that range from -inf to +inf and has bin_count + 1 bins.
          for compat: convert `bin_count=` call to `bins=`
        """
        from typing import cast

        lower = cast("float", self.native.min())
        upper = cast("float", self.native.max())

        if lower == upper:
            lower -= 0.5
            upper += 0.5

        width = (upper - lower) / bin_count
        return pl.int_range(0, bin_count + 1, eager=True) * width + lower

    def _hist_from_data(
        self, bins: list[float] | None, bin_count: int | None, *, include_breakpoint: bool
    ) -> PolarsDataFrame:
        """Calculate histogram from non-empty data and post-process the results based on the backend version."""
        from narwhals._polars.dataframe import PolarsDataFrame

        series = self.native

        # Polars inconsistently handles NaN values when computing histograms
        #   against predefined bins: https://github.com/pola-rs/polars/issues/21082
        if BACKEND_VERSION < (1, 15) or bins is not None:
            series = series.fill_nan(None)

        df = series.hist(
            bins,
            bin_count=bin_count,
            include_category=False,
            include_breakpoint=include_breakpoint,
        )

        # Apply post-processing corrections

        # Handle column naming
        if not include_breakpoint:
            col_name = df.columns[0]
            df = df.select(pl.col(col_name).alias("count"))
        elif BACKEND_VERSION < (1, 0):  # pragma: no cover
            df = df.rename({"break_point": "breakpoint"})

        if bins is not None:  # pragma: no cover
            # polars<1.6 implicitly adds -inf and inf to either end of bins
            if BACKEND_VERSION < (1, 6):
                r = pl.int_range(0, len(df))
                df = df.filter((r > 0) & (r < len(df) - 1))
            # polars<1.27 makes the lowest bin a left/right closed interval
            if BACKEND_VERSION < (1, 27):
                df = (
                    df.slice(0, 1)
                    .with_columns(pl.col("count") + ((pl.lit(series) == bins[0]).sum()))
                    .vstack(df.slice(1))
                )

        return PolarsDataFrame.from_native(df, context=self)

    def to_polars(self) -> pl.Series:
        return self.native

    @property
    def dt(self) -> PolarsSeriesDateTimeNamespace:
        return PolarsSeriesDateTimeNamespace(self)

    @property
    def str(self) -> PolarsSeriesStringNamespace:
        return PolarsSeriesStringNamespace(self)

    @property
    def cat(self) -> PolarsSeriesCatNamespace:
        return PolarsSeriesCatNamespace(self)

    @property
    def struct(self) -> PolarsSeriesStructNamespace:
        return PolarsSeriesStructNamespace(self)

    __add__: Method[Self]
    __and__: Method[Self]
    __floordiv__: Method[Self]
    __invert__: Method[Self]
    __iter__: Method[Iterator[Any]]
    __mod__: Method[Self]
    __mul__: Method[Self]
    __or__: Method[Self]
    __pow__: Method[Self]
    __radd__: Method[Self]
    __rand__: Method[Self]
    __rfloordiv__: Method[Self]
    __rmod__: Method[Self]
    __rmul__: Method[Self]
    __ror__: Method[Self]
    __rsub__: Method[Self]
    __rtruediv__: Method[Self]
    __sub__: Method[Self]
    __truediv__: Method[Self]
    abs: Method[Self]
    all: Method[bool]
    any: Method[bool]
    arg_max: Method[int]
    arg_min: Method[int]
    arg_true: Method[Self]
    clip: Method[Self]
    count: Method[int]
    cum_max: Method[Self]
    cum_min: Method[Self]
    cum_prod: Method[Self]
    cum_sum: Method[Self]
    diff: Method[Self]
    drop_nulls: Method[Self]
    exp: Method[Self]
    fill_null: Method[Self]
    filter: Method[Self]
    gather_every: Method[Self]
    head: Method[Self]
    is_between: Method[Self]
    is_finite: Method[Self]
    is_first_distinct: Method[Self]
    is_in: Method[Self]
    is_last_distinct: Method[Self]
    is_null: Method[Self]
    is_sorted: Method[bool]
    is_unique: Method[Self]
    item: Method[Any]
    kurtosis: Method[float | None]
    len: Method[int]
    log: Method[Self]
    max: Method[Any]
    mean: Method[float]
    min: Method[Any]
    mode: Method[Self]
    n_unique: Method[int]
    null_count: Method[int]
    quantile: Method[float]
    rank: Method[Self]
    round: Method[Self]
    sample: Method[Self]
    shift: Method[Self]
    skew: Method[float | None]
    sqrt: Method[Self]
    std: Method[float]
    sum: Method[float]
    tail: Method[Self]
    to_arrow: Method[pa.Array[Any]]
    to_frame: Method[PolarsDataFrame]
    to_list: Method[list[Any]]
    to_pandas: Method[pd.Series[Any]]
    unique: Method[Self]
    var: Method[float]
    zip_with: Method[Self]

    @property
    def list(self) -> PolarsSeriesListNamespace:
        return PolarsSeriesListNamespace(self)


class PolarsSeriesNamespace(PolarsAnyNamespace[PolarsSeries, pl.Series]):
    def __init__(self, series: PolarsSeries) -> None:
        self._series = series

    @property
    def compliant(self) -> PolarsSeries:
        return self._series

    @property
    def native(self) -> pl.Series:
        return self._series.native

    @property
    def name(self) -> str:
        return self.compliant.name

    def __narwhals_namespace__(self) -> PolarsNamespace:
        return self.compliant.__narwhals_namespace__()

    def to_frame(self) -> PolarsDataFrame:
        return self.compliant.to_frame()


class PolarsSeriesDateTimeNamespace(
    PolarsSeriesNamespace, PolarsDateTimeNamespace[PolarsSeries, pl.Series]
): ...


class PolarsSeriesStringNamespace(
    PolarsSeriesNamespace, PolarsStringNamespace[PolarsSeries, pl.Series]
):
    def zfill(self, width: int) -> PolarsSeries:
        name = self.name
        ns = self.__narwhals_namespace__()
        return self.to_frame().select(ns.col(name).str.zfill(width)).get_column(name)


class PolarsSeriesCatNamespace(
    PolarsSeriesNamespace, PolarsCatNamespace[PolarsSeries, pl.Series]
): ...


class PolarsSeriesListNamespace(
    PolarsSeriesNamespace, PolarsListNamespace[PolarsSeries, pl.Series]
):
    def len(self) -> PolarsSeries:
        name = self.name
        ns = self.__narwhals_namespace__()
        return self.to_frame().select(ns.col(name).list.len()).get_column(name)

<<<<<<< HEAD
    def unique(self) -> PolarsSeries:
        name = self.name
        ns = self.__narwhals_namespace__()
        return self.to_frame().select(ns.col(name).list.unique()).get_column(name)

    def contains(self, item: NonNestedLiteral) -> PolarsSeries:
        name = self.name
        ns = self.__narwhals_namespace__()
        return self.to_frame().select(ns.col(name).list.contains(item)).get_column(name)

=======
>>>>>>> 94bfa1cd

class PolarsSeriesStructNamespace(
    PolarsSeriesNamespace, PolarsStructNamespace[PolarsSeries, pl.Series]
): ...<|MERGE_RESOLUTION|>--- conflicted
+++ resolved
@@ -743,19 +743,11 @@
         ns = self.__narwhals_namespace__()
         return self.to_frame().select(ns.col(name).list.len()).get_column(name)
 
-<<<<<<< HEAD
-    def unique(self) -> PolarsSeries:
-        name = self.name
-        ns = self.__narwhals_namespace__()
-        return self.to_frame().select(ns.col(name).list.unique()).get_column(name)
-
     def contains(self, item: NonNestedLiteral) -> PolarsSeries:
         name = self.name
         ns = self.__narwhals_namespace__()
         return self.to_frame().select(ns.col(name).list.contains(item)).get_column(name)
 
-=======
->>>>>>> 94bfa1cd
 
 class PolarsSeriesStructNamespace(
     PolarsSeriesNamespace, PolarsStructNamespace[PolarsSeries, pl.Series]
