--- conflicted
+++ resolved
@@ -205,12 +205,8 @@
     ) -> PolarsDataFrame:
         from narwhals._polars.dataframe import PolarsDataFrame
 
-<<<<<<< HEAD
-        if self._backend_version < (0, 20, 15):  # pragma: no cover
+        if self._backend_version < (0, 20, 15):
             has_nulls = self._native_series.is_null().any()
-=======
-        if self._backend_version < (0, 20, 15):
->>>>>>> 9a51501d
             result = self._native_series.to_dummies(separator=separator)
             output_columns = result.columns
             if drop_first:
