from __future__ import annotations

from typing import (
    TYPE_CHECKING,
    Any,
    Iterable,
    Iterator,
    Mapping,
    Sequence,
    cast,
    overload,
)

import polars as pl

from narwhals._polars.utils import (
    catch_polars_exception,
    extract_args_kwargs,
    extract_native,
    narwhals_to_native_dtype,
    native_to_narwhals_dtype,
)
from narwhals._utils import Implementation, requires, validate_backend_version
from narwhals.dependencies import is_numpy_array_1d

if TYPE_CHECKING:
    from types import ModuleType
    from typing import TypeVar

    import pandas as pd
    import pyarrow as pa
    from typing_extensions import Self, TypeIs

    from narwhals._polars.dataframe import Method, PolarsDataFrame
    from narwhals._polars.expr import PolarsExpr
    from narwhals._polars.namespace import PolarsNamespace
    from narwhals._utils import Version, _FullContext
    from narwhals.dtypes import DType
    from narwhals.series import Series
<<<<<<< HEAD
    from narwhals.typing import Into1DArray, IntoDType, MultiIndexSelector, _1DArray
    from narwhals.utils import Version, _FullContext
=======
    from narwhals.typing import Into1DArray, MultiIndexSelector, _1DArray
>>>>>>> e4d92821

    T = TypeVar("T")


# Series methods where PolarsSeries just defers to Polars.Series directly.
INHERITED_METHODS = frozenset(
    [
        "__add__",
        "__and__",
        "__floordiv__",
        "__invert__",
        "__iter__",
        "__mod__",
        "__mul__",
        "__or__",
        "__pow__",
        "__radd__",
        "__rand__",
        "__rfloordiv__",
        "__rmod__",
        "__rmul__",
        "__ror__",
        "__rsub__",
        "__rtruediv__",
        "__sub__",
        "__truediv__",
        "abs",
        "all",
        "any",
        "arg_max",
        "arg_min",
        "arg_true",
        "clip",
        "count",
        "cum_max",
        "cum_min",
        "cum_prod",
        "cum_sum",
        "diff",
        "drop_nulls",
        "fill_null",
        "filter",
        "gather_every",
        "head",
        "is_between",
        "is_finite",
        "is_first_distinct",
        "is_in",
        "is_last_distinct",
        "is_null",
        "is_sorted",
        "is_unique",
        "item",
        "len",
        "log",
        "max",
        "mean",
        "min",
        "mode",
        "n_unique",
        "null_count",
        "quantile",
        "rank",
        "round",
        "sample",
        "shift",
        "skew",
        "std",
        "sum",
        "tail",
        "to_arrow",
        "to_frame",
        "to_list",
        "to_pandas",
        "unique",
        "var",
        "zip_with",
    ]
)


class PolarsSeries:
    def __init__(
        self, series: pl.Series, *, backend_version: tuple[int, ...], version: Version
    ) -> None:
        self._native_series: pl.Series = series
        self._backend_version = backend_version
        self._implementation = Implementation.POLARS
        self._version = version
        validate_backend_version(self._implementation, self._backend_version)

    def __repr__(self) -> str:  # pragma: no cover
        return "PolarsSeries"

    def __narwhals_namespace__(self) -> PolarsNamespace:
        from narwhals._polars.namespace import PolarsNamespace

        return PolarsNamespace(
            backend_version=self._backend_version, version=self._version
        )

    def __narwhals_series__(self) -> Self:
        return self

    def __native_namespace__(self) -> ModuleType:
        if self._implementation is Implementation.POLARS:
            return self._implementation.to_native_namespace()

        msg = f"Expected polars, got: {type(self._implementation)}"  # pragma: no cover
        raise AssertionError(msg)

    def _with_version(self, version: Version) -> Self:
        return self.__class__(
            self.native, backend_version=self._backend_version, version=version
        )

    @classmethod
    def from_iterable(
        cls,
        data: Iterable[Any],
        *,
        context: _FullContext,
        name: str = "",
        dtype: IntoDType | None = None,
    ) -> Self:
        version = context._version
        backend_version = context._backend_version
        dtype_pl = (
            narwhals_to_native_dtype(dtype, version, backend_version) if dtype else None
        )
        # NOTE: `Iterable` is fine, annotation is overly narrow
        # https://github.com/pola-rs/polars/blob/82d57a4ee41f87c11ca1b1af15488459727efdd7/py-polars/polars/series/series.py#L332-L333
        native = pl.Series(name=name, values=cast("Sequence[Any]", data), dtype=dtype_pl)
        return cls.from_native(native, context=context)

    @staticmethod
    def _is_native(obj: pl.Series | Any) -> TypeIs[pl.Series]:
        return isinstance(obj, pl.Series)

    @classmethod
    def from_native(cls, data: pl.Series, /, *, context: _FullContext) -> Self:
        return cls(
            data, backend_version=context._backend_version, version=context._version
        )

    @classmethod
    def from_numpy(cls, data: Into1DArray, /, *, context: _FullContext) -> Self:
        native = pl.Series(data if is_numpy_array_1d(data) else [data])
        return cls.from_native(native, context=context)

    def to_narwhals(self) -> Series[pl.Series]:
        return self._version.series(self, level="full")

    def _with_native(self, series: pl.Series) -> Self:
        return self.__class__(
            series, backend_version=self._backend_version, version=self._version
        )

    @overload
    def _from_native_object(self, series: pl.Series) -> Self: ...

    @overload
    def _from_native_object(self, series: pl.DataFrame) -> PolarsDataFrame: ...

    @overload
    def _from_native_object(self, series: T) -> T: ...

    def _from_native_object(
        self, series: pl.Series | pl.DataFrame | T
    ) -> Self | PolarsDataFrame | T:
        if self._is_native(series):
            return self._with_native(series)
        if isinstance(series, pl.DataFrame):
            from narwhals._polars.dataframe import PolarsDataFrame

            return PolarsDataFrame.from_native(series, context=self)
        # scalar
        return series

    def _to_expr(self) -> PolarsExpr:
        return self.__narwhals_namespace__()._expr._from_series(self)

    def __getattr__(self, attr: str) -> Any:
        if attr not in INHERITED_METHODS:
            msg = f"{self.__class__.__name__} has not attribute '{attr}'."
            raise AttributeError(msg)

        def func(*args: Any, **kwargs: Any) -> Any:
            pos, kwds = extract_args_kwargs(args, kwargs)
            return self._from_native_object(getattr(self.native, attr)(*pos, **kwds))

        return func

    def __len__(self) -> int:
        return len(self.native)

    @property
    def name(self) -> str:
        return self.native.name

    @property
    def dtype(self) -> DType:
        return native_to_narwhals_dtype(
            self.native.dtype, self._version, self._backend_version
        )

    @property
    def native(self) -> pl.Series:
        return self._native_series

    def alias(self, name: str) -> Self:
        return self._from_native_object(self.native.alias(name))

    def __getitem__(self, item: MultiIndexSelector[Self]) -> Any | Self:
        if isinstance(item, PolarsSeries):
            return self._from_native_object(self.native.__getitem__(item.native))
        return self._from_native_object(self.native.__getitem__(item))

    def cast(self, dtype: IntoDType) -> Self:
        dtype_pl = narwhals_to_native_dtype(dtype, self._version, self._backend_version)
        return self._with_native(self.native.cast(dtype_pl))

    @requires.backend_version((1,))
    def replace_strict(
        self,
        old: Sequence[Any] | Mapping[Any, Any],
        new: Sequence[Any],
        *,
        return_dtype: IntoDType | None,
    ) -> Self:
        ser = self.native
        dtype = (
            narwhals_to_native_dtype(return_dtype, self._version, self._backend_version)
            if return_dtype
            else None
        )
        return self._with_native(ser.replace_strict(old, new, return_dtype=dtype))

    def to_numpy(self, dtype: Any = None, *, copy: bool | None = None) -> _1DArray:
        return self.__array__(dtype, copy=copy)

    def __array__(self, dtype: Any, *, copy: bool | None) -> _1DArray:
        if self._backend_version < (0, 20, 29):
            return self.native.__array__(dtype=dtype)
        return self.native.__array__(dtype=dtype, copy=copy)

    def __eq__(self, other: object) -> Self:  # type: ignore[override]
        return self._with_native(self.native.__eq__(extract_native(other)))

    def __ne__(self, other: object) -> Self:  # type: ignore[override]
        return self._with_native(self.native.__ne__(extract_native(other)))

    # NOTE: `pyright` is being reasonable here
    def __ge__(self, other: Any) -> Self:
        return self._with_native(self.native.__ge__(extract_native(other)))  # pyright: ignore[reportArgumentType]

    def __gt__(self, other: Any) -> Self:
        return self._with_native(self.native.__gt__(extract_native(other)))  # pyright: ignore[reportArgumentType]

    def __le__(self, other: Any) -> Self:
        return self._with_native(self.native.__le__(extract_native(other)))  # pyright: ignore[reportArgumentType]

    def __lt__(self, other: Any) -> Self:
        return self._with_native(self.native.__lt__(extract_native(other)))  # pyright: ignore[reportArgumentType]

    def __rpow__(self, other: PolarsSeries | Any) -> Self:
        result = self.native.__rpow__(extract_native(other))
        if self._backend_version < (1, 16, 1):
            # Explicitly set alias to work around https://github.com/pola-rs/polars/issues/20071
            result = result.alias(self.name)
        return self._with_native(result)

    def is_nan(self) -> Self:
        try:
            native_is_nan = self.native.is_nan()
        except Exception as e:  # noqa: BLE001
            raise catch_polars_exception(e, self._backend_version) from None
        if self._backend_version < (1, 18):  # pragma: no cover
            select = pl.when(self.native.is_not_null()).then(native_is_nan)
            return self._with_native(pl.select(select)[self.name])
        return self._with_native(native_is_nan)

    def median(self) -> Any:
        from narwhals.exceptions import InvalidOperationError

        if not self.dtype.is_numeric():
            msg = "`median` operation not supported for non-numeric input type."
            raise InvalidOperationError(msg)

        return self.native.median()

    def to_dummies(self, *, separator: str, drop_first: bool) -> PolarsDataFrame:
        from narwhals._polars.dataframe import PolarsDataFrame

        if self._backend_version < (0, 20, 15):
            has_nulls = self.native.is_null().any()
            result = self.native.to_dummies(separator=separator)
            output_columns = result.columns
            if drop_first:
                _ = output_columns.pop(int(has_nulls))

            result = result.select(output_columns)
        else:
            result = self.native.to_dummies(separator=separator, drop_first=drop_first)
        result = result.with_columns(pl.all().cast(pl.Int8))
        return PolarsDataFrame.from_native(result, context=self)

    def ewm_mean(
        self,
        *,
        com: float | None,
        span: float | None,
        half_life: float | None,
        alpha: float | None,
        adjust: bool,
        min_samples: int,
        ignore_nulls: bool,
    ) -> Self:
        extra_kwargs = (
            {"min_periods": min_samples}
            if self._backend_version < (1, 21, 0)
            else {"min_samples": min_samples}
        )

        native_result = self.native.ewm_mean(
            com=com,
            span=span,
            half_life=half_life,
            alpha=alpha,
            adjust=adjust,
            ignore_nulls=ignore_nulls,
            **extra_kwargs,
        )
        if self._backend_version < (1,):  # pragma: no cover
            return self._with_native(
                pl.select(
                    pl.when(~self.native.is_null()).then(native_result).otherwise(None)
                )[self.native.name]
            )

        return self._with_native(native_result)

    @requires.backend_version((1,))
    def rolling_var(
        self, window_size: int, *, min_samples: int, center: bool, ddof: int
    ) -> Self:
        extra_kwargs: dict[str, Any] = (
            {"min_periods": min_samples}
            if self._backend_version < (1, 21, 0)
            else {"min_samples": min_samples}
        )
        return self._with_native(
            self.native.rolling_var(
                window_size=window_size, center=center, ddof=ddof, **extra_kwargs
            )
        )

    @requires.backend_version((1,))
    def rolling_std(
        self, window_size: int, *, min_samples: int, center: bool, ddof: int
    ) -> Self:
        extra_kwargs: dict[str, Any] = (
            {"min_periods": min_samples}
            if self._backend_version < (1, 21, 0)
            else {"min_samples": min_samples}
        )
        return self._with_native(
            self.native.rolling_std(
                window_size=window_size, center=center, ddof=ddof, **extra_kwargs
            )
        )

    def rolling_sum(self, window_size: int, *, min_samples: int, center: bool) -> Self:
        extra_kwargs: dict[str, Any] = (
            {"min_periods": min_samples}
            if self._backend_version < (1, 21, 0)
            else {"min_samples": min_samples}
        )
        return self._with_native(
            self.native.rolling_sum(
                window_size=window_size, center=center, **extra_kwargs
            )
        )

    def rolling_mean(self, window_size: int, *, min_samples: int, center: bool) -> Self:
        extra_kwargs: dict[str, Any] = (
            {"min_periods": min_samples}
            if self._backend_version < (1, 21, 0)
            else {"min_samples": min_samples}
        )
        return self._with_native(
            self.native.rolling_mean(
                window_size=window_size, center=center, **extra_kwargs
            )
        )

    def sort(self, *, descending: bool, nulls_last: bool) -> Self:
        if self._backend_version < (0, 20, 6):
            result = self.native.sort(descending=descending)

            if nulls_last:
                is_null = result.is_null()
                result = pl.concat([result.filter(~is_null), result.filter(is_null)])
        else:
            result = self.native.sort(descending=descending, nulls_last=nulls_last)

        return self._with_native(result)

    def scatter(self, indices: int | Sequence[int], values: Any) -> Self:
        s = self.native.clone().scatter(indices, extract_native(values))
        return self._with_native(s)

    def value_counts(
        self, *, sort: bool, parallel: bool, name: str | None, normalize: bool
    ) -> PolarsDataFrame:
        from narwhals._polars.dataframe import PolarsDataFrame

        if self._backend_version < (1, 0, 0):
            value_name_ = name or ("proportion" if normalize else "count")

            result = self.native.value_counts(sort=sort, parallel=parallel).select(
                **{
                    (self.native.name): pl.col(self.native.name),
                    value_name_: pl.col("count") / pl.sum("count")
                    if normalize
                    else pl.col("count"),
                }
            )
        else:
            result = self.native.value_counts(
                sort=sort, parallel=parallel, name=name, normalize=normalize
            )
        return PolarsDataFrame.from_native(result, context=self)

    def cum_count(self, *, reverse: bool) -> Self:
        if self._backend_version < (0, 20, 4):
            not_null_series = ~self.native.is_null()
            result = not_null_series.cum_sum(reverse=reverse)
        else:
            result = self.native.cum_count(reverse=reverse)

        return self._with_native(result)

    def __contains__(self, other: Any) -> bool:
        try:
            return self.native.__contains__(other)
        except Exception as e:  # noqa: BLE001
            raise catch_polars_exception(e, self._backend_version) from None

    def hist(  # noqa: C901, PLR0912
        self,
        bins: list[float | int] | None,
        *,
        bin_count: int | None,
        include_breakpoint: bool,
    ) -> PolarsDataFrame:
        from narwhals._polars.dataframe import PolarsDataFrame

        if (bins is not None and len(bins) <= 1) or (bin_count == 0):  # pragma: no cover
            data: list[pl.Series] = []
            if include_breakpoint:
                data.append(pl.Series("breakpoint", [], dtype=pl.Float64))
            data.append(pl.Series("count", [], dtype=pl.UInt32))
            return PolarsDataFrame.from_native(pl.DataFrame(data), context=self)

        if self.native.count() < 1:
            data_dict: dict[str, Sequence[Any] | pl.Series]
            if bins is not None:
                data_dict = {
                    "breakpoint": bins[1:],
                    "count": pl.zeros(n=len(bins) - 1, dtype=pl.Int64, eager=True),
                }
            elif (bin_count is not None) and bin_count == 1:
                data_dict = {"breakpoint": [1.0], "count": [0]}
            elif (bin_count is not None) and bin_count > 1:
                data_dict = {
                    "breakpoint": pl.int_range(1, bin_count + 1, eager=True) / bin_count,
                    "count": pl.zeros(n=bin_count, dtype=pl.Int64, eager=True),
                }
            else:  # pragma: no cover
                msg = (
                    "congratulations, you entered unreachable code - please report a bug"
                )
                raise AssertionError(msg)
            if not include_breakpoint:
                del data_dict["breakpoint"]
            return PolarsDataFrame.from_native(pl.DataFrame(data_dict), context=self)

        # polars <1.15 does not adjust the bins when they have equivalent min/max
        # polars <1.5 with bin_count=...
        # returns bins that range from -inf to +inf and has bin_count + 1 bins.
        #   for compat: convert `bin_count=` call to `bins=`
        if (self._backend_version < (1, 15)) and (
            bin_count is not None
        ):  # pragma: no cover
            lower = cast("float", self.native.min())
            upper = cast("float", self.native.max())
            if lower == upper:
                width = 1 / bin_count
                lower -= 0.5
                upper += 0.5
            else:
                width = (upper - lower) / bin_count

            bins = (pl.int_range(0, bin_count + 1, eager=True) * width + lower).to_list()
            bin_count = None

        # Polars inconsistently handles NaN values when computing histograms
        #   against predefined bins: https://github.com/pola-rs/polars/issues/21082
        series = self.native
        if self._backend_version < (1, 15) or bins is not None:
            series = series.set(series.is_nan(), None)

        df = series.hist(
            bins,
            bin_count=bin_count,
            include_category=False,
            include_breakpoint=include_breakpoint,
        )

        if not include_breakpoint:
            df.columns = ["count"]

        if self._backend_version < (1, 0) and include_breakpoint:
            df = df.rename({"break_point": "breakpoint"})

        #  polars<1.15 implicitly adds -inf and inf to either end of bins
        if self._backend_version < (1, 15) and bins is not None:  # pragma: no cover
            r = pl.int_range(0, len(df))
            df = df.filter((r > 0) & (r < len(df) - 1))

        # polars<1.27 makes the lowest bin a left/right closed interval.
        if self._backend_version < (1, 27) and bins is not None:
            df[0, "count"] += (series == bins[0]).sum()

        return PolarsDataFrame.from_native(df, context=self)

    def to_polars(self) -> pl.Series:
        return self.native

    @property
    def dt(self) -> PolarsSeriesDateTimeNamespace:
        return PolarsSeriesDateTimeNamespace(self)

    @property
    def str(self) -> PolarsSeriesStringNamespace:
        return PolarsSeriesStringNamespace(self)

    @property
    def cat(self) -> PolarsSeriesCatNamespace:
        return PolarsSeriesCatNamespace(self)

    @property
    def struct(self) -> PolarsSeriesStructNamespace:
        return PolarsSeriesStructNamespace(self)

    __add__: Method[Self]
    __and__: Method[Self]
    __floordiv__: Method[Self]
    __invert__: Method[Self]
    __iter__: Method[Iterator[Any]]
    __mod__: Method[Self]
    __mul__: Method[Self]
    __or__: Method[Self]
    __pow__: Method[Self]
    __radd__: Method[Self]
    __rand__: Method[Self]
    __rfloordiv__: Method[Self]
    __rmod__: Method[Self]
    __rmul__: Method[Self]
    __ror__: Method[Self]
    __rsub__: Method[Self]
    __rtruediv__: Method[Self]
    __sub__: Method[Self]
    __truediv__: Method[Self]
    abs: Method[Self]
    all: Method[bool]
    any: Method[bool]
    arg_max: Method[int]
    arg_min: Method[int]
    arg_true: Method[Self]
    clip: Method[Self]
    count: Method[int]
    cum_max: Method[Self]
    cum_min: Method[Self]
    cum_prod: Method[Self]
    cum_sum: Method[Self]
    diff: Method[Self]
    drop_nulls: Method[Self]
    fill_null: Method[Self]
    filter: Method[Self]
    gather_every: Method[Self]
    head: Method[Self]
    is_between: Method[Self]
    is_finite: Method[Self]
    is_first_distinct: Method[Self]
    is_in: Method[Self]
    is_last_distinct: Method[Self]
    is_null: Method[Self]
    is_sorted: Method[bool]
    is_unique: Method[Self]
    item: Method[Any]
    len: Method[int]
    log: Method[Self]
    max: Method[Any]
    mean: Method[float]
    min: Method[Any]
    mode: Method[Self]
    n_unique: Method[int]
    null_count: Method[int]
    quantile: Method[float]
    rank: Method[Self]
    round: Method[Self]
    sample: Method[Self]
    shift: Method[Self]
    skew: Method[float | None]
    std: Method[float]
    sum: Method[float]
    tail: Method[Self]
    to_arrow: Method[pa.Array[Any]]
    to_frame: Method[PolarsDataFrame]
    to_list: Method[list[Any]]
    to_pandas: Method[pd.Series[Any]]
    unique: Method[Self]
    var: Method[float]
    zip_with: Method[Self]

    @property
    def list(self) -> PolarsSeriesListNamespace:
        return PolarsSeriesListNamespace(self)


class PolarsSeriesDateTimeNamespace:
    def __init__(self, series: PolarsSeries) -> None:
        self._compliant_series = series

    def __getattr__(self, attr: str) -> Any:
        def func(*args: Any, **kwargs: Any) -> Any:
            pos, kwds = extract_args_kwargs(args, kwargs)
            return self._compliant_series._with_native(
                getattr(self._compliant_series.native.dt, attr)(*pos, **kwds)
            )

        return func


class PolarsSeriesStringNamespace:
    def __init__(self, series: PolarsSeries) -> None:
        self._compliant_series = series

    def __getattr__(self, attr: str) -> Any:
        def func(*args: Any, **kwargs: Any) -> Any:
            pos, kwds = extract_args_kwargs(args, kwargs)
            return self._compliant_series._with_native(
                getattr(self._compliant_series.native.str, attr)(*pos, **kwds)
            )

        return func


class PolarsSeriesCatNamespace:
    def __init__(self, series: PolarsSeries) -> None:
        self._compliant_series = series

    def __getattr__(self, attr: str) -> Any:
        def func(*args: Any, **kwargs: Any) -> Any:
            pos, kwds = extract_args_kwargs(args, kwargs)
            return self._compliant_series._with_native(
                getattr(self._compliant_series.native.cat, attr)(*pos, **kwds)
            )

        return func


class PolarsSeriesListNamespace:
    def __init__(self, series: PolarsSeries) -> None:
        self._series = series

    def len(self) -> PolarsSeries:
        native_series = self._series.native
        native_result = native_series.list.len()

        if self._series._backend_version < (1, 16):  # pragma: no cover
            native_result = pl.select(
                pl.when(~native_series.is_null()).then(native_result).otherwise(None)
            )[native_series.name].cast(pl.UInt32())

        elif self._series._backend_version < (1, 17):  # pragma: no cover
            native_result = native_series.cast(pl.UInt32())

        return self._series._with_native(native_result)

    # TODO(FBruzzesi): Remove `pragma: no cover` once other namespace methods are added
    def __getattr__(self, attr: str) -> Any:  # pragma: no cover
        def func(*args: Any, **kwargs: Any) -> Any:
            pos, kwds = extract_args_kwargs(args, kwargs)
            return self._series._with_native(
                getattr(self._series.native.list, attr)(*pos, **kwds)
            )

        return func


class PolarsSeriesStructNamespace:
    def __init__(self, series: PolarsSeries) -> None:
        self._compliant_series = series

    def __getattr__(self, attr: str) -> Any:
        def func(*args: Any, **kwargs: Any) -> Any:
            pos, kwds = extract_args_kwargs(args, kwargs)
            return self._compliant_series._with_native(
                getattr(self._compliant_series.native.struct, attr)(*pos, **kwds)
            )

        return func<|MERGE_RESOLUTION|>--- conflicted
+++ resolved
@@ -37,12 +37,7 @@
     from narwhals._utils import Version, _FullContext
     from narwhals.dtypes import DType
     from narwhals.series import Series
-<<<<<<< HEAD
     from narwhals.typing import Into1DArray, IntoDType, MultiIndexSelector, _1DArray
-    from narwhals.utils import Version, _FullContext
-=======
-    from narwhals.typing import Into1DArray, MultiIndexSelector, _1DArray
->>>>>>> e4d92821
 
     T = TypeVar("T")
 
