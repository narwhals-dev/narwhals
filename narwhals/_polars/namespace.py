from __future__ import annotations

import operator
from typing import TYPE_CHECKING, Any, Literal, cast, overload

import polars as pl

from narwhals._polars.expr import PolarsExpr
from narwhals._polars.series import PolarsSeries
from narwhals._polars.utils import extract_args_kwargs, narwhals_to_native_dtype
from narwhals._utils import Implementation, requires
from narwhals.dependencies import is_numpy_array_2d
from narwhals.dtypes import DType, Int64

if TYPE_CHECKING:
    from collections.abc import Iterable, Sequence
    from datetime import timezone

    from narwhals._compliant import CompliantSelectorNamespace, CompliantWhen
    from narwhals._polars.dataframe import Method, PolarsDataFrame, PolarsLazyFrame
    from narwhals._polars.typing import FrameT
    from narwhals._utils import Version, _LimitedContext
<<<<<<< HEAD
    from narwhals.schema import Schema
    from narwhals.typing import IntegerDType, Into1DArray, IntoDType, TimeUnit, _2DArray
=======
    from narwhals.typing import Into1DArray, IntoDType, IntoSchema, TimeUnit, _2DArray
>>>>>>> f7169d4a


class PolarsNamespace:
    all: Method[PolarsExpr]
    coalesce: Method[PolarsExpr]
    col: Method[PolarsExpr]
    exclude: Method[PolarsExpr]
    sum_horizontal: Method[PolarsExpr]
    min_horizontal: Method[PolarsExpr]
    max_horizontal: Method[PolarsExpr]

    when: Method[CompliantWhen[PolarsDataFrame, PolarsSeries, PolarsExpr]]

    _implementation = Implementation.POLARS

    @property
    def _backend_version(self) -> tuple[int, ...]:
        return self._implementation._backend_version()

    def __init__(self, *, version: Version) -> None:
        self._version = version

    def __getattr__(self, attr: str) -> Any:
        def func(*args: Any, **kwargs: Any) -> Any:
            pos, kwds = extract_args_kwargs(args, kwargs)
            return self._expr(getattr(pl, attr)(*pos, **kwds), version=self._version)

        return func

    @property
    def _dataframe(self) -> type[PolarsDataFrame]:
        from narwhals._polars.dataframe import PolarsDataFrame

        return PolarsDataFrame

    @property
    def _lazyframe(self) -> type[PolarsLazyFrame]:
        from narwhals._polars.dataframe import PolarsLazyFrame

        return PolarsLazyFrame

    @property
    def _expr(self) -> type[PolarsExpr]:
        return PolarsExpr

    @property
    def _series(self) -> type[PolarsSeries]:
        return PolarsSeries

    @overload
    def from_native(self, data: pl.DataFrame, /) -> PolarsDataFrame: ...
    @overload
    def from_native(self, data: pl.LazyFrame, /) -> PolarsLazyFrame: ...
    @overload
    def from_native(self, data: pl.Series, /) -> PolarsSeries: ...
    def from_native(
        self, data: pl.DataFrame | pl.LazyFrame | pl.Series | Any, /
    ) -> PolarsDataFrame | PolarsLazyFrame | PolarsSeries:
        if self._dataframe._is_native(data):
            return self._dataframe.from_native(data, context=self)
        if self._series._is_native(data):
            return self._series.from_native(data, context=self)
        if self._lazyframe._is_native(data):
            return self._lazyframe.from_native(data, context=self)
        msg = f"Unsupported type: {type(data).__name__!r}"  # pragma: no cover
        raise TypeError(msg)  # pragma: no cover

    @overload
    def from_numpy(self, data: Into1DArray, /, schema: None = ...) -> PolarsSeries: ...

    @overload
    def from_numpy(
        self, data: _2DArray, /, schema: IntoSchema | Sequence[str] | None
    ) -> PolarsDataFrame: ...

    def from_numpy(
        self,
        data: Into1DArray | _2DArray,
        /,
        schema: IntoSchema | Sequence[str] | None = None,
    ) -> PolarsDataFrame | PolarsSeries:
        if is_numpy_array_2d(data):
            return self._dataframe.from_numpy(data, schema=schema, context=self)
        return self._series.from_numpy(data, context=self)  # pragma: no cover

    @requires.backend_version(
        (1, 0, 0), "Please use `col` for columns selection instead."
    )
    def nth(self, *indices: int) -> PolarsExpr:
        return self._expr(pl.nth(*indices), version=self._version)

    def len(self) -> PolarsExpr:
        if self._backend_version < (0, 20, 5):
            return self._expr(pl.count().alias("len"), self._version)
        return self._expr(pl.len(), self._version)

    def all_horizontal(self, *exprs: PolarsExpr, ignore_nulls: bool) -> PolarsExpr:
        it = (expr.fill_null(True) for expr in exprs) if ignore_nulls else iter(exprs)  # noqa: FBT003
        return self._expr(pl.all_horizontal(*(expr.native for expr in it)), self._version)

    def any_horizontal(self, *exprs: PolarsExpr, ignore_nulls: bool) -> PolarsExpr:
        it = (expr.fill_null(False) for expr in exprs) if ignore_nulls else iter(exprs)  # noqa: FBT003
        return self._expr(pl.any_horizontal(*(expr.native for expr in it)), self._version)

    def concat(
        self,
        items: Iterable[FrameT],
        *,
        how: Literal["vertical", "horizontal", "diagonal"],
    ) -> PolarsDataFrame | PolarsLazyFrame:
        result = pl.concat((item.native for item in items), how=how)
        if isinstance(result, pl.DataFrame):
            return self._dataframe(result, version=self._version)
        return self._lazyframe.from_native(result, context=self)

    def lit(self, value: Any, dtype: IntoDType | None) -> PolarsExpr:
        if dtype is not None:
            return self._expr(
                pl.lit(value, dtype=narwhals_to_native_dtype(dtype, self._version)),
                version=self._version,
            )
        return self._expr(pl.lit(value), version=self._version)

    def mean_horizontal(self, *exprs: PolarsExpr) -> PolarsExpr:
        if self._backend_version < (0, 20, 8):
            return self._expr(
                pl.sum_horizontal(e._native_expr for e in exprs)
                / pl.sum_horizontal(1 - e.is_null()._native_expr for e in exprs),
                version=self._version,
            )

        return self._expr(
            pl.mean_horizontal(e._native_expr for e in exprs), version=self._version
        )

    def concat_str(
        self, *exprs: PolarsExpr, separator: str, ignore_nulls: bool
    ) -> PolarsExpr:
        pl_exprs: list[pl.Expr] = [expr._native_expr for expr in exprs]

        if self._backend_version < (0, 20, 6):
            null_mask = [expr.is_null() for expr in pl_exprs]
            sep = pl.lit(separator)

            if not ignore_nulls:
                null_mask_result = pl.any_horizontal(*null_mask)
                output_expr = pl.reduce(
                    lambda x, y: x.cast(pl.String()) + sep + y.cast(pl.String()),  # type: ignore[arg-type,return-value]
                    pl_exprs,
                )
                result = pl.when(~null_mask_result).then(output_expr)
            else:
                init_value, *values = [
                    pl.when(nm).then(pl.lit("")).otherwise(expr.cast(pl.String()))
                    for expr, nm in zip(pl_exprs, null_mask)
                ]
                separators = [
                    pl.when(~nm).then(sep).otherwise(pl.lit("")) for nm in null_mask[:-1]
                ]

                result = pl.fold(  # type: ignore[assignment]
                    acc=init_value,
                    function=operator.add,
                    exprs=[s + v for s, v in zip(separators, values)],
                )

            return self._expr(result, version=self._version)

        return self._expr(
            pl.concat_str(pl_exprs, separator=separator, ignore_nulls=ignore_nulls),
            version=self._version,
        )

    def int_range_eager(
        self,
        start: int,
        end: int,
        step: int = 1,
        *,
        dtype: IntegerDType = Int64,
        name: str = "literal",
    ) -> PolarsSeries:
        dtype_pl = narwhals_to_native_dtype(dtype, self._version)
        native = pl.int_range(start, end, step, dtype=dtype_pl, eager=True).alias(name)
        return self._series.from_native(native, context=self)

    def int_range(
        self,
        start: PolarsExpr,
        end: PolarsExpr,
        step: int = 1,
        *,
        dtype: IntegerDType = Int64,
    ) -> PolarsExpr:
        pl_dtype = narwhals_to_native_dtype(dtype, self._version)
        native = pl.int_range(start.native, end.native, step, dtype=pl_dtype)
        return self._expr(native, self._version)

    # NOTE: Implementation is too different to annotate correctly (vs other `*SelectorNamespace`)
    # 1. Others have lots of private stuff for code reuse
    #    i. None of that is useful here
    # 2. We don't have a `PolarsSelector` abstraction, and just use `PolarsExpr`
    @property
    def selectors(self) -> CompliantSelectorNamespace[PolarsDataFrame, PolarsSeries]:
        return cast(
            "CompliantSelectorNamespace[PolarsDataFrame, PolarsSeries]",
            PolarsSelectorNamespace(self),
        )


class PolarsSelectorNamespace:
    _implementation = Implementation.POLARS

    def __init__(self, context: _LimitedContext, /) -> None:
        self._version = context._version

    def by_dtype(self, dtypes: Iterable[DType]) -> PolarsExpr:
        native_dtypes = [
            narwhals_to_native_dtype(dtype, self._version).__class__
            if isinstance(dtype, type) and issubclass(dtype, DType)
            else narwhals_to_native_dtype(dtype, self._version)
            for dtype in dtypes
        ]
        return PolarsExpr(pl.selectors.by_dtype(native_dtypes), version=self._version)

    def matches(self, pattern: str) -> PolarsExpr:
        return PolarsExpr(pl.selectors.matches(pattern=pattern), version=self._version)

    def numeric(self) -> PolarsExpr:
        return PolarsExpr(pl.selectors.numeric(), version=self._version)

    def boolean(self) -> PolarsExpr:
        return PolarsExpr(pl.selectors.boolean(), version=self._version)

    def string(self) -> PolarsExpr:
        return PolarsExpr(pl.selectors.string(), version=self._version)

    def categorical(self) -> PolarsExpr:
        return PolarsExpr(pl.selectors.categorical(), version=self._version)

    def all(self) -> PolarsExpr:
        return PolarsExpr(pl.selectors.all(), version=self._version)

    def datetime(
        self,
        time_unit: TimeUnit | Iterable[TimeUnit] | None,
        time_zone: str | timezone | Iterable[str | timezone | None] | None,
    ) -> PolarsExpr:
        return PolarsExpr(
            pl.selectors.datetime(time_unit=time_unit, time_zone=time_zone),  # type: ignore[arg-type]
            version=self._version,
        )<|MERGE_RESOLUTION|>--- conflicted
+++ resolved
@@ -20,12 +20,14 @@
     from narwhals._polars.dataframe import Method, PolarsDataFrame, PolarsLazyFrame
     from narwhals._polars.typing import FrameT
     from narwhals._utils import Version, _LimitedContext
-<<<<<<< HEAD
-    from narwhals.schema import Schema
-    from narwhals.typing import IntegerDType, Into1DArray, IntoDType, TimeUnit, _2DArray
-=======
-    from narwhals.typing import Into1DArray, IntoDType, IntoSchema, TimeUnit, _2DArray
->>>>>>> f7169d4a
+    from narwhals.typing import (
+        IntegerDType,
+        Into1DArray,
+        IntoDType,
+        IntoSchema,
+        TimeUnit,
+        _2DArray,
+    )
 
 
 class PolarsNamespace:
