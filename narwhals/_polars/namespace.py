from __future__ import annotations

import operator
from typing import (
    TYPE_CHECKING,
    Any,
    Iterable,
    Literal,
    Mapping,
    Sequence,
    cast,
    overload,
)

import polars as pl

from narwhals._polars.expr import PolarsExpr
from narwhals._polars.series import PolarsSeries
from narwhals._polars.utils import extract_args_kwargs, narwhals_to_native_dtype
from narwhals._utils import Implementation, requires
from narwhals.dependencies import is_numpy_array_2d
from narwhals.dtypes import DType

if TYPE_CHECKING:
    from datetime import timezone

    from narwhals._compliant import CompliantSelectorNamespace, CompliantWhen
    from narwhals._polars.dataframe import Method, PolarsDataFrame, PolarsLazyFrame
    from narwhals._polars.typing import FrameT
    from narwhals._utils import Version, _FullContext
    from narwhals.schema import Schema
<<<<<<< HEAD
    from narwhals.typing import Into1DArray, IntoDType, TimeUnit, _2DArray
    from narwhals.utils import Version, _FullContext
=======
    from narwhals.typing import Into1DArray, TimeUnit, _2DArray
>>>>>>> e4d92821


class PolarsNamespace:
    all: Method[PolarsExpr]
    col: Method[PolarsExpr]
    exclude: Method[PolarsExpr]
    all_horizontal: Method[PolarsExpr]
    any_horizontal: Method[PolarsExpr]
    sum_horizontal: Method[PolarsExpr]
    min_horizontal: Method[PolarsExpr]
    max_horizontal: Method[PolarsExpr]

    # NOTE: `pyright` accepts, `mypy` doesn't highlight the issue
    #   error: Type argument "PolarsExpr" of "CompliantWhen" must be a subtype of "CompliantExpr[Any, Any]"
    when: Method[CompliantWhen[PolarsDataFrame, PolarsSeries, PolarsExpr]]  # type: ignore[type-var]

    def __init__(self, *, backend_version: tuple[int, ...], version: Version) -> None:
        self._backend_version = backend_version
        self._implementation = Implementation.POLARS
        self._version = version

    def __getattr__(self, attr: str) -> Any:
        def func(*args: Any, **kwargs: Any) -> Any:
            pos, kwds = extract_args_kwargs(args, kwargs)
            return self._expr(
                getattr(pl, attr)(*pos, **kwds),
                version=self._version,
                backend_version=self._backend_version,
            )

        return func

    @property
    def _dataframe(self) -> type[PolarsDataFrame]:
        from narwhals._polars.dataframe import PolarsDataFrame

        return PolarsDataFrame

    @property
    def _lazyframe(self) -> type[PolarsLazyFrame]:
        from narwhals._polars.dataframe import PolarsLazyFrame

        return PolarsLazyFrame

    @property
    def _expr(self) -> type[PolarsExpr]:
        return PolarsExpr

    @property
    def _series(self) -> type[PolarsSeries]:
        return PolarsSeries

    @overload
    def from_native(self, data: pl.DataFrame, /) -> PolarsDataFrame: ...
    @overload
    def from_native(self, data: pl.LazyFrame, /) -> PolarsLazyFrame: ...
    @overload
    def from_native(self, data: pl.Series, /) -> PolarsSeries: ...
    def from_native(
        self, data: pl.DataFrame | pl.LazyFrame | pl.Series | Any, /
    ) -> PolarsDataFrame | PolarsLazyFrame | PolarsSeries:
        if self._dataframe._is_native(data):
            return self._dataframe.from_native(data, context=self)
        elif self._series._is_native(data):
            return self._series.from_native(data, context=self)
        elif self._lazyframe._is_native(data):
            return self._lazyframe.from_native(data, context=self)
        else:  # pragma: no cover
            msg = f"Unsupported type: {type(data).__name__!r}"
            raise TypeError(msg)

    @overload
    def from_numpy(self, data: Into1DArray, /, schema: None = ...) -> PolarsSeries: ...

    @overload
    def from_numpy(
        self,
        data: _2DArray,
        /,
        schema: Mapping[str, DType] | Schema | Sequence[str] | None,
    ) -> PolarsDataFrame: ...

    def from_numpy(
        self,
        data: Into1DArray | _2DArray,
        /,
        schema: Mapping[str, DType] | Schema | Sequence[str] | None = None,
    ) -> PolarsDataFrame | PolarsSeries:
        if is_numpy_array_2d(data):
            return self._dataframe.from_numpy(data, schema=schema, context=self)
        return self._series.from_numpy(data, context=self)  # pragma: no cover

    @requires.backend_version(
        (1, 0, 0), "Please use `col` for columns selection instead."
    )
    def nth(self, *indices: int) -> PolarsExpr:
        return self._expr(
            pl.nth(*indices), version=self._version, backend_version=self._backend_version
        )

    def len(self) -> PolarsExpr:
        if self._backend_version < (0, 20, 5):
            return self._expr(
                pl.count().alias("len"),
                version=self._version,
                backend_version=self._backend_version,
            )
        return self._expr(
            pl.len(), version=self._version, backend_version=self._backend_version
        )

    def concat(
        self,
        items: Iterable[FrameT],
        *,
        how: Literal["vertical", "horizontal", "diagonal"],
    ) -> PolarsDataFrame | PolarsLazyFrame:
        result = pl.concat((item.native for item in items), how=how)
        if isinstance(result, pl.DataFrame):
            return self._dataframe(
                result, backend_version=self._backend_version, version=self._version
            )
        return self._lazyframe.from_native(result, context=self)

    def lit(self, value: Any, dtype: IntoDType | None) -> PolarsExpr:
        if dtype is not None:
            return self._expr(
                pl.lit(
                    value,
                    dtype=narwhals_to_native_dtype(
                        dtype, self._version, self._backend_version
                    ),
                ),
                version=self._version,
                backend_version=self._backend_version,
            )
        return self._expr(
            pl.lit(value), version=self._version, backend_version=self._backend_version
        )

    def mean_horizontal(self, *exprs: PolarsExpr) -> PolarsExpr:
        if self._backend_version < (0, 20, 8):
            return self._expr(
                pl.sum_horizontal(e._native_expr for e in exprs)
                / pl.sum_horizontal(1 - e.is_null()._native_expr for e in exprs),
                version=self._version,
                backend_version=self._backend_version,
            )

        return self._expr(
            pl.mean_horizontal(e._native_expr for e in exprs),
            version=self._version,
            backend_version=self._backend_version,
        )

    def concat_str(
        self, *exprs: PolarsExpr, separator: str, ignore_nulls: bool
    ) -> PolarsExpr:
        pl_exprs: list[pl.Expr] = [expr._native_expr for expr in exprs]

        if self._backend_version < (0, 20, 6):
            null_mask = [expr.is_null() for expr in pl_exprs]
            sep = pl.lit(separator)

            if not ignore_nulls:
                null_mask_result = pl.any_horizontal(*null_mask)
                output_expr = pl.reduce(
                    lambda x, y: x.cast(pl.String()) + sep + y.cast(pl.String()),  # type: ignore[arg-type,return-value]
                    pl_exprs,
                )
                result = pl.when(~null_mask_result).then(output_expr)
            else:
                init_value, *values = [
                    pl.when(nm).then(pl.lit("")).otherwise(expr.cast(pl.String()))
                    for expr, nm in zip(pl_exprs, null_mask)
                ]
                separators = [
                    pl.when(~nm).then(sep).otherwise(pl.lit("")) for nm in null_mask[:-1]
                ]

                result = pl.fold(  # type: ignore[assignment]
                    acc=init_value,
                    function=operator.add,
                    exprs=[s + v for s, v in zip(separators, values)],
                )

            return self._expr(
                result, version=self._version, backend_version=self._backend_version
            )

        return self._expr(
            pl.concat_str(pl_exprs, separator=separator, ignore_nulls=ignore_nulls),
            version=self._version,
            backend_version=self._backend_version,
        )

    # NOTE: Implementation is too different to annotate correctly (vs other `*SelectorNamespace`)
    # 1. Others have lots of private stuff for code reuse
    #    i. None of that is useful here
    # 2. We don't have a `PolarsSelector` abstraction, and just use `PolarsExpr`
    @property
    def selectors(self) -> CompliantSelectorNamespace[PolarsDataFrame, PolarsSeries]:
        return cast(
            "CompliantSelectorNamespace[PolarsDataFrame, PolarsSeries]",
            PolarsSelectorNamespace(self),
        )


class PolarsSelectorNamespace:
    def __init__(self, context: _FullContext, /) -> None:
        self._implementation = context._implementation
        self._backend_version = context._backend_version
        self._version = context._version

    def by_dtype(self, dtypes: Iterable[DType]) -> PolarsExpr:
        native_dtypes = [
            narwhals_to_native_dtype(
                dtype, self._version, self._backend_version
            ).__class__
            if isinstance(dtype, type) and issubclass(dtype, DType)
            else narwhals_to_native_dtype(dtype, self._version, self._backend_version)
            for dtype in dtypes
        ]
        return PolarsExpr(
            pl.selectors.by_dtype(native_dtypes),
            version=self._version,
            backend_version=self._backend_version,
        )

    def matches(self, pattern: str) -> PolarsExpr:
        return PolarsExpr(
            pl.selectors.matches(pattern=pattern),
            version=self._version,
            backend_version=self._backend_version,
        )

    def numeric(self) -> PolarsExpr:
        return PolarsExpr(
            pl.selectors.numeric(),
            version=self._version,
            backend_version=self._backend_version,
        )

    def boolean(self) -> PolarsExpr:
        return PolarsExpr(
            pl.selectors.boolean(),
            version=self._version,
            backend_version=self._backend_version,
        )

    def string(self) -> PolarsExpr:
        return PolarsExpr(
            pl.selectors.string(),
            version=self._version,
            backend_version=self._backend_version,
        )

    def categorical(self) -> PolarsExpr:
        return PolarsExpr(
            pl.selectors.categorical(),
            version=self._version,
            backend_version=self._backend_version,
        )

    def all(self) -> PolarsExpr:
        return PolarsExpr(
            pl.selectors.all(),
            version=self._version,
            backend_version=self._backend_version,
        )

    def datetime(
        self,
        time_unit: TimeUnit | Iterable[TimeUnit] | None,
        time_zone: str | timezone | Iterable[str | timezone | None] | None,
    ) -> PolarsExpr:
        return PolarsExpr(
            pl.selectors.datetime(time_unit=time_unit, time_zone=time_zone),  # type: ignore[arg-type]
            version=self._version,
            backend_version=self._backend_version,
        )<|MERGE_RESOLUTION|>--- conflicted
+++ resolved
@@ -29,12 +29,7 @@
     from narwhals._polars.typing import FrameT
     from narwhals._utils import Version, _FullContext
     from narwhals.schema import Schema
-<<<<<<< HEAD
     from narwhals.typing import Into1DArray, IntoDType, TimeUnit, _2DArray
-    from narwhals.utils import Version, _FullContext
-=======
-    from narwhals.typing import Into1DArray, TimeUnit, _2DArray
->>>>>>> e4d92821
 
 
 class PolarsNamespace:
