--- conflicted
+++ resolved
@@ -17,7 +17,6 @@
 from narwhals.utils import Implementation
 
 if TYPE_CHECKING:
-    from collections.abc import Collection
     from datetime import timezone
 
     from typing_extensions import Self
@@ -26,11 +25,7 @@
     from narwhals._polars.dataframe import PolarsLazyFrame
     from narwhals._polars.expr import PolarsExpr
     from narwhals._polars.typing import IntoPolarsExpr
-<<<<<<< HEAD
-    from narwhals.dtypes import DType
     from narwhals.typing import TimeUnit
-=======
->>>>>>> 562b213c
     from narwhals.utils import Version
 
 
@@ -293,8 +288,8 @@
 
     def datetime(
         self: Self,
-        time_unit: TimeUnit | Collection[TimeUnit] | None,
-        time_zone: str | timezone | Collection[str | timezone | None] | None,
+        time_unit: TimeUnit | Iterable[TimeUnit] | None,
+        time_zone: str | timezone | Iterable[str | timezone | None] | None,
     ) -> PolarsExpr:
         import polars as pl
 
