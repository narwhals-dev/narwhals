from __future__ import annotations

from typing import TYPE_CHECKING
from typing import Any
from typing import Iterable
from typing import Literal
from typing import Sequence

from narwhals._expression_parsing import parse_into_exprs
from narwhals._polars.utils import extract_args_kwargs
from narwhals._polars.utils import narwhals_to_native_dtype
from narwhals.utils import Implementation

if TYPE_CHECKING:
    from narwhals._polars.dataframe import PolarsDataFrame
    from narwhals._polars.dataframe import PolarsLazyFrame
    from narwhals._polars.expr import PolarsExpr
    from narwhals._polars.typing import IntoPolarsExpr
    from narwhals.dtypes import DType
    from narwhals.typing import DTypes


class PolarsNamespace:
    def __init__(self, *, backend_version: tuple[int, ...], dtypes: DTypes) -> None:
        self._backend_version = backend_version
        self._implementation = Implementation.POLARS
        self._dtypes = dtypes

    def __getattr__(self, attr: str) -> Any:
        import polars as pl  # ignore-banned-import

        from narwhals._polars.expr import PolarsExpr

        def func(*args: Any, **kwargs: Any) -> Any:
            args, kwargs = extract_args_kwargs(args, kwargs)  # type: ignore[assignment]
            return PolarsExpr(getattr(pl, attr)(*args, **kwargs), dtypes=self._dtypes)

        return func

    def nth(self, *indices: int) -> PolarsExpr:
        import polars as pl  # ignore-banned-import()

        from narwhals._polars.expr import PolarsExpr

        if self._backend_version < (1, 0, 0):  # pragma: no cover
            msg = "`nth` is only supported for Polars>=1.0.0. Please use `col` for columns selection instead."
            raise AttributeError(msg)
        return PolarsExpr(pl.nth(*indices), dtypes=self._dtypes)

    def len(self) -> PolarsExpr:
        import polars as pl  # ignore-banned-import()

        from narwhals._polars.expr import PolarsExpr

        if self._backend_version < (0, 20, 5):  # pragma: no cover
            return PolarsExpr(pl.count().alias("len"), dtypes=self._dtypes)
        return PolarsExpr(pl.len(), dtypes=self._dtypes)

    def concat(
        self,
        items: Sequence[PolarsDataFrame | PolarsLazyFrame],
        *,
        how: Literal["vertical", "horizontal"],
    ) -> PolarsDataFrame | PolarsLazyFrame:
        import polars as pl  # ignore-banned-import()

        from narwhals._polars.dataframe import PolarsDataFrame
        from narwhals._polars.dataframe import PolarsLazyFrame

        dfs: list[Any] = [item._native_frame for item in items]
        result = pl.concat(dfs, how=how)
        if isinstance(result, pl.DataFrame):
            return PolarsDataFrame(
                result, backend_version=items[0]._backend_version, dtypes=items[0]._dtypes
            )
        return PolarsLazyFrame(
            result, backend_version=items[0]._backend_version, dtypes=items[0]._dtypes
        )

    def lit(self, value: Any, dtype: DType | None = None) -> PolarsExpr:
        import polars as pl  # ignore-banned-import()

        from narwhals._polars.expr import PolarsExpr

        if dtype is not None:
            return PolarsExpr(
                pl.lit(value, dtype=narwhals_to_native_dtype(dtype, self._dtypes)),
                dtypes=self._dtypes,
            )
        return PolarsExpr(pl.lit(value), dtypes=self._dtypes)

    def mean(self, *column_names: str) -> PolarsExpr:
        import polars as pl  # ignore-banned-import()

        from narwhals._polars.expr import PolarsExpr

        if self._backend_version < (0, 20, 4):  # pragma: no cover
            return PolarsExpr(pl.mean([*column_names]), dtypes=self._dtypes)  # type: ignore[arg-type]
        return PolarsExpr(pl.mean(*column_names), dtypes=self._dtypes)

    def mean_horizontal(self, *exprs: IntoPolarsExpr) -> PolarsExpr:
        import polars as pl  # ignore-banned-import()

        from narwhals._polars.expr import PolarsExpr

        polars_exprs = parse_into_exprs(*exprs, namespace=self)

        if self._backend_version < (0, 20, 8):  # pragma: no cover
            return PolarsExpr(
                pl.sum_horizontal([e._native_expr for e in polars_exprs])
                / pl.sum_horizontal([1 - e.is_null()._native_expr for e in polars_exprs])
            )
<<<<<<< HEAD
=======
            return PolarsExpr(
                total._native_expr / n_non_zero._native_expr, dtypes=self._dtypes
            )
>>>>>>> ca4bf503

        return PolarsExpr(
            pl.mean_horizontal([e._native_expr for e in polars_exprs]),
            dtypes=self._dtypes,
        )

    @property
    def selectors(self) -> PolarsSelectors:
        return PolarsSelectors(self._dtypes)


class PolarsSelectors:
    def __init__(self, dtypes: DTypes) -> None:
        self._dtypes = dtypes

    def by_dtype(self, dtypes: Iterable[DType]) -> PolarsExpr:
        import polars as pl  # ignore-banned-import()

        from narwhals._polars.expr import PolarsExpr

        return PolarsExpr(
            pl.selectors.by_dtype(
                [narwhals_to_native_dtype(dtype, self._dtypes) for dtype in dtypes]
            ),
            dtypes=self._dtypes,
        )

    def numeric(self) -> PolarsExpr:
        import polars as pl  # ignore-banned-import()

        from narwhals._polars.expr import PolarsExpr

        return PolarsExpr(pl.selectors.numeric(), dtypes=self._dtypes)

    def boolean(self) -> PolarsExpr:
        import polars as pl  # ignore-banned-import()

        from narwhals._polars.expr import PolarsExpr

        return PolarsExpr(pl.selectors.boolean(), dtypes=self._dtypes)

    def string(self) -> PolarsExpr:
        import polars as pl  # ignore-banned-import()

        from narwhals._polars.expr import PolarsExpr

        return PolarsExpr(pl.selectors.string(), dtypes=self._dtypes)

    def categorical(self) -> PolarsExpr:
        import polars as pl  # ignore-banned-import()

        from narwhals._polars.expr import PolarsExpr

        return PolarsExpr(pl.selectors.categorical(), dtypes=self._dtypes)

    def all(self) -> PolarsExpr:
        import polars as pl  # ignore-banned-import()

        from narwhals._polars.expr import PolarsExpr

        return PolarsExpr(pl.selectors.all(), dtypes=self._dtypes)<|MERGE_RESOLUTION|>--- conflicted
+++ resolved
@@ -108,14 +108,9 @@
         if self._backend_version < (0, 20, 8):  # pragma: no cover
             return PolarsExpr(
                 pl.sum_horizontal([e._native_expr for e in polars_exprs])
-                / pl.sum_horizontal([1 - e.is_null()._native_expr for e in polars_exprs])
+                / pl.sum_horizontal([1 - e.is_null()._native_expr for e in polars_exprs]),
+                dtypes=self._dtypes,
             )
-<<<<<<< HEAD
-=======
-            return PolarsExpr(
-                total._native_expr / n_non_zero._native_expr, dtypes=self._dtypes
-            )
->>>>>>> ca4bf503
 
         return PolarsExpr(
             pl.mean_horizontal([e._native_expr for e in polars_exprs]),
