--- conflicted
+++ resolved
@@ -209,18 +209,12 @@
             ]
         )
     if dtype == dtypes.Array:  # pragma: no cover
-<<<<<<< HEAD
-        msg = "Converting to Array dtype is not supported yet"
-        raise NotImplementedError(msg)
-
-=======
         size = dtype.size  # type: ignore[union-attr]
         kwargs = {"width": size} if backend_version < (0, 20, 30) else {"shape": size}
         return pl.Array(
             inner=narwhals_to_native_dtype(dtype.inner, version, backend_version),  # type: ignore[union-attr]
             **kwargs,
         )
->>>>>>> b39adbc1
     return pl.Unknown()  # pragma: no cover
 
 
