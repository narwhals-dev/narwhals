from __future__ import annotations

import abc
from functools import lru_cache
from typing import TYPE_CHECKING, Any, ClassVar, Protocol, TypeVar, overload

import polars as pl

from narwhals._duration import Interval
from narwhals._utils import (
    Implementation,
    Version,
    _DeferredIterable,
    _StoresCompliant,
    _StoresNative,
    deep_getattr,
    isinstance_or_issubclass,
)
from narwhals.exceptions import (
    ColumnNotFoundError,
    ComputeError,
    DuplicateError,
    InvalidOperationError,
    NarwhalsError,
    ShapeError,
)

if TYPE_CHECKING:
    from collections.abc import Callable, Iterable, Iterator, Mapping

    from polars.datatypes import IntegerType as PlIntegerType
    from typing_extensions import TypeIs

    from narwhals._polars.dataframe import Method
    from narwhals._polars.expr import PolarsExpr
    from narwhals._polars.series import PolarsSeries
    from narwhals._polars.typing import NativeAccessor
    from narwhals.dtypes import DType
    from narwhals.typing import IntegerDType, IntoDType

    T = TypeVar("T")
    NativeT = TypeVar(
        "NativeT", bound="pl.DataFrame | pl.LazyFrame | pl.Series | pl.Expr"
    )

NativeT_co = TypeVar("NativeT_co", "pl.Series", "pl.Expr", covariant=True)
CompliantT_co = TypeVar("CompliantT_co", "PolarsSeries", "PolarsExpr", covariant=True)
CompliantT = TypeVar("CompliantT", "PolarsSeries", "PolarsExpr")

BACKEND_VERSION = Implementation.POLARS._backend_version()
"""Static backend version for `polars`."""


@overload
def extract_native(obj: _StoresNative[NativeT]) -> NativeT: ...
@overload
def extract_native(obj: T) -> T: ...
def extract_native(obj: _StoresNative[NativeT] | T) -> NativeT | T:
    return obj.native if _is_compliant_polars(obj) else obj


def _is_compliant_polars(
    obj: _StoresNative[NativeT] | Any,
) -> TypeIs[_StoresNative[NativeT]]:
    from narwhals._polars.dataframe import PolarsDataFrame, PolarsLazyFrame
    from narwhals._polars.expr import PolarsExpr
    from narwhals._polars.series import PolarsSeries

    return isinstance(obj, (PolarsDataFrame, PolarsLazyFrame, PolarsSeries, PolarsExpr))


def extract_args_kwargs(
    args: Iterable[Any], kwds: Mapping[str, Any], /
) -> tuple[Iterator[Any], dict[str, Any]]:
    it_args = (extract_native(arg) for arg in args)
    return it_args, {k: extract_native(v) for k, v in kwds.items()}


@lru_cache(maxsize=16)
def native_to_narwhals_dtype(  # noqa: C901, PLR0912
    dtype: pl.DataType, version: Version
) -> DType:
    dtypes = version.dtypes
    if dtype == pl.Float64:
        return dtypes.Float64()
    if dtype == pl.Float32:
        return dtypes.Float32()
    if hasattr(pl, "Int128") and dtype == pl.Int128:  # pragma: no cover
        # Not available for Polars pre 1.8.0
        return dtypes.Int128()
    if dtype == pl.Int64:
        return dtypes.Int64()
    if dtype == pl.Int32:
        return dtypes.Int32()
    if dtype == pl.Int16:
        return dtypes.Int16()
    if dtype == pl.Int8:
        return dtypes.Int8()
    if hasattr(pl, "UInt128") and dtype == pl.UInt128:  # pragma: no cover
        # Not available for Polars pre 1.8.0
        return dtypes.UInt128()
    if dtype == pl.UInt64:
        return dtypes.UInt64()
    if dtype == pl.UInt32:
        return dtypes.UInt32()
    if dtype == pl.UInt16:
        return dtypes.UInt16()
    if dtype == pl.UInt8:
        return dtypes.UInt8()
    if dtype == pl.String:
        return dtypes.String()
    if dtype == pl.Boolean:
        return dtypes.Boolean()
    if dtype == pl.Object:
        return dtypes.Object()
    if dtype == pl.Categorical:
        return dtypes.Categorical()
    if isinstance_or_issubclass(dtype, pl.Enum):
        if version is Version.V1:
            return dtypes.Enum()  # type: ignore[call-arg]
        categories = _DeferredIterable(dtype.categories.to_list)
        return dtypes.Enum(categories)
    if dtype == pl.Date:
        return dtypes.Date()
    if isinstance_or_issubclass(dtype, pl.Datetime):
        return (
            dtypes.Datetime()
            if dtype is pl.Datetime
            else dtypes.Datetime(dtype.time_unit, dtype.time_zone)
        )
    if isinstance_or_issubclass(dtype, pl.Duration):
        return (
            dtypes.Duration()
            if dtype is pl.Duration
            else dtypes.Duration(dtype.time_unit)
        )
    if isinstance_or_issubclass(dtype, pl.Struct):
        fields = [
            dtypes.Field(name, native_to_narwhals_dtype(tp, version))
            for name, tp in dtype
        ]
        return dtypes.Struct(fields)
    if isinstance_or_issubclass(dtype, pl.List):
        return dtypes.List(native_to_narwhals_dtype(dtype.inner, version))
    if isinstance_or_issubclass(dtype, pl.Array):
        outer_shape = dtype.width if BACKEND_VERSION < (0, 20, 30) else dtype.size
        return dtypes.Array(native_to_narwhals_dtype(dtype.inner, version), outer_shape)
    if dtype == pl.Decimal:
        return dtypes.Decimal()
    if dtype == pl.Time:
        return dtypes.Time()
    if dtype == pl.Binary:
        return dtypes.Binary()
    return dtypes.Unknown()


<<<<<<< HEAD
@overload
def narwhals_to_native_dtype(dtype: IntegerDType, version: Version) -> PlIntegerType: ...
@overload
def narwhals_to_native_dtype(dtype: IntoDType, version: Version) -> pl.DataType: ...
def narwhals_to_native_dtype(  # noqa: C901, PLR0912
=======
dtypes = Version.MAIN.dtypes
NW_TO_PL_DTYPES: Mapping[type[DType], pl.DataType] = {
    dtypes.Float64: pl.Float64(),
    dtypes.Float32: pl.Float32(),
    dtypes.Binary: pl.Binary(),
    dtypes.String: pl.String(),
    dtypes.Boolean: pl.Boolean(),
    dtypes.Categorical: pl.Categorical(),
    dtypes.Date: pl.Date(),
    dtypes.Time: pl.Time(),
    dtypes.Int8: pl.Int8(),
    dtypes.Int16: pl.Int16(),
    dtypes.Int32: pl.Int32(),
    dtypes.Int64: pl.Int64(),
    dtypes.UInt8: pl.UInt8(),
    dtypes.UInt16: pl.UInt16(),
    dtypes.UInt32: pl.UInt32(),
    dtypes.UInt64: pl.UInt64(),
    dtypes.Object: pl.Object(),
    dtypes.Unknown: pl.Unknown(),
}
UNSUPPORTED_DTYPES = (dtypes.Decimal,)


def narwhals_to_native_dtype(  # noqa: C901
>>>>>>> 57a5dde2
    dtype: IntoDType, version: Version
) -> pl.DataType:
    dtypes = version.dtypes
    base_type = dtype.base_type()
    if pl_type := NW_TO_PL_DTYPES.get(base_type):
        return pl_type
    if dtype == dtypes.Int128 and hasattr(pl, "Int128"):
        # Not available for Polars pre 1.8.0
        return pl.Int128()
    if isinstance_or_issubclass(dtype, dtypes.Enum):
        if version is Version.V1:
            msg = "Converting to Enum is not supported in narwhals.stable.v1"
            raise NotImplementedError(msg)
        if isinstance(dtype, dtypes.Enum):
            return pl.Enum(dtype.categories)
        msg = "Can not cast / initialize Enum without categories present"
        raise ValueError(msg)
    if isinstance_or_issubclass(dtype, dtypes.Datetime):
        return pl.Datetime(dtype.time_unit, dtype.time_zone)  # type: ignore[arg-type]
    if isinstance_or_issubclass(dtype, dtypes.Duration):
        return pl.Duration(dtype.time_unit)  # type: ignore[arg-type]
    if isinstance_or_issubclass(dtype, dtypes.List):
        return pl.List(narwhals_to_native_dtype(dtype.inner, version))
    if isinstance_or_issubclass(dtype, dtypes.Struct):
        fields = [
            pl.Field(field.name, narwhals_to_native_dtype(field.dtype, version))
            for field in dtype.fields
        ]
        return pl.Struct(fields)
    if isinstance_or_issubclass(dtype, dtypes.Array):  # pragma: no cover
        size = dtype.size
        kwargs = {"width": size} if BACKEND_VERSION < (0, 20, 30) else {"shape": size}
        return pl.Array(narwhals_to_native_dtype(dtype.inner, version), **kwargs)
    if issubclass(base_type, UNSUPPORTED_DTYPES):
        msg = f"Converting to {base_type.__name__} dtype is not supported for Polars."
        raise NotImplementedError(msg)
    return pl.Unknown()  # pragma: no cover


def _is_polars_exception(exception: Exception) -> bool:
    if BACKEND_VERSION >= (1,):
        # Old versions of Polars didn't have PolarsError.
        return isinstance(exception, pl.exceptions.PolarsError)
    # Last attempt, for old Polars versions.
    return "polars.exceptions" in str(type(exception))  # pragma: no cover


def _is_cudf_exception(exception: Exception) -> bool:
    # These exceptions are raised when running polars on GPUs via cuDF
    return str(exception).startswith("CUDF failure")


def catch_polars_exception(exception: Exception) -> NarwhalsError | Exception:
    if isinstance(exception, pl.exceptions.ColumnNotFoundError):
        return ColumnNotFoundError(str(exception))
    if isinstance(exception, pl.exceptions.ShapeError):
        return ShapeError(str(exception))
    if isinstance(exception, pl.exceptions.InvalidOperationError):
        return InvalidOperationError(str(exception))
    if isinstance(exception, pl.exceptions.DuplicateError):
        return DuplicateError(str(exception))
    if isinstance(exception, pl.exceptions.ComputeError):
        return ComputeError(str(exception))
    if _is_polars_exception(exception) or _is_cudf_exception(exception):
        return NarwhalsError(str(exception))  # pragma: no cover
    # Just return exception as-is.
    return exception


class PolarsAnyNamespace(
    _StoresCompliant[CompliantT_co],
    _StoresNative[NativeT_co],
    Protocol[CompliantT_co, NativeT_co],
):
    _accessor: ClassVar[NativeAccessor]

    def __getattr__(self, attr: str) -> Callable[..., CompliantT_co]:
        def func(*args: Any, **kwargs: Any) -> CompliantT_co:
            pos, kwds = extract_args_kwargs(args, kwargs)
            method = deep_getattr(self.native, self._accessor, attr)
            return self.compliant._with_native(method(*pos, **kwds))

        return func


class PolarsDateTimeNamespace(PolarsAnyNamespace[CompliantT, NativeT_co]):
    _accessor: ClassVar[NativeAccessor] = "dt"

    def truncate(self, every: str) -> CompliantT:
        # Ensure consistent error message is raised.
        Interval.parse(every)
        return self.__getattr__("truncate")(every)

    def offset_by(self, by: str) -> CompliantT:
        # Ensure consistent error message is raised.
        Interval.parse_no_constraints(by)
        return self.__getattr__("offset_by")(by)

    to_string: Method[CompliantT]
    replace_time_zone: Method[CompliantT]
    convert_time_zone: Method[CompliantT]
    timestamp: Method[CompliantT]
    date: Method[CompliantT]
    year: Method[CompliantT]
    month: Method[CompliantT]
    day: Method[CompliantT]
    hour: Method[CompliantT]
    minute: Method[CompliantT]
    second: Method[CompliantT]
    millisecond: Method[CompliantT]
    microsecond: Method[CompliantT]
    nanosecond: Method[CompliantT]
    ordinal_day: Method[CompliantT]
    weekday: Method[CompliantT]
    total_minutes: Method[CompliantT]
    total_seconds: Method[CompliantT]
    total_milliseconds: Method[CompliantT]
    total_microseconds: Method[CompliantT]
    total_nanoseconds: Method[CompliantT]


class PolarsStringNamespace(PolarsAnyNamespace[CompliantT, NativeT_co]):
    _accessor: ClassVar[NativeAccessor] = "str"

    # NOTE: Use `abstractmethod` if we have defs to implement, but also `Method` usage
    @abc.abstractmethod
    def zfill(self, width: int) -> CompliantT: ...

    len_chars: Method[CompliantT]
    replace: Method[CompliantT]
    replace_all: Method[CompliantT]
    strip_chars: Method[CompliantT]
    starts_with: Method[CompliantT]
    ends_with: Method[CompliantT]
    contains: Method[CompliantT]
    slice: Method[CompliantT]
    split: Method[CompliantT]
    to_date: Method[CompliantT]
    to_datetime: Method[CompliantT]
    to_lowercase: Method[CompliantT]
    to_uppercase: Method[CompliantT]


class PolarsCatNamespace(PolarsAnyNamespace[CompliantT, NativeT_co]):
    _accessor: ClassVar[NativeAccessor] = "cat"
    get_categories: Method[CompliantT]


class PolarsListNamespace(PolarsAnyNamespace[CompliantT, NativeT_co]):
    _accessor: ClassVar[NativeAccessor] = "list"

    @abc.abstractmethod
    def len(self) -> CompliantT: ...

    get: Method[CompliantT]

    unique: Method[CompliantT]


class PolarsStructNamespace(PolarsAnyNamespace[CompliantT, NativeT_co]):
    _accessor: ClassVar[NativeAccessor] = "struct"
    field: Method[CompliantT]<|MERGE_RESOLUTION|>--- conflicted
+++ resolved
@@ -154,13 +154,6 @@
     return dtypes.Unknown()
 
 
-<<<<<<< HEAD
-@overload
-def narwhals_to_native_dtype(dtype: IntegerDType, version: Version) -> PlIntegerType: ...
-@overload
-def narwhals_to_native_dtype(dtype: IntoDType, version: Version) -> pl.DataType: ...
-def narwhals_to_native_dtype(  # noqa: C901, PLR0912
-=======
 dtypes = Version.MAIN.dtypes
 NW_TO_PL_DTYPES: Mapping[type[DType], pl.DataType] = {
     dtypes.Float64: pl.Float64(),
@@ -185,10 +178,11 @@
 UNSUPPORTED_DTYPES = (dtypes.Decimal,)
 
 
-def narwhals_to_native_dtype(  # noqa: C901
->>>>>>> 57a5dde2
-    dtype: IntoDType, version: Version
-) -> pl.DataType:
+@overload
+def narwhals_to_native_dtype(dtype: IntegerDType, version: Version) -> PlIntegerType: ...
+@overload
+def narwhals_to_native_dtype(dtype: IntoDType, version: Version) -> pl.DataType: ...
+def narwhals_to_native_dtype(dtype: IntoDType, version: Version) -> pl.DataType:  # noqa: C901
     dtypes = version.dtypes
     base_type = dtype.base_type()
     if pl_type := NW_TO_PL_DTYPES.get(base_type):
