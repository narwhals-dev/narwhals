--- conflicted
+++ resolved
@@ -25,11 +25,7 @@
     from typing_extensions import TypeIs
 
     from narwhals.dtypes import DType
-<<<<<<< HEAD
-    from narwhals.utils import Version
     from narwhals.utils import _StoresNative
-=======
->>>>>>> 0eff60b9
 
     T = TypeVar("T")
     NativeT = TypeVar(
