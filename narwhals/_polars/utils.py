from __future__ import annotations

from typing import Any
from typing import Literal

from narwhals import dtypes
from narwhals.dependencies import get_polars


def extract_native(obj: Any) -> Any:
    from narwhals._polars.dataframe import PolarsDataFrame
    from narwhals._polars.dataframe import PolarsLazyFrame
    from narwhals._polars.expr import PolarsExpr
    from narwhals._polars.series import PolarsSeries

    if isinstance(obj, (PolarsDataFrame, PolarsLazyFrame)):
        return obj._native_frame
    if isinstance(obj, PolarsSeries):
        return obj._native_series
    if isinstance(obj, PolarsExpr):
        return obj._native_expr
    return obj


def extract_args_kwargs(args: Any, kwargs: Any) -> tuple[list[Any], dict[str, Any]]:
    args = [extract_native(arg) for arg in args]
    kwargs = {k: extract_native(v) for k, v in kwargs.items()}
    return args, kwargs


def translate_dtype(dtype: Any) -> dtypes.DType:
    pl = get_polars()
    if dtype == pl.Float64:
        return dtypes.Float64()
    if dtype == pl.Float32:
        return dtypes.Float32()
    if dtype == pl.Int64:
        return dtypes.Int64()
    if dtype == pl.Int32:
        return dtypes.Int32()
    if dtype == pl.Int16:
        return dtypes.Int16()
    if dtype == pl.Int8:
        return dtypes.Int8()
    if dtype == pl.UInt64:
        return dtypes.UInt64()
    if dtype == pl.UInt32:
        return dtypes.UInt32()
    if dtype == pl.UInt16:
        return dtypes.UInt16()
    if dtype == pl.UInt8:
        return dtypes.UInt8()
    if dtype == pl.String:
        return dtypes.String()
    if dtype == pl.Boolean:
        return dtypes.Boolean()
    if dtype == pl.Object:
        return dtypes.Object()
    if dtype == pl.Categorical:
        return dtypes.Categorical()
    if dtype == pl.Enum:
        return dtypes.Enum()
    if dtype == pl.Date:
        return dtypes.Date()
    if dtype == pl.Datetime or isinstance(dtype, pl.Datetime):
        dt_time_unit: Literal["us", "ns", "ms"] = getattr(dtype, "time_unit", "us")
        dt_time_zone = getattr(dtype, "time_zone", None)
        return dtypes.Datetime(time_unit=dt_time_unit, time_zone=dt_time_zone)
    if dtype == pl.Duration or isinstance(dtype, pl.Duration):
        du_time_unit: Literal["us", "ns", "ms"] = getattr(dtype, "time_unit", "us")
        return dtypes.Duration(time_unit=du_time_unit)
    return dtypes.Unknown()


def narwhals_to_native_dtype(dtype: dtypes.DType | type[dtypes.DType]) -> Any:
    pl = get_polars()
    from narwhals import dtypes

    if dtype == dtypes.Float64:
        return pl.Float64()
    if dtype == dtypes.Float32:
        return pl.Float32()
    if dtype == dtypes.Int64:
        return pl.Int64()
    if dtype == dtypes.Int32:
        return pl.Int32()
    if dtype == dtypes.Int16:
        return pl.Int16()
    if dtype == dtypes.Int8:
        return pl.Int8()
    if dtype == dtypes.UInt64:
        return pl.UInt64()
    if dtype == dtypes.UInt32:
        return pl.UInt32()
    if dtype == dtypes.UInt16:
        return pl.UInt16()
    if dtype == dtypes.UInt8:
        return pl.UInt8()
    if dtype == dtypes.String:
        return pl.String()
    if dtype == dtypes.Boolean:
        return pl.Boolean()
    if dtype == dtypes.Object:  # pragma: no cover
        return pl.Object()
    if dtype == dtypes.Categorical:
        return pl.Categorical()
    if dtype == dtypes.Enum:
        msg = "Converting to Enum is not (yet) supported"
        raise NotImplementedError(msg)
    if dtype == dtypes.Date:
        return pl.Date()
<<<<<<< HEAD
    if dtype == dtypes.Datetime or isinstance(dtype, dtypes.Datetime):
        dt_time_unit = getattr(dtype, "time_unit", "us")
        dt_time_zone = getattr(dtype, "time_zone", None)
        return pl.Datetime(dt_time_unit, dt_time_zone)
    if dtype == dtypes.Duration or isinstance(dtype, dtypes.Duration):
        du_time_unit: Literal["us", "ns", "ms"] = getattr(dtype, "time_unit", "us")
        return pl.Duration(time_unit=du_time_unit)

    return pl.Unknown()  # pragma: no cover
=======
    return pl.Unknown()  # pragma: no cover


def convert_str_slice_to_int_slice(
    str_slice: slice, columns: list[str]
) -> tuple[int | None, int | None, int | None]:  # pragma: no cover
    start = columns.index(str_slice.start) if str_slice.start is not None else None
    stop = columns.index(str_slice.stop) + 1 if str_slice.stop is not None else None
    step = str_slice.step
    return (start, stop, step)
>>>>>>> 1cef1f03
<|MERGE_RESOLUTION|>--- conflicted
+++ resolved
@@ -109,7 +109,6 @@
         raise NotImplementedError(msg)
     if dtype == dtypes.Date:
         return pl.Date()
-<<<<<<< HEAD
     if dtype == dtypes.Datetime or isinstance(dtype, dtypes.Datetime):
         dt_time_unit = getattr(dtype, "time_unit", "us")
         dt_time_zone = getattr(dtype, "time_zone", None)
@@ -119,8 +118,6 @@
         return pl.Duration(time_unit=du_time_unit)
 
     return pl.Unknown()  # pragma: no cover
-=======
-    return pl.Unknown()  # pragma: no cover
 
 
 def convert_str_slice_to_int_slice(
@@ -129,5 +126,4 @@
     start = columns.index(str_slice.start) if str_slice.start is not None else None
     stop = columns.index(str_slice.stop) + 1 if str_slice.stop is not None else None
     step = str_slice.step
-    return (start, stop, step)
->>>>>>> 1cef1f03
+    return (start, stop, step)