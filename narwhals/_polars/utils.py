from __future__ import annotations

from typing import Any
from typing import Literal

from narwhals import dtypes


def extract_native(obj: Any) -> Any:
    from narwhals._polars.dataframe import PolarsDataFrame
    from narwhals._polars.dataframe import PolarsLazyFrame
    from narwhals._polars.expr import PolarsExpr
    from narwhals._polars.series import PolarsSeries

    if isinstance(obj, (PolarsDataFrame, PolarsLazyFrame)):
        return obj._native_frame
    if isinstance(obj, PolarsSeries):
        return obj._native_series
    if isinstance(obj, PolarsExpr):
        return obj._native_expr
    return obj


def extract_args_kwargs(args: Any, kwargs: Any) -> tuple[list[Any], dict[str, Any]]:
    args = [extract_native(arg) for arg in args]
    kwargs = {k: extract_native(v) for k, v in kwargs.items()}
    return args, kwargs


def translate_dtype(dtype: Any) -> dtypes.DType:
    import polars as pl  # ignore-banned-import()

    if dtype == pl.Float64:
        return dtypes.Float64()
    if dtype == pl.Float32:
        return dtypes.Float32()
    if dtype == pl.Int64:
        return dtypes.Int64()
    if dtype == pl.Int32:
        return dtypes.Int32()
    if dtype == pl.Int16:
        return dtypes.Int16()
    if dtype == pl.Int8:
        return dtypes.Int8()
    if dtype == pl.UInt64:
        return dtypes.UInt64()
    if dtype == pl.UInt32:
        return dtypes.UInt32()
    if dtype == pl.UInt16:
        return dtypes.UInt16()
    if dtype == pl.UInt8:
        return dtypes.UInt8()
    if dtype == pl.String:
        return dtypes.String()
    if dtype == pl.Boolean:
        return dtypes.Boolean()
    if dtype == pl.Object:
        return dtypes.Object()
    if dtype == pl.Categorical:
        return dtypes.Categorical()
    if dtype == pl.Enum:
        return dtypes.Enum()
    if dtype == pl.Date:
        return dtypes.Date()
<<<<<<< HEAD
    if dtype == pl.Datetime or isinstance(dtype, pl.Datetime):
        dt_time_unit: Literal["us", "ns", "ms"] = getattr(dtype, "time_unit", "us")
        dt_time_zone = getattr(dtype, "time_zone", None)
        return dtypes.Datetime(time_unit=dt_time_unit, time_zone=dt_time_zone)
    if dtype == pl.Duration or isinstance(dtype, pl.Duration):
        du_time_unit: Literal["us", "ns", "ms"] = getattr(dtype, "time_unit", "us")
        return dtypes.Duration(time_unit=du_time_unit)
=======
    if dtype == pl.Struct:
        return dtypes.Struct()
    if dtype == pl.List:
        return dtypes.List()
    if dtype == pl.Array:
        return dtypes.Array()
>>>>>>> 76c8e8ea
    return dtypes.Unknown()


def narwhals_to_native_dtype(dtype: dtypes.DType | type[dtypes.DType]) -> Any:
    import polars as pl  # ignore-banned-import()

    from narwhals import dtypes

    if dtype == dtypes.Float64:
        return pl.Float64()
    if dtype == dtypes.Float32:
        return pl.Float32()
    if dtype == dtypes.Int64:
        return pl.Int64()
    if dtype == dtypes.Int32:
        return pl.Int32()
    if dtype == dtypes.Int16:
        return pl.Int16()
    if dtype == dtypes.Int8:
        return pl.Int8()
    if dtype == dtypes.UInt64:
        return pl.UInt64()
    if dtype == dtypes.UInt32:
        return pl.UInt32()
    if dtype == dtypes.UInt16:
        return pl.UInt16()
    if dtype == dtypes.UInt8:
        return pl.UInt8()
    if dtype == dtypes.String:
        return pl.String()
    if dtype == dtypes.Boolean:
        return pl.Boolean()
    if dtype == dtypes.Object:  # pragma: no cover
        return pl.Object()
    if dtype == dtypes.Categorical:
        return pl.Categorical()
    if dtype == dtypes.Enum:
        msg = "Converting to Enum is not (yet) supported"
        raise NotImplementedError(msg)
    if dtype == dtypes.Date:
        return pl.Date()
<<<<<<< HEAD
    if (
        dtype == dtypes.Datetime
        or isinstance(dtype, dtypes.Datetime)
        or (isinstance(dtype, type) and issubclass(dtype, dtypes.Datetime))
    ):
        dt_time_unit = getattr(dtype, "time_unit", "us")
        dt_time_zone = getattr(dtype, "time_zone", None)
        return pl.Datetime(dt_time_unit, dt_time_zone)
    if (
        dtype == dtypes.Duration
        or isinstance(dtype, dtypes.Duration)
        or (isinstance(dtype, type) and issubclass(dtype, dtypes.Duration))
    ):
        du_time_unit: Literal["us", "ns", "ms"] = getattr(dtype, "time_unit", "us")
        return pl.Duration(time_unit=du_time_unit)

=======
    if dtype == dtypes.List:  # pragma: no cover
        msg = "Converting to List dtype is not supported yet"
        return NotImplementedError(msg)
    if dtype == dtypes.Struct:  # pragma: no cover
        msg = "Converting to Struct dtype is not supported yet"
        return NotImplementedError(msg)
    if dtype == dtypes.Array:  # pragma: no cover
        msg = "Converting to Array dtype is not supported yet"
        return NotImplementedError(msg)
>>>>>>> 76c8e8ea
    return pl.Unknown()  # pragma: no cover


def convert_str_slice_to_int_slice(
    str_slice: slice, columns: list[str]
) -> tuple[int | None, int | None, int | None]:  # pragma: no cover
    start = columns.index(str_slice.start) if str_slice.start is not None else None
    stop = columns.index(str_slice.stop) + 1 if str_slice.stop is not None else None
    step = str_slice.step
    return (start, stop, step)<|MERGE_RESOLUTION|>--- conflicted
+++ resolved
@@ -62,7 +62,6 @@
         return dtypes.Enum()
     if dtype == pl.Date:
         return dtypes.Date()
-<<<<<<< HEAD
     if dtype == pl.Datetime or isinstance(dtype, pl.Datetime):
         dt_time_unit: Literal["us", "ns", "ms"] = getattr(dtype, "time_unit", "us")
         dt_time_zone = getattr(dtype, "time_zone", None)
@@ -70,14 +69,12 @@
     if dtype == pl.Duration or isinstance(dtype, pl.Duration):
         du_time_unit: Literal["us", "ns", "ms"] = getattr(dtype, "time_unit", "us")
         return dtypes.Duration(time_unit=du_time_unit)
-=======
     if dtype == pl.Struct:
         return dtypes.Struct()
     if dtype == pl.List:
         return dtypes.List()
     if dtype == pl.Array:
         return dtypes.Array()
->>>>>>> 76c8e8ea
     return dtypes.Unknown()
 
 
@@ -119,7 +116,6 @@
         raise NotImplementedError(msg)
     if dtype == dtypes.Date:
         return pl.Date()
-<<<<<<< HEAD
     if (
         dtype == dtypes.Datetime
         or isinstance(dtype, dtypes.Datetime)
@@ -127,7 +123,7 @@
     ):
         dt_time_unit = getattr(dtype, "time_unit", "us")
         dt_time_zone = getattr(dtype, "time_zone", None)
-        return pl.Datetime(dt_time_unit, dt_time_zone)
+        return pl.Datetime(dt_time_unit, dt_time_zone)  # type: ignore[arg-type]
     if (
         dtype == dtypes.Duration
         or isinstance(dtype, dtypes.Duration)
@@ -136,7 +132,6 @@
         du_time_unit: Literal["us", "ns", "ms"] = getattr(dtype, "time_unit", "us")
         return pl.Duration(time_unit=du_time_unit)
 
-=======
     if dtype == dtypes.List:  # pragma: no cover
         msg = "Converting to List dtype is not supported yet"
         return NotImplementedError(msg)
@@ -146,7 +141,6 @@
     if dtype == dtypes.Array:  # pragma: no cover
         msg = "Converting to Array dtype is not supported yet"
         return NotImplementedError(msg)
->>>>>>> 76c8e8ea
     return pl.Unknown()  # pragma: no cover
 
 
