--- conflicted
+++ resolved
@@ -74,17 +74,13 @@
     else:
         from typing_extensions import TypeVar, deprecated
 
-<<<<<<< HEAD
-    P = ParamSpec("P")
-    R = TypeVar("R")
-=======
     if sys.version_info >= (3, 11):
         from typing import Never, assert_never
     else:
         from typing_extensions import Never, assert_never
 
-    _Fn = TypeVar("_Fn", bound=Callable[..., Any])
->>>>>>> 0aea5a6f
+    P = ParamSpec("P")
+    R = TypeVar("R")
 
 
 else:  # pragma: no cover
