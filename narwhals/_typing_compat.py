--- conflicted
+++ resolved
@@ -4,6 +4,9 @@
 Import from here to avoid introducing a runtime dependency on [`typing_extensions`]
 
 ## Notes
+- `Protocol38`
+  - https://github.com/narwhals-dev/narwhals/pull/2064#discussion_r1965921386
+  - https://github.com/narwhals-dev/narwhals/pull/2294#discussion_r2014534830
 - `TypeVar` defaults
   - https://typing.python.org/en/latest/spec/generics.html#type-parameter-defaults
   - https://peps.python.org/pep-0696/
@@ -19,9 +22,11 @@
 
 # ruff: noqa: ARG001, ANN202, N802
 import sys
-from typing import TYPE_CHECKING, Any, Callable
+from typing import TYPE_CHECKING, Any
 
 if TYPE_CHECKING:
+    from typing import Callable, Protocol as Protocol38
+
     if sys.version_info >= (3, 13):
         from typing import TypeVar
         from warnings import deprecated
@@ -36,38 +41,6 @@
     _Fn = TypeVar("_Fn", bound=Callable[..., Any])
 
 
-<<<<<<< HEAD
-elif sys.version_info >= (3, 13):
-    from typing import TypeVar
-    from warnings import deprecated
-else:
-    from typing import TypeVar as _TypeVar
-
-    def TypeVar(
-        name: str,
-        *constraints: Any,
-        bound: Any | None = None,
-        covariant: bool = False,
-        contravariant: bool = False,
-        **kwds: Any,
-    ):
-        return _TypeVar(
-            name,
-            *constraints,
-            bound=bound,
-            covariant=covariant,
-            contravariant=contravariant,
-        )
-
-    def deprecated(message: str, /) -> Callable[[_Fn], _Fn]:
-        def wrapper(func: _Fn, /) -> _Fn:
-            return func
-
-        return wrapper
-
-
-__all__ = ["TypeVar", "deprecated"]
-=======
 else:  # pragma: no cover
     if sys.version_info >= (3, 13):
         from typing import TypeVar
@@ -117,5 +90,4 @@
     from typing import Protocol as Protocol38
 
 
-__all__ = ["Protocol38", "TypeVar", "assert_never", "deprecated"]
->>>>>>> e256d50a
+__all__ = ["Protocol38", "TypeVar", "assert_never", "deprecated"]