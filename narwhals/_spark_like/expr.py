from __future__ import annotations

from typing import TYPE_CHECKING
from typing import Any
from typing import Callable
from typing import Literal
from typing import Sequence

from pyspark.sql import Window
from pyspark.sql import functions as F  # noqa: N812

from narwhals._spark_like.expr_dt import SparkLikeExprDateTimeNamespace
from narwhals._spark_like.expr_name import SparkLikeExprNameNamespace
from narwhals._spark_like.expr_str import SparkLikeExprStringNamespace
from narwhals._spark_like.utils import binary_operation_returns_scalar
from narwhals._spark_like.utils import maybe_evaluate
from narwhals._spark_like.utils import narwhals_to_native_dtype
from narwhals.typing import CompliantExpr
from narwhals.utils import Implementation
from narwhals.utils import parse_version

if TYPE_CHECKING:
    from pyspark.sql import Column
    from typing_extensions import Self

    from narwhals._spark_like.dataframe import SparkLikeLazyFrame
    from narwhals._spark_like.namespace import SparkLikeNamespace
    from narwhals.dtypes import DType
    from narwhals.utils import Version


class SparkLikeExpr(CompliantExpr["Column"]):
    _implementation = Implementation.PYSPARK

    def __init__(
        self: Self,
        call: Callable[[SparkLikeLazyFrame], list[Column]],
        *,
        depth: int,
        function_name: str,
        evaluate_output_names: Callable[[SparkLikeLazyFrame], Sequence[str]],
        alias_output_names: Callable[[Sequence[str]], Sequence[str]] | None,
        # Whether the expression is a length-1 Column resulting from
        # a reduction, such as `nw.col('a').sum()`
        returns_scalar: bool,
        backend_version: tuple[int, ...],
        version: Version,
    ) -> None:
        self._call = call
        self._depth = depth
        self._function_name = function_name
        self._evaluate_output_names = evaluate_output_names
        self._alias_output_names = alias_output_names
        self._returns_scalar = returns_scalar
        self._backend_version = backend_version
        self._version = version

    def __call__(self: Self, df: SparkLikeLazyFrame) -> Sequence[Column]:
        return self._call(df)

    def __narwhals_expr__(self: Self) -> None: ...

    def __narwhals_namespace__(self: Self) -> SparkLikeNamespace:  # pragma: no cover
        # Unused, just for compatibility with PandasLikeExpr
        from narwhals._spark_like.namespace import SparkLikeNamespace

        return SparkLikeNamespace(
            backend_version=self._backend_version, version=self._version
        )

    @classmethod
    def from_column_names(
        cls: type[Self],
        *column_names: str,
        backend_version: tuple[int, ...],
        version: Version,
    ) -> Self:
        def func(_: SparkLikeLazyFrame) -> list[Column]:
            return [F.col(col_name) for col_name in column_names]

        return cls(
            func,
            depth=0,
            function_name="col",
            evaluate_output_names=lambda _df: list(column_names),
            alias_output_names=None,
            returns_scalar=False,
            backend_version=backend_version,
            version=version,
        )

    @classmethod
    def from_column_indices(
        cls: type[Self],
        *column_indices: int,
        backend_version: tuple[int, ...],
        version: Version,
    ) -> Self:
        def func(df: SparkLikeLazyFrame) -> list[Column]:
            columns = df.columns
            return [F.col(columns[i]) for i in column_indices]

        return cls(
            func,
            depth=0,
            function_name="nth",
            evaluate_output_names=lambda df: [df.columns[i] for i in column_indices],
            alias_output_names=None,
            returns_scalar=False,
            backend_version=backend_version,
            version=version,
        )

    def _from_call(
        self: Self,
        call: Callable[..., Column],
        expr_name: str,
        *,
        returns_scalar: bool,
        **expressifiable_args: Self | Any,
    ) -> Self:
        def func(df: SparkLikeLazyFrame) -> list[Column]:
            native_series_list = self._call(df)
            other_native_series = {
                key: maybe_evaluate(df, value, returns_scalar=returns_scalar)
                for key, value in expressifiable_args.items()
            }
            return [
                call(native_series, **other_native_series)
                for native_series in native_series_list
            ]

        return self.__class__(
            func,
            depth=self._depth + 1,
            function_name=f"{self._function_name}->{expr_name}",
            evaluate_output_names=self._evaluate_output_names,
            alias_output_names=self._alias_output_names,
            returns_scalar=returns_scalar,
            backend_version=self._backend_version,
            version=self._version,
        )

    def __eq__(self: Self, other: SparkLikeExpr) -> Self:  # type: ignore[override]
        return self._from_call(
            lambda _input, other: _input.__eq__(other),
            "__eq__",
            other=other,
            returns_scalar=binary_operation_returns_scalar(self, other),
        )

    def __ne__(self: Self, other: SparkLikeExpr) -> Self:  # type: ignore[override]
        return self._from_call(
            lambda _input, other: _input.__ne__(other),
            "__ne__",
            other=other,
            returns_scalar=binary_operation_returns_scalar(self, other),
        )

    def __add__(self: Self, other: SparkLikeExpr) -> Self:
        return self._from_call(
            lambda _input, other: _input.__add__(other),
            "__add__",
            other=other,
            returns_scalar=binary_operation_returns_scalar(self, other),
        )

    def __sub__(self: Self, other: SparkLikeExpr) -> Self:
        return self._from_call(
            lambda _input, other: _input.__sub__(other),
            "__sub__",
            other=other,
            returns_scalar=binary_operation_returns_scalar(self, other),
        )

    def __mul__(self: Self, other: SparkLikeExpr) -> Self:
        return self._from_call(
            lambda _input, other: _input.__mul__(other),
            "__mul__",
            other=other,
            returns_scalar=binary_operation_returns_scalar(self, other),
        )

    def __truediv__(self: Self, other: SparkLikeExpr) -> Self:
        return self._from_call(
            lambda _input, other: _input.__truediv__(other),
            "__truediv__",
            other=other,
            returns_scalar=binary_operation_returns_scalar(self, other),
        )

    def __floordiv__(self: Self, other: SparkLikeExpr) -> Self:
        def _floordiv(_input: Column, other: Column) -> Column:
            return F.floor(_input / other)

        return self._from_call(
            _floordiv,
            "__floordiv__",
            other=other,
            returns_scalar=binary_operation_returns_scalar(self, other),
        )

    def __pow__(self: Self, other: SparkLikeExpr) -> Self:
        return self._from_call(
            lambda _input, other: _input.__pow__(other),
            "__pow__",
            other=other,
            returns_scalar=binary_operation_returns_scalar(self, other),
        )

    def __mod__(self: Self, other: SparkLikeExpr) -> Self:
        return self._from_call(
            lambda _input, other: _input.__mod__(other),
            "__mod__",
            other=other,
            returns_scalar=binary_operation_returns_scalar(self, other),
        )

    def __ge__(self: Self, other: SparkLikeExpr) -> Self:
        return self._from_call(
            lambda _input, other: _input.__ge__(other),
            "__ge__",
            other=other,
            returns_scalar=binary_operation_returns_scalar(self, other),
        )

    def __gt__(self: Self, other: SparkLikeExpr) -> Self:
        return self._from_call(
            lambda _input, other: _input > other,
            "__gt__",
            other=other,
            returns_scalar=binary_operation_returns_scalar(self, other),
        )

    def __le__(self: Self, other: SparkLikeExpr) -> Self:
        return self._from_call(
            lambda _input, other: _input.__le__(other),
            "__le__",
            other=other,
            returns_scalar=binary_operation_returns_scalar(self, other),
        )

    def __lt__(self: Self, other: SparkLikeExpr) -> Self:
        return self._from_call(
            lambda _input, other: _input.__lt__(other),
            "__lt__",
            other=other,
            returns_scalar=binary_operation_returns_scalar(self, other),
        )

    def __and__(self: Self, other: SparkLikeExpr) -> Self:
        return self._from_call(
            lambda _input, other: _input.__and__(other),
            "__and__",
            other=other,
            returns_scalar=binary_operation_returns_scalar(self, other),
        )

    def __or__(self: Self, other: SparkLikeExpr) -> Self:
        return self._from_call(
            lambda _input, other: _input.__or__(other),
            "__or__",
            other=other,
            returns_scalar=binary_operation_returns_scalar(self, other),
        )

    def __invert__(self: Self) -> Self:
        return self._from_call(
            lambda _input: _input.__invert__(),
            "__invert__",
            returns_scalar=self._returns_scalar,
        )

    def abs(self: Self) -> Self:
        return self._from_call(F.abs, "abs", returns_scalar=self._returns_scalar)

    def alias(self: Self, name: str) -> Self:
        def alias_output_names(names: Sequence[str]) -> Sequence[str]:
            if len(names) != 1:
                msg = f"Expected function with single output, found output names: {names}"
                raise ValueError(msg)
            return [name]

        # Define this one manually, so that we can
        # override `output_names` and not increase depth
        return self.__class__(
            self._call,
            depth=self._depth,
            function_name=self._function_name,
            evaluate_output_names=self._evaluate_output_names,
            alias_output_names=alias_output_names,
            returns_scalar=self._returns_scalar,
            backend_version=self._backend_version,
            version=self._version,
        )

    def all(self: Self) -> Self:
        return self._from_call(F.bool_and, "all", returns_scalar=True)

    def any(self: Self) -> Self:
        return self._from_call(F.bool_or, "any", returns_scalar=True)

    def cast(self: Self, dtype: DType | type[DType]) -> Self:
        def _cast(_input: Column) -> Column:
            spark_dtype = narwhals_to_native_dtype(dtype, self._version)
            return _input.cast(spark_dtype)

        return self._from_call(_cast, "cast", returns_scalar=self._returns_scalar)

    def count(self: Self) -> Self:
        return self._from_call(F.count, "count", returns_scalar=True)

    def max(self: Self) -> Self:
        return self._from_call(F.max, "max", returns_scalar=True)

    def mean(self: Self) -> Self:
        return self._from_call(F.mean, "mean", returns_scalar=True)

    def median(self: Self) -> Self:
        def _median(_input: Column) -> Column:
            import pyspark  # ignore-banned-import

            if parse_version(pyspark.__version__) < (3, 4):
                # Use percentile_approx with default accuracy parameter (10000)
                return F.percentile_approx(_input.cast("double"), 0.5)

            return F.median(_input)

        return self._from_call(_median, "median", returns_scalar=True)

    def min(self: Self) -> Self:
        return self._from_call(F.min, "min", returns_scalar=True)

    def null_count(self: Self) -> Self:
        def _null_count(_input: Column) -> Column:
            return F.count_if(F.isnull(_input))

        return self._from_call(_null_count, "null_count", returns_scalar=True)

    def sum(self: Self) -> Self:
        return self._from_call(F.sum, "sum", returns_scalar=True)

    def std(self: Self, ddof: int) -> Self:
        import numpy as np  # ignore-banned-import

        from narwhals._spark_like.utils import _std

<<<<<<< HEAD
        return self._from_call(
            _std,
            "std",
            returns_scalar=True,
            ddof=ddof,
            np_version=parse_version(np.__version__),
        )
=======
        func = partial(_std, ddof=ddof, np_version=parse_version(np.__version__))

        return self._from_call(func, f"std[{ddof}]", returns_scalar=True)
>>>>>>> 267eb53e

    def var(self: Self, ddof: int) -> Self:
        import numpy as np  # ignore-banned-import

        from narwhals._spark_like.utils import _var

<<<<<<< HEAD
        return self._from_call(
            _var,
            "var",
            returns_scalar=True,
            ddof=ddof,
            np_version=parse_version(np.__version__),
        )
=======
        func = partial(_var, ddof=ddof, np_version=parse_version(np.__version__))

        return self._from_call(func, f"var[{ddof}]", returns_scalar=True)
>>>>>>> 267eb53e

    def clip(
        self: Self,
        lower_bound: Any | None = None,
        upper_bound: Any | None = None,
    ) -> Self:
        def _clip(_input: Column, lower_bound: Any, upper_bound: Any) -> Column:
            result = _input
            if lower_bound is not None:
                # Convert lower_bound to a literal Column
                result = F.when(result < lower_bound, F.lit(lower_bound)).otherwise(
                    result
                )
            if upper_bound is not None:
                # Convert upper_bound to a literal Column
                result = F.when(result > upper_bound, F.lit(upper_bound)).otherwise(
                    result
                )
            return result

        return self._from_call(
            _clip,
            "clip",
            lower_bound=lower_bound,
            upper_bound=upper_bound,
            returns_scalar=self._returns_scalar,
        )

    def is_between(
        self: Self,
        lower_bound: Any,
        upper_bound: Any,
        closed: Literal["left", "right", "none", "both"],
    ) -> Self:
        def _is_between(_input: Column, lower_bound: Any, upper_bound: Any) -> Column:
            if closed == "both":
                return (_input >= lower_bound) & (_input <= upper_bound)
            if closed == "none":
                return (_input > lower_bound) & (_input < upper_bound)
            if closed == "left":
                return (_input >= lower_bound) & (_input < upper_bound)
            return (_input > lower_bound) & (_input <= upper_bound)

        return self._from_call(
            _is_between,
            "is_between",
            lower_bound=lower_bound,
            upper_bound=upper_bound,
            returns_scalar=self._returns_scalar,
        )

    def is_duplicated(self: Self) -> Self:
        def _is_duplicated(_input: Column) -> Column:
            # Create a window spec that treats each value separately.
            return F.count("*").over(Window.partitionBy(_input)) > 1

        return self._from_call(
            _is_duplicated, "is_duplicated", returns_scalar=self._returns_scalar
        )

    def is_finite(self: Self) -> Self:
        def _is_finite(_input: Column) -> Column:
            # A value is finite if it's not NaN, and not infinite, while NULLs should be
            # preserved
            is_finite_condition = (
                ~F.isnan(_input) & (_input != float("inf")) & (_input != float("-inf"))
            )
            return F.when(~F.isnull(_input), is_finite_condition).otherwise(None)

        return self._from_call(
            _is_finite, "is_finite", returns_scalar=self._returns_scalar
        )

    def is_in(self: Self, values: Sequence[Any]) -> Self:
        def _is_in(_input: Column) -> Column:
            return _input.isin(values)

        return self._from_call(
            _is_in,
            "is_in",
            returns_scalar=self._returns_scalar,
        )

    def is_unique(self: Self) -> Self:
        def _is_unique(_input: Column) -> Column:
            # Create a window spec that treats each value separately
            return F.count("*").over(Window.partitionBy(_input)) == 1

        return self._from_call(
            _is_unique, "is_unique", returns_scalar=self._returns_scalar
        )

    def len(self: Self) -> Self:
        def _len(_input: Column) -> Column:
            # Use count(*) to count all rows including nulls
            return F.count("*")

        return self._from_call(_len, "len", returns_scalar=True)

    def round(self: Self, decimals: int) -> Self:
        def _round(_input: Column) -> Column:
            return F.round(_input, decimals)

        return self._from_call(
            _round,
            "round",
            returns_scalar=self._returns_scalar,
        )

    def skew(self: Self) -> Self:
        return self._from_call(F.skewness, "skew", returns_scalar=True)

    def n_unique(self: Self) -> Self:
        from pyspark.sql.types import IntegerType

        def _n_unique(_input: Column) -> Column:
            return F.count_distinct(_input) + F.max(F.isnull(_input).cast(IntegerType()))

        return self._from_call(_n_unique, "n_unique", returns_scalar=True)

    def over(self: Self, keys: list[str]) -> Self:
        def func(df: SparkLikeLazyFrame) -> list[Column]:
            return [expr.over(Window.partitionBy(*keys)) for expr in self._call(df)]

        return self.__class__(
            func,
            depth=self._depth + 1,
            function_name=self._function_name + "->over",
            evaluate_output_names=self._evaluate_output_names,
            alias_output_names=self._alias_output_names,
            backend_version=self._backend_version,
            version=self._version,
            returns_scalar=False,
        )

    def is_null(self: Self) -> Self:
        return self._from_call(F.isnull, "is_null", returns_scalar=self._returns_scalar)

    def is_nan(self: Self) -> Self:
        def _is_nan(_input: Column) -> Column:
            return F.when(F.isnull(_input), None).otherwise(F.isnan(_input))

        return self._from_call(_is_nan, "is_nan", returns_scalar=self._returns_scalar)

    @property
    def str(self: Self) -> SparkLikeExprStringNamespace:
        return SparkLikeExprStringNamespace(self)

    @property
    def name(self: Self) -> SparkLikeExprNameNamespace:
        return SparkLikeExprNameNamespace(self)

    @property
    def dt(self: Self) -> SparkLikeExprDateTimeNamespace:
        return SparkLikeExprDateTimeNamespace(self)<|MERGE_RESOLUTION|>--- conflicted
+++ resolved
@@ -341,42 +341,26 @@
         return self._from_call(F.sum, "sum", returns_scalar=True)
 
     def std(self: Self, ddof: int) -> Self:
+        from functools import partial
+
         import numpy as np  # ignore-banned-import
 
         from narwhals._spark_like.utils import _std
 
-<<<<<<< HEAD
-        return self._from_call(
-            _std,
-            "std",
-            returns_scalar=True,
-            ddof=ddof,
-            np_version=parse_version(np.__version__),
-        )
-=======
         func = partial(_std, ddof=ddof, np_version=parse_version(np.__version__))
 
-        return self._from_call(func, f"std[{ddof}]", returns_scalar=True)
->>>>>>> 267eb53e
+        return self._from_call(func, "std", returns_scalar=True)
 
     def var(self: Self, ddof: int) -> Self:
+        from functools import partial
+
         import numpy as np  # ignore-banned-import
 
         from narwhals._spark_like.utils import _var
 
-<<<<<<< HEAD
-        return self._from_call(
-            _var,
-            "var",
-            returns_scalar=True,
-            ddof=ddof,
-            np_version=parse_version(np.__version__),
-        )
-=======
         func = partial(_var, ddof=ddof, np_version=parse_version(np.__version__))
 
-        return self._from_call(func, f"var[{ddof}]", returns_scalar=True)
->>>>>>> 267eb53e
+        return self._from_call(func, "var", returns_scalar=True)
 
     def clip(
         self: Self,
