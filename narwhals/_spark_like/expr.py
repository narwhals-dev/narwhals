from __future__ import annotations

import operator
from typing import TYPE_CHECKING, Any, Callable, ClassVar, Literal, cast

from narwhals._expression_parsing import ExprKind, ExprMetadata
from narwhals._spark_like.expr_dt import SparkLikeExprDateTimeNamespace
from narwhals._spark_like.expr_list import SparkLikeExprListNamespace
from narwhals._spark_like.expr_str import SparkLikeExprStringNamespace
from narwhals._spark_like.expr_struct import SparkLikeExprStructNamespace
from narwhals._spark_like.utils import (
    import_functions,
    import_native_dtypes,
    import_window,
    narwhals_to_native_dtype,
    true_divide,
)
from narwhals._sql.expr import SQLExpr
from narwhals._utils import Implementation, Version, not_implemented

if TYPE_CHECKING:
    from collections.abc import Iterator, Mapping, Sequence

    from sqlframe.base.column import Column
    from sqlframe.base.window import Window, WindowSpec
    from typing_extensions import Self, TypeAlias

    from narwhals._compliant import WindowInputs
    from narwhals._compliant.typing import (
        AliasNames,
        EvalNames,
        EvalSeries,
        WindowFunction,
    )
    from narwhals._spark_like.dataframe import SparkLikeLazyFrame
    from narwhals._spark_like.namespace import SparkLikeNamespace
    from narwhals._utils import _LimitedContext
    from narwhals.typing import FillNullStrategy, IntoDType, NonNestedLiteral, RankMethod

    NativeRankMethod: TypeAlias = Literal["rank", "dense_rank", "row_number"]
    SparkWindowFunction = WindowFunction[SparkLikeLazyFrame, Column]
    SparkWindowInputs = WindowInputs[Column]


class SparkLikeExpr(SQLExpr["SparkLikeLazyFrame", "Column"]):
    def __init__(
        self,
        call: EvalSeries[SparkLikeLazyFrame, Column],
        window_function: SparkWindowFunction | None = None,
        *,
        evaluate_output_names: EvalNames[SparkLikeLazyFrame],
        alias_output_names: AliasNames | None,
        version: Version,
        implementation: Implementation,
    ) -> None:
        self._call = call
        self._evaluate_output_names = evaluate_output_names
        self._alias_output_names = alias_output_names
        self._version = version
        self._implementation = implementation
        self._metadata: ExprMetadata | None = None
        self._window_function: SparkWindowFunction | None = window_function

    _REMAP_RANK_METHOD: ClassVar[Mapping[RankMethod, NativeRankMethod]] = {
        "min": "rank",
        "max": "rank",
        "average": "rank",
        "dense": "dense_rank",
        "ordinal": "row_number",
    }

    def _count_star(self) -> Column:
        return self._F.count("*")

<<<<<<< HEAD
    def _when(
        self, condition: Column, value: Column, otherwise: ExprKind | None = None
    ) -> Column:
        if otherwise is None:
            return self._F.when(condition, value)
        return self._F.when(condition, value).otherwise(otherwise)

=======
>>>>>>> fd0467b5
    def _window_expression(
        self,
        expr: Column,
        partition_by: Sequence[str | Column] = (),
        order_by: Sequence[str | Column] = (),
        rows_start: int | None = None,
        rows_end: int | None = None,
        *,
        descending: Sequence[bool] | None = None,
        nulls_last: Sequence[bool] | None = None,
    ) -> Column:
        window = self.partition_by(*partition_by)
        if order_by:
            window = window.orderBy(
                *self._sort(*order_by, descending=descending, nulls_last=nulls_last)
            )
        if rows_start is not None and rows_end is not None:
            window = window.rowsBetween(rows_start, rows_end)
        elif rows_end is not None:
            window = window.rowsBetween(self._Window.unboundedPreceding, rows_end)
        elif rows_start is not None:  # pragma: no cover
            window = window.rowsBetween(rows_start, self._Window.unboundedFollowing)
        return expr.over(window)

    def broadcast(self, kind: Literal[ExprKind.AGGREGATION, ExprKind.LITERAL]) -> Self:
        if kind is ExprKind.LITERAL:
            return self
        return self.over([self._F.lit(1)], [])

    @property
    def _F(self):  # type: ignore[no-untyped-def] # noqa: ANN202, N802
        if TYPE_CHECKING:
            from sqlframe.base import functions

            return functions
        else:
            return import_functions(self._implementation)

    @property
    def _native_dtypes(self):  # type: ignore[no-untyped-def] # noqa: ANN202
        if TYPE_CHECKING:
            from sqlframe.base import types

            return types
        else:
            return import_native_dtypes(self._implementation)

    @property
    def _Window(self) -> type[Window]:  # noqa: N802
        if TYPE_CHECKING:
            from sqlframe.base.window import Window

            return Window
        else:
            return import_window(self._implementation)

    def _sort(
        self,
        *cols: Column | str,
        descending: Sequence[bool] | None = None,
        nulls_last: Sequence[bool] | None = None,
    ) -> Iterator[Column]:
        F = self._F  # noqa: N806
        descending = descending or [False] * len(cols)
        nulls_last = nulls_last or [False] * len(cols)
        mapping = {
            (False, False): F.asc_nulls_first,
            (False, True): F.asc_nulls_last,
            (True, False): F.desc_nulls_first,
            (True, True): F.desc_nulls_last,
        }
        yield from (
            mapping[(_desc, _nulls_last)](col)
            for col, _desc, _nulls_last in zip(cols, descending, nulls_last)
        )

    def partition_by(self, *cols: Column | str) -> WindowSpec:
        """Wraps `Window().partitionBy`, with default and `WindowInputs` handling."""
        return self._Window.partitionBy(*cols or [self._F.lit(1)])

    def __narwhals_expr__(self) -> None: ...

    def __narwhals_namespace__(self) -> SparkLikeNamespace:  # pragma: no cover
        from narwhals._spark_like.namespace import SparkLikeNamespace

        return SparkLikeNamespace(
            version=self._version, implementation=self._implementation
        )

    @classmethod
    def _alias_native(cls, expr: Column, name: str) -> Column:
        return expr.alias(name)

    @classmethod
    def from_column_names(
        cls: type[Self],
        evaluate_column_names: EvalNames[SparkLikeLazyFrame],
        /,
        *,
        context: _LimitedContext,
    ) -> Self:
        def func(df: SparkLikeLazyFrame) -> list[Column]:
            return [df._F.col(col_name) for col_name in evaluate_column_names(df)]

        return cls(
            func,
            evaluate_output_names=evaluate_column_names,
            alias_output_names=None,
            version=context._version,
            implementation=context._implementation,
        )

    @classmethod
    def from_column_indices(cls, *column_indices: int, context: _LimitedContext) -> Self:
        def func(df: SparkLikeLazyFrame) -> list[Column]:
            columns = df.columns
            return [df._F.col(columns[i]) for i in column_indices]

        return cls(
            func,
            evaluate_output_names=cls._eval_names_indices(column_indices),
            alias_output_names=None,
            version=context._version,
            implementation=context._implementation,
        )

    def __truediv__(self, other: SparkLikeExpr) -> Self:
        def _truediv(expr: Column, other: Column) -> Column:
            return true_divide(self._F, expr, other)

        return self._with_binary(_truediv, other)

    def __rtruediv__(self, other: SparkLikeExpr) -> Self:
        def _rtruediv(expr: Column, other: Column) -> Column:
            return true_divide(self._F, other, expr)

        return self._with_binary(_rtruediv, other).alias("literal")

    def __floordiv__(self, other: SparkLikeExpr) -> Self:
        def _floordiv(expr: Column, other: Column) -> Column:
            return self._F.floor(true_divide(self._F, expr, other))

        return self._with_binary(_floordiv, other)

    def __rfloordiv__(self, other: SparkLikeExpr) -> Self:
        def _rfloordiv(expr: Column, other: Column) -> Column:
            return self._F.floor(true_divide(self._F, other, expr))

        return self._with_binary(_rfloordiv, other).alias("literal")

    def __invert__(self) -> Self:
        invert = cast("Callable[..., Column]", operator.invert)
        return self._with_elementwise(invert)

    def cast(self, dtype: IntoDType) -> Self:
        def func(df: SparkLikeLazyFrame) -> Sequence[Column]:
            spark_dtype = narwhals_to_native_dtype(
                dtype, self._version, self._native_dtypes, df.native.sparkSession
            )
            return [expr.cast(spark_dtype) for expr in self(df)]

        def window_f(
            df: SparkLikeLazyFrame, inputs: SparkWindowInputs
        ) -> Sequence[Column]:
            spark_dtype = narwhals_to_native_dtype(
                dtype, self._version, self._native_dtypes, df.native.sparkSession
            )
            return [expr.cast(spark_dtype) for expr in self.window_function(df, inputs)]

        return self.__class__(
            func,
            window_f,
            evaluate_output_names=self._evaluate_output_names,
            alias_output_names=self._alias_output_names,
            version=self._version,
            implementation=self._implementation,
        )

    def median(self) -> Self:
        def _median(expr: Column) -> Column:
            if self._implementation in {
                Implementation.PYSPARK,
                Implementation.PYSPARK_CONNECT,
            } and Implementation.PYSPARK._backend_version() < (3, 4):  # pragma: no cover
                # Use percentile_approx with default accuracy parameter (10000)
                return self._F.percentile_approx(expr.cast("double"), 0.5)

            return self._F.median(expr)

        return self._with_callable(_median)

    def null_count(self) -> Self:
        def _null_count(expr: Column) -> Column:
            return self._F.count_if(self._F.isnull(expr))

        return self._with_callable(_null_count)

    def std(self, ddof: int) -> Self:
        F = self._F  # noqa: N806
        if ddof == 0:
            return self._with_callable(F.stddev_pop)
        if ddof == 1:
            return self._with_callable(F.stddev_samp)

        def func(expr: Column) -> Column:
            n_rows = F.count(expr)
            return F.stddev_samp(expr) * F.sqrt((n_rows - 1) / (n_rows - ddof))

        return self._with_callable(func)

    def var(self, ddof: int) -> Self:
        F = self._F  # noqa: N806
        if ddof == 0:
            return self._with_callable(F.var_pop)
        if ddof == 1:
            return self._with_callable(F.var_samp)

        def func(expr: Column) -> Column:
            n_rows = F.count(expr)
            return F.var_samp(expr) * (n_rows - 1) / (n_rows - ddof)

        return self._with_callable(func)

    def is_finite(self) -> Self:
        def _is_finite(expr: Column) -> Column:
            # A value is finite if it's not NaN, and not infinite, while NULLs should be
            # preserved
            is_finite_condition = (
                ~self._F.isnan(expr)
                & (expr != self._F.lit(float("inf")))
                & (expr != self._F.lit(float("-inf")))
            )
            return self._F.when(~self._F.isnull(expr), is_finite_condition).otherwise(
                None
            )

        return self._with_elementwise(_is_finite)

    def is_in(self, values: Sequence[Any]) -> Self:
        def _is_in(expr: Column) -> Column:
            return expr.isin(values) if values else self._F.lit(False)  # noqa: FBT003

        return self._with_elementwise(_is_in)

    def len(self) -> Self:
        def _len(_expr: Column) -> Column:
            # Use count(*) to count all rows including nulls
            return self._F.count("*")

        return self._with_callable(_len)

    def skew(self) -> Self:
        return self._with_callable(self._F.skewness)

    def kurtosis(self) -> Self:
        return self._with_callable(self._F.kurtosis)

    def n_unique(self) -> Self:
        def _n_unique(expr: Column) -> Column:
            return self._F.count_distinct(expr) + self._F.max(
                self._F.isnull(expr).cast(self._native_dtypes.IntegerType())
            )

        return self._with_callable(_n_unique)

    def is_nan(self) -> Self:
        def _is_nan(expr: Column) -> Column:
            return self._F.when(self._F.isnull(expr), None).otherwise(self._F.isnan(expr))

        return self._with_elementwise(_is_nan)

    def fill_null(
        self,
        value: Self | NonNestedLiteral,
        strategy: FillNullStrategy | None,
        limit: int | None,
    ) -> Self:
        if strategy is not None:

            def _fill_with_strategy(
                df: SparkLikeLazyFrame, inputs: SparkWindowInputs
            ) -> Sequence[Column]:
                fn = self._F.last_value if strategy == "forward" else self._F.first_value
                if strategy == "forward":
                    start = self._Window.unboundedPreceding if limit is None else -limit
                    end = self._Window.currentRow
                else:
                    start = self._Window.currentRow
                    end = self._Window.unboundedFollowing if limit is None else limit
                return [
                    fn(expr, ignoreNulls=True).over(
                        self.partition_by(*inputs.partition_by)
                        .orderBy(*self._sort(*inputs.order_by))
                        .rowsBetween(start, end)
                    )
                    for expr in self(df)
                ]

            return self._with_window_function(_fill_with_strategy)

        def _fill_constant(expr: Column, value: Column) -> Column:
            return self._F.ifnull(expr, value)

        return self._with_elementwise(_fill_constant, value=value)

    def log(self, base: float) -> Self:
        def _log(expr: Column) -> Column:
            return (
                self._F.when(expr < 0, self._F.lit(float("nan")))
                .when(expr == 0, self._F.lit(float("-inf")))
                .otherwise(self._F.log(float(base), expr))
            )

        return self._with_elementwise(_log)

<<<<<<< HEAD
    def exp(self) -> Self:
        def _exp(expr: Column) -> Column:
            return self._F.exp(expr)

        return self._with_elementwise(_exp)
=======
    def sqrt(self) -> Self:
        def _sqrt(expr: Column) -> Column:
            return self._F.when(expr < 0, self._F.lit(float("nan"))).otherwise(
                self._F.sqrt(expr)
            )

        return self._with_elementwise(_sqrt)
>>>>>>> fd0467b5

    @property
    def str(self) -> SparkLikeExprStringNamespace:
        return SparkLikeExprStringNamespace(self)

    @property
    def dt(self) -> SparkLikeExprDateTimeNamespace:
        return SparkLikeExprDateTimeNamespace(self)

    @property
    def list(self) -> SparkLikeExprListNamespace:
        return SparkLikeExprListNamespace(self)

    @property
    def struct(self) -> SparkLikeExprStructNamespace:
        return SparkLikeExprStructNamespace(self)

    quantile = not_implemented()<|MERGE_RESOLUTION|>--- conflicted
+++ resolved
@@ -72,7 +72,6 @@
     def _count_star(self) -> Column:
         return self._F.count("*")
 
-<<<<<<< HEAD
     def _when(
         self, condition: Column, value: Column, otherwise: ExprKind | None = None
     ) -> Column:
@@ -80,8 +79,6 @@
             return self._F.when(condition, value)
         return self._F.when(condition, value).otherwise(otherwise)
 
-=======
->>>>>>> fd0467b5
     def _window_expression(
         self,
         expr: Column,
@@ -397,21 +394,11 @@
 
         return self._with_elementwise(_log)
 
-<<<<<<< HEAD
     def exp(self) -> Self:
         def _exp(expr: Column) -> Column:
             return self._F.exp(expr)
 
         return self._with_elementwise(_exp)
-=======
-    def sqrt(self) -> Self:
-        def _sqrt(expr: Column) -> Column:
-            return self._F.when(expr < 0, self._F.lit(float("nan"))).otherwise(
-                self._F.sqrt(expr)
-            )
-
-        return self._with_elementwise(_sqrt)
->>>>>>> fd0467b5
 
     @property
     def str(self) -> SparkLikeExprStringNamespace:
