from __future__ import annotations

from typing import TYPE_CHECKING
from typing import Any
from typing import Callable
from typing import Literal
from typing import Sequence

from narwhals._expression_parsing import infer_new_root_output_names
from narwhals._spark_like.utils import get_column_name
from narwhals._spark_like.utils import maybe_evaluate
from narwhals.typing import CompliantExpr
from narwhals.utils import Implementation
from narwhals.utils import parse_version

if TYPE_CHECKING:
    from pyspark.sql import Column
    from typing_extensions import Self

    from narwhals._spark_like.dataframe import SparkLikeLazyFrame
    from narwhals._spark_like.namespace import SparkLikeNamespace
    from narwhals.utils import Version


class SparkLikeExpr(CompliantExpr["Column"]):
    _implementation = Implementation.PYSPARK

    def __init__(
        self,
        call: Callable[[SparkLikeLazyFrame], list[Column]],
        *,
        depth: int,
        function_name: str,
        root_names: list[str] | None,
        output_names: list[str] | None,
        # Whether the expression is a length-1 Column resulting from
        # a reduction, such as `nw.col('a').sum()`
        returns_scalar: bool,
        backend_version: tuple[int, ...],
        version: Version,
        kwargs: dict[str, Any],
    ) -> None:
        self._call = call
        self._depth = depth
        self._function_name = function_name
        self._root_names = root_names
        self._output_names = output_names
        self._returns_scalar = returns_scalar
        self._backend_version = backend_version
        self._version = version
        self._kwargs = kwargs

    def __call__(self, df: SparkLikeLazyFrame) -> Sequence[Column]:
        return self._call(df)

    def __narwhals_expr__(self) -> None: ...

    def __narwhals_namespace__(self) -> SparkLikeNamespace:  # pragma: no cover
        # Unused, just for compatibility with PandasLikeExpr
        from narwhals._spark_like.namespace import SparkLikeNamespace

        return SparkLikeNamespace(
            backend_version=self._backend_version, version=self._version
        )

    @classmethod
    def from_column_names(
        cls: type[Self],
        *column_names: str,
        backend_version: tuple[int, ...],
        version: Version,
    ) -> Self:
        def func(_: SparkLikeLazyFrame) -> list[Column]:
            from pyspark.sql import functions as F  # noqa: N812

            return [F.col(col_name) for col_name in column_names]

        return cls(
            func,
            depth=0,
            function_name="col",
            root_names=list(column_names),
            output_names=list(column_names),
            returns_scalar=False,
            backend_version=backend_version,
            version=version,
            kwargs={},
        )

    def _from_call(
        self,
        call: Callable[..., Column],
        expr_name: str,
        *,
        returns_scalar: bool,
        **kwargs: Any,
    ) -> Self:
        def func(df: SparkLikeLazyFrame) -> list[Column]:
            results = []
            inputs = self._call(df)
            _kwargs = {key: maybe_evaluate(df, value) for key, value in kwargs.items()}
            for _input in inputs:
                input_col_name = get_column_name(df, _input)
                column_result = call(_input, **_kwargs)
                if not returns_scalar:
                    column_result = column_result.alias(input_col_name)
                results.append(column_result)
            return results

        root_names, output_names = infer_new_root_output_names(self, **kwargs)

        return self.__class__(
            func,
            depth=self._depth + 1,
            function_name=f"{self._function_name}->{expr_name}",
            root_names=root_names,
            output_names=output_names,
            returns_scalar=self._returns_scalar or returns_scalar,
            backend_version=self._backend_version,
            version=self._version,
            kwargs=kwargs,
        )

    def __eq__(self, other: SparkLikeExpr) -> Self:  # type: ignore[override]
        return self._from_call(
            lambda _input, other: _input.__eq__(other),
            "__eq__",
            other=other,
            returns_scalar=False,
        )

    def __ne__(self, other: SparkLikeExpr) -> Self:  # type: ignore[override]
        return self._from_call(
            lambda _input, other: _input.__ne__(other),
            "__ne__",
            other=other,
            returns_scalar=False,
        )

    def __add__(self, other: SparkLikeExpr) -> Self:
        return self._from_call(
            lambda _input, other: _input.__add__(other),
            "__add__",
            other=other,
            returns_scalar=False,
        )

    def __sub__(self, other: SparkLikeExpr) -> Self:
        return self._from_call(
            lambda _input, other: _input.__sub__(other),
            "__sub__",
            other=other,
            returns_scalar=False,
        )

    def __mul__(self, other: SparkLikeExpr) -> Self:
        return self._from_call(
            lambda _input, other: _input.__mul__(other),
            "__mul__",
            other=other,
            returns_scalar=False,
        )

    def __truediv__(self, other: SparkLikeExpr) -> Self:
        return self._from_call(
            lambda _input, other: _input.__truediv__(other),
            "__truediv__",
            other=other,
            returns_scalar=False,
        )

    def __floordiv__(self, other: SparkLikeExpr) -> Self:
        def _floordiv(_input: Column, other: Column) -> Column:
            from pyspark.sql import functions as F  # noqa: N812

            return F.floor(_input / other)

        return self._from_call(
            _floordiv, "__floordiv__", other=other, returns_scalar=False
        )

    def __pow__(self, other: SparkLikeExpr) -> Self:
        return self._from_call(
            lambda _input, other: _input.__pow__(other),
            "__pow__",
            other=other,
            returns_scalar=False,
        )

    def __mod__(self, other: SparkLikeExpr) -> Self:
        return self._from_call(
            lambda _input, other: _input.__mod__(other),
            "__mod__",
            other=other,
            returns_scalar=False,
        )

    def __ge__(self, other: SparkLikeExpr) -> Self:
        return self._from_call(
            lambda _input, other: _input.__ge__(other),
            "__ge__",
            other=other,
            returns_scalar=False,
        )

    def __gt__(self, other: SparkLikeExpr) -> Self:
        return self._from_call(
            lambda _input, other: _input > other,
            "__gt__",
            other=other,
            returns_scalar=False,
        )

    def __le__(self, other: SparkLikeExpr) -> Self:
        return self._from_call(
            lambda _input, other: _input.__le__(other),
            "__le__",
            other=other,
            returns_scalar=False,
        )

    def __lt__(self, other: SparkLikeExpr) -> Self:
        return self._from_call(
            lambda _input, other: _input.__lt__(other),
            "__lt__",
            other=other,
            returns_scalar=False,
        )

    def __and__(self, other: SparkLikeExpr) -> Self:
        return self._from_call(
            lambda _input, other: _input.__and__(other),
            "__and__",
            other=other,
            returns_scalar=False,
        )

    def __or__(self, other: SparkLikeExpr) -> Self:
        return self._from_call(
            lambda _input, other: _input.__or__(other),
            "__or__",
            other=other,
            returns_scalar=False,
        )

    def __invert__(self) -> Self:
        return self._from_call(
            lambda _input: _input.__invert__(),
            "__invert__",
            returns_scalar=self._returns_scalar,
        )

    def abs(self) -> Self:
        from pyspark.sql import functions as F  # noqa: N812

        return self._from_call(F.abs, "abs", returns_scalar=self._returns_scalar)

    def alias(self, name: str) -> Self:
        def _alias(df: SparkLikeLazyFrame) -> list[Column]:
            return [col.alias(name) for col in self._call(df)]

        # Define this one manually, so that we can
        # override `output_names` and not increase depth
        return self.__class__(
            _alias,
            depth=self._depth,
            function_name=self._function_name,
            root_names=self._root_names,
            output_names=[name],
            returns_scalar=self._returns_scalar,
            backend_version=self._backend_version,
            version=self._version,
            kwargs={**self._kwargs, "name": name},
        )

    def all(self) -> Self:
        from pyspark.sql import functions as F  # noqa: N812

        return self._from_call(F.bool_and, "all", returns_scalar=True)

    def any(self) -> Self:
        from pyspark.sql import functions as F  # noqa: N812

        return self._from_call(F.bool_or, "any", returns_scalar=True)

    def count(self) -> Self:
        from pyspark.sql import functions as F  # noqa: N812

        return self._from_call(F.count, "count", returns_scalar=True)

    def max(self) -> Self:
        from pyspark.sql import functions as F  # noqa: N812

        return self._from_call(F.max, "max", returns_scalar=True)

    def mean(self) -> Self:
        from pyspark.sql import functions as F  # noqa: N812

        return self._from_call(F.mean, "mean", returns_scalar=True)

    def median(self) -> Self:
        def _median(_input: Column) -> Column:
            import pyspark  # ignore-banned-import
            from pyspark.sql import functions as F  # noqa: N812

            if parse_version(pyspark.__version__) < (3, 4):
                # Use percentile_approx with default accuracy parameter (10000)
                return F.percentile_approx(_input.cast("double"), 0.5)

            return F.median(_input)

        return self._from_call(_median, "median", returns_scalar=True)

    def min(self) -> Self:
        from pyspark.sql import functions as F  # noqa: N812

        return self._from_call(F.min, "min", returns_scalar=True)

    def null_count(self) -> Self:
        def _null_count(_input: Column) -> Column:
            from pyspark.sql import functions as F  # noqa: N812

            return F.count_if(F.isnull(_input))

        return self._from_call(_null_count, "null_count", returns_scalar=True)

    def sum(self) -> Self:
        from pyspark.sql import functions as F  # noqa: N812

        return self._from_call(F.sum, "sum", returns_scalar=True)

    def std(self: Self, ddof: int) -> Self:
        from functools import partial

        import numpy as np  # ignore-banned-import

        from narwhals._spark_like.utils import _std

        func = partial(_std, ddof=ddof, np_version=parse_version(np.__version__))

        return self._from_call(func, "std", returns_scalar=True, ddof=ddof)

    def var(self: Self, ddof: int) -> Self:
        from functools import partial

        import numpy as np  # ignore-banned-import

        from narwhals._spark_like.utils import _var

        func = partial(_var, ddof=ddof, np_version=parse_version(np.__version__))

        return self._from_call(func, "var", returns_scalar=True, ddof=ddof)

    def clip(
        self,
        lower_bound: Any | None = None,
        upper_bound: Any | None = None,
    ) -> Self:
        def _clip(_input: Column, lower_bound: Any, upper_bound: Any) -> Column:
            from pyspark.sql import functions as F  # noqa: N812

            result = _input
            if lower_bound is not None:
                # Convert lower_bound to a literal Column
                result = F.when(result < lower_bound, F.lit(lower_bound)).otherwise(
                    result
                )
            if upper_bound is not None:
                # Convert upper_bound to a literal Column
                result = F.when(result > upper_bound, F.lit(upper_bound)).otherwise(
                    result
                )
            return result

        return self._from_call(
            _clip,
            "clip",
            lower_bound=lower_bound,
            upper_bound=upper_bound,
            returns_scalar=self._returns_scalar,
        )

    def is_between(
        self,
        lower_bound: Any,
        upper_bound: Any,
        closed: Literal["left", "right", "none", "both"],
    ) -> Self:
        def _is_between(_input: Column, lower_bound: Any, upper_bound: Any) -> Column:
            if closed == "both":
                return (_input >= lower_bound) & (_input <= upper_bound)
            if closed == "none":
                return (_input > lower_bound) & (_input < upper_bound)
            if closed == "left":
                return (_input >= lower_bound) & (_input < upper_bound)
            return (_input > lower_bound) & (_input <= upper_bound)

        return self._from_call(
            _is_between,
            "is_between",
            lower_bound=lower_bound,
            upper_bound=upper_bound,
            returns_scalar=self._returns_scalar,
        )

    def is_duplicated(self) -> Self:
        def _is_duplicated(_input: Column) -> Column:
            from pyspark.sql import Window
            from pyspark.sql import functions as F  # noqa: N812

            # Create a window spec that treats each value separately.
            return F.count("*").over(Window.partitionBy(_input)) > 1

        return self._from_call(
            _is_duplicated, "is_duplicated", returns_scalar=self._returns_scalar
        )

    def is_finite(self) -> Self:
        def _is_finite(_input: Column) -> Column:
            from pyspark.sql import functions as F  # noqa: N812

            # A value is finite if it's not NaN, not NULL, and not infinite
            return (
                ~F.isnan(_input)
                & ~F.isnull(_input)
                & (_input != float("inf"))
                & (_input != float("-inf"))
            )

        return self._from_call(
            _is_finite, "is_finite", returns_scalar=self._returns_scalar
        )

    def is_in(self, values: Sequence[Any]) -> Self:
        def _is_in(_input: Column, values: Sequence[Any]) -> Column:
            return _input.isin(values)

        return self._from_call(
            _is_in,
            "is_in",
            values=values,
            returns_scalar=self._returns_scalar,
        )

    def is_unique(self) -> Self:
        def _is_unique(_input: Column) -> Column:
            from pyspark.sql import Window
            from pyspark.sql import functions as F  # noqa: N812

            # Create a window spec that treats each value separately
            return F.count("*").over(Window.partitionBy(_input)) == 1

        return self._from_call(
            _is_unique, "is_unique", returns_scalar=self._returns_scalar
        )

    def len(self) -> Self:
        def _len(_input: Column) -> Column:
            from pyspark.sql import functions as F  # noqa: N812

            # Use count(*) to count all rows including nulls
            return F.count("*")

        return self._from_call(_len, "len", returns_scalar=True)

    def round(self, decimals: int) -> Self:
        def _round(_input: Column, decimals: int) -> Column:
            from pyspark.sql import functions as F  # noqa: N812

            return F.round(_input, decimals)

        return self._from_call(
            _round,
            "round",
            decimals=decimals,
            returns_scalar=self._returns_scalar,
        )

    def skew(self) -> Self:
        from pyspark.sql import functions as F  # noqa: N812

        return self._from_call(F.skewness, "skew", returns_scalar=True)

<<<<<<< HEAD
    def n_unique(self: Self) -> Self:
        from pyspark.sql import functions as F  # noqa: N812
        from pyspark.sql.types import IntegerType

        def _n_unique(_input: Column) -> Column:
            return F.count_distinct(_input) + F.max(F.isnull(_input).cast(IntegerType()))

        return self._from_call(_n_unique, "n_unique", returns_scalar=True)

    def is_null(self: Self) -> Self:
        from pyspark.sql import functions as F  # noqa: N812

        return self._from_call(F.isnull, "is_null", returns_scalar=self._returns_scalar)
=======
    @property
    def str(self: Self) -> SparkLikeExprStringNamespace:
        return SparkLikeExprStringNamespace(self)


class SparkLikeExprStringNamespace:
    def __init__(self: Self, expr: SparkLikeExpr) -> None:
        self._compliant_expr = expr

    def len_chars(self: Self) -> SparkLikeExpr:
        from pyspark.sql import functions as F  # noqa: N812

        return self._compliant_expr._from_call(
            F.char_length,
            "len",
            returns_scalar=self._compliant_expr._returns_scalar,
        )

    def replace_all(
        self: Self, pattern: str, value: str, *, literal: bool = False
    ) -> SparkLikeExpr:
        from pyspark.sql import functions as F  # noqa: N812

        def func(_input: Column, pattern: str, value: str, *, literal: bool) -> Column:
            replace_all_func = F.replace if literal else F.regexp_replace
            return replace_all_func(_input, F.lit(pattern), F.lit(value))

        return self._compliant_expr._from_call(
            func,
            "replace",
            pattern=pattern,
            value=value,
            literal=literal,
            returns_scalar=self._compliant_expr._returns_scalar,
        )

    def strip_chars(self: Self, characters: str | None) -> SparkLikeExpr:
        import string

        from pyspark.sql import functions as F  # noqa: N812

        def func(_input: Column, characters: str | None) -> Column:
            to_remove = characters if characters is not None else string.whitespace
            return F.btrim(_input, F.lit(to_remove))

        return self._compliant_expr._from_call(
            func,
            "strip",
            characters=characters,
            returns_scalar=self._compliant_expr._returns_scalar,
        )

    def starts_with(self: Self, prefix: str) -> SparkLikeExpr:
        from pyspark.sql import functions as F  # noqa: N812

        return self._compliant_expr._from_call(
            lambda _input, prefix: F.startswith(_input, F.lit(prefix)),
            "starts_with",
            prefix=prefix,
            returns_scalar=self._compliant_expr._returns_scalar,
        )

    def ends_with(self: Self, suffix: str) -> SparkLikeExpr:
        from pyspark.sql import functions as F  # noqa: N812

        return self._compliant_expr._from_call(
            lambda _input, suffix: F.endswith(_input, F.lit(suffix)),
            "ends_with",
            suffix=suffix,
            returns_scalar=self._compliant_expr._returns_scalar,
        )

    def contains(self: Self, pattern: str, *, literal: bool) -> SparkLikeExpr:
        from pyspark.sql import functions as F  # noqa: N812

        def func(_input: Column, pattern: str, *, literal: bool) -> Column:
            contains_func = F.contains if literal else F.regexp
            return contains_func(_input, F.lit(pattern))

        return self._compliant_expr._from_call(
            func,
            "contains",
            pattern=pattern,
            literal=literal,
            returns_scalar=self._compliant_expr._returns_scalar,
        )

    def slice(self: Self, offset: int, length: int | None = None) -> SparkLikeExpr:
        from pyspark.sql import functions as F  # noqa: N812

        # From the docs: https://spark.apache.org/docs/latest/api/python/reference/pyspark.sql/api/pyspark.sql.functions.substring.html
        # The position is not zero based, but 1 based index.
        def func(_input: Column, offset: int, length: int | None) -> Column:
            col_length = F.char_length(_input)

            _offset = col_length + F.lit(offset + 1) if offset < 0 else F.lit(offset + 1)
            _length = F.lit(length) if length is not None else col_length
            return _input.substr(_offset, _length)

        return self._compliant_expr._from_call(
            func,
            "slice",
            offset=offset,
            length=length,
            returns_scalar=self._compliant_expr._returns_scalar,
        )

    def to_uppercase(self: Self) -> SparkLikeExpr:
        from pyspark.sql import functions as F  # noqa: N812

        return self._compliant_expr._from_call(
            F.upper,
            "to_uppercase",
            returns_scalar=self._compliant_expr._returns_scalar,
        )

    def to_lowercase(self: Self) -> SparkLikeExpr:
        from pyspark.sql import functions as F  # noqa: N812

        return self._compliant_expr._from_call(
            F.lower,
            "to_lowercase",
            returns_scalar=self._compliant_expr._returns_scalar,
        )
>>>>>>> 50b3a40d
<|MERGE_RESOLUTION|>--- conflicted
+++ resolved
@@ -481,7 +481,6 @@
 
         return self._from_call(F.skewness, "skew", returns_scalar=True)
 
-<<<<<<< HEAD
     def n_unique(self: Self) -> Self:
         from pyspark.sql import functions as F  # noqa: N812
         from pyspark.sql.types import IntegerType
@@ -495,7 +494,7 @@
         from pyspark.sql import functions as F  # noqa: N812
 
         return self._from_call(F.isnull, "is_null", returns_scalar=self._returns_scalar)
-=======
+
     @property
     def str(self: Self) -> SparkLikeExprStringNamespace:
         return SparkLikeExprStringNamespace(self)
@@ -619,5 +618,4 @@
             F.lower,
             "to_lowercase",
             returns_scalar=self._compliant_expr._returns_scalar,
-        )
->>>>>>> 50b3a40d
+        )