--- conflicted
+++ resolved
@@ -27,11 +27,7 @@
     from narwhals.utils import Version
 
 
-<<<<<<< HEAD
-class SparkLikeExpr(CompliantExpr["Column"]):  # type: ignore[typer-var]
-=======
-class SparkLikeExpr(CompliantExpr["SparkLikeLazyFrame", "Column"]):
->>>>>>> eb603141
+class SparkLikeExpr(CompliantExpr["SparkLikeLazyFrame", "Column"]):  # type: ignore[type-arg]
     _depth = 0  # Unused, just for compatibility with CompliantExpr
 
     def __init__(
