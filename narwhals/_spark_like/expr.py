from __future__ import annotations

from importlib import import_module
from typing import TYPE_CHECKING
from typing import Any
from typing import Callable
from typing import Literal
from typing import Sequence

from narwhals._expression_parsing import ExprKind
from narwhals._spark_like.expr_dt import SparkLikeExprDateTimeNamespace
from narwhals._spark_like.expr_list import SparkLikeExprListNamespace
from narwhals._spark_like.expr_name import SparkLikeExprNameNamespace
from narwhals._spark_like.expr_str import SparkLikeExprStringNamespace
from narwhals._spark_like.utils import maybe_evaluate_expr
from narwhals._spark_like.utils import narwhals_to_native_dtype
from narwhals.dependencies import get_pyspark
from narwhals.typing import CompliantExpr
from narwhals.utils import Implementation
from narwhals.utils import parse_version

if TYPE_CHECKING:
    from pyspark.sql import Column
    from typing_extensions import Self

    from narwhals._spark_like.dataframe import SparkLikeLazyFrame
    from narwhals._spark_like.namespace import SparkLikeNamespace
    from narwhals.dtypes import DType
    from narwhals.utils import Version


class SparkLikeExpr(CompliantExpr["Column"]):
    _depth = 0  # Unused, just for compatibility with CompliantExpr

    def __init__(
        self: Self,
        call: Callable[[SparkLikeLazyFrame], Sequence[Column]],
        *,
        function_name: str,
        evaluate_output_names: Callable[[SparkLikeLazyFrame], Sequence[str]],
        alias_output_names: Callable[[Sequence[str]], Sequence[str]] | None,
        backend_version: tuple[int, ...],
        version: Version,
        implementation: Implementation,
    ) -> None:
        self._call = call
        self._function_name = function_name
        self._evaluate_output_names = evaluate_output_names  # pyright: ignore[reportAttributeAccessIssue]
        self._alias_output_names = alias_output_names
        self._backend_version = backend_version
        self._version = version
        self._implementation = implementation

    def __call__(self: Self, df: SparkLikeLazyFrame) -> Sequence[Column]:
        return self._call(df)

    def broadcast(self, kind: Literal[ExprKind.AGGREGATION, ExprKind.LITERAL]) -> Self:
        def func(df: SparkLikeLazyFrame) -> Sequence[Column]:
            if kind is ExprKind.AGGREGATION:
                return [
                    result.over(df._Window().partitionBy(df._F.lit(1)))
                    for result in self(df)
                ]
            # Let PySpark do its own broadcasting for literals.
            return self(df)

        return self.__class__(
            func,
            function_name=self._function_name,
            evaluate_output_names=self._evaluate_output_names,
            alias_output_names=self._alias_output_names,
            backend_version=self._backend_version,
            version=self._version,
            implementation=self._implementation,
        )

    @property
    def _F(self: Self) -> Any:  # noqa: N802
        if self._implementation is Implementation.SQLFRAME:
            from sqlframe.base.session import _BaseSession

            return import_module(
                f"sqlframe.{_BaseSession().execution_dialect_name}.functions"
            )

        from pyspark.sql import functions

        return functions

    @property
    def _native_dtypes(self: Self) -> Any:
        if self._implementation is Implementation.SQLFRAME:
            from sqlframe.base.session import _BaseSession

            return import_module(
                f"sqlframe.{_BaseSession().execution_dialect_name}.types"
            )

        from pyspark.sql import types

        return types

    @property
    def _Window(self: Self) -> Any:  # noqa: N802
        if self._implementation is Implementation.SQLFRAME:
            from sqlframe.base.session import _BaseSession

            _window = import_module(
                f"sqlframe.{_BaseSession().execution_dialect_name}.window"
            )
            return _window.Window

        from pyspark.sql import Window

        return Window

    def __narwhals_expr__(self: Self) -> None: ...

    def __narwhals_namespace__(self: Self) -> SparkLikeNamespace:  # pragma: no cover
        # Unused, just for compatibility with PandasLikeExpr
        from narwhals._spark_like.namespace import SparkLikeNamespace

        return SparkLikeNamespace(
            backend_version=self._backend_version,
            version=self._version,
            implementation=self._implementation,
        )

    @classmethod
    def from_column_names(
        cls: type[Self],
        *column_names: str,
        backend_version: tuple[int, ...],
        version: Version,
        implementation: Implementation,
    ) -> Self:
        def func(df: SparkLikeLazyFrame) -> list[Column]:
            return [df._F.col(col_name) for col_name in column_names]

        return cls(
            func,
            function_name="col",
            evaluate_output_names=lambda _df: list(column_names),
            alias_output_names=None,
            backend_version=backend_version,
            version=version,
            implementation=implementation,
        )

    @classmethod
    def from_column_indices(
        cls: type[Self],
        *column_indices: int,
        backend_version: tuple[int, ...],
        version: Version,
        implementation: Implementation,
    ) -> Self:
        def func(df: SparkLikeLazyFrame) -> list[Column]:
            columns = df.columns
            return [df._F.col(columns[i]) for i in column_indices]

        return cls(
            func,
            function_name="nth",
            evaluate_output_names=lambda df: [df.columns[i] for i in column_indices],
            alias_output_names=None,
            backend_version=backend_version,
            version=version,
            implementation=implementation,
        )

    def _from_call(
        self: Self,
        call: Callable[..., Column],
        expr_name: str,
        **expressifiable_args: Self | Any,
    ) -> Self:
        def func(df: SparkLikeLazyFrame) -> list[Column]:
            native_series_list = self._call(df)
            other_native_series = {
                key: maybe_evaluate_expr(df, value)
                for key, value in expressifiable_args.items()
            }
            return [
                call(native_series, **other_native_series)
                for native_series in native_series_list
            ]

        return self.__class__(
            func,
            function_name=f"{self._function_name}->{expr_name}",
            evaluate_output_names=self._evaluate_output_names,
            alias_output_names=self._alias_output_names,
            backend_version=self._backend_version,
            version=self._version,
            implementation=self._implementation,
        )

    def __eq__(self: Self, other: SparkLikeExpr) -> Self:  # type: ignore[override]
        return self._from_call(
            lambda _input, other: _input.__eq__(other), "__eq__", other=other
        )

    def __ne__(self: Self, other: SparkLikeExpr) -> Self:  # type: ignore[override]
        return self._from_call(
            lambda _input, other: _input.__ne__(other), "__ne__", other=other
        )

    def __add__(self: Self, other: SparkLikeExpr) -> Self:
        return self._from_call(
            lambda _input, other: _input.__add__(other), "__add__", other=other
        )

    def __sub__(self: Self, other: SparkLikeExpr) -> Self:
        return self._from_call(
            lambda _input, other: _input.__sub__(other), "__sub__", other=other
        )

    def __rsub__(self: Self, other: SparkLikeExpr) -> Self:
        return self._from_call(
            lambda _input, other: other.__sub__(_input), "__rsub__", other=other
        ).alias("literal")

    def __mul__(self: Self, other: SparkLikeExpr) -> Self:
        return self._from_call(
            lambda _input, other: _input.__mul__(other), "__mul__", other=other
        )

    def __truediv__(self: Self, other: SparkLikeExpr) -> Self:
        return self._from_call(
            lambda _input, other: _input.__truediv__(other), "__truediv__", other=other
        )

    def __rtruediv__(self: Self, other: SparkLikeExpr) -> Self:
        return self._from_call(
            lambda _input, other: other.__truediv__(_input), "__rtruediv__", other=other
        ).alias("literal")

    def __floordiv__(self: Self, other: SparkLikeExpr) -> Self:
        def _floordiv(_input: Column, other: Column) -> Column:
            return self._F.floor(_input / other)

        return self._from_call(_floordiv, "__floordiv__", other=other)

    def __rfloordiv__(self: Self, other: SparkLikeExpr) -> Self:
        def _rfloordiv(_input: Column, other: Column) -> Column:
            return self._F.floor(other / _input)

        return self._from_call(_rfloordiv, "__rfloordiv__", other=other).alias("literal")

    def __pow__(self: Self, other: SparkLikeExpr) -> Self:
        return self._from_call(
            lambda _input, other: _input.__pow__(other), "__pow__", other=other
        )

    def __rpow__(self: Self, other: SparkLikeExpr) -> Self:
        return self._from_call(
            lambda _input, other: other.__pow__(_input), "__rpow__", other=other
        ).alias("literal")

    def __mod__(self: Self, other: SparkLikeExpr) -> Self:
        return self._from_call(
            lambda _input, other: _input.__mod__(other), "__mod__", other=other
        )

    def __rmod__(self: Self, other: SparkLikeExpr) -> Self:
        return self._from_call(
            lambda _input, other: other.__mod__(_input), "__rmod__", other=other
        ).alias("literal")

    def __ge__(self: Self, other: SparkLikeExpr) -> Self:
        return self._from_call(
            lambda _input, other: _input.__ge__(other), "__ge__", other=other
        )

    def __gt__(self: Self, other: SparkLikeExpr) -> Self:
        return self._from_call(
            lambda _input, other: _input > other, "__gt__", other=other
        )

    def __le__(self: Self, other: SparkLikeExpr) -> Self:
        return self._from_call(
            lambda _input, other: _input.__le__(other), "__le__", other=other
        )

    def __lt__(self: Self, other: SparkLikeExpr) -> Self:
        return self._from_call(
            lambda _input, other: _input.__lt__(other), "__lt__", other=other
        )

    def __and__(self: Self, other: SparkLikeExpr) -> Self:
        return self._from_call(
            lambda _input, other: _input.__and__(other), "__and__", other=other
        )

    def __or__(self: Self, other: SparkLikeExpr) -> Self:
        return self._from_call(
            lambda _input, other: _input.__or__(other), "__or__", other=other
        )

    def __invert__(self: Self) -> Self:
        return self._from_call(lambda _input: _input.__invert__(), "__invert__")

    def abs(self: Self) -> Self:
        return self._from_call(self._F.abs, "abs")

    def alias(self: Self, name: str) -> Self:
        def alias_output_names(names: Sequence[str]) -> Sequence[str]:
            if len(names) != 1:
                msg = f"Expected function with single output, found output names: {names}"
                raise ValueError(msg)
            return [name]

        return self.__class__(
            self._call,
            function_name=self._function_name,
            evaluate_output_names=self._evaluate_output_names,
            alias_output_names=alias_output_names,
            backend_version=self._backend_version,
            version=self._version,
            implementation=self._implementation,
        )

    def all(self: Self) -> Self:
        return self._from_call(self._F.bool_and, "all")

    def any(self: Self) -> Self:
        return self._from_call(self._F.bool_or, "any")

    def cast(self: Self, dtype: DType | type[DType]) -> Self:
        def _cast(_input: Column) -> Column:
            spark_dtype = narwhals_to_native_dtype(
                dtype, self._version, self._native_dtypes
            )
            return _input.cast(spark_dtype)

        return self._from_call(_cast, "cast")

    def count(self: Self) -> Self:
        return self._from_call(self._F.count, "count")

    def max(self: Self) -> Self:
        return self._from_call(self._F.max, "max")

    def mean(self: Self) -> Self:
        return self._from_call(self._F.mean, "mean")

    def median(self: Self) -> Self:
        def _median(_input: Column) -> Column:
            if (
                self._implementation.is_pyspark()
                and (pyspark := get_pyspark()) is not None
                and parse_version(pyspark) < (3, 4)
            ):
                # Use percentile_approx with default accuracy parameter (10000)
                return self._F.percentile_approx(_input.cast("double"), 0.5)

            return self._F.median(_input)

        return self._from_call(_median, "median")

    def min(self: Self) -> Self:
        return self._from_call(self._F.min, "min")

    def null_count(self: Self) -> Self:
        def _null_count(_input: Column) -> Column:
            return self._F.count_if(self._F.isnull(_input))

        return self._from_call(_null_count, "null_count")

    def sum(self: Self) -> Self:
        return self._from_call(self._F.sum, "sum")

    def std(self: Self, ddof: int) -> Self:
        from functools import partial

        import numpy as np  # ignore-banned-import

        from narwhals._spark_like.utils import _std

        func = partial(_std, ddof=ddof, np_version=parse_version(np), functions=self._F)

        return self._from_call(func, "std")

    def var(self: Self, ddof: int) -> Self:
        from functools import partial

        import numpy as np  # ignore-banned-import

        from narwhals._spark_like.utils import _var

        func = partial(_var, ddof=ddof, np_version=parse_version(np), functions=self._F)

        return self._from_call(func, "var")

    def clip(
        self: Self,
        lower_bound: Any | None = None,
        upper_bound: Any | None = None,
    ) -> Self:
        def _clip(_input: Column, lower_bound: Any, upper_bound: Any) -> Column:
            result = _input
            if lower_bound is not None:
                # Convert lower_bound to a literal Column
                result = self._F.when(
                    result < lower_bound, self._F.lit(lower_bound)
                ).otherwise(result)
            if upper_bound is not None:
                # Convert upper_bound to a literal Column
                result = self._F.when(
                    result > upper_bound, self._F.lit(upper_bound)
                ).otherwise(result)
            return result

        return self._from_call(
            _clip, "clip", lower_bound=lower_bound, upper_bound=upper_bound
        )

    def is_finite(self: Self) -> Self:
        def _is_finite(_input: Column) -> Column:
            # A value is finite if it's not NaN, and not infinite, while NULLs should be
            # preserved
            is_finite_condition = (
                ~self._F.isnan(_input)
                & (_input != self._F.lit(float("inf")))
                & (_input != self._F.lit(float("-inf")))
            )
            return self._F.when(~self._F.isnull(_input), is_finite_condition).otherwise(
                None
            )

        return self._from_call(_is_finite, "is_finite")

    def is_in(self: Self, values: Sequence[Any]) -> Self:
        def _is_in(_input: Column) -> Column:
            return _input.isin(values) if values else self._F.lit(False)  # noqa: FBT003

<<<<<<< HEAD
        return self._from_call(_is_in, "is_in", expr_kind=self._expr_kind)
=======
        return self._from_call(_is_in, "is_in")
>>>>>>> 4dda548f

    def is_unique(self: Self) -> Self:
        def _is_unique(_input: Column) -> Column:
            # Create a window spec that treats each value separately
            return self._F.count("*").over(self._Window.partitionBy(_input)) == 1

        return self._from_call(_is_unique, "is_unique")

    def len(self: Self) -> Self:
        def _len(_input: Column) -> Column:
            # Use count(*) to count all rows including nulls
            return self._F.count("*")

        return self._from_call(_len, "len")

    def round(self: Self, decimals: int) -> Self:
        def _round(_input: Column) -> Column:
            return self._F.round(_input, decimals)

        return self._from_call(_round, "round")

    def skew(self: Self) -> Self:
        return self._from_call(self._F.skewness, "skew")

    def n_unique(self: Self) -> Self:
        def _n_unique(_input: Column) -> Column:
            return self._F.count_distinct(_input) + self._F.max(
                self._F.isnull(_input).cast(self._native_dtypes.IntegerType())
            )

        return self._from_call(_n_unique, "n_unique")

    def over(self: Self, keys: list[str]) -> Self:
        def func(df: SparkLikeLazyFrame) -> list[Column]:
            return [expr.over(self._Window.partitionBy(*keys)) for expr in self._call(df)]

        return self.__class__(
            func,
            function_name=self._function_name + "->over",
            evaluate_output_names=self._evaluate_output_names,
            alias_output_names=self._alias_output_names,
            backend_version=self._backend_version,
            version=self._version,
            implementation=self._implementation,
        )

    def is_null(self: Self) -> Self:
        return self._from_call(self._F.isnull, "is_null")

    def is_nan(self: Self) -> Self:
        def _is_nan(_input: Column) -> Column:
            return self._F.when(self._F.isnull(_input), None).otherwise(
                self._F.isnan(_input)
            )

        return self._from_call(_is_nan, "is_nan")

    @property
    def str(self: Self) -> SparkLikeExprStringNamespace:
        return SparkLikeExprStringNamespace(self)

    @property
    def name(self: Self) -> SparkLikeExprNameNamespace:
        return SparkLikeExprNameNamespace(self)

    @property
    def dt(self: Self) -> SparkLikeExprDateTimeNamespace:
        return SparkLikeExprDateTimeNamespace(self)

    @property
    def list(self: Self) -> SparkLikeExprListNamespace:
        return SparkLikeExprListNamespace(self)<|MERGE_RESOLUTION|>--- conflicted
+++ resolved
@@ -435,11 +435,7 @@
         def _is_in(_input: Column) -> Column:
             return _input.isin(values) if values else self._F.lit(False)  # noqa: FBT003
 
-<<<<<<< HEAD
-        return self._from_call(_is_in, "is_in", expr_kind=self._expr_kind)
-=======
         return self._from_call(_is_in, "is_in")
->>>>>>> 4dda548f
 
     def is_unique(self: Self) -> Self:
         def _is_unique(_input: Column) -> Column:
