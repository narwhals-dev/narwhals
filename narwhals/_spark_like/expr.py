from __future__ import annotations

import operator
from typing import (
    TYPE_CHECKING,
    Any,
    Callable,
    ClassVar,
    Iterator,
    Literal,
    Mapping,
    Sequence,
    cast,
)

from narwhals._compliant import LazyExpr
from narwhals._compliant.window import WindowInputs
from narwhals._expression_parsing import ExprKind
from narwhals._spark_like.expr_dt import SparkLikeExprDateTimeNamespace
from narwhals._spark_like.expr_list import SparkLikeExprListNamespace
from narwhals._spark_like.expr_str import SparkLikeExprStringNamespace
from narwhals._spark_like.expr_struct import SparkLikeExprStructNamespace
from narwhals._spark_like.utils import (
    import_functions,
    import_native_dtypes,
    import_window,
    narwhals_to_native_dtype,
)
from narwhals._utils import Implementation, not_implemented, parse_version
from narwhals.dependencies import get_pyspark

if TYPE_CHECKING:
    from sqlframe.base.column import Column
    from sqlframe.base.window import Window, WindowSpec
    from typing_extensions import Self, TypeAlias

    from narwhals._compliant.typing import (
        AliasNames,
        EvalNames,
        EvalSeries,
        WindowFunction,
    )
    from narwhals._expression_parsing import ExprMetadata
    from narwhals._spark_like.dataframe import SparkLikeLazyFrame
    from narwhals._spark_like.namespace import SparkLikeNamespace
<<<<<<< HEAD
=======
    from narwhals._utils import Version, _FullContext
    from narwhals.dtypes import DType
>>>>>>> e4d92821
    from narwhals.typing import (
        FillNullStrategy,
        IntoDType,
        NonNestedLiteral,
        NumericLiteral,
        RankMethod,
        TemporalLiteral,
    )

    NativeRankMethod: TypeAlias = Literal["rank", "dense_rank", "row_number"]
    Asc: TypeAlias = Literal[False]
    Desc: TypeAlias = Literal[True]
    NullsFirst: TypeAlias = Literal[False]
    NullsLast: TypeAlias = Literal[True]

    SparkWindowFunction = WindowFunction[SparkLikeLazyFrame, Column]

ASC_NULLS_FIRST: tuple[Asc, NullsFirst] = False, False
ASC_NULLS_LAST: tuple[Asc, NullsLast] = False, True
DESC_NULLS_FIRST: tuple[Desc, NullsFirst] = True, False
DESC_NULLS_LAST: tuple[Desc, NullsLast] = True, True


class SparkLikeExpr(LazyExpr["SparkLikeLazyFrame", "Column"]):
    _REMAP_RANK_METHOD: ClassVar[Mapping[RankMethod, NativeRankMethod]] = {
        "min": "rank",
        "max": "rank",
        "average": "rank",
        "dense": "dense_rank",
        "ordinal": "row_number",
    }

    def __init__(
        self,
        call: EvalSeries[SparkLikeLazyFrame, Column],
        window_function: SparkWindowFunction | None = None,
        *,
        evaluate_output_names: EvalNames[SparkLikeLazyFrame],
        alias_output_names: AliasNames | None,
        backend_version: tuple[int, ...],
        version: Version,
        implementation: Implementation,
    ) -> None:
        self._call = call
        self._evaluate_output_names = evaluate_output_names
        self._alias_output_names = alias_output_names
        self._backend_version = backend_version
        self._version = version
        self._implementation = implementation
        self._metadata: ExprMetadata | None = None
        self._window_function: SparkWindowFunction | None = window_function

    @property
    def window_function(self) -> SparkWindowFunction:
        def default_window_func(
            df: SparkLikeLazyFrame, window_inputs: WindowInputs
        ) -> list[Column]:
            assert not window_inputs.order_by  # noqa: S101
            return [
                expr.over(self.partition_by(*window_inputs.partition_by))
                for expr in self(df)
            ]

        return self._window_function or default_window_func

    def __call__(self, df: SparkLikeLazyFrame) -> Sequence[Column]:
        return self._call(df)

    def broadcast(self, kind: Literal[ExprKind.AGGREGATION, ExprKind.LITERAL]) -> Self:
        if kind is ExprKind.LITERAL:
            return self
        return self._with_callable(lambda expr: expr.over(self.partition_by()))

    @property
    def _F(self):  # type: ignore[no-untyped-def] # noqa: ANN202, N802
        if TYPE_CHECKING:
            from sqlframe.base import functions

            return functions
        else:
            return import_functions(self._implementation)

    @property
    def _native_dtypes(self):  # type: ignore[no-untyped-def] # noqa: ANN202
        if TYPE_CHECKING:
            from sqlframe.base import types

            return types
        else:
            return import_native_dtypes(self._implementation)

    @property
    def _Window(self) -> type[Window]:  # noqa: N802
        if TYPE_CHECKING:
            from sqlframe.base.window import Window

            return Window
        else:
            return import_window(self._implementation)

    def _sort(
        self, *cols: Column | str, descending: bool = False, nulls_last: bool = False
    ) -> Iterator[Column]:
        """Sort one or more columns.

        Arguments:
            *cols: One or more columns, or a `WindowInputs` object - where `order_by` will be used.
            descending: Sort in descending order.
            nulls_last: Place null values last.

        Yields:
            Column expressions, in order of appearance in `cols`.
        """
        F = self._F  # noqa: N806
        mapping = {
            ASC_NULLS_FIRST: F.asc_nulls_first,
            DESC_NULLS_FIRST: F.desc_nulls_first,
            ASC_NULLS_LAST: F.asc_nulls_last,
            DESC_NULLS_LAST: F.desc_nulls_last,
        }
        sort = mapping[(descending, nulls_last)]
        yield from (sort(col) for col in cols)

    def partition_by(self, *cols: Column | str) -> WindowSpec:
        """Wraps `Window().paritionBy`, with default and `WindowInputs` handling."""
        return self._Window.partitionBy(*cols or [self._F.lit(1)])

    def __narwhals_expr__(self) -> None: ...

    def __narwhals_namespace__(self) -> SparkLikeNamespace:  # pragma: no cover
        # Unused, just for compatibility with PandasLikeExpr
        from narwhals._spark_like.namespace import SparkLikeNamespace

        return SparkLikeNamespace(
            backend_version=self._backend_version,
            version=self._version,
            implementation=self._implementation,
        )

    def _with_window_function(self, window_function: SparkWindowFunction) -> Self:
        return self.__class__(
            self._call,
            window_function,
            evaluate_output_names=self._evaluate_output_names,
            alias_output_names=self._alias_output_names,
            backend_version=self._backend_version,
            version=self._version,
            implementation=self._implementation,
        )

    @classmethod
    def _alias_native(cls, expr: Column, name: str) -> Column:
        return expr.alias(name)

    def _cum_window_func(
        self,
        *,
        reverse: bool,
        func_name: Literal["sum", "max", "min", "count", "product"],
    ) -> SparkWindowFunction:
        def func(df: SparkLikeLazyFrame, inputs: WindowInputs) -> Sequence[Column]:
            window = (
                self.partition_by(*inputs.partition_by)
                .orderBy(
                    *self._sort(*inputs.order_by, descending=reverse, nulls_last=reverse)
                )
                .rowsBetween(self._Window.unboundedPreceding, 0)
            )
            return [
                getattr(self._F, func_name)(expr).over(window) for expr in self._call(df)
            ]

        return func

    def _rolling_window_func(
        self,
        *,
        func_name: Literal["sum", "mean", "std", "var"],
        center: bool,
        window_size: int,
        min_samples: int,
        ddof: int | None = None,
    ) -> SparkWindowFunction:
        supported_funcs = ["sum", "mean", "std", "var"]
        if center:
            half = (window_size - 1) // 2
            remainder = (window_size - 1) % 2
            start = self._Window.currentRow - half - remainder
            end = self._Window.currentRow + half
        else:
            start = self._Window.currentRow - window_size + 1
            end = self._Window.currentRow

        def func(df: SparkLikeLazyFrame, inputs: WindowInputs) -> Sequence[Column]:
            window = (
                self.partition_by(*inputs.partition_by)
                .orderBy(*self._sort(*inputs.order_by))
                .rowsBetween(start, end)
            )
            if func_name in {"sum", "mean"}:
                func_: str = func_name
            elif func_name == "var" and ddof == 0:
                func_ = "var_pop"
            elif func_name in "var" and ddof == 1:
                func_ = "var_samp"
            elif func_name == "std" and ddof == 0:
                func_ = "stddev_pop"
            elif func_name == "std" and ddof == 1:
                func_ = "stddev_samp"
            elif func_name in {"var", "std"}:  # pragma: no cover
                msg = f"Only ddof=0 and ddof=1 are currently supported for rolling_{func_name}."
                raise ValueError(msg)
            else:  # pragma: no cover
                msg = f"Only the following functions are supported: {supported_funcs}.\nGot: {func_name}."
                raise ValueError(msg)
            return [
                self._F.when(
                    self._F.count(expr).over(window) >= min_samples,
                    getattr(self._F, func_)(expr).over(window),
                )
                for expr in self._call(df)
            ]

        return func

    @classmethod
    def from_column_names(
        cls: type[Self],
        evaluate_column_names: EvalNames[SparkLikeLazyFrame],
        /,
        *,
        context: _FullContext,
    ) -> Self:
        def func(df: SparkLikeLazyFrame) -> list[Column]:
            return [df._F.col(col_name) for col_name in evaluate_column_names(df)]

        return cls(
            func,
            evaluate_output_names=evaluate_column_names,
            alias_output_names=None,
            backend_version=context._backend_version,
            version=context._version,
            implementation=context._implementation,
        )

    @classmethod
    def from_column_indices(cls, *column_indices: int, context: _FullContext) -> Self:
        def func(df: SparkLikeLazyFrame) -> list[Column]:
            columns = df.columns
            return [df._F.col(columns[i]) for i in column_indices]

        return cls(
            func,
            evaluate_output_names=cls._eval_names_indices(column_indices),
            alias_output_names=None,
            backend_version=context._backend_version,
            version=context._version,
            implementation=context._implementation,
        )

    def _with_callable(
        self, call: Callable[..., Column], /, **expressifiable_args: Self | Any
    ) -> Self:
        def func(df: SparkLikeLazyFrame) -> list[Column]:
            native_series_list = self(df)
            lit = df._F.lit
            other_native_series = {
                key: df._evaluate_expr(value) if self._is_expr(value) else lit(value)
                for key, value in expressifiable_args.items()
            }
            return [
                call(native_series, **other_native_series)
                for native_series in native_series_list
            ]

        return self.__class__(
            func,
            evaluate_output_names=self._evaluate_output_names,
            alias_output_names=self._alias_output_names,
            backend_version=self._backend_version,
            version=self._version,
            implementation=self._implementation,
        )

    def _with_alias_output_names(self, func: AliasNames | None, /) -> Self:
        return type(self)(
            call=self._call,
            evaluate_output_names=self._evaluate_output_names,
            alias_output_names=func,
            backend_version=self._backend_version,
            version=self._version,
            implementation=self._implementation,
        )

    def __eq__(self, other: SparkLikeExpr) -> Self:  # type: ignore[override]
        return self._with_callable(lambda expr, other: expr.__eq__(other), other=other)

    def __ne__(self, other: SparkLikeExpr) -> Self:  # type: ignore[override]
        return self._with_callable(lambda expr, other: expr.__ne__(other), other=other)

    def __add__(self, other: SparkLikeExpr) -> Self:
        return self._with_callable(lambda expr, other: expr.__add__(other), other=other)

    def __sub__(self, other: SparkLikeExpr) -> Self:
        return self._with_callable(lambda expr, other: expr.__sub__(other), other=other)

    def __rsub__(self, other: SparkLikeExpr) -> Self:
        return self._with_callable(
            lambda expr, other: other.__sub__(expr), other=other
        ).alias("literal")

    def __mul__(self, other: SparkLikeExpr) -> Self:
        return self._with_callable(lambda expr, other: expr.__mul__(other), other=other)

    def __truediv__(self, other: SparkLikeExpr) -> Self:
        return self._with_callable(
            lambda expr, other: expr.__truediv__(other), other=other
        )

    def __rtruediv__(self, other: SparkLikeExpr) -> Self:
        return self._with_callable(
            lambda expr, other: other.__truediv__(expr), other=other
        ).alias("literal")

    def __floordiv__(self, other: SparkLikeExpr) -> Self:
        def _floordiv(expr: Column, other: Column) -> Column:
            return self._F.floor(expr / other)

        return self._with_callable(_floordiv, other=other)

    def __rfloordiv__(self, other: SparkLikeExpr) -> Self:
        def _rfloordiv(expr: Column, other: Column) -> Column:
            return self._F.floor(other / expr)

        return self._with_callable(_rfloordiv, other=other).alias("literal")

    def __pow__(self, other: SparkLikeExpr) -> Self:
        return self._with_callable(lambda expr, other: expr.__pow__(other), other=other)

    def __rpow__(self, other: SparkLikeExpr) -> Self:
        return self._with_callable(
            lambda expr, other: other.__pow__(expr), other=other
        ).alias("literal")

    def __mod__(self, other: SparkLikeExpr) -> Self:
        return self._with_callable(lambda expr, other: expr.__mod__(other), other=other)

    def __rmod__(self, other: SparkLikeExpr) -> Self:
        return self._with_callable(
            lambda expr, other: other.__mod__(expr), other=other
        ).alias("literal")

    def __ge__(self, other: SparkLikeExpr) -> Self:
        return self._with_callable(lambda expr, other: expr.__ge__(other), other=other)

    def __gt__(self, other: SparkLikeExpr) -> Self:
        return self._with_callable(lambda expr, other: expr > other, other=other)

    def __le__(self, other: SparkLikeExpr) -> Self:
        return self._with_callable(lambda expr, other: expr.__le__(other), other=other)

    def __lt__(self, other: SparkLikeExpr) -> Self:
        return self._with_callable(lambda expr, other: expr.__lt__(other), other=other)

    def __and__(self, other: SparkLikeExpr) -> Self:
        return self._with_callable(lambda expr, other: expr.__and__(other), other=other)

    def __or__(self, other: SparkLikeExpr) -> Self:
        return self._with_callable(lambda expr, other: expr.__or__(other), other=other)

    def __invert__(self) -> Self:
        invert = cast("Callable[..., Column]", operator.invert)
        return self._with_callable(invert)

    def abs(self) -> Self:
        return self._with_callable(self._F.abs)

    def all(self) -> Self:
        return self._with_callable(self._F.bool_and)

    def any(self) -> Self:
        return self._with_callable(self._F.bool_or)

    def cast(self, dtype: IntoDType) -> Self:
        def _cast(expr: Column) -> Column:
            spark_dtype = narwhals_to_native_dtype(
                dtype, self._version, self._native_dtypes
            )
            return expr.cast(spark_dtype)

        return self._with_callable(_cast)

    def count(self) -> Self:
        return self._with_callable(self._F.count)

    def max(self) -> Self:
        return self._with_callable(self._F.max)

    def mean(self) -> Self:
        return self._with_callable(self._F.mean)

    def median(self) -> Self:
        def _median(expr: Column) -> Column:
            if (
                self._implementation
                in {Implementation.PYSPARK, Implementation.PYSPARK_CONNECT}
                and (pyspark := get_pyspark()) is not None
                and parse_version(pyspark) < (3, 4)
            ):  # pragma: no cover
                # Use percentile_approx with default accuracy parameter (10000)
                return self._F.percentile_approx(expr.cast("double"), 0.5)

            return self._F.median(expr)

        return self._with_callable(_median)

    def min(self) -> Self:
        return self._with_callable(self._F.min)

    def null_count(self) -> Self:
        def _null_count(expr: Column) -> Column:
            return self._F.count_if(self._F.isnull(expr))

        return self._with_callable(_null_count)

    def sum(self) -> Self:
        return self._with_callable(self._F.sum)

    def std(self, ddof: int) -> Self:
        F = self._F  # noqa: N806
        if ddof == 0:
            return self._with_callable(F.stddev_pop)
        if ddof == 1:
            return self._with_callable(F.stddev_samp)

        def func(expr: Column) -> Column:
            n_rows = F.count(expr)
            return F.stddev_samp(expr) * F.sqrt((n_rows - 1) / (n_rows - ddof))

        return self._with_callable(func)

    def var(self, ddof: int) -> Self:
        F = self._F  # noqa: N806
        if ddof == 0:
            return self._with_callable(F.var_pop)
        if ddof == 1:
            return self._with_callable(F.var_samp)

        def func(expr: Column) -> Column:
            n_rows = F.count(expr)
            return F.var_samp(expr) * (n_rows - 1) / (n_rows - ddof)

        return self._with_callable(func)

    def clip(
        self,
        lower_bound: Self | NumericLiteral | TemporalLiteral | None = None,
        upper_bound: Self | NumericLiteral | TemporalLiteral | None = None,
    ) -> Self:
        def _clip_lower(expr: Column, lower_bound: Column) -> Column:
            result = expr
            return self._F.when(result < lower_bound, lower_bound).otherwise(result)

        def _clip_upper(expr: Column, upper_bound: Column) -> Column:
            result = expr
            return self._F.when(result > upper_bound, upper_bound).otherwise(result)

        def _clip_both(expr: Column, lower_bound: Column, upper_bound: Column) -> Column:
            return (
                self._F.when(expr < lower_bound, lower_bound)
                .when(expr > upper_bound, upper_bound)
                .otherwise(expr)
            )

        if lower_bound is None:
            return self._with_callable(_clip_upper, upper_bound=upper_bound)
        if upper_bound is None:
            return self._with_callable(_clip_lower, lower_bound=lower_bound)
        return self._with_callable(
            _clip_both, lower_bound=lower_bound, upper_bound=upper_bound
        )

    def is_finite(self) -> Self:
        def _is_finite(expr: Column) -> Column:
            # A value is finite if it's not NaN, and not infinite, while NULLs should be
            # preserved
            is_finite_condition = (
                ~self._F.isnan(expr)
                & (expr != self._F.lit(float("inf")))
                & (expr != self._F.lit(float("-inf")))
            )
            return self._F.when(~self._F.isnull(expr), is_finite_condition).otherwise(
                None
            )

        return self._with_callable(_is_finite)

    def is_in(self, values: Sequence[Any]) -> Self:
        def _is_in(expr: Column) -> Column:
            return expr.isin(values) if values else self._F.lit(False)  # noqa: FBT003

        return self._with_callable(_is_in)

    def is_unique(self) -> Self:
        def _is_unique(expr: Column) -> Column:
            # Create a window spec that treats each value separately
            return self._F.count("*").over(self.partition_by(expr)) == 1

        return self._with_callable(_is_unique)

    def len(self) -> Self:
        def _len(_expr: Column) -> Column:
            # Use count(*) to count all rows including nulls
            return self._F.count("*")

        return self._with_callable(_len)

    def round(self, decimals: int) -> Self:
        def _round(expr: Column) -> Column:
            return self._F.round(expr, decimals)

        return self._with_callable(_round)

    def skew(self) -> Self:
        return self._with_callable(self._F.skewness)

    def n_unique(self) -> Self:
        def _n_unique(expr: Column) -> Column:
            return self._F.count_distinct(expr) + self._F.max(
                self._F.isnull(expr).cast(self._native_dtypes.IntegerType())
            )

        return self._with_callable(_n_unique)

    def over(self, partition_by: Sequence[str], order_by: Sequence[str]) -> Self:
        def func(df: SparkLikeLazyFrame) -> Sequence[Column]:
            return self.window_function(df, WindowInputs(partition_by, order_by))

        return self.__class__(
            func,
            evaluate_output_names=self._evaluate_output_names,
            alias_output_names=self._alias_output_names,
            backend_version=self._backend_version,
            version=self._version,
            implementation=self._implementation,
        )

    def is_null(self) -> Self:
        return self._with_callable(self._F.isnull)

    def is_nan(self) -> Self:
        def _is_nan(expr: Column) -> Column:
            return self._F.when(self._F.isnull(expr), None).otherwise(self._F.isnan(expr))

        return self._with_callable(_is_nan)

    def shift(self, n: int) -> Self:
        def func(df: SparkLikeLazyFrame, inputs: WindowInputs) -> Sequence[Column]:
            window = self.partition_by(*inputs.partition_by).orderBy(
                *self._sort(*inputs.order_by)
            )
            return [self._F.lag(expr, n).over(window) for expr in self(df)]

        return self._with_window_function(func)

    def is_first_distinct(self) -> Self:
        def func(df: SparkLikeLazyFrame, inputs: WindowInputs) -> Sequence[Column]:
            return [
                self._F.row_number().over(
                    self.partition_by(*inputs.partition_by, expr).orderBy(
                        *self._sort(*inputs.order_by)
                    )
                )
                == 1
                for expr in self(df)
            ]

        return self._with_window_function(func)

    def is_last_distinct(self) -> Self:
        def func(df: SparkLikeLazyFrame, inputs: WindowInputs) -> Sequence[Column]:
            return [
                self._F.row_number().over(
                    self.partition_by(*inputs.partition_by, expr).orderBy(
                        *self._sort(*inputs.order_by, descending=True)
                    )
                )
                == 1
                for expr in self(df)
            ]

        return self._with_window_function(func)

    def diff(self) -> Self:
        def func(df: SparkLikeLazyFrame, inputs: WindowInputs) -> Sequence[Column]:
            window = self.partition_by(*inputs.partition_by).orderBy(
                *self._sort(*inputs.order_by)
            )
            return [expr - self._F.lag(expr).over(window) for expr in self(df)]

        return self._with_window_function(func)

    def cum_sum(self, *, reverse: bool) -> Self:
        return self._with_window_function(
            self._cum_window_func(reverse=reverse, func_name="sum")
        )

    def cum_max(self, *, reverse: bool) -> Self:
        return self._with_window_function(
            self._cum_window_func(reverse=reverse, func_name="max")
        )

    def cum_min(self, *, reverse: bool) -> Self:
        return self._with_window_function(
            self._cum_window_func(reverse=reverse, func_name="min")
        )

    def cum_count(self, *, reverse: bool) -> Self:
        return self._with_window_function(
            self._cum_window_func(reverse=reverse, func_name="count")
        )

    def cum_prod(self, *, reverse: bool) -> Self:
        return self._with_window_function(
            self._cum_window_func(reverse=reverse, func_name="product")
        )

    def fill_null(
        self,
        value: Self | NonNestedLiteral,
        strategy: FillNullStrategy | None,
        limit: int | None,
    ) -> Self:
        if strategy is not None:

            def _fill_with_strategy(
                df: SparkLikeLazyFrame, inputs: WindowInputs
            ) -> Sequence[Column]:
                fn = self._F.last_value if strategy == "forward" else self._F.first_value
                if strategy == "forward":
                    start = self._Window.unboundedPreceding if limit is None else -limit
                    end = self._Window.currentRow
                else:
                    start = self._Window.currentRow
                    end = self._Window.unboundedFollowing if limit is None else limit
                return [
                    fn(expr, ignoreNulls=True).over(
                        self.partition_by(*inputs.partition_by)
                        .orderBy(*self._sort(*inputs.order_by))
                        .rowsBetween(start, end)
                    )
                    for expr in self(df)
                ]

            return self._with_window_function(_fill_with_strategy)

        def _fill_constant(expr: Column, value: Column) -> Column:
            return self._F.ifnull(expr, value)

        return self._with_callable(_fill_constant, value=value)

    def rolling_sum(self, window_size: int, *, min_samples: int, center: bool) -> Self:
        return self._with_window_function(
            self._rolling_window_func(
                func_name="sum",
                center=center,
                window_size=window_size,
                min_samples=min_samples,
            )
        )

    def rolling_mean(self, window_size: int, *, min_samples: int, center: bool) -> Self:
        return self._with_window_function(
            self._rolling_window_func(
                func_name="mean",
                center=center,
                window_size=window_size,
                min_samples=min_samples,
            )
        )

    def rolling_var(
        self, window_size: int, *, min_samples: int, center: bool, ddof: int
    ) -> Self:
        return self._with_window_function(
            self._rolling_window_func(
                func_name="var",
                center=center,
                window_size=window_size,
                min_samples=min_samples,
                ddof=ddof,
            )
        )

    def rolling_std(
        self, window_size: int, *, min_samples: int, center: bool, ddof: int
    ) -> Self:
        return self._with_window_function(
            self._rolling_window_func(
                func_name="std",
                center=center,
                window_size=window_size,
                min_samples=min_samples,
                ddof=ddof,
            )
        )

    def rank(self, method: RankMethod, *, descending: bool) -> Self:
        func_name = self._REMAP_RANK_METHOD[method]

        def _rank(
            expr: Column,
            *,
            descending: bool,
            partition_by: Sequence[str | Column] | None = None,
        ) -> Column:
            order_by = self._sort(expr, descending=descending, nulls_last=True)
            if partition_by is not None:
                window = self.partition_by(*partition_by).orderBy(*order_by)
                count_window = self.partition_by(*partition_by, expr)
            else:
                window = self.partition_by().orderBy(*order_by)
                count_window = self.partition_by(expr)
            if method == "max":
                rank_expr = (
                    getattr(self._F, func_name)().over(window)
                    + self._F.count(expr).over(count_window)
                    - self._F.lit(1)
                )

            elif method == "average":
                rank_expr = getattr(self._F, func_name)().over(window) + (
                    self._F.count(expr).over(count_window) - self._F.lit(1)
                ) / self._F.lit(2)

            else:
                rank_expr = getattr(self._F, func_name)().over(window)

            return self._F.when(expr.isNotNull(), rank_expr)

        def _unpartitioned_rank(expr: Column) -> Column:
            return _rank(expr, descending=descending)

        def _partitioned_rank(
            df: SparkLikeLazyFrame, inputs: WindowInputs
        ) -> Sequence[Column]:
            assert not inputs.order_by  # noqa: S101
            return [
                _rank(expr, descending=descending, partition_by=inputs.partition_by)
                for expr in self(df)
            ]

        return self._with_callable(_unpartitioned_rank)._with_window_function(
            _partitioned_rank
        )

    def log(self, base: float) -> Self:
        def _log(expr: Column) -> Column:
            return (
                self._F.when(expr < 0, self._F.lit(float("nan")))
                .when(expr == 0, self._F.lit(float("-inf")))
                .otherwise(self._F.log(float(base), expr))
            )

        return self._with_callable(_log)

    @property
    def str(self) -> SparkLikeExprStringNamespace:
        return SparkLikeExprStringNamespace(self)

    @property
    def dt(self) -> SparkLikeExprDateTimeNamespace:
        return SparkLikeExprDateTimeNamespace(self)

    @property
    def list(self) -> SparkLikeExprListNamespace:
        return SparkLikeExprListNamespace(self)

    @property
    def struct(self) -> SparkLikeExprStructNamespace:
        return SparkLikeExprStructNamespace(self)

    drop_nulls = not_implemented()
    unique = not_implemented()
    quantile = not_implemented()<|MERGE_RESOLUTION|>--- conflicted
+++ resolved
@@ -43,11 +43,7 @@
     from narwhals._expression_parsing import ExprMetadata
     from narwhals._spark_like.dataframe import SparkLikeLazyFrame
     from narwhals._spark_like.namespace import SparkLikeNamespace
-<<<<<<< HEAD
-=======
     from narwhals._utils import Version, _FullContext
-    from narwhals.dtypes import DType
->>>>>>> e4d92821
     from narwhals.typing import (
         FillNullStrategy,
         IntoDType,
