--- conflicted
+++ resolved
@@ -54,25 +54,25 @@
     def __call__(self: Self, df: SparkLikeLazyFrame) -> Sequence[Column]:
         return self._call(df)
 
-    def _get_functions(self):
+    @property
+    def _F(self) -> Any:  # noqa: N802
         if self._implementation is Implementation.SQLFRAME:
-            # TODO: top-level F?
             from sqlframe.duckdb import functions
 
             return functions
         raise AssertionError
 
-    def _get_spark_types(self):
+    @property
+    def _native_types(self) -> Any:
         if self._implementation is Implementation.SQLFRAME:
-            # TODO: top-level F?
             from sqlframe.duckdb import types
 
             return types
         raise AssertionError
 
-    def _get_window(self):
+    @property
+    def _Window(self) -> Any:  # noqa: N802
         if self._implementation is Implementation.SQLFRAME:
-            # TODO: top-level F?
             from sqlframe.duckdb import Window
 
             return Window
@@ -96,7 +96,7 @@
         version: Version,
     ) -> Self:
         def func(df: SparkLikeLazyFrame) -> list[Column]:
-            return [df._get_functions().col(col_name) for col_name in column_names]
+            return [df._F.col(col_name) for col_name in column_names]
 
         return cls(
             func,
@@ -117,7 +117,7 @@
     ) -> Self:
         def func(df: SparkLikeLazyFrame) -> list[Column]:
             columns = df.columns
-            return [df._get_functions().col(columns[i]) for i in column_indices]
+            return [df._F.col(columns[i]) for i in column_indices]
 
         return cls(
             func,
@@ -208,7 +208,7 @@
 
     def __floordiv__(self: Self, other: SparkLikeExpr) -> Self:
         def _floordiv(_input: Column, other: Column) -> Column:
-            return self._get_functions().floor(_input / other)
+            return self._F.floor(_input / other)
 
         return self._from_call(
             _floordiv,
@@ -289,13 +289,7 @@
         )
 
     def abs(self: Self) -> Self:
-<<<<<<< HEAD
-        return self._from_call(
-            self._get_functions().abs, "abs", expr_kind=self._expr_kind
-        )
-=======
-        return self._from_call(F.abs, "abs", expr_kind=self._expr_kind)
->>>>>>> a11147bb
+        return self._from_call(self._F.abs, "abs", expr_kind=self._expr_kind)
 
     def alias(self: Self, name: str) -> Self:
         def alias_output_names(names: Sequence[str]) -> Sequence[str]:
@@ -315,55 +309,28 @@
         )
 
     def all(self: Self) -> Self:
-<<<<<<< HEAD
-        return self._from_call(
-            self._get_functions().bool_and, "all", expr_kind=ExprKind.AGGREGATION
-        )
+        return self._from_call(self._F.bool_and, "all", expr_kind=ExprKind.AGGREGATION)
 
     def any(self: Self) -> Self:
-        return self._from_call(
-            self._get_functions().bool_or, "any", expr_kind=ExprKind.AGGREGATION
-        )
-=======
-        return self._from_call(F.bool_and, "all", expr_kind=ExprKind.AGGREGATION)
-
-    def any(self: Self) -> Self:
-        return self._from_call(F.bool_or, "any", expr_kind=ExprKind.AGGREGATION)
->>>>>>> a11147bb
+        return self._from_call(self._F.bool_or, "any", expr_kind=ExprKind.AGGREGATION)
 
     def cast(self: Self, dtype: DType | type[DType]) -> Self:
         def _cast(_input: Column) -> Column:
             spark_dtype = narwhals_to_native_dtype(
-                dtype, self._version, self._get_spark_types()
+                dtype, self._version, self._native_types()
             )
             return _input.cast(spark_dtype)
 
         return self._from_call(_cast, "cast", expr_kind=self._expr_kind)
 
     def count(self: Self) -> Self:
-<<<<<<< HEAD
-        return self._from_call(
-            self._get_functions().count, "count", expr_kind=ExprKind.AGGREGATION
-        )
+        return self._from_call(self._F.count, "count", expr_kind=ExprKind.AGGREGATION)
 
     def max(self: Self) -> Self:
-        return self._from_call(
-            self._get_functions().max, "max", expr_kind=ExprKind.AGGREGATION
-        )
+        return self._from_call(self._F.max, "max", expr_kind=ExprKind.AGGREGATION)
 
     def mean(self: Self) -> Self:
-        return self._from_call(
-            self._get_functions().mean, "mean", expr_kind=ExprKind.AGGREGATION
-        )
-=======
-        return self._from_call(F.count, "count", expr_kind=ExprKind.AGGREGATION)
-
-    def max(self: Self) -> Self:
-        return self._from_call(F.max, "max", expr_kind=ExprKind.AGGREGATION)
-
-    def mean(self: Self) -> Self:
-        return self._from_call(F.mean, "mean", expr_kind=ExprKind.AGGREGATION)
->>>>>>> a11147bb
+        return self._from_call(self._F.mean, "mean", expr_kind=ExprKind.AGGREGATION)
 
     def median(self: Self) -> Self:
         def _median(_input: Column) -> Column:
@@ -371,35 +338,23 @@
 
             if parse_version(pyspark.__version__) < (3, 4):
                 # Use percentile_approx with default accuracy parameter (10000)
-                return self._get_functions().percentile_approx(_input.cast("double"), 0.5)
-
-            return self._get_functions().median(_input)
+                return self._F.percentile_approx(_input.cast("double"), 0.5)
+
+            return self._F.median(_input)
 
         return self._from_call(_median, "median", expr_kind=ExprKind.AGGREGATION)
 
     def min(self: Self) -> Self:
-<<<<<<< HEAD
-        return self._from_call(
-            self._get_functions().min, "min", expr_kind=ExprKind.AGGREGATION
-        )
-=======
-        return self._from_call(F.min, "min", expr_kind=ExprKind.AGGREGATION)
->>>>>>> a11147bb
+        return self._from_call(self._F.min, "min", expr_kind=ExprKind.AGGREGATION)
 
     def null_count(self: Self) -> Self:
         def _null_count(_input: Column) -> Column:
-            return self._get_functions().count_if(self._get_functions().isnull(_input))
+            return self._F.count_if(self._F.isnull(_input))
 
         return self._from_call(_null_count, "null_count", expr_kind=ExprKind.AGGREGATION)
 
     def sum(self: Self) -> Self:
-<<<<<<< HEAD
-        return self._from_call(
-            self._get_functions().sum, "sum", expr_kind=ExprKind.AGGREGATION
-        )
-=======
-        return self._from_call(F.sum, "sum", expr_kind=ExprKind.AGGREGATION)
->>>>>>> a11147bb
+        return self._from_call(self._F.sum, "sum", expr_kind=ExprKind.AGGREGATION)
 
     def std(self: Self, ddof: int) -> Self:
         from functools import partial
@@ -412,7 +367,7 @@
             _std,
             ddof=ddof,
             np_version=parse_version(np.__version__),
-            functions=self._get_functions(),
+            functions=self._F(),
         )
 
         return self._from_call(func, "std", expr_kind=ExprKind.AGGREGATION)
@@ -428,7 +383,7 @@
             _var,
             ddof=ddof,
             np_version=parse_version(np.__version__),
-            functions=self._get_functions(),
+            functions=self._F(),
         )
 
         return self._from_call(func, "var", expr_kind=ExprKind.AGGREGATION)
@@ -443,15 +398,15 @@
             if lower_bound is not None:
                 # Convert lower_bound to a literal Column
                 result = (
-                    self._get_functions()
-                    .when(result < lower_bound, self._get_functions().lit(lower_bound))
+                    self._F()
+                    .when(result < lower_bound, self._F.lit(lower_bound))
                     .otherwise(result)
                 )
             if upper_bound is not None:
                 # Convert upper_bound to a literal Column
                 result = (
-                    self._get_functions()
-                    .when(result > upper_bound, self._get_functions().lit(upper_bound))
+                    self._F()
+                    .when(result > upper_bound, self._F.lit(upper_bound))
                     .otherwise(result)
                 )
             return result
@@ -490,28 +445,22 @@
     def is_duplicated(self: Self) -> Self:
         def _is_duplicated(_input: Column) -> Column:
             # Create a window spec that treats each value separately.
-            return (
-                self._get_functions()
-                .count("*")
-                .over(self._get_window().partitionBy(_input))
-                > 1
-            )
+            return self._F().count("*").over(self._Window.partitionBy(_input)) > 1
 
         return self._from_call(_is_duplicated, "is_duplicated", expr_kind=self._expr_kind)
 
     def is_finite(self: Self) -> Self:
-        F = self._get_functions()
         def _is_finite(_input: Column) -> Column:
             # A value is finite if it's not NaN, and not infinite, while NULLs should be
             # preserved
             is_finite_condition = (
-                ~self._get_functions().isnan(_input)
-                & (_input != F.lit(float("inf")))
-                & (_input != F.lit(float("-inf")))
+                ~self._F.isnan(_input)
+                & (_input != self._F.lit(float("inf")))
+                & (_input != self._F.lit(float("-inf")))
             )
             return (
-                self._get_functions()
-                .when(~self._get_functions().isnull(_input), is_finite_condition)
+                self._F()
+                .when(~self._F.isnull(_input), is_finite_condition)
                 .otherwise(None)
             )
 
@@ -530,25 +479,20 @@
     def is_unique(self: Self) -> Self:
         def _is_unique(_input: Column) -> Column:
             # Create a window spec that treats each value separately
-            return (
-                self._get_functions()
-                .count("*")
-                .over(self._get_window().partitionBy(_input))
-                == 1
-            )
+            return self._F().count("*").over(self._Window.partitionBy(_input)) == 1
 
         return self._from_call(_is_unique, "is_unique", expr_kind=self._expr_kind)
 
     def len(self: Self) -> Self:
         def _len(_input: Column) -> Column:
             # Use count(*) to count all rows including nulls
-            return self._get_functions().count("*")
+            return self._F.count("*")
 
         return self._from_call(_len, "len", expr_kind=ExprKind.AGGREGATION)
 
     def round(self: Self, decimals: int) -> Self:
         def _round(_input: Column) -> Column:
-            return self._get_functions().round(_input, decimals)
+            return self._F.round(_input, decimals)
 
         return self._from_call(
             _round,
@@ -557,32 +501,19 @@
         )
 
     def skew(self: Self) -> Self:
-<<<<<<< HEAD
-        return self._from_call(
-            self._get_functions().skewness, "skew", expr_kind=ExprKind.AGGREGATION
-        )
-=======
-        return self._from_call(F.skewness, "skew", expr_kind=ExprKind.AGGREGATION)
->>>>>>> a11147bb
+        return self._from_call(self._F.skewness, "skew", expr_kind=ExprKind.AGGREGATION)
 
     def n_unique(self: Self) -> Self:
         def _n_unique(_input: Column) -> Column:
-            return self._get_functions().count_distinct(
-                _input
-            ) + self._get_functions().max(
-                self._get_functions()
-                .isnull(_input)
-                .cast(self._get_spark_types().IntegerType())
+            return self._F.count_distinct(_input) + self._F.max(
+                self._F().isnull(_input).cast(self._native_types().IntegerType())
             )
 
         return self._from_call(_n_unique, "n_unique", expr_kind=ExprKind.AGGREGATION)
 
     def over(self: Self, keys: list[str]) -> Self:
         def func(df: SparkLikeLazyFrame) -> list[Column]:
-            return [
-                expr.over(self._get_window().partitionBy(*keys))
-                for expr in self._call(df)
-            ]
+            return [expr.over(self._Window.partitionBy(*keys)) for expr in self._call(df)]
 
         return self.__class__(
             func,
@@ -595,20 +526,14 @@
         )
 
     def is_null(self: Self) -> Self:
-<<<<<<< HEAD
-        return self._from_call(
-            self._get_functions().isnull, "is_null", expr_kind=self._expr_kind
-        )
-=======
-        return self._from_call(F.isnull, "is_null", expr_kind=self._expr_kind)
->>>>>>> a11147bb
+        return self._from_call(self._F.isnull, "is_null", expr_kind=self._expr_kind)
 
     def is_nan(self: Self) -> Self:
         def _is_nan(_input: Column) -> Column:
             return (
-                self._get_functions()
-                .when(self._get_functions().isnull(_input), None)
-                .otherwise(self._get_functions().isnan(_input))
+                self._F()
+                .when(self._F.isnull(_input), None)
+                .otherwise(self._F.isnan(_input))
             )
 
         return self._from_call(_is_nan, "is_nan", expr_kind=self._expr_kind)
