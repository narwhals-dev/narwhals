--- conflicted
+++ resolved
@@ -1,6 +1,7 @@
 from __future__ import annotations
 
 import operator
+from itertools import chain
 from typing import TYPE_CHECKING
 from typing import Any
 from typing import Callable
@@ -561,40 +562,66 @@
 
         return self._with_callable(_len)
 
-<<<<<<< HEAD
     def replace_strict(
-        self: Self,
-        old: ExprKind | Sequence[Any] | Mapping[Any, Any],
-        new: ExprKind | Sequence[Any] | None = None,
-        return_dtype: DType | type[DType] | None = None,
+        self,
+        old: Sequence[Any] | Mapping[Any, Any],
+        new: Sequence[Any],
+        *,
+        return_dtype: DType | type[DType] | None,
     ) -> Self:
-        if new is None:
-            if not isinstance(old, Mapping):
-                msg = "`new` argument is required if `old` argument is not a Mapping type"
-                raise TypeError(msg)
-
-            new = list(old.values())
-            old = list(old.keys())
-
-        def _replace_strict(
-            _input: Column,
-            old: Column,  # or a Sequence[Column]
-            new: Column,  # or a Sequence[Column]
-        ) -> Column:
-            mapping_expr = self._F.create_map(old, new)
-            return mapping_expr[_input]
-
-        result = self._from_call(_replace_strict, "replace_strict", old=old, new=new)
-
-        if return_dtype is not None:
-            result = result.cast(return_dtype)
-
-        return result
-
-    def round(self: Self, decimals: int) -> Self:
-=======
+        mapping = old if isinstance(old, Mapping) else dict(zip(old, new))
+
+        mapping_keys = list(mapping.keys())
+
+        # Create an array of all valid keys for our IN check
+        # Note: None/null handling is special in Spark - we'll handle it separately
+        non_null_keys = [k for k in mapping_keys if k is not None]
+        has_null_key = None in mapping_keys
+
+        mapping_expr = self._F.create_map(
+            [self._F.lit(x) for x in chain(*mapping.items())]
+        )
+
+        def _replace_strict(_input: Column) -> Column:
+            validation_expr = (
+                self._F.when(
+                    _input.isNull() & self._F.lit(has_null_key),
+                    self._F.lit(True),  # noqa: FBT003
+                )
+                .when(_input.isNull() & ~self._F.lit(has_null_key), self._F.lit(False))  # noqa: FBT003
+                .otherwise(
+                    self._F.array_contains(
+                        self._F.array([self._F.lit(k) for k in non_null_keys]), _input
+                    )
+                )
+            )
+
+            mapped_col = (
+                mapping_expr[_input]
+                if self._implementation.is_pyspark()
+                else mapping_expr.getItem(_input)
+            )
+
+            try:
+                result = self._F.when(validation_expr, mapped_col).otherwise(
+                    self._F.assert_true(self._F.lit(False))  # noqa: FBT003
+                )
+            except Exception as exc:
+                msg = "replace_strict did not replace all non-null values."
+                raise ValueError(msg) from exc
+
+            if return_dtype is not None:
+                result = result.cast(
+                    narwhals_to_native_dtype(
+                        return_dtype, self._version, self._native_dtypes
+                    )
+                )
+
+            return result
+
+        return self._with_callable(_replace_strict)
+
     def round(self, decimals: int) -> Self:
->>>>>>> 871e7180
         def _round(_input: Column) -> Column:
             return self._F.round(_input, decimals)
 
