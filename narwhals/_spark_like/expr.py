--- conflicted
+++ resolved
@@ -94,9 +94,6 @@
             window = window.rowsBetween(rows_start, self._Window.unboundedFollowing)
         return expr.over(window)
 
-<<<<<<< HEAD
-    def broadcast(self) -> Self:
-=======
     def _first(self, expr: Column, *order_by: str) -> Column:
         # Docs say it's non-deterministic, with no way to specify order.
         msg = "`first` is not supported for PySpark."
@@ -107,10 +104,7 @@
         msg = "`last` is not supported for PySpark."
         raise NotImplementedError(msg)
 
-    def broadcast(self, kind: Literal[ExprKind.AGGREGATION, ExprKind.LITERAL]) -> Self:
-        if kind is ExprKind.LITERAL:
-            return self
->>>>>>> a3411548
+    def broadcast(self) -> Self:
         return self.over([self._F.lit(1)], [])
 
     @property
