from __future__ import annotations

import operator
from typing import TYPE_CHECKING
from typing import Any
from typing import Callable
from typing import Literal
from typing import Sequence
from typing import cast

from narwhals._expression_parsing import ExprKind
from narwhals._spark_like.expr_dt import SparkLikeExprDateTimeNamespace
from narwhals._spark_like.expr_list import SparkLikeExprListNamespace
from narwhals._spark_like.expr_name import SparkLikeExprNameNamespace
from narwhals._spark_like.expr_str import SparkLikeExprStringNamespace
from narwhals._spark_like.utils import maybe_evaluate_expr
from narwhals._spark_like.utils import narwhals_to_native_dtype
from narwhals.typing import CompliantExpr
from narwhals.utils import Implementation
from narwhals.utils import parse_version

if TYPE_CHECKING:
    from pyspark.sql import Column
    from typing_extensions import Self

    from narwhals._spark_like.dataframe import SparkLikeLazyFrame
    from narwhals._spark_like.namespace import SparkLikeNamespace
    from narwhals.dtypes import DType
    from narwhals.utils import Version


class SparkLikeExpr(CompliantExpr["Column"]):
    _depth = 0  # Unused, just for compatibility with CompliantExpr

    def __init__(
        self: Self,
        call: Callable[[SparkLikeLazyFrame], Sequence[Column]],
        *,
        function_name: str,
        evaluate_output_names: Callable[[SparkLikeLazyFrame], Sequence[str]],
        alias_output_names: Callable[[Sequence[str]], Sequence[str]] | None,
        backend_version: tuple[int, ...],
        version: Version,
        implementation: Implementation,
    ) -> None:
        self._call = call
        self._function_name = function_name
        self._evaluate_output_names = evaluate_output_names  # pyright: ignore[reportAttributeAccessIssue]
        self._alias_output_names = alias_output_names
        self._backend_version = backend_version
        self._version = version
        self._implementation = implementation

    def __call__(self: Self, df: SparkLikeLazyFrame) -> Sequence[Column]:
        return self._call(df)

    def broadcast(self, kind: Literal[ExprKind.AGGREGATION, ExprKind.LITERAL]) -> Self:
        def func(df: SparkLikeLazyFrame) -> Sequence[Column]:
            if kind is ExprKind.AGGREGATION:
                return [
                    result.over(df._Window().partitionBy(df._F.lit(1)))
                    for result in self(df)
                ]
            # Let PySpark do its own broadcasting for literals.
            return self(df)

        return self.__class__(
            func,
            function_name=self._function_name,
            evaluate_output_names=self._evaluate_output_names,
            alias_output_names=self._alias_output_names,
            backend_version=self._backend_version,
            version=self._version,
            implementation=self._implementation,
        )

    @property
    def _F(self) -> Any:  # noqa: N802
        if self._implementation is Implementation.SQLFRAME:
            from sqlframe.duckdb import functions

            return functions
        from pyspark.sql import functions

        return functions

    @property
    def _native_types(self) -> Any:
        if self._implementation is Implementation.SQLFRAME:
            from sqlframe.duckdb import types

            return types
        from pyspark.sql import types

        return types

    @property
    def _Window(self) -> Any:  # noqa: N802
        if self._implementation is Implementation.SQLFRAME:
            from sqlframe.duckdb import Window

            return Window
        from pyspark.sql import Window

        return Window

    def __narwhals_expr__(self: Self) -> None: ...

    def __narwhals_namespace__(self: Self) -> SparkLikeNamespace:  # pragma: no cover
        # Unused, just for compatibility with PandasLikeExpr
        from narwhals._spark_like.namespace import SparkLikeNamespace

        return SparkLikeNamespace(
            backend_version=self._backend_version,
            version=self._version,
            implementation=self._implementation,
        )

    @classmethod
    def from_column_names(
        cls: type[Self],
        *column_names: str,
        backend_version: tuple[int, ...],
        version: Version,
        implementation: Implementation,
    ) -> Self:
        def func(df: SparkLikeLazyFrame) -> list[Column]:
            return [df._F.col(col_name) for col_name in column_names]

        return cls(
            func,
            function_name="col",
            evaluate_output_names=lambda _df: list(column_names),
            alias_output_names=None,
            backend_version=backend_version,
            version=version,
            implementation=implementation,
        )

    @classmethod
    def from_column_indices(
        cls: type[Self],
        *column_indices: int,
        backend_version: tuple[int, ...],
        version: Version,
        implementation: Implementation,
    ) -> Self:
        def func(df: SparkLikeLazyFrame) -> list[Column]:
            columns = df.columns
            return [df._F.col(columns[i]) for i in column_indices]

        return cls(
            func,
            function_name="nth",
            evaluate_output_names=lambda df: [df.columns[i] for i in column_indices],
            alias_output_names=None,
            backend_version=backend_version,
            version=version,
            implementation=implementation,
        )

    def _from_call(
        self: Self,
        call: Callable[..., Column],
        expr_name: str,
        **expressifiable_args: Self | Any,
    ) -> Self:
        def func(df: SparkLikeLazyFrame) -> list[Column]:
            native_series_list = self._call(df)
            other_native_series = {
                key: maybe_evaluate_expr(df, value)
                for key, value in expressifiable_args.items()
            }
            return [
                call(native_series, **other_native_series)
                for native_series in native_series_list
            ]

        return self.__class__(
            func,
            function_name=f"{self._function_name}->{expr_name}",
            evaluate_output_names=self._evaluate_output_names,
            alias_output_names=self._alias_output_names,
            backend_version=self._backend_version,
            version=self._version,
            implementation=self._implementation,
        )

    def __eq__(self: Self, other: SparkLikeExpr) -> Self:  # type: ignore[override]
        return self._from_call(
            lambda _input, other: _input.__eq__(other), "__eq__", other=other
        )

    def __ne__(self: Self, other: SparkLikeExpr) -> Self:  # type: ignore[override]
        return self._from_call(
            lambda _input, other: _input.__ne__(other), "__ne__", other=other
        )

    def __add__(self: Self, other: SparkLikeExpr) -> Self:
        return self._from_call(
            lambda _input, other: _input.__add__(other), "__add__", other=other
        )

    def __sub__(self: Self, other: SparkLikeExpr) -> Self:
        return self._from_call(
            lambda _input, other: _input.__sub__(other), "__sub__", other=other
        )

    def __rsub__(self: Self, other: SparkLikeExpr) -> Self:
        return self._from_call(
            lambda _input, other: other.__sub__(_input), "__rsub__", other=other
        ).alias("literal")

    def __mul__(self: Self, other: SparkLikeExpr) -> Self:
        return self._from_call(
            lambda _input, other: _input.__mul__(other), "__mul__", other=other
        )

    def __truediv__(self: Self, other: SparkLikeExpr) -> Self:
        return self._from_call(
            lambda _input, other: _input.__truediv__(other), "__truediv__", other=other
        )

    def __rtruediv__(self: Self, other: SparkLikeExpr) -> Self:
        return self._from_call(
            lambda _input, other: other.__truediv__(_input), "__rtruediv__", other=other
        ).alias("literal")

    def __floordiv__(self: Self, other: SparkLikeExpr) -> Self:
        def _floordiv(_input: Column, other: Column) -> Column:
            return self._F.floor(_input / other)

        return self._from_call(_floordiv, "__floordiv__", other=other)

    def __rfloordiv__(self: Self, other: SparkLikeExpr) -> Self:
        def _rfloordiv(_input: Column, other: Column) -> Column:
            return self._F.floor(other / _input)

        return self._from_call(_rfloordiv, "__rfloordiv__", other=other).alias("literal")

    def __pow__(self: Self, other: SparkLikeExpr) -> Self:
        return self._from_call(
            lambda _input, other: _input.__pow__(other), "__pow__", other=other
        )

    def __rpow__(self: Self, other: SparkLikeExpr) -> Self:
        return self._from_call(
            lambda _input, other: other.__pow__(_input), "__rpow__", other=other
        ).alias("literal")

    def __mod__(self: Self, other: SparkLikeExpr) -> Self:
        return self._from_call(
            lambda _input, other: _input.__mod__(other), "__mod__", other=other
        )

    def __rmod__(self: Self, other: SparkLikeExpr) -> Self:
        return self._from_call(
            lambda _input, other: other.__mod__(_input), "__rmod__", other=other
        ).alias("literal")

    def __ge__(self: Self, other: SparkLikeExpr) -> Self:
        return self._from_call(
            lambda _input, other: _input.__ge__(other), "__ge__", other=other
        )

    def __gt__(self: Self, other: SparkLikeExpr) -> Self:
        return self._from_call(
            lambda _input, other: _input > other, "__gt__", other=other
        )

    def __le__(self: Self, other: SparkLikeExpr) -> Self:
        return self._from_call(
            lambda _input, other: _input.__le__(other), "__le__", other=other
        )

    def __lt__(self: Self, other: SparkLikeExpr) -> Self:
        return self._from_call(
            lambda _input, other: _input.__lt__(other), "__lt__", other=other
        )

    def __and__(self: Self, other: SparkLikeExpr) -> Self:
        return self._from_call(
            lambda _input, other: _input.__and__(other), "__and__", other=other
        )

    def __or__(self: Self, other: SparkLikeExpr) -> Self:
        return self._from_call(
            lambda _input, other: _input.__or__(other), "__or__", other=other
        )

    def __invert__(self: Self) -> Self:
<<<<<<< HEAD
        invert = cast("Callable[..., SparkLikeExpr]", operator.invert)
        return self._from_call(invert, "__invert__", expr_kind=self._expr_kind)
=======
        return self._from_call(lambda _input: _input.__invert__(), "__invert__")
>>>>>>> dc7a0e1f

    def abs(self: Self) -> Self:
        return self._from_call(self._F.abs, "abs")

    def alias(self: Self, name: str) -> Self:
        def alias_output_names(names: Sequence[str]) -> Sequence[str]:
            if len(names) != 1:
                msg = f"Expected function with single output, found output names: {names}"
                raise ValueError(msg)
            return [name]

        return self.__class__(
            self._call,
            function_name=self._function_name,
            evaluate_output_names=self._evaluate_output_names,
            alias_output_names=alias_output_names,
            backend_version=self._backend_version,
            version=self._version,
            implementation=self._implementation,
        )

    def all(self: Self) -> Self:
        return self._from_call(self._F.bool_and, "all")

    def any(self: Self) -> Self:
        return self._from_call(self._F.bool_or, "any")

    def cast(self: Self, dtype: DType | type[DType]) -> Self:
        def _cast(_input: Column) -> Column:
            spark_dtype = narwhals_to_native_dtype(
                dtype, self._version, self._native_types
            )
            return _input.cast(spark_dtype)

        return self._from_call(_cast, "cast")

    def count(self: Self) -> Self:
        return self._from_call(self._F.count, "count")

    def max(self: Self) -> Self:
        return self._from_call(self._F.max, "max")

    def mean(self: Self) -> Self:
        return self._from_call(self._F.mean, "mean")

    def median(self: Self) -> Self:
        def _median(_input: Column) -> Column:
            import pyspark  # ignore-banned-import

            if parse_version(pyspark) < (3, 4):
                # Use percentile_approx with default accuracy parameter (10000)
                return self._F.percentile_approx(_input.cast("double"), 0.5)

            return self._F.median(_input)

        return self._from_call(_median, "median")

    def min(self: Self) -> Self:
        return self._from_call(self._F.min, "min")

    def null_count(self: Self) -> Self:
        def _null_count(_input: Column) -> Column:
            return self._F.count_if(self._F.isnull(_input))

        return self._from_call(_null_count, "null_count")

    def sum(self: Self) -> Self:
        return self._from_call(self._F.sum, "sum")

    def std(self: Self, ddof: int) -> Self:
        from functools import partial

        import numpy as np  # ignore-banned-import

        from narwhals._spark_like.utils import _std

        func = partial(_std, ddof=ddof, np_version=parse_version(np), functions=self._F)

        return self._from_call(func, "std")

    def var(self: Self, ddof: int) -> Self:
        from functools import partial

        import numpy as np  # ignore-banned-import

        from narwhals._spark_like.utils import _var

        func = partial(_var, ddof=ddof, np_version=parse_version(np), functions=self._F)

        return self._from_call(func, "var")

    def clip(
        self: Self,
        lower_bound: Any | None = None,
        upper_bound: Any | None = None,
    ) -> Self:
        def _clip(_input: Column, lower_bound: Any, upper_bound: Any) -> Column:
            result = _input
            if lower_bound is not None:
                # Convert lower_bound to a literal Column
                result = self._F.when(
                    result < lower_bound, self._F.lit(lower_bound)
                ).otherwise(result)
            if upper_bound is not None:
                # Convert upper_bound to a literal Column
                result = self._F.when(
                    result > upper_bound, self._F.lit(upper_bound)
                ).otherwise(result)
            return result

        return self._from_call(
            _clip, "clip", lower_bound=lower_bound, upper_bound=upper_bound
        )

    def is_finite(self: Self) -> Self:
        def _is_finite(_input: Column) -> Column:
            # A value is finite if it's not NaN, and not infinite, while NULLs should be
            # preserved
            is_finite_condition = (
                ~self._F.isnan(_input)
                & (_input != self._F.lit(float("inf")))
                & (_input != self._F.lit(float("-inf")))
            )
            return self._F.when(~self._F.isnull(_input), is_finite_condition).otherwise(
                None
            )

        return self._from_call(_is_finite, "is_finite")

    def is_in(self: Self, values: Sequence[Any]) -> Self:
        def _is_in(_input: Column) -> Column:
            return _input.isin(values)

        return self._from_call(_is_in, "is_in")

    def is_unique(self: Self) -> Self:
        def _is_unique(_input: Column) -> Column:
            # Create a window spec that treats each value separately
            return self._F.count("*").over(self._Window.partitionBy(_input)) == 1

        return self._from_call(_is_unique, "is_unique")

    def len(self: Self) -> Self:
        def _len(_input: Column) -> Column:
            # Use count(*) to count all rows including nulls
            return self._F.count("*")

        return self._from_call(_len, "len")

    def round(self: Self, decimals: int) -> Self:
        def _round(_input: Column) -> Column:
            return self._F.round(_input, decimals)

        return self._from_call(_round, "round")

    def skew(self: Self) -> Self:
        return self._from_call(self._F.skewness, "skew")

    def n_unique(self: Self) -> Self:
        def _n_unique(_input: Column) -> Column:
            return self._F.count_distinct(_input) + self._F.max(
                self._F.isnull(_input).cast(self._native_types.IntegerType())
            )

        return self._from_call(_n_unique, "n_unique")

    def over(self: Self, keys: list[str]) -> Self:
        def func(df: SparkLikeLazyFrame) -> list[Column]:
            return [expr.over(self._Window.partitionBy(*keys)) for expr in self._call(df)]

        return self.__class__(
            func,
            function_name=self._function_name + "->over",
            evaluate_output_names=self._evaluate_output_names,
            alias_output_names=self._alias_output_names,
            backend_version=self._backend_version,
            version=self._version,
            implementation=self._implementation,
        )

    def is_null(self: Self) -> Self:
        return self._from_call(self._F.isnull, "is_null")

    def is_nan(self: Self) -> Self:
        def _is_nan(_input: Column) -> Column:
            return self._F.when(self._F.isnull(_input), None).otherwise(
                self._F.isnan(_input)
            )

        return self._from_call(_is_nan, "is_nan")

    @property
    def str(self: Self) -> SparkLikeExprStringNamespace:
        return SparkLikeExprStringNamespace(self)

    @property
    def name(self: Self) -> SparkLikeExprNameNamespace:
        return SparkLikeExprNameNamespace(self)

    @property
    def dt(self: Self) -> SparkLikeExprDateTimeNamespace:
        return SparkLikeExprDateTimeNamespace(self)

    @property
    def list(self: Self) -> SparkLikeExprListNamespace:
        return SparkLikeExprListNamespace(self)<|MERGE_RESOLUTION|>--- conflicted
+++ resolved
@@ -289,12 +289,8 @@
         )
 
     def __invert__(self: Self) -> Self:
-<<<<<<< HEAD
         invert = cast("Callable[..., SparkLikeExpr]", operator.invert)
-        return self._from_call(invert, "__invert__", expr_kind=self._expr_kind)
-=======
-        return self._from_call(lambda _input: _input.__invert__(), "__invert__")
->>>>>>> dc7a0e1f
+        return self._from_call(invert, "__invert__")
 
     def abs(self: Self) -> Self:
         return self._from_call(self._F.abs, "abs")
