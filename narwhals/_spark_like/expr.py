--- conflicted
+++ resolved
@@ -587,11 +587,10 @@
             raise ValueError(msg)
 
         if (value is not None) and (strategy is not None):
-<<<<<<< HEAD
             msg = "cannot specify both `value` and `strategy`"
             raise ValueError(msg)
 
-        def _fill_null(_input: Column, value: Any | None = None) -> Column:
+        def _fill_null(_input: Column, value: Any | None) -> Column:
             if strategy == "forward":
                 lower_limit = (
                     self._Window().unboundedPreceding if limit is None else -limit
@@ -612,32 +611,6 @@
                     .rowsBetween(0, upper_limit)
                 )
                 value = self._F.first(_input, ignorenulls=True).over(window_spec)
-=======
-            raise ValueError("cannot specify both `value` and `strategy`")
-
-        def _fill_null(_input: Column, value=value) -> Column:
-            match strategy:
-                case "forward":
-                    lower_limit = (
-                        self._Window().unboundedPreceding if limit is None else -limit
-                    )
-                    window_spec = (
-                        self._Window()
-                        .orderBy(self._F.monotonically_increasing_id())
-                        .rowsBetween(lower_limit, 0)
-                    )
-                    value = self._F.last(_input, ignorenulls=True).over(window_spec)
-                case "backward":
-                    upper_limit = (
-                        self._Window().unboundedFollowing if limit is None else limit
-                    )
-                    window_spec = (
-                        self._Window()
-                        .orderBy(self._F.monotonically_increasing_id())
-                        .rowsBetween(0, upper_limit)
-                    )
-                    value = self._F.first(_input, ignorenulls=True).over(window_spec)
->>>>>>> b1571cd3
             if not isinstance(value, SparkLikeExpr):
                 value = self._F.lit(value)
             return self._F.ifnull(_input, value)
