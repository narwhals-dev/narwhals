from __future__ import annotations

from typing import TYPE_CHECKING
from typing import Any
from typing import Callable
from typing import Literal
from typing import Sequence

from narwhals._expression_parsing import infer_new_root_output_names
from narwhals._spark_like.utils import get_column_name
from narwhals._spark_like.utils import maybe_evaluate
from narwhals.typing import CompliantExpr
from narwhals.utils import Implementation
from narwhals.utils import parse_version

if TYPE_CHECKING:
    from pyspark.sql import Column
    from typing_extensions import Self

    from narwhals._spark_like.dataframe import SparkLikeLazyFrame
    from narwhals._spark_like.namespace import SparkLikeNamespace
    from narwhals.utils import Version


class SparkLikeExpr(CompliantExpr["Column"]):
    _implementation = Implementation.PYSPARK

    def __init__(
        self,
        call: Callable[[SparkLikeLazyFrame], list[Column]],
        *,
        depth: int,
        function_name: str,
        root_names: list[str] | None,
        output_names: list[str] | None,
        # Whether the expression is a length-1 Column resulting from
        # a reduction, such as `nw.col('a').sum()`
        returns_scalar: bool,
        backend_version: tuple[int, ...],
        version: Version,
        kwargs: dict[str, Any],
    ) -> None:
        self._call = call
        self._depth = depth
        self._function_name = function_name
        self._root_names = root_names
        self._output_names = output_names
        self._returns_scalar = returns_scalar
        self._backend_version = backend_version
        self._version = version
        self._kwargs = kwargs

    def __call__(self, df: SparkLikeLazyFrame) -> Sequence[Column]:
        return self._call(df)

    def __narwhals_expr__(self) -> None: ...

    def __narwhals_namespace__(self) -> SparkLikeNamespace:  # pragma: no cover
        # Unused, just for compatibility with PandasLikeExpr
        from narwhals._spark_like.namespace import SparkLikeNamespace

        return SparkLikeNamespace(  # type: ignore[abstract]
            backend_version=self._backend_version, version=self._version
        )

    @classmethod
    def from_column_names(
        cls: type[Self],
        *column_names: str,
        backend_version: tuple[int, ...],
        version: Version,
    ) -> Self:
        def func(_: SparkLikeLazyFrame) -> list[Column]:
            from pyspark.sql import functions as F  # noqa: N812

            return [F.col(col_name) for col_name in column_names]

        return cls(
            func,
            depth=0,
            function_name="col",
            root_names=list(column_names),
            output_names=list(column_names),
            returns_scalar=False,
            backend_version=backend_version,
            version=version,
            kwargs={},
        )

    def _from_call(
        self,
        call: Callable[..., Column],
        expr_name: str,
        *,
        returns_scalar: bool,
        **kwargs: Any,
    ) -> Self:
        def func(df: SparkLikeLazyFrame) -> list[Column]:
            results = []
            inputs = self._call(df)
            _kwargs = {key: maybe_evaluate(df, value) for key, value in kwargs.items()}
            for _input in inputs:
                input_col_name = get_column_name(df, _input)
                column_result = call(_input, **_kwargs)
                if not returns_scalar:
                    column_result = column_result.alias(input_col_name)
                results.append(column_result)
            return results

        root_names, output_names = infer_new_root_output_names(self, **kwargs)

        return self.__class__(
            func,
            depth=self._depth + 1,
            function_name=f"{self._function_name}->{expr_name}",
            root_names=root_names,
            output_names=output_names,
            returns_scalar=self._returns_scalar or returns_scalar,
            backend_version=self._backend_version,
            version=self._version,
            kwargs=kwargs,
        )

    def __add__(self, other: SparkLikeExpr) -> Self:
        return self._from_call(
            lambda _input, other: _input.__add__(other),
            "__add__",
            other=other,
            returns_scalar=False,
        )

    def __radd__(self, other: SparkLikeExpr) -> Self:
        return self._from_call(
            lambda _input, other: _input.__radd__(other),
            "__radd__",
            other=other,
            returns_scalar=False,
        ).alias("literal")

    def __sub__(self, other: SparkLikeExpr) -> Self:
        return self._from_call(
            lambda _input, other: _input.__sub__(other),
            "__sub__",
            other=other,
            returns_scalar=False,
        )

    def __rsub__(self, other: SparkLikeExpr) -> Self:
        return self._from_call(
            lambda _input, other: _input.__rsub__(other),
            "__rsub__",
            other=other,
            returns_scalar=False,
        ).alias("literal")

    def __mul__(self, other: SparkLikeExpr) -> Self:
        return self._from_call(
            lambda _input, other: _input.__mul__(other),
            "__mul__",
            other=other,
            returns_scalar=False,
        )

    def __rmul__(self, other: SparkLikeExpr) -> Self:
        return self._from_call(
            lambda _input, other: _input.__rmul__(other),
            "__rmul__",
            other=other,
            returns_scalar=False,
        ).alias("literal")

    def __truediv__(self, other: SparkLikeExpr) -> Self:
        return self._from_call(
            lambda _input, other: _input.__truediv__(other),
            "__truediv__",
            other=other,
            returns_scalar=False,
        )

    def __rtruediv__(self, other: SparkLikeExpr) -> Self:
        return self._from_call(
            lambda _input, other: _input.__rtruediv__(other),
            "__rtruediv__",
            other=other,
            returns_scalar=False,
        ).alias("literal")

    def __floordiv__(self, other: SparkLikeExpr) -> Self:
        def _floordiv(_input: Column, other: Column) -> Column:
            from pyspark.sql import functions as F  # noqa: N812

            return F.floor(_input / other)

        return self._from_call(
            _floordiv, "__floordiv__", other=other, returns_scalar=False
        )

    def __rfloordiv__(self, other: SparkLikeExpr) -> Self:
        def _rfloordiv(_input: Column, other: Column) -> Column:
            from pyspark.sql import functions as F  # noqa: N812

            return F.floor(other / _input)

        return self._from_call(
            _rfloordiv, "__rfloordiv__", other=other, returns_scalar=False
        ).alias("literal")

    def __pow__(self, other: SparkLikeExpr) -> Self:
        return self._from_call(
            lambda _input, other: _input.__pow__(other),
            "__pow__",
            other=other,
            returns_scalar=False,
        )

    def __rpow__(self, other: SparkLikeExpr) -> Self:
        return self._from_call(
            lambda _input, other: _input.__rpow__(other),
            "__rpow__",
            other=other,
            returns_scalar=False,
        ).alias("literal")

    def __mod__(self, other: SparkLikeExpr) -> Self:
        return self._from_call(
            lambda _input, other: _input.__mod__(other),
            "__mod__",
            other=other,
            returns_scalar=False,
        )

    def __rmod__(self, other: SparkLikeExpr) -> Self:
        return self._from_call(
            lambda _input, other: _input.__rmod__(other),
            "__rmod__",
            other=other,
            returns_scalar=False,
        ).alias("literal")

    def __eq__(self, other: SparkLikeExpr) -> Self:  # type: ignore[override]
        return self._from_call(
            lambda _input, other: _input.__eq__(other),
            "__eq__",
            other=other,
            returns_scalar=False,
        )

    def __ne__(self, other: SparkLikeExpr) -> Self:  # type: ignore[override]
        return self._from_call(
            lambda _input, other: _input.__ne__(other),
            "__ne__",
            other=other,
            returns_scalar=False,
        )

    def __ge__(self, other: SparkLikeExpr) -> Self:
        return self._from_call(
            lambda _input, other: _input.__ge__(other),
            "__ge__",
            other=other,
            returns_scalar=False,
        )

    def __gt__(self, other: SparkLikeExpr) -> Self:
        return self._from_call(
            lambda _input, other: _input > other,
            "__gt__",
            other=other,
            returns_scalar=False,
        )

<<<<<<< HEAD
    def __le__(self, other: SparkLikeExpr) -> Self:
        return self._from_call(
            lambda _input, other: _input.__le__(other),
            "__le__",
            other=other,
            returns_scalar=False,
        )

    def __lt__(self, other: SparkLikeExpr) -> Self:
        return self._from_call(
            lambda _input, other: _input < other,
            "__lt__",
            other=other,
            returns_scalar=False,
        )

    def __and__(self, other: SparkLikeExpr) -> Self:
        return self._from_call(
            lambda _input, other: _input.__and__(other),
            "__and__",
            other=other,
            returns_scalar=False,
        )

    def __rand__(self, other: SparkLikeExpr) -> Self:
        return self._from_call(
            lambda _input, other: _input.__rand__(other),
            "__rand__",
            other=other,
            returns_scalar=False,
        ).alias("literal")

    def __or__(self, other: SparkLikeExpr) -> Self:
        return self._from_call(
            lambda _input, other: _input.__or__(other),
            "__or__",
            other=other,
            returns_scalar=False,
        )

    def __ror__(self, other: SparkLikeExpr) -> Self:
        return self._from_call(
            lambda _input, other: _input.__ror__(other),
            "__ror__",
            other=other,
            returns_scalar=False,
        ).alias("literal")

    def __invert__(self) -> Self:
        return self._from_call(
            lambda _input: _input.__invert__(),
            "__invert__",
            returns_scalar=self._returns_scalar,
        )
=======
    def abs(self) -> Self:
        from pyspark.sql import functions as F  # noqa: N812

        return self._from_call(F.abs, "abs", returns_scalar=self._returns_scalar)
>>>>>>> 5dca2a98

    def alias(self, name: str) -> Self:
        def _alias(df: SparkLikeLazyFrame) -> list[Column]:
            return [col.alias(name) for col in self._call(df)]

        # Define this one manually, so that we can
        # override `output_names` and not increase depth
        return self.__class__(
            _alias,
            depth=self._depth,
            function_name=self._function_name,
            root_names=self._root_names,
            output_names=[name],
            returns_scalar=self._returns_scalar,
            backend_version=self._backend_version,
            version=self._version,
            kwargs={**self._kwargs, "name": name},
        )

    def count(self) -> Self:
        from pyspark.sql import functions as F  # noqa: N812

        return self._from_call(F.count, "count", returns_scalar=True)

    def max(self) -> Self:
        from pyspark.sql import functions as F  # noqa: N812

        return self._from_call(F.max, "max", returns_scalar=True)

    def mean(self) -> Self:
        from pyspark.sql import functions as F  # noqa: N812

        return self._from_call(F.mean, "mean", returns_scalar=True)

    def median(self) -> Self:
        def _median(_input: Column) -> Column:
            import pyspark  # ignore-banned-import
            from pyspark.sql import functions as F  # noqa: N812

            if parse_version(pyspark.__version__) < (3, 4):
                # Use percentile_approx with default accuracy parameter (10000)
                return F.percentile_approx(_input.cast("double"), 0.5)

            return F.median(_input)

        return self._from_call(_median, "median", returns_scalar=True)

    def min(self) -> Self:
        from pyspark.sql import functions as F  # noqa: N812

        return self._from_call(F.min, "min", returns_scalar=True)

    def sum(self) -> Self:
        from pyspark.sql import functions as F  # noqa: N812

        return self._from_call(F.sum, "sum", returns_scalar=True)

    def std(self: Self, ddof: int) -> Self:
        from functools import partial

        import numpy as np  # ignore-banned-import

        from narwhals._spark_like.utils import _std

        func = partial(_std, ddof=ddof, np_version=parse_version(np.__version__))

        return self._from_call(func, "std", returns_scalar=True, ddof=ddof)

    def var(self: Self, ddof: int) -> Self:
        from functools import partial

        import numpy as np  # ignore-banned-import

        from narwhals._spark_like.utils import _var

        func = partial(_var, ddof=ddof, np_version=parse_version(np.__version__))

        return self._from_call(func, "var", returns_scalar=True, ddof=ddof)

    def clip(
        self,
        lower_bound: Any | None = None,
        upper_bound: Any | None = None,
    ) -> Self:
        def _clip(_input: Column, lower_bound: Any, upper_bound: Any) -> Column:
            from pyspark.sql import functions as F  # noqa: N812

            result = _input
            if lower_bound is not None:
                # Convert lower_bound to a literal Column
                result = F.when(result < lower_bound, F.lit(lower_bound)).otherwise(
                    result
                )
            if upper_bound is not None:
                # Convert upper_bound to a literal Column
                result = F.when(result > upper_bound, F.lit(upper_bound)).otherwise(
                    result
                )
            return result

        return self._from_call(
            _clip,
            "clip",
            lower_bound=lower_bound,
            upper_bound=upper_bound,
            returns_scalar=self._returns_scalar,
        )

    def is_between(
        self,
        lower_bound: Any,
        upper_bound: Any,
        closed: Literal["left", "right", "none", "both"],
    ) -> Self:
        def _is_between(_input: Column, lower_bound: Any, upper_bound: Any) -> Column:
            if closed == "both":
                return (_input >= lower_bound) & (_input <= upper_bound)
            if closed == "none":
                return (_input > lower_bound) & (_input < upper_bound)
            if closed == "left":
                return (_input >= lower_bound) & (_input < upper_bound)
            return (_input > lower_bound) & (_input <= upper_bound)

        return self._from_call(
            _is_between,
            "is_between",
            lower_bound=lower_bound,
            upper_bound=upper_bound,
            returns_scalar=self._returns_scalar,
        )

    def is_duplicated(self) -> Self:
        def _is_duplicated(_input: Column) -> Column:
            from pyspark.sql import Window
            from pyspark.sql import functions as F  # noqa: N812

            # Create a window spec that treats each value separately.
            return F.count("*").over(Window.partitionBy(_input)) > 1

        return self._from_call(
            _is_duplicated, "is_duplicated", returns_scalar=self._returns_scalar
        )

    def is_finite(self) -> Self:
        def _is_finite(_input: Column) -> Column:
            from pyspark.sql import functions as F  # noqa: N812

            # A value is finite if it's not NaN, not NULL, and not infinite
            return (
                ~F.isnan(_input)
                & ~F.isnull(_input)
                & (_input != float("inf"))
                & (_input != float("-inf"))
            )

        return self._from_call(
            _is_finite, "is_finite", returns_scalar=self._returns_scalar
        )

    def is_in(self, values: Sequence[Any]) -> Self:
        def _is_in(_input: Column, values: Sequence[Any]) -> Column:
            return _input.isin(values)

        return self._from_call(
            _is_in,
            "is_in",
            values=values,
            returns_scalar=self._returns_scalar,
        )

    def is_unique(self) -> Self:
        def _is_unique(_input: Column) -> Column:
            from pyspark.sql import Window
            from pyspark.sql import functions as F  # noqa: N812

            # Create a window spec that treats each value separately
            return F.count("*").over(Window.partitionBy(_input)) == 1

        return self._from_call(
            _is_unique, "is_unique", returns_scalar=self._returns_scalar
        )

    def len(self) -> Self:
        def _len(_input: Column) -> Column:
            from pyspark.sql import functions as F  # noqa: N812

            # Use count(*) to count all rows including nulls
            return F.count("*")

        return self._from_call(_len, "len", returns_scalar=True)

    def round(self, decimals: int) -> Self:
        def _round(_input: Column, decimals: int) -> Column:
            from pyspark.sql import functions as F  # noqa: N812

            return F.round(_input, decimals)

        return self._from_call(
            _round,
            "round",
            decimals=decimals,
            returns_scalar=self._returns_scalar,
        )

    def skew(self) -> Self:
        from pyspark.sql import functions as F  # noqa: N812

        return self._from_call(F.skewness, "skew", returns_scalar=True)<|MERGE_RESOLUTION|>--- conflicted
+++ resolved
@@ -269,7 +269,6 @@
             returns_scalar=False,
         )
 
-<<<<<<< HEAD
     def __le__(self, other: SparkLikeExpr) -> Self:
         return self._from_call(
             lambda _input, other: _input.__le__(other),
@@ -324,12 +323,11 @@
             "__invert__",
             returns_scalar=self._returns_scalar,
         )
-=======
+
     def abs(self) -> Self:
         from pyspark.sql import functions as F  # noqa: N812
 
         return self._from_call(F.abs, "abs", returns_scalar=self._returns_scalar)
->>>>>>> 5dca2a98
 
     def alias(self, name: str) -> Self:
         def _alias(df: SparkLikeLazyFrame) -> list[Column]:
