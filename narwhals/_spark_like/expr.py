--- conflicted
+++ resolved
@@ -28,11 +28,8 @@
 )
 from narwhals._utils import Implementation, not_implemented, parse_version
 from narwhals.dependencies import get_pyspark
-<<<<<<< HEAD
 from narwhals.exceptions import InvalidOperationError
-=======
 from narwhals.utils import Implementation, not_implemented, parse_version
->>>>>>> deaaf76b
 
 if TYPE_CHECKING:
     from sqlframe.base.column import Column
