--- conflicted
+++ resolved
@@ -2,13 +2,8 @@
 
 from typing import TYPE_CHECKING
 
-<<<<<<< HEAD
-from pyspark.sql import functions as F  # noqa: N812
-
 from narwhals._spark_like.utils import strptime_to_pyspark_format
 
-=======
->>>>>>> dc9fcaa9
 if TYPE_CHECKING:
     from pyspark.sql import Column
     from typing_extensions import Self
@@ -21,6 +16,8 @@
         self._compliant_expr = expr
 
     def to_string(self: Self, format: str) -> SparkLikeExpr:  # noqa: A002
+        F = self._compliant_expr._F  # noqa: N806
+
         def _format_iso_week_with_day(_input: Column) -> Column:
             """Format datetime as ISO week string with day."""
             year = F.date_format(_input, "yyyy")
@@ -50,18 +47,14 @@
                 return _format_iso_week(_input)
             if format == "%G-W%V-%u":
                 return _format_iso_week_with_day(_input)
-            if format in ("%Y-%m-%dT%H:%M:%S.%f", "%Y-%m-%dT%H:%M:%S%.f"):
+            if format in {"%Y-%m-%dT%H:%M:%S.%f", "%Y-%m-%dT%H:%M:%S%.f"}:
                 return _format_iso_datetime(_input)
 
             # Convert Python format to PySpark format
             pyspark_fmt = strptime_to_pyspark_format(format)
             return F.date_format(_input, pyspark_fmt)
 
-        return self._compliant_expr._from_call(
-            _to_string,
-            "to_string",
-            returns_scalar=self._compliant_expr._returns_scalar,
-        )
+        return self._compliant_expr._from_call(_to_string, "to_string")
 
     def date(self: Self) -> SparkLikeExpr:
         return self._compliant_expr._from_call(self._compliant_expr._F.to_date, "date")
