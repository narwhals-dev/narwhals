--- conflicted
+++ resolved
@@ -3,11 +3,7 @@
 from typing import TYPE_CHECKING, Sequence
 
 from narwhals._duration import parse_interval_string
-<<<<<<< HEAD
-from narwhals._spark_like.utils import UNITS_DICT, fetch_session_time_zone
-=======
-from narwhals._spark_like.utils import UNITS_DICT, strptime_to_pyspark_format
->>>>>>> 5ebc2468
+from narwhals._spark_like.utils import UNITS_DICT, fetch_session_time_zone, strptime_to_pyspark_format
 
 if TYPE_CHECKING:
     from sqlframe.base.column import Column
@@ -152,13 +148,8 @@
             return self._compliant_expr._with_callable(
                 lambda _input: _input.cast("timestamp_ntz")
             )
-<<<<<<< HEAD
         else:
             return self._no_op_time_zone(time_zone)
-=======
-        else:  # pragma: no cover
-            msg = "`replace_time_zone` with non-null `time_zone` not yet implemented for spark-like"
-            raise NotImplementedError(msg)
 
     def _format_iso_week_with_day(self, _input: Column) -> Column:
         """Format datetime as ISO week string with day."""
@@ -195,5 +186,4 @@
             format_ = re.sub(r"(.%|%.)f$", "", format)
             return format_, suffix
 
-        return format, ()
->>>>>>> 5ebc2468
+        return format, ()