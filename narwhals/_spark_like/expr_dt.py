from __future__ import annotations

from typing import TYPE_CHECKING

<<<<<<< HEAD
from narwhals._duration import Interval
=======
from narwhals._constants import US_PER_SECOND
from narwhals._duration import parse_interval_string
>>>>>>> 4bba50ab
from narwhals._spark_like.utils import (
    UNITS_DICT,
    fetch_session_time_zone,
    strptime_to_pyspark_format,
)

if TYPE_CHECKING:
    from collections.abc import Sequence

    from sqlframe.base.column import Column

    from narwhals._spark_like.dataframe import SparkLikeLazyFrame
    from narwhals._spark_like.expr import SparkLikeExpr


class SparkLikeExprDateTimeNamespace:
    def __init__(self, expr: SparkLikeExpr) -> None:
        self._compliant_expr = expr

    def to_string(self, format: str) -> SparkLikeExpr:
        F = self._compliant_expr._F  # noqa: N806

        def _to_string(_input: Column) -> Column:
            # Handle special formats
            if format == "%G-W%V":
                return self._format_iso_week(_input)
            if format == "%G-W%V-%u":
                return self._format_iso_week_with_day(_input)

            format_, suffix = self._format_microseconds(_input, format)

            # Convert Python format to PySpark format
            pyspark_fmt = strptime_to_pyspark_format(format_)

            result = F.date_format(_input, pyspark_fmt)
            if "T" in format_:
                # `strptime_to_pyspark_format` replaces "T" with " " since pyspark
                # does not support the literal "T" in `date_format`.
                # If no other spaces are in the given format, then we can revert this
                # operation, otherwise we raise an exception.
                if " " not in format_:
                    result = F.replace(result, F.lit(" "), F.lit("T"))
                else:  # pragma: no cover
                    msg = (
                        "`dt.to_string` with a format that contains both spaces and "
                        " the literal 'T' is not supported for spark-like backends."
                    )
                    raise NotImplementedError(msg)

            return F.concat(result, *suffix)

        return self._compliant_expr._with_callable(_to_string)

    def date(self) -> SparkLikeExpr:
        return self._compliant_expr._with_callable(self._compliant_expr._F.to_date)

    def year(self) -> SparkLikeExpr:
        return self._compliant_expr._with_callable(self._compliant_expr._F.year)

    def month(self) -> SparkLikeExpr:
        return self._compliant_expr._with_callable(self._compliant_expr._F.month)

    def day(self) -> SparkLikeExpr:
        return self._compliant_expr._with_callable(self._compliant_expr._F.day)

    def hour(self) -> SparkLikeExpr:
        return self._compliant_expr._with_callable(self._compliant_expr._F.hour)

    def minute(self) -> SparkLikeExpr:
        return self._compliant_expr._with_callable(self._compliant_expr._F.minute)

    def second(self) -> SparkLikeExpr:
        return self._compliant_expr._with_callable(self._compliant_expr._F.second)

    def millisecond(self) -> SparkLikeExpr:
        def _millisecond(expr: Column) -> Column:
            return self._compliant_expr._F.floor(
                (self._compliant_expr._F.unix_micros(expr) % US_PER_SECOND) / 1000
            )

        return self._compliant_expr._with_callable(_millisecond)

    def microsecond(self) -> SparkLikeExpr:
        def _microsecond(expr: Column) -> Column:
            return self._compliant_expr._F.unix_micros(expr) % US_PER_SECOND

        return self._compliant_expr._with_callable(_microsecond)

    def nanosecond(self) -> SparkLikeExpr:
        def _nanosecond(expr: Column) -> Column:
            return (self._compliant_expr._F.unix_micros(expr) % US_PER_SECOND) * 1000

        return self._compliant_expr._with_callable(_nanosecond)

    def ordinal_day(self) -> SparkLikeExpr:
        return self._compliant_expr._with_callable(self._compliant_expr._F.dayofyear)

    def weekday(self) -> SparkLikeExpr:
        def _weekday(expr: Column) -> Column:
            # PySpark's dayofweek returns 1-7 for Sunday-Saturday
            return (self._compliant_expr._F.dayofweek(expr) + 6) % 7

        return self._compliant_expr._with_callable(_weekday)

    def truncate(self, every: str) -> SparkLikeExpr:
        interval = Interval.parse(every)
        multiple, unit = interval.multiple, interval.unit
        if multiple != 1:
            msg = f"Only multiple 1 is currently supported for Spark-like.\nGot {multiple!s}."
            raise ValueError(msg)
        if unit == "ns":
            msg = "Truncating to nanoseconds is not yet supported for Spark-like."
            raise NotImplementedError(msg)
        format = UNITS_DICT[unit]

        def _truncate(expr: Column) -> Column:
            return self._compliant_expr._F.date_trunc(format, expr)

        return self._compliant_expr._with_callable(_truncate)

    def offset_by(self, by: str) -> SparkLikeExpr:
        from narwhals._spark_like.utils import import_functions

        interval = Interval.parse_no_constraints(by)
        multiple, unit = interval.multiple, interval.unit
        if unit == "ns":  # pragma: no cover
            msg = "Offsetting by nanoseconds is not yet supported for Spark-like."
            raise NotImplementedError(msg)

        sf = import_functions(self._compliant_expr._implementation)

        def _offset_by(expr: Column) -> Column:
            return sf.timestamp_add(
                UNITS_DICT[unit], self._compliant_expr._F.lit(multiple), expr
            )

        return self._compliant_expr._with_callable(_offset_by)

    def _no_op_time_zone(self, time_zone: str) -> SparkLikeExpr:  # pragma: no cover
        def func(df: SparkLikeLazyFrame) -> Sequence[Column]:
            native_series_list = self._compliant_expr(df)
            conn_time_zone = fetch_session_time_zone(df.native.sparkSession)
            if conn_time_zone != time_zone:
                msg = (
                    "PySpark stores the time zone in the session, rather than in the "
                    f"data type, so changing the timezone to anything other than {conn_time_zone} "
                    " (the current session time zone) is not supported."
                )
                raise NotImplementedError(msg)
            return native_series_list

        return self._compliant_expr.__class__(
            func,
            evaluate_output_names=self._compliant_expr._evaluate_output_names,
            alias_output_names=self._compliant_expr._alias_output_names,
            backend_version=self._compliant_expr._backend_version,
            version=self._compliant_expr._version,
            implementation=self._compliant_expr._implementation,
        )

    def convert_time_zone(self, time_zone: str) -> SparkLikeExpr:  # pragma: no cover
        return self._no_op_time_zone(time_zone)

    def replace_time_zone(
        self, time_zone: str | None
    ) -> SparkLikeExpr:  # pragma: no cover
        if time_zone is None:
            return self._compliant_expr._with_callable(
                lambda _input: _input.cast("timestamp_ntz")
            )
        else:
            return self._no_op_time_zone(time_zone)

    def _format_iso_week_with_day(self, _input: Column) -> Column:
        """Format datetime as ISO week string with day."""
        F = self._compliant_expr._F  # noqa: N806

        year = F.date_format(_input, "yyyy")
        week = F.lpad(F.weekofyear(_input).cast("string"), 2, "0")
        day = F.dayofweek(_input)
        # Adjust Sunday from 1 to 7
        day = F.when(day == 1, 7).otherwise(day - 1)
        return F.concat(year, F.lit("-W"), week, F.lit("-"), day.cast("string"))

    def _format_iso_week(self, _input: Column) -> Column:
        """Format datetime as ISO week string."""
        F = self._compliant_expr._F  # noqa: N806

        year = F.date_format(_input, "yyyy")
        week = F.lpad(F.weekofyear(_input).cast("string"), 2, "0")
        return F.concat(year, F.lit("-W"), week)

    def _format_microseconds(
        self, _input: Column, format: str
    ) -> tuple[str, tuple[Column, ...]]:
        """Format microseconds if present in format, else it's a no-op."""
        F = self._compliant_expr._F  # noqa: N806

        suffix: tuple[Column, ...]
        if format.endswith((".%f", "%.f")):
            import re

            micros = F.unix_micros(_input) % US_PER_SECOND
            micros_str = F.lpad(micros.cast("string"), 6, "0")
            suffix = (F.lit("."), micros_str)
            format_ = re.sub(r"(.%|%.)f$", "", format)
            return format_, suffix

        return format, ()<|MERGE_RESOLUTION|>--- conflicted
+++ resolved
@@ -2,12 +2,8 @@
 
 from typing import TYPE_CHECKING
 
-<<<<<<< HEAD
+from narwhals._constants import US_PER_SECOND
 from narwhals._duration import Interval
-=======
-from narwhals._constants import US_PER_SECOND
-from narwhals._duration import parse_interval_string
->>>>>>> 4bba50ab
 from narwhals._spark_like.utils import (
     UNITS_DICT,
     fetch_session_time_zone,
