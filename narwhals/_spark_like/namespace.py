--- conflicted
+++ resolved
@@ -22,11 +22,8 @@
 
     from narwhals._spark_like.dataframe import SQLFrameDataFrame  # noqa: F401
     from narwhals.dtypes import DType
-<<<<<<< HEAD
+    from narwhals.typing import ConcatMethod
     from narwhals.typing import NonNestedLiteral
-=======
-    from narwhals.typing import ConcatMethod
->>>>>>> 16b4527b
     from narwhals.utils import Implementation
     from narwhals.utils import Version
 
