from __future__ import annotations

import operator
from functools import reduce
from typing import TYPE_CHECKING
from typing import Iterable
from typing import Sequence

from narwhals._compliant import CompliantThen
from narwhals._compliant import LazyNamespace
from narwhals._compliant import LazyWhen
from narwhals._expression_parsing import combine_alias_output_names
from narwhals._expression_parsing import combine_evaluate_output_names
from narwhals._spark_like.dataframe import SparkLikeLazyFrame
from narwhals._spark_like.expr import SparkLikeExpr
from narwhals._spark_like.selectors import SparkLikeSelectorNamespace
from narwhals._spark_like.utils import narwhals_to_native_dtype

if TYPE_CHECKING:
    from sqlframe.base.column import Column
    from typing_extensions import Self

    from narwhals._spark_like.dataframe import SQLFrameDataFrame  # noqa: F401
    from narwhals.dtypes import DType
    from narwhals.typing import ConcatMethod
    from narwhals.utils import Implementation
    from narwhals.utils import Version


class SparkLikeNamespace(
    LazyNamespace[SparkLikeLazyFrame, SparkLikeExpr, "SQLFrameDataFrame"]
):
    def __init__(
        self: Self,
        *,
        backend_version: tuple[int, ...],
        version: Version,
        implementation: Implementation,
    ) -> None:
        self._backend_version = backend_version
        self._version = version
        self._implementation = implementation

    @property
    def selectors(self: Self) -> SparkLikeSelectorNamespace:
        return SparkLikeSelectorNamespace.from_namespace(self)

    @property
    def _expr(self) -> type[SparkLikeExpr]:
        return SparkLikeExpr

    @property
    def _lazyframe(self) -> type[SparkLikeLazyFrame]:
        return SparkLikeLazyFrame

    def lit(
        self: Self, value: object, dtype: DType | type[DType] | None
    ) -> SparkLikeExpr:
        def _lit(df: SparkLikeLazyFrame) -> list[Column]:
            column = df._F.lit(value)
            if dtype:
                native_dtype = narwhals_to_native_dtype(
                    dtype, version=self._version, spark_types=df._native_dtypes
                )
                column = column.cast(native_dtype)

            return [column]

        return self._expr(
            call=_lit,
            evaluate_output_names=lambda _df: ["literal"],
            alias_output_names=None,
            backend_version=self._backend_version,
            version=self._version,
            implementation=self._implementation,
        )

    def len(self: Self) -> SparkLikeExpr:
        def func(df: SparkLikeLazyFrame) -> list[Column]:
            return [df._F.count("*")]

        return self._expr(
            func,
            evaluate_output_names=lambda _df: ["len"],
            alias_output_names=None,
            backend_version=self._backend_version,
            version=self._version,
            implementation=self._implementation,
        )

    def all_horizontal(self: Self, *exprs: SparkLikeExpr) -> SparkLikeExpr:
        def func(df: SparkLikeLazyFrame) -> list[Column]:
            cols = (c for _expr in exprs for c in _expr(df))
            return [reduce(operator.and_, cols)]

        return self._expr(
            call=func,
            evaluate_output_names=combine_evaluate_output_names(*exprs),
            alias_output_names=combine_alias_output_names(*exprs),
            backend_version=self._backend_version,
            version=self._version,
            implementation=self._implementation,
        )

    def any_horizontal(self: Self, *exprs: SparkLikeExpr) -> SparkLikeExpr:
        def func(df: SparkLikeLazyFrame) -> list[Column]:
            cols = (c for _expr in exprs for c in _expr(df))
            return [reduce(operator.or_, cols)]

        return self._expr(
            call=func,
            evaluate_output_names=combine_evaluate_output_names(*exprs),
            alias_output_names=combine_alias_output_names(*exprs),
            backend_version=self._backend_version,
            version=self._version,
            implementation=self._implementation,
        )

    def sum_horizontal(self: Self, *exprs: SparkLikeExpr) -> SparkLikeExpr:
        def func(df: SparkLikeLazyFrame) -> list[Column]:
            cols = (
                df._F.coalesce(col, df._F.lit(0)) for _expr in exprs for col in _expr(df)
            )
            return [reduce(operator.add, cols)]

        return self._expr(
            call=func,
            evaluate_output_names=combine_evaluate_output_names(*exprs),
            alias_output_names=combine_alias_output_names(*exprs),
            backend_version=self._backend_version,
            version=self._version,
            implementation=self._implementation,
        )

    def mean_horizontal(self: Self, *exprs: SparkLikeExpr) -> SparkLikeExpr:
        def func(df: SparkLikeLazyFrame) -> list[Column]:
            cols = [c for _expr in exprs for c in _expr(df)]
            return [
                (
                    reduce(
                        operator.add,
                        (df._F.coalesce(col, df._F.lit(0)) for col in cols),
                    )
                    / reduce(
                        operator.add,
                        (
                            col.isNotNull().cast(df._native_dtypes.IntegerType())
                            for col in cols
                        ),
                    )
                )
            ]

        return self._expr(
            call=func,
            evaluate_output_names=combine_evaluate_output_names(*exprs),
            alias_output_names=combine_alias_output_names(*exprs),
            backend_version=self._backend_version,
            version=self._version,
            implementation=self._implementation,
        )

    def max_horizontal(self: Self, *exprs: SparkLikeExpr) -> SparkLikeExpr:
        def func(df: SparkLikeLazyFrame) -> list[Column]:
            cols = (c for _expr in exprs for c in _expr(df))
            return [df._F.greatest(*cols)]

        return self._expr(
            call=func,
            evaluate_output_names=combine_evaluate_output_names(*exprs),
            alias_output_names=combine_alias_output_names(*exprs),
            backend_version=self._backend_version,
            version=self._version,
            implementation=self._implementation,
        )

    def min_horizontal(self: Self, *exprs: SparkLikeExpr) -> SparkLikeExpr:
        def func(df: SparkLikeLazyFrame) -> list[Column]:
            cols = (c for _expr in exprs for c in _expr(df))
            return [df._F.least(*cols)]

        return self._expr(
            call=func,
            evaluate_output_names=combine_evaluate_output_names(*exprs),
            alias_output_names=combine_alias_output_names(*exprs),
            backend_version=self._backend_version,
            version=self._version,
            implementation=self._implementation,
        )

    def concat(
<<<<<<< HEAD
        self: Self,
        items: Iterable[SparkLikeLazyFrame],
        *,
        how: Literal["vertical", "diagonal"],
=======
        self, items: Iterable[SparkLikeLazyFrame], *, how: ConcatMethod
>>>>>>> 16b4527b
    ) -> SparkLikeLazyFrame:
        dfs = [item._native_frame for item in items]
        if how == "vertical":
            cols_0 = dfs[0].columns
            for i, df in enumerate(dfs[1:], start=1):
                cols_current = df.columns
                if not ((len(cols_current) == len(cols_0)) and (cols_current == cols_0)):
                    msg = (
                        "unable to vstack, column names don't match:\n"
                        f"   - dataframe 0: {cols_0}\n"
                        f"   - dataframe {i}: {cols_current}\n"
                    )
                    raise TypeError(msg)

            return SparkLikeLazyFrame(
                native_dataframe=reduce(lambda x, y: x.union(y), dfs),
                backend_version=self._backend_version,
                version=self._version,
                implementation=self._implementation,
            )

        if how == "diagonal":
            return SparkLikeLazyFrame(
                native_dataframe=reduce(
                    lambda x, y: x.unionByName(y, allowMissingColumns=True), dfs
                ),
                backend_version=self._backend_version,
                version=self._version,
                implementation=self._implementation,
            )
        raise NotImplementedError

    def concat_str(
        self: Self,
        *exprs: SparkLikeExpr,
        separator: str,
        ignore_nulls: bool,
    ) -> SparkLikeExpr:
        def func(df: SparkLikeLazyFrame) -> list[Column]:
            cols = [s for _expr in exprs for s in _expr(df)]
            cols_casted = [s.cast(df._native_dtypes.StringType()) for s in cols]
            null_mask = [df._F.isnull(s) for s in cols]

            if not ignore_nulls:
                null_mask_result = reduce(operator.or_, null_mask)
                result = df._F.when(
                    ~null_mask_result,
                    reduce(
                        lambda x, y: df._F.format_string(f"%s{separator}%s", x, y),
                        cols_casted,
                    ),
                ).otherwise(df._F.lit(None))
            else:
                init_value, *values = [
                    df._F.when(~nm, col).otherwise(df._F.lit(""))
                    for col, nm in zip(cols_casted, null_mask)
                ]

                separators = (
                    df._F.when(nm, df._F.lit("")).otherwise(df._F.lit(separator))
                    for nm in null_mask[:-1]
                )
                result = reduce(
                    lambda x, y: df._F.format_string("%s%s", x, y),
                    (
                        df._F.format_string("%s%s", s, v)
                        for s, v in zip(separators, values)
                    ),
                    init_value,
                )

            return [result]

        return self._expr(
            call=func,
            evaluate_output_names=combine_evaluate_output_names(*exprs),
            alias_output_names=combine_alias_output_names(*exprs),
            backend_version=self._backend_version,
            version=self._version,
            implementation=self._implementation,
        )

    def when(self: Self, predicate: SparkLikeExpr) -> SparkLikeWhen:
        return SparkLikeWhen.from_expr(predicate, context=self)


class SparkLikeWhen(LazyWhen[SparkLikeLazyFrame, "Column", SparkLikeExpr]):
    @property
    def _then(self) -> type[SparkLikeThen]:
        return SparkLikeThen

    def __call__(self: Self, df: SparkLikeLazyFrame) -> Sequence[Column]:
        self.when = df._F.when
        self.lit = df._F.lit
        return super().__call__(df)


class SparkLikeThen(
    CompliantThen[SparkLikeLazyFrame, "Column", SparkLikeExpr], SparkLikeExpr
): ...<|MERGE_RESOLUTION|>--- conflicted
+++ resolved
@@ -189,14 +189,7 @@
         )
 
     def concat(
-<<<<<<< HEAD
-        self: Self,
-        items: Iterable[SparkLikeLazyFrame],
-        *,
-        how: Literal["vertical", "diagonal"],
-=======
         self, items: Iterable[SparkLikeLazyFrame], *, how: ConcatMethod
->>>>>>> 16b4527b
     ) -> SparkLikeLazyFrame:
         dfs = [item._native_frame for item in items]
         if how == "vertical":
