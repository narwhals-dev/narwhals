from __future__ import annotations

import operator
from functools import reduce
from typing import TYPE_CHECKING
from typing import Iterable
from typing import Literal
from typing import Sequence

from narwhals._compliant import CompliantNamespace
from narwhals._compliant import CompliantThen
from narwhals._compliant import LazyWhen
from narwhals._expression_parsing import combine_alias_output_names
from narwhals._expression_parsing import combine_evaluate_output_names
from narwhals._spark_like.dataframe import SparkLikeLazyFrame
from narwhals._spark_like.expr import SparkLikeExpr
from narwhals._spark_like.selectors import SparkLikeSelectorNamespace
from narwhals._spark_like.utils import narwhals_to_native_dtype

if TYPE_CHECKING:
    from sqlframe.base.column import Column
    from typing_extensions import Self

    from narwhals.dtypes import DType
    from narwhals.utils import Implementation
    from narwhals.utils import Version


class SparkLikeNamespace(CompliantNamespace["SparkLikeLazyFrame", "SparkLikeExpr"]):
    def __init__(
        self: Self,
        *,
        backend_version: tuple[int, ...],
        version: Version,
        implementation: Implementation,
    ) -> None:
        self._backend_version = backend_version
        self._version = version
        self._implementation = implementation

    @property
    def selectors(self: Self) -> SparkLikeSelectorNamespace:
        return SparkLikeSelectorNamespace(self)

    @property
    def _expr(self) -> type[SparkLikeExpr]:
        return SparkLikeExpr

    def lit(self: Self, value: object, dtype: DType | None) -> SparkLikeExpr:
        def _lit(df: SparkLikeLazyFrame) -> list[Column]:
            column = df._F.lit(value)
            if dtype:
                native_dtype = narwhals_to_native_dtype(
                    dtype, version=self._version, spark_types=df._native_dtypes
                )
                column = column.cast(native_dtype)

            return [column]

        return self._expr(
            call=_lit,
            evaluate_output_names=lambda _df: ["literal"],
            alias_output_names=None,
            backend_version=self._backend_version,
            version=self._version,
            implementation=self._implementation,
        )

    def len(self: Self) -> SparkLikeExpr:
        def func(df: SparkLikeLazyFrame) -> list[Column]:
            return [df._F.count("*")]

        return self._expr(
            func,
            evaluate_output_names=lambda _df: ["len"],
            alias_output_names=None,
            backend_version=self._backend_version,
            version=self._version,
            implementation=self._implementation,
        )

    def all_horizontal(self: Self, *exprs: SparkLikeExpr) -> SparkLikeExpr:
        def func(df: SparkLikeLazyFrame) -> list[Column]:
            cols = (c for _expr in exprs for c in _expr(df))
            return [reduce(operator.and_, cols)]

        return self._expr(
            call=func,
            evaluate_output_names=combine_evaluate_output_names(*exprs),
            alias_output_names=combine_alias_output_names(*exprs),
            backend_version=self._backend_version,
            version=self._version,
            implementation=self._implementation,
        )

    def any_horizontal(self: Self, *exprs: SparkLikeExpr) -> SparkLikeExpr:
        def func(df: SparkLikeLazyFrame) -> list[Column]:
            cols = (c for _expr in exprs for c in _expr(df))
            return [reduce(operator.or_, cols)]

        return self._expr(
            call=func,
            evaluate_output_names=combine_evaluate_output_names(*exprs),
            alias_output_names=combine_alias_output_names(*exprs),
            backend_version=self._backend_version,
            version=self._version,
            implementation=self._implementation,
        )

    def sum_horizontal(self: Self, *exprs: SparkLikeExpr) -> SparkLikeExpr:
        def func(df: SparkLikeLazyFrame) -> list[Column]:
            cols = (
                df._F.coalesce(col, df._F.lit(0)) for _expr in exprs for col in _expr(df)
            )
            return [reduce(operator.add, cols)]

        return self._expr(
            call=func,
            evaluate_output_names=combine_evaluate_output_names(*exprs),
            alias_output_names=combine_alias_output_names(*exprs),
            backend_version=self._backend_version,
            version=self._version,
            implementation=self._implementation,
        )

    def mean_horizontal(self: Self, *exprs: SparkLikeExpr) -> SparkLikeExpr:
        def func(df: SparkLikeLazyFrame) -> list[Column]:
            cols = [c for _expr in exprs for c in _expr(df)]
            return [
                (
                    reduce(
                        operator.add,
                        (df._F.coalesce(col, df._F.lit(0)) for col in cols),
                    )
                    / reduce(
                        operator.add,
                        (
                            col.isNotNull().cast(df._native_dtypes.IntegerType())
                            for col in cols
                        ),
                    )
                )
            ]

        return self._expr(
            call=func,
            evaluate_output_names=combine_evaluate_output_names(*exprs),
            alias_output_names=combine_alias_output_names(*exprs),
            backend_version=self._backend_version,
            version=self._version,
            implementation=self._implementation,
        )

    def max_horizontal(self: Self, *exprs: SparkLikeExpr) -> SparkLikeExpr:
        def func(df: SparkLikeLazyFrame) -> list[Column]:
            cols = (c for _expr in exprs for c in _expr(df))
            return [df._F.greatest(*cols)]

        return self._expr(
            call=func,
            evaluate_output_names=combine_evaluate_output_names(*exprs),
            alias_output_names=combine_alias_output_names(*exprs),
            backend_version=self._backend_version,
            version=self._version,
            implementation=self._implementation,
        )

    def min_horizontal(self: Self, *exprs: SparkLikeExpr) -> SparkLikeExpr:
        def func(df: SparkLikeLazyFrame) -> list[Column]:
            cols = (c for _expr in exprs for c in _expr(df))
            return [df._F.least(*cols)]

        return self._expr(
            call=func,
            evaluate_output_names=combine_evaluate_output_names(*exprs),
            alias_output_names=combine_alias_output_names(*exprs),
            backend_version=self._backend_version,
            version=self._version,
            implementation=self._implementation,
        )

    def concat(
        self: Self,
        items: Iterable[SparkLikeLazyFrame],
        *,
        how: Literal["horizontal", "vertical", "diagonal"],
    ) -> SparkLikeLazyFrame:
        dfs = [item._native_frame for item in items]
        if how == "horizontal":
            msg = (
                "Horizontal concatenation is not supported for LazyFrame backed by "
                "a PySpark DataFrame."
            )
            raise NotImplementedError(msg)

        if how == "vertical":
            cols_0 = dfs[0].columns
            for i, df in enumerate(dfs[1:], start=1):
                cols_current = df.columns
                if not ((len(cols_current) == len(cols_0)) and (cols_current == cols_0)):
                    msg = (
                        "unable to vstack, column names don't match:\n"
                        f"   - dataframe 0: {cols_0}\n"
                        f"   - dataframe {i}: {cols_current}\n"
                    )
                    raise TypeError(msg)

            return SparkLikeLazyFrame(
                native_dataframe=reduce(lambda x, y: x.union(y), dfs),
                backend_version=self._backend_version,
                version=self._version,
                implementation=self._implementation,
            )

        if how == "diagonal":
            return SparkLikeLazyFrame(
                native_dataframe=reduce(
                    lambda x, y: x.unionByName(y, allowMissingColumns=True), dfs
                ),
                backend_version=self._backend_version,
                version=self._version,
                implementation=self._implementation,
            )
        raise NotImplementedError

    def concat_str(
        self: Self,
        *exprs: SparkLikeExpr,
        separator: str,
        ignore_nulls: bool,
    ) -> SparkLikeExpr:
        def func(df: SparkLikeLazyFrame) -> list[Column]:
            cols = [s for _expr in exprs for s in _expr(df)]
            cols_casted = [s.cast(df._native_dtypes.StringType()) for s in cols]
            null_mask = [df._F.isnull(s) for s in cols]

            if not ignore_nulls:
                null_mask_result = reduce(operator.or_, null_mask)
                result = df._F.when(
                    ~null_mask_result,
                    reduce(
                        lambda x, y: df._F.format_string(f"%s{separator}%s", x, y),
                        cols_casted,
                    ),
                ).otherwise(df._F.lit(None))
            else:
                init_value, *values = [
                    df._F.when(~nm, col).otherwise(df._F.lit(""))
                    for col, nm in zip(cols_casted, null_mask)
                ]

                separators = (
                    df._F.when(nm, df._F.lit("")).otherwise(df._F.lit(separator))
                    for nm in null_mask[:-1]
                )
                result = reduce(
                    lambda x, y: df._F.format_string("%s%s", x, y),
                    (
                        df._F.format_string("%s%s", s, v)
                        for s, v in zip(separators, values)
                    ),
                    init_value,
                )

            return [result]

        return self._expr(
            call=func,
            evaluate_output_names=combine_evaluate_output_names(*exprs),
            alias_output_names=combine_alias_output_names(*exprs),
            backend_version=self._backend_version,
            version=self._version,
            implementation=self._implementation,
        )

    def when(self: Self, predicate: SparkLikeExpr) -> SparkLikeWhen:
        return SparkLikeWhen.from_expr(predicate, context=self)


<<<<<<< HEAD
class SparkLikeWhen:
    def __init__(
        self: Self,
        condition: SparkLikeExpr,
        backend_version: tuple[int, ...],
        then_value: Any | None = None,
        otherwise_value: Any | None = None,
        *,
        version: Version,
        implementation: Implementation,
    ) -> None:
        self._backend_version = backend_version
        self._condition = condition
        self._then_value = then_value
        self._otherwise_value = otherwise_value
        self._version = version
        self._implementation = implementation

    def __call__(self: Self, df: SparkLikeLazyFrame) -> list[Column]:
        condition = maybe_evaluate_expr(df, self._condition)
        then_value = maybe_evaluate_expr(df, self._then_value)
        if self._otherwise_value is None:
            return [df._F.when(condition=condition, value=then_value)]
        otherwise_value = maybe_evaluate_expr(df, self._otherwise_value)
        return [
            df._F.when(condition=condition, value=then_value).otherwise(otherwise_value)
        ]

    def then(self: Self, value: SparkLikeExpr | Any) -> SparkLikeThen:
        self._then_value = value

        return SparkLikeThen(
            self,
            evaluate_output_names=getattr(
                value, "_evaluate_output_names", lambda _df: ["literal"]
            ),
            alias_output_names=getattr(value, "_alias_output_names", None),
            backend_version=self._backend_version,
            version=self._version,
            implementation=self._implementation,
        )
=======
class SparkLikeWhen(LazyWhen[SparkLikeLazyFrame, "Column", SparkLikeExpr]):
    @property
    def _then(self) -> type[SparkLikeThen]:
        return SparkLikeThen
>>>>>>> 36b0e9a1

    def __call__(self: Self, df: SparkLikeLazyFrame) -> Sequence[Column]:
        self.when = df._F.when
        self.lit = df._F.lit
        return super().__call__(df)

<<<<<<< HEAD
class SparkLikeThen(SparkLikeExpr):
    def __init__(
        self: Self,
        call: SparkLikeWhen,
        *,
        evaluate_output_names: Callable[[SparkLikeLazyFrame], Sequence[str]],
        alias_output_names: Callable[[Sequence[str]], Sequence[str]] | None,
        backend_version: tuple[int, ...],
        version: Version,
        implementation: Implementation,
    ) -> None:
        self._backend_version = backend_version
        self._version = version
        self._call = call
        self._evaluate_output_names = evaluate_output_names
        self._alias_output_names = alias_output_names
        self._implementation = implementation

    def otherwise(self: Self, value: SparkLikeExpr | Any) -> SparkLikeExpr:
        # type ignore because we are setting the `_call` attribute to a
        # callable object of type `SparkLikeWhen`, base class has the attribute as
        # only a `Callable`
        self._call._otherwise_value = value  # type: ignore[attr-defined]
        return self
=======

class SparkLikeThen(
    CompliantThen[SparkLikeLazyFrame, "Column", SparkLikeExpr], SparkLikeExpr
): ...
>>>>>>> 36b0e9a1
<|MERGE_RESOLUTION|>--- conflicted
+++ resolved
@@ -277,88 +277,17 @@
         return SparkLikeWhen.from_expr(predicate, context=self)
 
 
-<<<<<<< HEAD
-class SparkLikeWhen:
-    def __init__(
-        self: Self,
-        condition: SparkLikeExpr,
-        backend_version: tuple[int, ...],
-        then_value: Any | None = None,
-        otherwise_value: Any | None = None,
-        *,
-        version: Version,
-        implementation: Implementation,
-    ) -> None:
-        self._backend_version = backend_version
-        self._condition = condition
-        self._then_value = then_value
-        self._otherwise_value = otherwise_value
-        self._version = version
-        self._implementation = implementation
-
-    def __call__(self: Self, df: SparkLikeLazyFrame) -> list[Column]:
-        condition = maybe_evaluate_expr(df, self._condition)
-        then_value = maybe_evaluate_expr(df, self._then_value)
-        if self._otherwise_value is None:
-            return [df._F.when(condition=condition, value=then_value)]
-        otherwise_value = maybe_evaluate_expr(df, self._otherwise_value)
-        return [
-            df._F.when(condition=condition, value=then_value).otherwise(otherwise_value)
-        ]
-
-    def then(self: Self, value: SparkLikeExpr | Any) -> SparkLikeThen:
-        self._then_value = value
-
-        return SparkLikeThen(
-            self,
-            evaluate_output_names=getattr(
-                value, "_evaluate_output_names", lambda _df: ["literal"]
-            ),
-            alias_output_names=getattr(value, "_alias_output_names", None),
-            backend_version=self._backend_version,
-            version=self._version,
-            implementation=self._implementation,
-        )
-=======
 class SparkLikeWhen(LazyWhen[SparkLikeLazyFrame, "Column", SparkLikeExpr]):
     @property
     def _then(self) -> type[SparkLikeThen]:
         return SparkLikeThen
->>>>>>> 36b0e9a1
 
     def __call__(self: Self, df: SparkLikeLazyFrame) -> Sequence[Column]:
         self.when = df._F.when
         self.lit = df._F.lit
         return super().__call__(df)
 
-<<<<<<< HEAD
-class SparkLikeThen(SparkLikeExpr):
-    def __init__(
-        self: Self,
-        call: SparkLikeWhen,
-        *,
-        evaluate_output_names: Callable[[SparkLikeLazyFrame], Sequence[str]],
-        alias_output_names: Callable[[Sequence[str]], Sequence[str]] | None,
-        backend_version: tuple[int, ...],
-        version: Version,
-        implementation: Implementation,
-    ) -> None:
-        self._backend_version = backend_version
-        self._version = version
-        self._call = call
-        self._evaluate_output_names = evaluate_output_names
-        self._alias_output_names = alias_output_names
-        self._implementation = implementation
-
-    def otherwise(self: Self, value: SparkLikeExpr | Any) -> SparkLikeExpr:
-        # type ignore because we are setting the `_call` attribute to a
-        # callable object of type `SparkLikeWhen`, base class has the attribute as
-        # only a `Callable`
-        self._call._otherwise_value = value  # type: ignore[attr-defined]
-        return self
-=======
 
 class SparkLikeThen(
     CompliantThen[SparkLikeLazyFrame, "Column", SparkLikeExpr], SparkLikeExpr
-): ...
->>>>>>> 36b0e9a1
+): ...