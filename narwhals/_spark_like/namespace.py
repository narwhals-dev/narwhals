--- conflicted
+++ resolved
@@ -53,9 +53,6 @@
     def _lazyframe(self) -> type[SparkLikeLazyFrame]:
         return SparkLikeLazyFrame
 
-<<<<<<< HEAD
-    def lit(self, value: NonNestedLiteral, dtype: IntoDType | None) -> SparkLikeExpr:
-=======
     @property
     def _F(self):  # type: ignore[no-untyped-def] # noqa: ANN202, N802
         if TYPE_CHECKING:
@@ -99,10 +96,7 @@
             implementation=self._implementation,
         )
 
-    def lit(
-        self, value: NonNestedLiteral, dtype: DType | type[DType] | None
-    ) -> SparkLikeExpr:
->>>>>>> 746aa21f
+    def lit(self, value: NonNestedLiteral, dtype: IntoDType | None) -> SparkLikeExpr:
         def _lit(df: SparkLikeLazyFrame) -> list[Column]:
             column = df._F.lit(value)
             if dtype:
