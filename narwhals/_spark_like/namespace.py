from __future__ import annotations

import operator
from functools import reduce
from typing import TYPE_CHECKING, Iterable, Sequence

from narwhals._compliant import CompliantThen, LazyNamespace, LazyWhen
from narwhals._expression_parsing import (
    combine_alias_output_names,
    combine_evaluate_output_names,
)
from narwhals._spark_like.dataframe import SparkLikeLazyFrame
from narwhals._spark_like.expr import SparkLikeExpr
from narwhals._spark_like.selectors import SparkLikeSelectorNamespace
from narwhals._spark_like.utils import narwhals_to_native_dtype

if TYPE_CHECKING:
    from sqlframe.base.column import Column

    from narwhals._spark_like.dataframe import SQLFrameDataFrame  # noqa: F401
<<<<<<< HEAD
    from narwhals.typing import ConcatMethod, IntoDType, NonNestedLiteral
    from narwhals.utils import Implementation, Version
=======
    from narwhals._utils import Implementation, Version
    from narwhals.dtypes import DType
    from narwhals.typing import ConcatMethod, NonNestedLiteral
>>>>>>> e4d92821


class SparkLikeNamespace(
    LazyNamespace[SparkLikeLazyFrame, SparkLikeExpr, "SQLFrameDataFrame"]
):
    def __init__(
        self,
        *,
        backend_version: tuple[int, ...],
        version: Version,
        implementation: Implementation,
    ) -> None:
        self._backend_version = backend_version
        self._version = version
        self._implementation = implementation

    @property
    def selectors(self) -> SparkLikeSelectorNamespace:
        return SparkLikeSelectorNamespace.from_namespace(self)

    @property
    def _expr(self) -> type[SparkLikeExpr]:
        return SparkLikeExpr

    @property
    def _lazyframe(self) -> type[SparkLikeLazyFrame]:
        return SparkLikeLazyFrame

    def lit(self, value: NonNestedLiteral, dtype: IntoDType | None) -> SparkLikeExpr:
        def _lit(df: SparkLikeLazyFrame) -> list[Column]:
            column = df._F.lit(value)
            if dtype:
                native_dtype = narwhals_to_native_dtype(
                    dtype, version=self._version, spark_types=df._native_dtypes
                )
                column = column.cast(native_dtype)

            return [column]

        return self._expr(
            call=_lit,
            evaluate_output_names=lambda _df: ["literal"],
            alias_output_names=None,
            backend_version=self._backend_version,
            version=self._version,
            implementation=self._implementation,
        )

    def len(self) -> SparkLikeExpr:
        def func(df: SparkLikeLazyFrame) -> list[Column]:
            return [df._F.count("*")]

        return self._expr(
            func,
            evaluate_output_names=lambda _df: ["len"],
            alias_output_names=None,
            backend_version=self._backend_version,
            version=self._version,
            implementation=self._implementation,
        )

    def all_horizontal(self, *exprs: SparkLikeExpr) -> SparkLikeExpr:
        def func(df: SparkLikeLazyFrame) -> list[Column]:
            cols = (c for _expr in exprs for c in _expr(df))
            return [reduce(operator.and_, cols)]

        return self._expr(
            call=func,
            evaluate_output_names=combine_evaluate_output_names(*exprs),
            alias_output_names=combine_alias_output_names(*exprs),
            backend_version=self._backend_version,
            version=self._version,
            implementation=self._implementation,
        )

    def any_horizontal(self, *exprs: SparkLikeExpr) -> SparkLikeExpr:
        def func(df: SparkLikeLazyFrame) -> list[Column]:
            cols = (c for _expr in exprs for c in _expr(df))
            return [reduce(operator.or_, cols)]

        return self._expr(
            call=func,
            evaluate_output_names=combine_evaluate_output_names(*exprs),
            alias_output_names=combine_alias_output_names(*exprs),
            backend_version=self._backend_version,
            version=self._version,
            implementation=self._implementation,
        )

    def sum_horizontal(self, *exprs: SparkLikeExpr) -> SparkLikeExpr:
        def func(df: SparkLikeLazyFrame) -> list[Column]:
            cols = (
                df._F.coalesce(col, df._F.lit(0)) for _expr in exprs for col in _expr(df)
            )
            return [reduce(operator.add, cols)]

        return self._expr(
            call=func,
            evaluate_output_names=combine_evaluate_output_names(*exprs),
            alias_output_names=combine_alias_output_names(*exprs),
            backend_version=self._backend_version,
            version=self._version,
            implementation=self._implementation,
        )

    def mean_horizontal(self, *exprs: SparkLikeExpr) -> SparkLikeExpr:
        def func(df: SparkLikeLazyFrame) -> list[Column]:
            cols = [c for _expr in exprs for c in _expr(df)]
            F = exprs[0]._F  # noqa: N806
            # PySpark before 3.5 doesn't have `try_divide`, SQLFrame doesn't have it.
            divide = getattr(F, "try_divide", operator.truediv)
            return [
                divide(
                    reduce(
                        operator.add, (df._F.coalesce(col, df._F.lit(0)) for col in cols)
                    ),
                    reduce(
                        operator.add,
                        (
                            col.isNotNull().cast(df._native_dtypes.IntegerType())
                            for col in cols
                        ),
                    ),
                )
            ]

        return self._expr(
            call=func,
            evaluate_output_names=combine_evaluate_output_names(*exprs),
            alias_output_names=combine_alias_output_names(*exprs),
            backend_version=self._backend_version,
            version=self._version,
            implementation=self._implementation,
        )

    def max_horizontal(self, *exprs: SparkLikeExpr) -> SparkLikeExpr:
        def func(df: SparkLikeLazyFrame) -> list[Column]:
            cols = (c for _expr in exprs for c in _expr(df))
            return [df._F.greatest(*cols)]

        return self._expr(
            call=func,
            evaluate_output_names=combine_evaluate_output_names(*exprs),
            alias_output_names=combine_alias_output_names(*exprs),
            backend_version=self._backend_version,
            version=self._version,
            implementation=self._implementation,
        )

    def min_horizontal(self, *exprs: SparkLikeExpr) -> SparkLikeExpr:
        def func(df: SparkLikeLazyFrame) -> list[Column]:
            cols = (c for _expr in exprs for c in _expr(df))
            return [df._F.least(*cols)]

        return self._expr(
            call=func,
            evaluate_output_names=combine_evaluate_output_names(*exprs),
            alias_output_names=combine_alias_output_names(*exprs),
            backend_version=self._backend_version,
            version=self._version,
            implementation=self._implementation,
        )

    def concat(
        self, items: Iterable[SparkLikeLazyFrame], *, how: ConcatMethod
    ) -> SparkLikeLazyFrame:
        dfs = [item._native_frame for item in items]
        if how == "vertical":
            cols_0 = dfs[0].columns
            for i, df in enumerate(dfs[1:], start=1):
                cols_current = df.columns
                if not ((len(cols_current) == len(cols_0)) and (cols_current == cols_0)):
                    msg = (
                        "unable to vstack, column names don't match:\n"
                        f"   - dataframe 0: {cols_0}\n"
                        f"   - dataframe {i}: {cols_current}\n"
                    )
                    raise TypeError(msg)

            return SparkLikeLazyFrame(
                native_dataframe=reduce(lambda x, y: x.union(y), dfs),
                backend_version=self._backend_version,
                version=self._version,
                implementation=self._implementation,
            )

        if how == "diagonal":
            return SparkLikeLazyFrame(
                native_dataframe=reduce(
                    lambda x, y: x.unionByName(y, allowMissingColumns=True), dfs
                ),
                backend_version=self._backend_version,
                version=self._version,
                implementation=self._implementation,
            )
        raise NotImplementedError

    def concat_str(
        self, *exprs: SparkLikeExpr, separator: str, ignore_nulls: bool
    ) -> SparkLikeExpr:
        def func(df: SparkLikeLazyFrame) -> list[Column]:
            cols = [s for _expr in exprs for s in _expr(df)]
            cols_casted = [s.cast(df._native_dtypes.StringType()) for s in cols]
            null_mask = [df._F.isnull(s) for s in cols]

            if not ignore_nulls:
                null_mask_result = reduce(operator.or_, null_mask)
                result = df._F.when(
                    ~null_mask_result,
                    reduce(
                        lambda x, y: df._F.format_string(f"%s{separator}%s", x, y),
                        cols_casted,
                    ),
                ).otherwise(df._F.lit(None))
            else:
                init_value, *values = [
                    df._F.when(~nm, col).otherwise(df._F.lit(""))
                    for col, nm in zip(cols_casted, null_mask)
                ]

                separators = (
                    df._F.when(nm, df._F.lit("")).otherwise(df._F.lit(separator))
                    for nm in null_mask[:-1]
                )
                result = reduce(
                    lambda x, y: df._F.format_string("%s%s", x, y),
                    (
                        df._F.format_string("%s%s", s, v)
                        for s, v in zip(separators, values)
                    ),
                    init_value,
                )

            return [result]

        return self._expr(
            call=func,
            evaluate_output_names=combine_evaluate_output_names(*exprs),
            alias_output_names=combine_alias_output_names(*exprs),
            backend_version=self._backend_version,
            version=self._version,
            implementation=self._implementation,
        )

    def when(self, predicate: SparkLikeExpr) -> SparkLikeWhen:
        return SparkLikeWhen.from_expr(predicate, context=self)


class SparkLikeWhen(LazyWhen[SparkLikeLazyFrame, "Column", SparkLikeExpr]):
    @property
    def _then(self) -> type[SparkLikeThen]:
        return SparkLikeThen

    def __call__(self, df: SparkLikeLazyFrame) -> Sequence[Column]:
        self.when = df._F.when
        self.lit = df._F.lit
        return super().__call__(df)


class SparkLikeThen(
    CompliantThen[SparkLikeLazyFrame, "Column", SparkLikeExpr], SparkLikeExpr
): ...<|MERGE_RESOLUTION|>--- conflicted
+++ resolved
@@ -18,14 +18,8 @@
     from sqlframe.base.column import Column
 
     from narwhals._spark_like.dataframe import SQLFrameDataFrame  # noqa: F401
-<<<<<<< HEAD
+    from narwhals._utils import Implementation, Version
     from narwhals.typing import ConcatMethod, IntoDType, NonNestedLiteral
-    from narwhals.utils import Implementation, Version
-=======
-    from narwhals._utils import Implementation, Version
-    from narwhals.dtypes import DType
-    from narwhals.typing import ConcatMethod, NonNestedLiteral
->>>>>>> e4d92821
 
 
 class SparkLikeNamespace(
