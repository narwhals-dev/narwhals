from __future__ import annotations

import operator
from functools import lru_cache
from importlib import import_module
from typing import TYPE_CHECKING, Any, overload

from narwhals._utils import Implementation, isinstance_or_issubclass
from narwhals.exceptions import ColumnNotFoundError, UnsupportedDTypeError

if TYPE_CHECKING:
    from types import ModuleType

    import sqlframe.base.types as sqlframe_types
    from sqlframe.base.column import Column
    from sqlframe.base.session import _BaseSession as Session
    from typing_extensions import TypeAlias

    from narwhals._compliant.typing import CompliantLazyFrameAny
    from narwhals._spark_like.dataframe import SparkLikeLazyFrame
    from narwhals._spark_like.expr import SparkLikeExpr
    from narwhals._utils import Version
    from narwhals.dtypes import DType
    from narwhals.typing import IntoDType

    _NativeDType: TypeAlias = sqlframe_types.DataType
    SparkSession = Session[Any, Any, Any, Any, Any, Any, Any]

UNITS_DICT = {
    "y": "year",
    "q": "quarter",
    "mo": "month",
    "d": "day",
    "h": "hour",
    "m": "minute",
    "s": "second",
    "ms": "millisecond",
    "us": "microsecond",
    "ns": "nanosecond",
}

# see https://spark.apache.org/docs/latest/sql-ref-datetime-pattern.html
# and https://docs.python.org/3/library/datetime.html#strftime-strptime-behavior
DATETIME_PATTERNS_MAPPING = {
    "%Y": "yyyy",  # Year with century (4 digits)
    "%y": "yy",  # Year without century (2 digits)
    "%m": "MM",  # Month (01-12)
    "%d": "dd",  # Day of the month (01-31)
    "%H": "HH",  # Hour (24-hour clock) (00-23)
    "%I": "hh",  # Hour (12-hour clock) (01-12)
    "%M": "mm",  # Minute (00-59)
    "%S": "ss",  # Second (00-59)
    "%f": "S",  # Microseconds -> Milliseconds
    "%p": "a",  # AM/PM
    "%a": "E",  # Abbreviated weekday name
    "%A": "E",  # Full weekday name
    "%j": "D",  # Day of the year
    "%z": "Z",  # Timezone offset
    "%s": "X",  # Unix timestamp
}


# NOTE: don't lru_cache this as `ModuleType` isn't hashable
def native_to_narwhals_dtype(  # noqa: C901, PLR0912
    dtype: _NativeDType, version: Version, spark_types: ModuleType, session: SparkSession
) -> DType:
    dtypes = version.dtypes
    if TYPE_CHECKING:
        native = sqlframe_types
    else:
        native = spark_types

    if isinstance(dtype, native.DoubleType):
        return dtypes.Float64()
    if isinstance(dtype, native.FloatType):
        return dtypes.Float32()
    if isinstance(dtype, native.LongType):
        return dtypes.Int64()
    if isinstance(dtype, native.IntegerType):
        return dtypes.Int32()
    if isinstance(dtype, native.ShortType):
        return dtypes.Int16()
    if isinstance(dtype, native.ByteType):
        return dtypes.Int8()
    if isinstance(dtype, (native.StringType, native.VarcharType, native.CharType)):
        return dtypes.String()
    if isinstance(dtype, native.BooleanType):
        return dtypes.Boolean()
    if isinstance(dtype, native.DateType):
        return dtypes.Date()
    if isinstance(dtype, native.TimestampNTZType):
        # TODO(marco): cover this
        return dtypes.Datetime()  # pragma: no cover
    if isinstance(dtype, native.TimestampType):
        return dtypes.Datetime(time_zone=fetch_session_time_zone(session))
    if isinstance(dtype, native.DecimalType):
        # TODO(marco): cover this
        return dtypes.Decimal()  # pragma: no cover
    if isinstance(dtype, native.ArrayType):
        return dtypes.List(
            inner=native_to_narwhals_dtype(
                dtype.elementType, version, spark_types, session
            )
        )
    if isinstance(dtype, native.StructType):
        return dtypes.Struct(
            fields=[
                dtypes.Field(
                    name=field.name,
                    dtype=native_to_narwhals_dtype(
                        field.dataType, version, spark_types, session
                    ),
                )
                for field in dtype
            ]
        )
    if isinstance(dtype, native.BinaryType):
        return dtypes.Binary()
    return dtypes.Unknown()  # pragma: no cover


@lru_cache(maxsize=4)
def fetch_session_time_zone(session: SparkSession) -> str:
    # Timezone can't be changed in PySpark session, so this can be cached.
    try:
        return session.conf.get("spark.sql.session.timeZone")  # type: ignore[attr-defined]
    except Exception:  # noqa: BLE001
        # https://github.com/eakmanrq/sqlframe/issues/406
        return "<unknown>"


def narwhals_to_native_dtype(  # noqa: C901, PLR0912
    dtype: IntoDType, version: Version, spark_types: ModuleType, session: SparkSession
) -> _NativeDType:
    dtypes = version.dtypes
    if TYPE_CHECKING:
        native = sqlframe_types
    else:
        native = spark_types

    if isinstance_or_issubclass(dtype, dtypes.Float64):
        return native.DoubleType()
    if isinstance_or_issubclass(dtype, dtypes.Float32):
        return native.FloatType()
    if isinstance_or_issubclass(dtype, dtypes.Int64):
        return native.LongType()
    if isinstance_or_issubclass(dtype, dtypes.Int32):
        return native.IntegerType()
    if isinstance_or_issubclass(dtype, dtypes.Int16):
        return native.ShortType()
    if isinstance_or_issubclass(dtype, dtypes.Int8):
        return native.ByteType()
    if isinstance_or_issubclass(dtype, dtypes.String):
        return native.StringType()
    if isinstance_or_issubclass(dtype, dtypes.Boolean):
        return native.BooleanType()
    if isinstance_or_issubclass(dtype, dtypes.Date):
        return native.DateType()
    if isinstance_or_issubclass(dtype, dtypes.Datetime):
        if (tu := dtype.time_unit) != "us":  # pragma: no cover
            msg = f"Only microsecond precision is supported for PySpark, got: {tu}."
            raise ValueError(msg)
        dt_time_zone = dtype.time_zone
        if dt_time_zone is None:
            return native.TimestampNTZType()
        if dt_time_zone != (tz := fetch_session_time_zone(session)):  # pragma: no cover
            msg = f"Only {tz} time zone is supported, as that's the connection time zone, got: {dt_time_zone}"
            raise ValueError(msg)
        # TODO(unassigned): cover once https://github.com/narwhals-dev/narwhals/issues/2742 addressed
        return native.TimestampType()  # pragma: no cover
    if isinstance_or_issubclass(dtype, (dtypes.List, dtypes.Array)):
        return native.ArrayType(
            elementType=narwhals_to_native_dtype(dtype.inner, version, native, session)
        )
    if isinstance_or_issubclass(dtype, dtypes.Struct):  # pragma: no cover
        return native.StructType(
            fields=[
                native.StructField(
                    name=field.name,
                    dataType=narwhals_to_native_dtype(
                        field.dtype, version, native, session
                    ),
                )
                for field in dtype.fields
            ]
        )
    if isinstance_or_issubclass(dtype, dtypes.Binary):
        return native.BinaryType()

    if isinstance_or_issubclass(
        dtype,
        (
            dtypes.UInt64,
            dtypes.UInt32,
            dtypes.UInt16,
            dtypes.UInt8,
            dtypes.Enum,
            dtypes.Categorical,
            dtypes.Time,
        ),
    ):  # pragma: no cover
        msg = "Unsigned integer, Enum, Categorical and Time types are not supported by spark-like backend"
        raise UnsupportedDTypeError(msg)

    msg = f"Unknown dtype: {dtype}"  # pragma: no cover
    raise AssertionError(msg)


def evaluate_exprs(
    df: SparkLikeLazyFrame, /, *exprs: SparkLikeExpr
) -> list[tuple[str, Column]]:
    native_results: list[tuple[str, Column]] = []

    for expr in exprs:
        native_series_list = expr._call(df)
        output_names = expr._evaluate_output_names(df)
        if expr._alias_output_names is not None:
            output_names = expr._alias_output_names(output_names)
        if len(output_names) != len(native_series_list):  # pragma: no cover
            msg = f"Internal error: got output names {output_names}, but only got {len(native_series_list)} results"
            raise AssertionError(msg)
        native_results.extend(zip(output_names, native_series_list))

    return native_results


def import_functions(implementation: Implementation, /) -> ModuleType:
    if implementation is Implementation.PYSPARK:
        from pyspark.sql import functions

        return functions
    if implementation is Implementation.PYSPARK_CONNECT:
        from pyspark.sql.connect import functions

        return functions
    from sqlframe.base.session import _BaseSession

    return import_module(f"sqlframe.{_BaseSession().execution_dialect_name}.functions")


def import_native_dtypes(implementation: Implementation, /) -> ModuleType:
    if implementation is Implementation.PYSPARK:
        from pyspark.sql import types

        return types
    if implementation is Implementation.PYSPARK_CONNECT:
        from pyspark.sql.connect import types

        return types
    from sqlframe.base.session import _BaseSession

    return import_module(f"sqlframe.{_BaseSession().execution_dialect_name}.types")


def import_window(implementation: Implementation, /) -> type[Any]:
    if implementation is Implementation.PYSPARK:
        from pyspark.sql import Window

        return Window

    if implementation is Implementation.PYSPARK_CONNECT:
        from pyspark.sql.connect.window import Window

        return Window
    from sqlframe.base.session import _BaseSession

    return import_module(
        f"sqlframe.{_BaseSession().execution_dialect_name}.window"
    ).Window


@overload
def strptime_to_pyspark_format(format: None) -> None: ...


@overload
def strptime_to_pyspark_format(format: str) -> str: ...


def strptime_to_pyspark_format(format: str | None) -> str | None:
    """Converts a Python strptime datetime format string to a PySpark datetime format string."""
    if format is None:  # pragma: no cover
        return None

    # Replace Python format specifiers with PySpark specifiers
    pyspark_format = format
    for py_format, spark_format in DATETIME_PATTERNS_MAPPING.items():
        pyspark_format = pyspark_format.replace(py_format, spark_format)
    return pyspark_format.replace("T", " ")


def true_divide(F: ModuleType, left: Column, right: Column) -> Column:  # noqa: N803
    # PySpark before 3.5 doesn't have `try_divide`, SQLFrame doesn't have it.
    divide = getattr(F, "try_divide", operator.truediv)
<<<<<<< HEAD
    zero = F.lit(0)

    safe_case = divide(left, right)  # Dividend is not zero
    unsafe_case = (  # Dividend is zero, the result depends on the numerator
        F.when(left == zero, F.lit(float("nan")))
        .when(left > zero, F.lit(float("inf")))
        .when(left < zero, F.lit(float("-inf")))
    )
    return F.when(right != zero, safe_case).when(right == zero, unsafe_case)
=======
    return divide(left, right)


def catch_pyspark_sql_exception(
    exception: Exception, frame: CompliantLazyFrameAny, /
) -> ColumnNotFoundError | Exception:  # pragma: no cover
    from pyspark.errors import AnalysisException

    if isinstance(exception, AnalysisException) and str(exception).startswith(
        "[UNRESOLVED_COLUMN.WITH_SUGGESTION]"
    ):
        return ColumnNotFoundError.from_available_column_names(
            available_columns=frame.columns
        )
    # Just return exception as-is.
    return exception


def catch_pyspark_connect_exception(
    exception: Exception, /
) -> ColumnNotFoundError | Exception:  # pragma: no cover
    from pyspark.errors.exceptions.connect import AnalysisException

    if isinstance(exception, AnalysisException) and str(exception).startswith(
        "[UNRESOLVED_COLUMN.WITH_SUGGESTION]"
    ):
        return ColumnNotFoundError(str(exception))
    # Just return exception as-is.
    return exception
>>>>>>> f8f7f65e
<|MERGE_RESOLUTION|>--- conflicted
+++ resolved
@@ -292,7 +292,6 @@
 def true_divide(F: ModuleType, left: Column, right: Column) -> Column:  # noqa: N803
     # PySpark before 3.5 doesn't have `try_divide`, SQLFrame doesn't have it.
     divide = getattr(F, "try_divide", operator.truediv)
-<<<<<<< HEAD
     zero = F.lit(0)
 
     safe_case = divide(left, right)  # Dividend is not zero
@@ -302,8 +301,6 @@
         .when(left < zero, F.lit(float("-inf")))
     )
     return F.when(right != zero, safe_case).when(right == zero, unsafe_case)
-=======
-    return divide(left, right)
 
 
 def catch_pyspark_sql_exception(
@@ -331,5 +328,4 @@
     ):
         return ColumnNotFoundError(str(exception))
     # Just return exception as-is.
-    return exception
->>>>>>> f8f7f65e
+    return exception