from __future__ import annotations

from importlib import import_module
<<<<<<< HEAD
from typing import TYPE_CHECKING
from typing import Any
from typing import Sequence
from typing import overload
=======
from typing import TYPE_CHECKING, Any, Sequence
>>>>>>> 35ec9fec

from narwhals.exceptions import UnsupportedDTypeError
from narwhals.utils import Implementation, isinstance_or_issubclass

if TYPE_CHECKING:
    from types import ModuleType

    import sqlframe.base.types as sqlframe_types
    from sqlframe.base.column import Column
    from typing_extensions import TypeAlias

    from narwhals._spark_like.dataframe import SparkLikeLazyFrame
    from narwhals._spark_like.expr import SparkLikeExpr
    from narwhals.dtypes import DType
    from narwhals.utils import Version

    _NativeDType: TypeAlias = sqlframe_types.DataType

UNITS_DICT = {
    "y": "year",
    "q": "quarter",
    "mo": "month",
    "d": "day",
    "h": "hour",
    "m": "minute",
    "s": "second",
    "ms": "millisecond",
    "us": "microsecond",
    "ns": "nanosecond",
}


class WindowInputs:
    __slots__ = ("expr", "order_by", "partition_by")

    def __init__(
        self, expr: Column, partition_by: Sequence[str | Column], order_by: Sequence[str]
    ) -> None:
        self.expr = expr
        self.partition_by = partition_by
        self.order_by = order_by


class UnorderableWindowInputs:
    __slots__ = ("expr", "partition_by")

    def __init__(self, expr: Column, partition_by: Sequence[str | Column]) -> None:
        self.expr = expr
        self.partition_by = partition_by


# NOTE: don't lru_cache this as `ModuleType` isn't hashable
def native_to_narwhals_dtype(  # noqa: C901, PLR0912
    dtype: _NativeDType, version: Version, spark_types: ModuleType
) -> DType:
    dtypes = version.dtypes
    if TYPE_CHECKING:
        native = sqlframe_types
    else:
        native = spark_types

    if isinstance(dtype, native.DoubleType):
        return dtypes.Float64()
    if isinstance(dtype, native.FloatType):
        return dtypes.Float32()
    if isinstance(dtype, native.LongType):
        return dtypes.Int64()
    if isinstance(dtype, native.IntegerType):
        return dtypes.Int32()
    if isinstance(dtype, native.ShortType):
        return dtypes.Int16()
    if isinstance(dtype, native.ByteType):
        return dtypes.Int8()
    if isinstance(dtype, (native.StringType, native.VarcharType, native.CharType)):
        return dtypes.String()
    if isinstance(dtype, native.BooleanType):
        return dtypes.Boolean()
    if isinstance(dtype, native.DateType):
        return dtypes.Date()
    if isinstance(dtype, native.TimestampNTZType):
        # TODO(marco): cover this
        return dtypes.Datetime()  # pragma: no cover
    if isinstance(dtype, native.TimestampType):
        # TODO(marco): is UTC correct, or should we be getting the connection timezone?
        # https://github.com/narwhals-dev/narwhals/issues/2165
        return dtypes.Datetime(time_zone="UTC")
    if isinstance(dtype, native.DecimalType):
        # TODO(marco): cover this
        return dtypes.Decimal()  # pragma: no cover
    if isinstance(dtype, native.ArrayType):
        return dtypes.List(
            inner=native_to_narwhals_dtype(
                dtype.elementType, version=version, spark_types=spark_types
            )
        )
    if isinstance(dtype, native.StructType):
        return dtypes.Struct(
            fields=[
                dtypes.Field(
                    name=field.name,
                    dtype=native_to_narwhals_dtype(
                        field.dataType, version=version, spark_types=spark_types
                    ),
                )
                for field in dtype
            ]
        )
    if isinstance(dtype, native.BinaryType):
        return dtypes.Binary()
    return dtypes.Unknown()  # pragma: no cover


def narwhals_to_native_dtype(  # noqa: C901, PLR0912
    dtype: DType | type[DType], version: Version, spark_types: ModuleType
) -> _NativeDType:
    dtypes = version.dtypes
    if TYPE_CHECKING:
        native = sqlframe_types
    else:
        native = spark_types

    if isinstance_or_issubclass(dtype, dtypes.Float64):
        return native.DoubleType()
    if isinstance_or_issubclass(dtype, dtypes.Float32):
        return native.FloatType()
    if isinstance_or_issubclass(dtype, dtypes.Int64):
        return native.LongType()
    if isinstance_or_issubclass(dtype, dtypes.Int32):
        return native.IntegerType()
    if isinstance_or_issubclass(dtype, dtypes.Int16):
        return native.ShortType()
    if isinstance_or_issubclass(dtype, dtypes.Int8):
        return native.ByteType()
    if isinstance_or_issubclass(dtype, dtypes.String):
        return native.StringType()
    if isinstance_or_issubclass(dtype, dtypes.Boolean):
        return native.BooleanType()
    if isinstance_or_issubclass(dtype, dtypes.Date):
        return native.DateType()
    if isinstance_or_issubclass(dtype, dtypes.Datetime):
        dt_time_zone = dtype.time_zone
        if dt_time_zone is None:
            return native.TimestampNTZType()
        if dt_time_zone != "UTC":  # pragma: no cover
            msg = f"Only UTC time zone is supported for PySpark, got: {dt_time_zone}"
            raise ValueError(msg)
        return native.TimestampType()
    if isinstance_or_issubclass(dtype, (dtypes.List, dtypes.Array)):
        return native.ArrayType(
            elementType=narwhals_to_native_dtype(
                dtype.inner, version=version, spark_types=native
            )
        )
    if isinstance_or_issubclass(dtype, dtypes.Struct):  # pragma: no cover
        return native.StructType(
            fields=[
                native.StructField(
                    name=field.name,
                    dataType=narwhals_to_native_dtype(
                        field.dtype, version=version, spark_types=native
                    ),
                )
                for field in dtype.fields
            ]
        )
    if isinstance_or_issubclass(dtype, dtypes.Binary):
        return native.BinaryType()

    if isinstance_or_issubclass(
        dtype,
        (
            dtypes.UInt64,
            dtypes.UInt32,
            dtypes.UInt16,
            dtypes.UInt8,
            dtypes.Enum,
            dtypes.Categorical,
            dtypes.Time,
        ),
    ):  # pragma: no cover
        msg = "Unsigned integer, Enum, Categorical and Time types are not supported by spark-like backend"
        raise UnsupportedDTypeError(msg)

    msg = f"Unknown dtype: {dtype}"  # pragma: no cover
    raise AssertionError(msg)


def evaluate_exprs(
    df: SparkLikeLazyFrame, /, *exprs: SparkLikeExpr
) -> list[tuple[str, Column]]:
    native_results: list[tuple[str, Column]] = []

    for expr in exprs:
        native_series_list = expr._call(df)
        output_names = expr._evaluate_output_names(df)
        if expr._alias_output_names is not None:
            output_names = expr._alias_output_names(output_names)
        if len(output_names) != len(native_series_list):  # pragma: no cover
            msg = f"Internal error: got output names {output_names}, but only got {len(native_series_list)} results"
            raise AssertionError(msg)
        native_results.extend(zip(output_names, native_series_list))

    return native_results


def import_functions(implementation: Implementation, /) -> ModuleType:
    if implementation is Implementation.PYSPARK:
        from pyspark.sql import functions

        return functions
    if implementation is Implementation.PYSPARK_CONNECT:
        from pyspark.sql.connect import functions

        return functions
    from sqlframe.base.session import _BaseSession

    return import_module(f"sqlframe.{_BaseSession().execution_dialect_name}.functions")


def import_native_dtypes(implementation: Implementation, /) -> ModuleType:
    if implementation is Implementation.PYSPARK:
        from pyspark.sql import types

        return types
    if implementation is Implementation.PYSPARK_CONNECT:
        from pyspark.sql.connect import types

        return types
    from sqlframe.base.session import _BaseSession

    return import_module(f"sqlframe.{_BaseSession().execution_dialect_name}.types")


def import_window(implementation: Implementation, /) -> type[Any]:
    if implementation is Implementation.PYSPARK:
        from pyspark.sql import Window

        return Window

    if implementation is Implementation.PYSPARK_CONNECT:
        from pyspark.sql.connect.window import Window

        return Window
    from sqlframe.base.session import _BaseSession

    return import_module(
        f"sqlframe.{_BaseSession().execution_dialect_name}.window"
    ).Window


@overload
def strptime_to_pyspark_format(format: None) -> None: ...


@overload
def strptime_to_pyspark_format(format: str) -> str: ...


def strptime_to_pyspark_format(format: str | None) -> str | None:
    """Converts a Python strptime datetime format string to a PySpark datetime format string."""
    if format is None:
        return None

    # see https://spark.apache.org/docs/latest/sql-ref-datetime-pattern.html
    # and https://docs.python.org/3/library/datetime.html#strftime-strptime-behavior
    format_mapping = {
        "%Y": "yyyy",  # Year with century (4 digits)
        "%y": "yy",  # Year without century (2 digits)
        "%m": "MM",  # Month (01-12)
        "%d": "dd",  # Day of the month (01-31)
        "%H": "HH",  # Hour (24-hour clock) (00-23)
        "%I": "hh",  # Hour (12-hour clock) (01-12)
        "%M": "mm",  # Minute (00-59)
        "%S": "ss",  # Second (00-59)
        "%f": "S",  # Microseconds -> Milliseconds
        "%p": "a",  # AM/PM
        "%a": "E",  # Abbreviated weekday name
        "%A": "E",  # Full weekday name
        "%j": "D",  # Day of the year
        "%z": "Z",  # Timezone offset
        "%s": "X",  # Unix timestamp
    }

    # Replace Python format specifiers with PySpark specifiers
    pyspark_format = format
    for py_format, spark_format in format_mapping.items():
        pyspark_format = pyspark_format.replace(py_format, spark_format)
    return pyspark_format.replace("T", " ")<|MERGE_RESOLUTION|>--- conflicted
+++ resolved
@@ -1,14 +1,7 @@
 from __future__ import annotations
 
 from importlib import import_module
-<<<<<<< HEAD
-from typing import TYPE_CHECKING
-from typing import Any
-from typing import Sequence
-from typing import overload
-=======
-from typing import TYPE_CHECKING, Any, Sequence
->>>>>>> 35ec9fec
+from typing import TYPE_CHECKING, Any, Sequence, overload
 
 from narwhals.exceptions import UnsupportedDTypeError
 from narwhals.utils import Implementation, isinstance_or_issubclass
