from __future__ import annotations

import operator
from collections.abc import Callable
from functools import lru_cache
from importlib import import_module
from operator import attrgetter
from types import ModuleType
from typing import TYPE_CHECKING, Any, overload

from narwhals._utils import Implementation, Version, isinstance_or_issubclass
from narwhals.exceptions import ColumnNotFoundError, UnsupportedDTypeError

if TYPE_CHECKING:
    from collections.abc import Mapping

    import sqlframe.base.types as sqlframe_types
    from sqlframe.base.column import Column
    from sqlframe.base.session import _BaseSession as Session
    from typing_extensions import TypeAlias

    from narwhals._compliant.typing import CompliantLazyFrameAny
    from narwhals._spark_like.dataframe import SparkLikeLazyFrame
    from narwhals._spark_like.expr import SparkLikeExpr
    from narwhals.dtypes import DType
    from narwhals.typing import IntoDType

    _NativeDType: TypeAlias = sqlframe_types.DataType
    SparkSession = Session[Any, Any, Any, Any, Any, Any, Any]

UNITS_DICT = {
    "y": "year",
    "q": "quarter",
    "mo": "month",
    "d": "day",
    "h": "hour",
    "m": "minute",
    "s": "second",
    "ms": "millisecond",
    "us": "microsecond",
    "ns": "nanosecond",
}

# see https://spark.apache.org/docs/latest/sql-ref-datetime-pattern.html
# and https://docs.python.org/3/library/datetime.html#strftime-strptime-behavior
DATETIME_PATTERNS_MAPPING = {
    "%Y": "yyyy",  # Year with century (4 digits)
    "%y": "yy",  # Year without century (2 digits)
    "%m": "MM",  # Month (01-12)
    "%d": "dd",  # Day of the month (01-31)
    "%H": "HH",  # Hour (24-hour clock) (00-23)
    "%I": "hh",  # Hour (12-hour clock) (01-12)
    "%M": "mm",  # Minute (00-59)
    "%S": "ss",  # Second (00-59)
    "%f": "S",  # Microseconds -> Milliseconds
    "%p": "a",  # AM/PM
    "%a": "E",  # Abbreviated weekday name
    "%A": "E",  # Full weekday name
    "%j": "D",  # Day of the year
    "%z": "Z",  # Timezone offset
    "%s": "X",  # Unix timestamp
}


# NOTE: don't lru_cache this as `ModuleType` isn't hashable
def native_to_narwhals_dtype(  # noqa: C901, PLR0912
    dtype: _NativeDType, version: Version, spark_types: ModuleType, session: SparkSession
) -> DType:
    dtypes = version.dtypes
    if TYPE_CHECKING:
        native = sqlframe_types
    else:
        native = spark_types

    if isinstance(dtype, native.DoubleType):
        return dtypes.Float64()
    if isinstance(dtype, native.FloatType):
        return dtypes.Float32()
    if isinstance(dtype, native.LongType):
        return dtypes.Int64()
    if isinstance(dtype, native.IntegerType):
        return dtypes.Int32()
    if isinstance(dtype, native.ShortType):
        return dtypes.Int16()
    if isinstance(dtype, native.ByteType):
        return dtypes.Int8()
    if isinstance(dtype, (native.StringType, native.VarcharType, native.CharType)):
        return dtypes.String()
    if isinstance(dtype, native.BooleanType):
        return dtypes.Boolean()
    if isinstance(dtype, native.DateType):
        return dtypes.Date()
    if isinstance(dtype, native.TimestampNTZType):
        # TODO(marco): cover this
        return dtypes.Datetime()  # pragma: no cover
    if isinstance(dtype, native.TimestampType):
        return dtypes.Datetime(time_zone=fetch_session_time_zone(session))
    if isinstance(dtype, native.DecimalType):
        # TODO(marco): cover this
        return dtypes.Decimal()  # pragma: no cover
    if isinstance(dtype, native.ArrayType):
        return dtypes.List(
            inner=native_to_narwhals_dtype(
                dtype.elementType, version, spark_types, session
            )
        )
    if isinstance(dtype, native.StructType):
        return dtypes.Struct(
            fields=[
                dtypes.Field(
                    name=field.name,
                    dtype=native_to_narwhals_dtype(
                        field.dataType, version, spark_types, session
                    ),
                )
                for field in dtype
            ]
        )
    if isinstance(dtype, native.BinaryType):
        return dtypes.Binary()
    return dtypes.Unknown()  # pragma: no cover


@lru_cache(maxsize=4)
def fetch_session_time_zone(session: SparkSession) -> str:
    # Timezone can't be changed in PySpark session, so this can be cached.
    try:
        return session.conf.get("spark.sql.session.timeZone")  # type: ignore[attr-defined]
    except Exception:  # noqa: BLE001
        # https://github.com/eakmanrq/sqlframe/issues/406
        return "<unknown>"


IntoSparkDType: TypeAlias = Callable[[ModuleType], Callable[[], "_NativeDType"]]
dtypes = Version.MAIN.dtypes
NW_TO_SPARK_DTYPES: Mapping[type[DType], IntoSparkDType] = {
    dtypes.Float64: attrgetter("DoubleType"),
    dtypes.Float32: attrgetter("FloatType"),
    dtypes.Binary: attrgetter("BinaryType"),
    dtypes.String: attrgetter("StringType"),
    dtypes.Boolean: attrgetter("BooleanType"),
    dtypes.Date: attrgetter("DateType"),
    dtypes.Int8: attrgetter("ByteType"),
    dtypes.Int16: attrgetter("ShortType"),
    dtypes.Int32: attrgetter("IntegerType"),
    dtypes.Int64: attrgetter("LongType"),
}
UNSUPPORTED_DTYPES = (
    dtypes.UInt64,
    dtypes.UInt32,
    dtypes.UInt16,
    dtypes.UInt8,
    dtypes.Enum,
    dtypes.Categorical,
    dtypes.Time,
)


def narwhals_to_native_dtype(
    dtype: IntoDType, version: Version, spark_types: ModuleType, session: SparkSession
) -> _NativeDType:
    dtypes = version.dtypes
    if TYPE_CHECKING:
        native = sqlframe_types
    else:
        native = spark_types
    base_type = dtype.base_type()
    if into_spark_type := NW_TO_SPARK_DTYPES.get(base_type):
        return into_spark_type(native)()
    if isinstance_or_issubclass(dtype, dtypes.Datetime):
        if (tu := dtype.time_unit) != "us":  # pragma: no cover
            msg = f"Only microsecond precision is supported for PySpark, got: {tu}."
            raise ValueError(msg)
        dt_time_zone = dtype.time_zone
        if dt_time_zone is None:
            return native.TimestampNTZType()
        if dt_time_zone != (tz := fetch_session_time_zone(session)):  # pragma: no cover
            msg = f"Only {tz} time zone is supported, as that's the connection time zone, got: {dt_time_zone}"
            raise ValueError(msg)
        # TODO(unassigned): cover once https://github.com/narwhals-dev/narwhals/issues/2742 addressed
        return native.TimestampType()  # pragma: no cover
    if isinstance_or_issubclass(dtype, (dtypes.List, dtypes.Array)):
        return native.ArrayType(
            elementType=narwhals_to_native_dtype(dtype.inner, version, native, session)
        )
    if isinstance_or_issubclass(dtype, dtypes.Struct):  # pragma: no cover
        return native.StructType(
            fields=[
                native.StructField(
                    name=field.name,
                    dataType=narwhals_to_native_dtype(
                        field.dtype, version, native, session
                    ),
                )
                for field in dtype.fields
            ]
        )
    if issubclass(base_type, UNSUPPORTED_DTYPES):  # pragma: no cover
        msg = f"Converting to {base_type.__name__} dtype is not supported for Spark-Like backend."
        raise UnsupportedDTypeError(msg)
    msg = f"Unknown dtype: {dtype}"  # pragma: no cover
    raise AssertionError(msg)


def evaluate_exprs(
    df: SparkLikeLazyFrame, /, *exprs: SparkLikeExpr
) -> list[tuple[str, Column]]:
    native_results: list[tuple[str, Column]] = []

    for expr in exprs:
        native_series_list = expr._call(df)
        output_names = expr._evaluate_output_names(df)
        if expr._alias_output_names is not None:
            output_names = expr._alias_output_names(output_names)
        if len(output_names) != len(native_series_list):  # pragma: no cover
            msg = f"Internal error: got output names {output_names}, but only got {len(native_series_list)} results"
            raise AssertionError(msg)
        native_results.extend(zip(output_names, native_series_list))

    return native_results


def import_functions(implementation: Implementation, /) -> ModuleType:
    if implementation is Implementation.PYSPARK:
        from pyspark.sql import functions

        return functions
    if implementation is Implementation.PYSPARK_CONNECT:
        from pyspark.sql.connect import functions

        return functions
    from sqlframe.base.session import _BaseSession

    return import_module(f"sqlframe.{_BaseSession().execution_dialect_name}.functions")


def import_native_dtypes(implementation: Implementation, /) -> ModuleType:
    if implementation is Implementation.PYSPARK:
        from pyspark.sql import types

        return types
    if implementation is Implementation.PYSPARK_CONNECT:
        from pyspark.sql.connect import types

        return types
    from sqlframe.base.session import _BaseSession

    return import_module(f"sqlframe.{_BaseSession().execution_dialect_name}.types")


def import_window(implementation: Implementation, /) -> type[Any]:
    if implementation is Implementation.PYSPARK:
        from pyspark.sql import Window

        return Window

    if implementation is Implementation.PYSPARK_CONNECT:
        from pyspark.sql.connect.window import Window

        return Window
    from sqlframe.base.session import _BaseSession

    return import_module(
        f"sqlframe.{_BaseSession().execution_dialect_name}.window"
    ).Window


@overload
def strptime_to_pyspark_format(format: None) -> None: ...


@overload
def strptime_to_pyspark_format(format: str) -> str: ...


def strptime_to_pyspark_format(format: str | None) -> str | None:
    """Converts a Python strptime datetime format string to a PySpark datetime format string."""
    if format is None:  # pragma: no cover
        return None

    # Replace Python format specifiers with PySpark specifiers
    pyspark_format = format
    for py_format, spark_format in DATETIME_PATTERNS_MAPPING.items():
        pyspark_format = pyspark_format.replace(py_format, spark_format)
    return pyspark_format.replace("T", " ")


<<<<<<< HEAD
def true_divide(F: ModuleType, left: Column, right: Column) -> Column:  # noqa: N803
=======
def true_divide(F: Any, left: Column, right: Column) -> Column:
>>>>>>> 12662873
    # PySpark before 3.5 doesn't have `try_divide`, SQLFrame doesn't have it.
    divide = getattr(F, "try_divide", operator.truediv)
    zero = F.lit(0)

    safe_case = divide(left, right)  # Dividend is not zero
    unsafe_case = (  # Dividend is zero, the result depends on the numerator
        F.when(left == zero, F.lit(float("nan")))
        .when(left > zero, F.lit(float("inf")))
        .when(left < zero, F.lit(float("-inf")))
    )
    return F.when(right != zero, safe_case).when(right == zero, unsafe_case)


def catch_pyspark_sql_exception(
    exception: Exception, frame: CompliantLazyFrameAny, /
) -> ColumnNotFoundError | Exception:  # pragma: no cover
    from pyspark.errors import AnalysisException

    if isinstance(exception, AnalysisException) and str(exception).startswith(
        "[UNRESOLVED_COLUMN.WITH_SUGGESTION]"
    ):
        return ColumnNotFoundError.from_available_column_names(
            available_columns=frame.columns
        )
    # Just return exception as-is.
    return exception


def catch_pyspark_connect_exception(
    exception: Exception, /
) -> ColumnNotFoundError | Exception:  # pragma: no cover
    from pyspark.errors.exceptions.connect import AnalysisException

    if isinstance(exception, AnalysisException) and str(exception).startswith(
        "[UNRESOLVED_COLUMN.WITH_SUGGESTION]"
    ):
        return ColumnNotFoundError(str(exception))
    # Just return exception as-is.
    return exception<|MERGE_RESOLUTION|>--- conflicted
+++ resolved
@@ -285,11 +285,7 @@
     return pyspark_format.replace("T", " ")
 
 
-<<<<<<< HEAD
-def true_divide(F: ModuleType, left: Column, right: Column) -> Column:  # noqa: N803
-=======
-def true_divide(F: Any, left: Column, right: Column) -> Column:
->>>>>>> 12662873
+def true_divide(F: ModuleType, left: Column, right: Column) -> Column:
     # PySpark before 3.5 doesn't have `try_divide`, SQLFrame doesn't have it.
     divide = getattr(F, "try_divide", operator.truediv)
     zero = F.lit(0)
