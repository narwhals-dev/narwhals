--- conflicted
+++ resolved
@@ -65,11 +65,7 @@
         return dtypes.Boolean()
     if isinstance(dtype, spark_types.DateType):
         return dtypes.Date()
-<<<<<<< HEAD
     if isinstance(dtype, spark_types.TimestampNTZType):
-=======
-    if isinstance(dtype, (spark_types.TimestampType, spark_types.TimestampNTZType)):
->>>>>>> 53e780c7
         return dtypes.Datetime()
     if isinstance(dtype, spark_types.TimestampType):
         return dtypes.Datetime(time_zone="UTC")
