--- conflicted
+++ resolved
@@ -2,11 +2,7 @@
 
 from functools import lru_cache
 from importlib import import_module
-<<<<<<< HEAD
-from typing import TYPE_CHECKING, Any
-=======
 from typing import TYPE_CHECKING, Any, Sequence, overload
->>>>>>> 55cdea62
 
 from narwhals.exceptions import UnsupportedDTypeError
 from narwhals.utils import Implementation, isinstance_or_issubclass
