from __future__ import annotations

from importlib import import_module
from typing import TYPE_CHECKING
from typing import Any
<<<<<<< HEAD
from typing import overload
=======
from typing import Sequence
>>>>>>> daaeaf9b

from narwhals.exceptions import UnsupportedDTypeError
from narwhals.utils import Implementation
from narwhals.utils import import_dtypes_module
from narwhals.utils import isinstance_or_issubclass

if TYPE_CHECKING:
    from types import ModuleType

    import sqlframe.base.functions as sqlframe_functions
    import sqlframe.base.types as sqlframe_types
    from sqlframe.base.column import Column
    from typing_extensions import TypeAlias

    from narwhals._spark_like.dataframe import SparkLikeLazyFrame
    from narwhals._spark_like.expr import SparkLikeExpr
    from narwhals.dtypes import DType
    from narwhals.utils import Version

    _NativeDType: TypeAlias = sqlframe_types.DataType


class WindowInputs:
    __slots__ = ("expr", "order_by", "partition_by")

    def __init__(
        self,
        expr: Column,
        partition_by: Sequence[str],
        order_by: Sequence[str],
    ) -> None:
        self.expr = expr
        self.partition_by = partition_by
        self.order_by = order_by


# NOTE: don't lru_cache this as `ModuleType` isn't hashable
def native_to_narwhals_dtype(
    dtype: _NativeDType, version: Version, spark_types: ModuleType
) -> DType:  # pragma: no cover
    dtypes = import_dtypes_module(version=version)
    if TYPE_CHECKING:
        native = sqlframe_types
    else:
        native = spark_types

    if isinstance(dtype, native.DoubleType):
        return dtypes.Float64()
    if isinstance(dtype, native.FloatType):
        return dtypes.Float32()
    if isinstance(dtype, native.LongType):
        return dtypes.Int64()
    if isinstance(dtype, native.IntegerType):
        return dtypes.Int32()
    if isinstance(dtype, native.ShortType):
        return dtypes.Int16()
    if isinstance(dtype, native.ByteType):
        return dtypes.Int8()
    if isinstance(dtype, (native.StringType, native.VarcharType, native.CharType)):
        return dtypes.String()
    if isinstance(dtype, native.BooleanType):
        return dtypes.Boolean()
    if isinstance(dtype, native.DateType):
        return dtypes.Date()
    if isinstance(dtype, native.TimestampNTZType):
        return dtypes.Datetime()
    if isinstance(dtype, native.TimestampType):
        # TODO(marco): is UTC correct, or should we be getting the connection timezone?
        # https://github.com/narwhals-dev/narwhals/issues/2165
        return dtypes.Datetime(time_zone="UTC")
    if isinstance(dtype, native.DecimalType):
        return dtypes.Decimal()
    if isinstance(dtype, native.ArrayType):
        return dtypes.List(
            inner=native_to_narwhals_dtype(
                dtype.elementType, version=version, spark_types=spark_types
            )
        )
    if isinstance(dtype, native.StructType):
        return dtypes.Struct(
            fields=[
                dtypes.Field(
                    name=field.name,
                    dtype=native_to_narwhals_dtype(
                        field.dataType, version=version, spark_types=spark_types
                    ),
                )
                for field in dtype
            ]
        )
    if isinstance(dtype, native.BinaryType):
        return dtypes.Binary()
    return dtypes.Unknown()


def narwhals_to_native_dtype(
    dtype: DType | type[DType], version: Version, spark_types: ModuleType
) -> _NativeDType:
    dtypes = import_dtypes_module(version)
    if TYPE_CHECKING:
        native = sqlframe_types
    else:
        native = spark_types

    if isinstance_or_issubclass(dtype, dtypes.Float64):
        return native.DoubleType()
    if isinstance_or_issubclass(dtype, dtypes.Float32):
        return native.FloatType()
    if isinstance_or_issubclass(dtype, dtypes.Int64):
        return native.LongType()
    if isinstance_or_issubclass(dtype, dtypes.Int32):
        return native.IntegerType()
    if isinstance_or_issubclass(dtype, dtypes.Int16):
        return native.ShortType()
    if isinstance_or_issubclass(dtype, dtypes.Int8):
        return native.ByteType()
    if isinstance_or_issubclass(dtype, dtypes.String):
        return native.StringType()
    if isinstance_or_issubclass(dtype, dtypes.Boolean):
        return native.BooleanType()
    if isinstance_or_issubclass(dtype, dtypes.Date):
        return native.DateType()
    if isinstance_or_issubclass(dtype, dtypes.Datetime):
        dt_time_zone = dtype.time_zone
        if dt_time_zone is None:
            return native.TimestampNTZType()
        if dt_time_zone != "UTC":  # pragma: no cover
            msg = f"Only UTC time zone is supported for PySpark, got: {dt_time_zone}"
            raise ValueError(msg)
        return native.TimestampType()
    if isinstance_or_issubclass(dtype, (dtypes.List, dtypes.Array)):
        return native.ArrayType(
            elementType=narwhals_to_native_dtype(
                dtype.inner, version=version, spark_types=native
            )
        )
    if isinstance_or_issubclass(dtype, dtypes.Struct):  # pragma: no cover
        return native.StructType(
            fields=[
                native.StructField(
                    name=field.name,
                    dataType=narwhals_to_native_dtype(
                        field.dtype, version=version, spark_types=native
                    ),
                )
                for field in dtype.fields
            ]
        )
    if isinstance_or_issubclass(dtype, dtypes.Binary):
        return native.BinaryType()

    if isinstance_or_issubclass(
        dtype,
        (
            dtypes.UInt64,
            dtypes.UInt32,
            dtypes.UInt16,
            dtypes.UInt8,
            dtypes.Enum,
            dtypes.Categorical,
            dtypes.Time,
        ),
    ):  # pragma: no cover
        msg = "Unsigned integer, Enum, Categorical and Time types are not supported by spark-like backend"
        raise UnsupportedDTypeError(msg)

    msg = f"Unknown dtype: {dtype}"  # pragma: no cover
    raise AssertionError(msg)


def evaluate_exprs(
    df: SparkLikeLazyFrame, /, *exprs: SparkLikeExpr
) -> list[tuple[str, Column]]:
    native_results: list[tuple[str, Column]] = []

    for expr in exprs:
        native_series_list = expr._call(df)
        output_names = expr._evaluate_output_names(df)
        if expr._alias_output_names is not None:
            output_names = expr._alias_output_names(output_names)
        if len(output_names) != len(native_series_list):  # pragma: no cover
            msg = f"Internal error: got output names {output_names}, but only got {len(native_series_list)} results"
            raise AssertionError(msg)
        native_results.extend(zip(output_names, native_series_list))

    return native_results


def _std(
    column: Column,
    ddof: int,
    np_version: tuple[int, ...],
    functions: ModuleType,
    implementation: Implementation,
) -> Column:
    if TYPE_CHECKING:
        F = sqlframe_functions  # noqa: N806
    else:
        F = functions  # noqa: N806
    if implementation is Implementation.PYSPARK and np_version < (2, 0):
        from pyspark.pandas.spark.functions import stddev

        return stddev(column, ddof)  # pyright: ignore[reportReturnType, reportArgumentType]
    if ddof == 0:
        return F.stddev_pop(column)
    if ddof == 1:
        return F.stddev_samp(column)
    n_rows = F.count(column)
    return F.stddev_samp(column) * F.sqrt((n_rows - 1) / (n_rows - ddof))


def _var(
    column: Column,
    ddof: int,
    np_version: tuple[int, ...],
    functions: ModuleType,
    implementation: Implementation,
) -> Column:
    if TYPE_CHECKING:
        F = sqlframe_functions  # noqa: N806
    else:
        F = functions  # noqa: N806
    if implementation is Implementation.PYSPARK and np_version < (2, 0):
        from pyspark.pandas.spark.functions import var

        return var(column, ddof)  # pyright: ignore[reportReturnType, reportArgumentType]
    if ddof == 0:
        return F.var_pop(column)
    if ddof == 1:
        return F.var_samp(column)

    n_rows = F.count(column)
    return F.var_samp(column) * (n_rows - 1) / (n_rows - ddof)


def import_functions(implementation: Implementation, /) -> ModuleType:
    if implementation is Implementation.PYSPARK:
        from pyspark.sql import functions

        return functions
    from sqlframe.base.session import _BaseSession

    return import_module(f"sqlframe.{_BaseSession().execution_dialect_name}.functions")


def import_native_dtypes(implementation: Implementation, /) -> ModuleType:
    if implementation is Implementation.PYSPARK:
        from pyspark.sql import types

        return types
    from sqlframe.base.session import _BaseSession

    return import_module(f"sqlframe.{_BaseSession().execution_dialect_name}.types")


def import_window(implementation: Implementation, /) -> type[Any]:
    if implementation is Implementation.PYSPARK:
        from pyspark.sql import Window

        return Window
    from sqlframe.base.session import _BaseSession

<<<<<<< HEAD
    input_col = functions.col(_input) if isinstance(_input, str) else _input
    return var(input_col, ddof=ddof)


@overload
def strptime_to_pyspark_format(format: None) -> None: ...


@overload
def strptime_to_pyspark_format(format: str) -> str: ...


def strptime_to_pyspark_format(format: str | None) -> str | None:  # noqa: A002
    """Converts a Python strptime datetime format string to a PySpark datetime format string."""
    if format is None:
        return None

    # see https://spark.apache.org/docs/latest/sql-ref-datetime-pattern.html
    # and https://docs.python.org/3/library/datetime.html#strftime-strptime-behavior
    format_mapping = {
        "%Y": "yyyy",  # Year with century (4 digits)
        "%y": "yy",  # Year without century (2 digits)
        "%m": "MM",  # Month (01-12)
        "%d": "dd",  # Day of the month (01-31)
        "%H": "HH",  # Hour (24-hour clock) (00-23)
        "%I": "hh",  # Hour (12-hour clock) (01-12)
        "%M": "mm",  # Minute (00-59)
        "%S": "ss",  # Second (00-59)
        "%f": "S",  # Microseconds -> Milliseconds
        "%p": "a",  # AM/PM
        "%a": "E",  # Abbreviated weekday name
        "%A": "E",  # Full weekday name
        "%j": "D",  # Day of the year
        "%z": "Z",  # Timezone offset
        "%s": "X",  # Unix timestamp
    }

    # Replace Python format specifiers with PySpark specifiers
    pyspark_format = format
    for py_format, spark_format in format_mapping.items():
        pyspark_format = pyspark_format.replace(py_format, spark_format)
    return pyspark_format.replace("T", " ")
=======
    return import_module(
        f"sqlframe.{_BaseSession().execution_dialect_name}.window"
    ).Window
>>>>>>> daaeaf9b
<|MERGE_RESOLUTION|>--- conflicted
+++ resolved
@@ -3,11 +3,8 @@
 from importlib import import_module
 from typing import TYPE_CHECKING
 from typing import Any
-<<<<<<< HEAD
+from typing import Sequence
 from typing import overload
-=======
-from typing import Sequence
->>>>>>> daaeaf9b
 
 from narwhals.exceptions import UnsupportedDTypeError
 from narwhals.utils import Implementation
@@ -270,9 +267,9 @@
         return Window
     from sqlframe.base.session import _BaseSession
 
-<<<<<<< HEAD
-    input_col = functions.col(_input) if isinstance(_input, str) else _input
-    return var(input_col, ddof=ddof)
+    return import_module(
+        f"sqlframe.{_BaseSession().execution_dialect_name}.window"
+    ).Window
 
 
 @overload
@@ -283,7 +280,7 @@
 def strptime_to_pyspark_format(format: str) -> str: ...
 
 
-def strptime_to_pyspark_format(format: str | None) -> str | None:  # noqa: A002
+def strptime_to_pyspark_format(format: str | None) -> str | None:
     """Converts a Python strptime datetime format string to a PySpark datetime format string."""
     if format is None:
         return None
@@ -312,9 +309,4 @@
     pyspark_format = format
     for py_format, spark_format in format_mapping.items():
         pyspark_format = pyspark_format.replace(py_format, spark_format)
-    return pyspark_format.replace("T", " ")
-=======
-    return import_module(
-        f"sqlframe.{_BaseSession().execution_dialect_name}.window"
-    ).Window
->>>>>>> daaeaf9b
+    return pyspark_format.replace("T", " ")