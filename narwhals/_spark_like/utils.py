from __future__ import annotations

import operator
from functools import lru_cache
from importlib import import_module
from typing import TYPE_CHECKING, Any, overload

from narwhals._utils import Implementation, isinstance_or_issubclass
from narwhals.exceptions import ColumnNotFoundError, UnsupportedDTypeError

if TYPE_CHECKING:
    from types import ModuleType

    import sqlframe.base.types as sqlframe_types
    from sqlframe.base.column import Column
    from sqlframe.base.session import _BaseSession as Session
    from typing_extensions import TypeAlias

    from narwhals._compliant.typing import CompliantLazyFrameAny
    from narwhals._spark_like.dataframe import SparkLikeLazyFrame
    from narwhals._spark_like.expr import SparkLikeExpr
    from narwhals._utils import Version
    from narwhals.dtypes import DType
    from narwhals.typing import IntoDType

    _NativeDType: TypeAlias = sqlframe_types.DataType
    SparkSession = Session[Any, Any, Any, Any, Any, Any, Any]

UNITS_DICT = {
    "y": "year",
    "q": "quarter",
    "mo": "month",
    "d": "day",
    "h": "hour",
    "m": "minute",
    "s": "second",
    "ms": "millisecond",
    "us": "microsecond",
    "ns": "nanosecond",
}

# see https://spark.apache.org/docs/latest/sql-ref-datetime-pattern.html
# and https://docs.python.org/3/library/datetime.html#strftime-strptime-behavior
DATETIME_PATTERNS_MAPPING = {
    "%Y": "yyyy",  # Year with century (4 digits)
    "%y": "yy",  # Year without century (2 digits)
    "%m": "MM",  # Month (01-12)
    "%d": "dd",  # Day of the month (01-31)
    "%H": "HH",  # Hour (24-hour clock) (00-23)
    "%I": "hh",  # Hour (12-hour clock) (01-12)
    "%M": "mm",  # Minute (00-59)
    "%S": "ss",  # Second (00-59)
    "%f": "S",  # Microseconds -> Milliseconds
    "%p": "a",  # AM/PM
    "%a": "E",  # Abbreviated weekday name
    "%A": "E",  # Full weekday name
    "%j": "D",  # Day of the year
    "%z": "Z",  # Timezone offset
    "%s": "X",  # Unix timestamp
}


# NOTE: don't lru_cache this as `ModuleType` isn't hashable
def native_to_narwhals_dtype(  # noqa: C901, PLR0912
    dtype: _NativeDType, version: Version, spark_types: ModuleType, session: SparkSession
) -> DType:
    dtypes = version.dtypes
    if TYPE_CHECKING:
        native = sqlframe_types
    else:
        native = spark_types

    if isinstance(dtype, native.DoubleType):
        return dtypes.Float64()
    if isinstance(dtype, native.FloatType):
        return dtypes.Float32()
    if isinstance(dtype, native.LongType):
        return dtypes.Int64()
    if isinstance(dtype, native.IntegerType):
        return dtypes.Int32()
    if isinstance(dtype, native.ShortType):
        return dtypes.Int16()
    if isinstance(dtype, native.ByteType):
        return dtypes.Int8()
    if isinstance(dtype, (native.StringType, native.VarcharType, native.CharType)):
        return dtypes.String()
    if isinstance(dtype, native.BooleanType):
        return dtypes.Boolean()
    if isinstance(dtype, native.DateType):
        return dtypes.Date()
    if isinstance(dtype, native.TimestampNTZType):
        # TODO(marco): cover this
        return dtypes.Datetime()  # pragma: no cover
    if isinstance(dtype, native.TimestampType):
        return dtypes.Datetime(time_zone=fetch_session_time_zone(session))
    if isinstance(dtype, native.DecimalType):
        # TODO(marco): cover this
        return dtypes.Decimal()  # pragma: no cover
    if isinstance(dtype, native.ArrayType):
        return dtypes.List(
            inner=native_to_narwhals_dtype(
                dtype.elementType, version, spark_types, session
            )
        )
    if isinstance(dtype, native.StructType):
        return dtypes.Struct(
            fields=[
                dtypes.Field(
                    name=field.name,
                    dtype=native_to_narwhals_dtype(
                        field.dataType, version, spark_types, session
                    ),
                )
                for field in dtype
            ]
        )
    if isinstance(dtype, native.BinaryType):
        return dtypes.Binary()
    return dtypes.Unknown()  # pragma: no cover


@lru_cache(maxsize=4)
def fetch_session_time_zone(session: SparkSession) -> str:
    # Timezone can't be changed in PySpark session, so this can be cached.
    try:
        return session.conf.get("spark.sql.session.timeZone")  # type: ignore[attr-defined]
    except Exception:  # noqa: BLE001
        # https://github.com/eakmanrq/sqlframe/issues/406
        return "<unknown>"


def narwhals_to_native_dtype(  # noqa: C901, PLR0912
    dtype: IntoDType, version: Version, spark_types: ModuleType, session: SparkSession
) -> _NativeDType:
    dtypes = version.dtypes
    if TYPE_CHECKING:
        native = sqlframe_types
    else:
        native = spark_types

    if isinstance_or_issubclass(dtype, dtypes.Float64):
        return native.DoubleType()
    if isinstance_or_issubclass(dtype, dtypes.Float32):
        return native.FloatType()
    if isinstance_or_issubclass(dtype, dtypes.Int64):
        return native.LongType()
    if isinstance_or_issubclass(dtype, dtypes.Int32):
        return native.IntegerType()
    if isinstance_or_issubclass(dtype, dtypes.Int16):
        return native.ShortType()
    if isinstance_or_issubclass(dtype, dtypes.Int8):
        return native.ByteType()
    if isinstance_or_issubclass(dtype, dtypes.String):
        return native.StringType()
    if isinstance_or_issubclass(dtype, dtypes.Boolean):
        return native.BooleanType()
    if isinstance_or_issubclass(dtype, dtypes.Date):
        return native.DateType()
    if isinstance_or_issubclass(dtype, dtypes.Datetime):
        if (tu := dtype.time_unit) != "us":  # pragma: no cover
            msg = f"Only microsecond precision is supported for PySpark, got: {tu}."
            raise ValueError(msg)
        dt_time_zone = dtype.time_zone
        if dt_time_zone is None:
            return native.TimestampNTZType()
        if dt_time_zone != (tz := fetch_session_time_zone(session)):  # pragma: no cover
            msg = f"Only {tz} time zone is supported, as that's the connection time zone, got: {dt_time_zone}"
            raise ValueError(msg)
        # TODO(unassigned): cover once https://github.com/narwhals-dev/narwhals/issues/2742 addressed
        return native.TimestampType()  # pragma: no cover
    if isinstance_or_issubclass(dtype, (dtypes.List, dtypes.Array)):
        return native.ArrayType(
            elementType=narwhals_to_native_dtype(dtype.inner, version, native, session)
        )
    if isinstance_or_issubclass(dtype, dtypes.Struct):  # pragma: no cover
        return native.StructType(
            fields=[
                native.StructField(
                    name=field.name,
                    dataType=narwhals_to_native_dtype(
                        field.dtype, version, native, session
                    ),
                )
                for field in dtype.fields
            ]
        )
    if isinstance_or_issubclass(dtype, dtypes.Binary):
        return native.BinaryType()

    if isinstance_or_issubclass(
        dtype,
        (
            dtypes.UInt64,
            dtypes.UInt32,
            dtypes.UInt16,
            dtypes.UInt8,
            dtypes.Enum,
            dtypes.Categorical,
            dtypes.Time,
        ),
    ):  # pragma: no cover
        msg = "Unsigned integer, Enum, Categorical and Time types are not supported by spark-like backend"
        raise UnsupportedDTypeError(msg)

    msg = f"Unknown dtype: {dtype}"  # pragma: no cover
    raise AssertionError(msg)


def evaluate_exprs(
    df: SparkLikeLazyFrame, /, *exprs: SparkLikeExpr
) -> list[tuple[str, Column]]:
    native_results: list[tuple[str, Column]] = []

    for expr in exprs:
        native_series_list = expr._call(df)
        output_names = expr._evaluate_output_names(df)
        if expr._alias_output_names is not None:
            output_names = expr._alias_output_names(output_names)
        if len(output_names) != len(native_series_list):  # pragma: no cover
            msg = f"Internal error: got output names {output_names}, but only got {len(native_series_list)} results"
            raise AssertionError(msg)
        native_results.extend(zip(output_names, native_series_list))

    return native_results


def import_functions(implementation: Implementation, /) -> ModuleType:
    if implementation is Implementation.PYSPARK:
        from pyspark.sql import functions

        return functions
    if implementation is Implementation.PYSPARK_CONNECT:
        from pyspark.sql.connect import functions

        return functions
    from sqlframe.base.session import _BaseSession

    return import_module(f"sqlframe.{_BaseSession().execution_dialect_name}.functions")


def import_native_dtypes(implementation: Implementation, /) -> ModuleType:
    if implementation is Implementation.PYSPARK:
        from pyspark.sql import types

        return types
    if implementation is Implementation.PYSPARK_CONNECT:
        from pyspark.sql.connect import types

        return types
    from sqlframe.base.session import _BaseSession

    return import_module(f"sqlframe.{_BaseSession().execution_dialect_name}.types")


def import_window(implementation: Implementation, /) -> type[Any]:
    if implementation is Implementation.PYSPARK:
        from pyspark.sql import Window

        return Window

    if implementation is Implementation.PYSPARK_CONNECT:
        from pyspark.sql.connect.window import Window

        return Window
    from sqlframe.base.session import _BaseSession

    return import_module(
        f"sqlframe.{_BaseSession().execution_dialect_name}.window"
    ).Window


@overload
def strptime_to_pyspark_format(format: None) -> None: ...


@overload
def strptime_to_pyspark_format(format: str) -> str: ...


def strptime_to_pyspark_format(format: str | None) -> str | None:
    """Converts a Python strptime datetime format string to a PySpark datetime format string."""
    if format is None:  # pragma: no cover
        return None

    # Replace Python format specifiers with PySpark specifiers
    pyspark_format = format
    for py_format, spark_format in DATETIME_PATTERNS_MAPPING.items():
        pyspark_format = pyspark_format.replace(py_format, spark_format)
    return pyspark_format.replace("T", " ")


<<<<<<< HEAD
def catch_pyspark_sql_exception(
    exception: Exception, frame: CompliantLazyFrameAny, /
) -> ColumnNotFoundError | Exception:  # pragma: no cover
    from pyspark.errors import AnalysisException

    if isinstance(exception, AnalysisException) and str(exception).startswith(
        "[UNRESOLVED_COLUMN.WITH_SUGGESTION]"
    ):
        return ColumnNotFoundError.from_available_column_names(
            available_columns=frame.columns
        )
    # Just return exception as-is.
    return exception


def catch_pyspark_connect_exception(
    exception: Exception, /
) -> ColumnNotFoundError | Exception:  # pragma: no cover
    from pyspark.errors.exceptions.connect import AnalysisException

    if isinstance(exception, AnalysisException) and str(exception).startswith(
        "[UNRESOLVED_COLUMN.WITH_SUGGESTION]"
    ):
        return ColumnNotFoundError(str(exception))
    # Just return exception as-is.
    return exception
=======
def true_divide(F: Any, left: Column, right: Column) -> Column:  # noqa: N803
    # PySpark before 3.5 doesn't have `try_divide`, SQLFrame doesn't have it.
    divide = getattr(F, "try_divide", operator.truediv)
    return divide(left, right)
>>>>>>> 6bf17310
<|MERGE_RESOLUTION|>--- conflicted
+++ resolved
@@ -289,7 +289,12 @@
     return pyspark_format.replace("T", " ")
 
 
-<<<<<<< HEAD
+def true_divide(F: Any, left: Column, right: Column) -> Column:  # noqa: N803
+    # PySpark before 3.5 doesn't have `try_divide`, SQLFrame doesn't have it.
+    divide = getattr(F, "try_divide", operator.truediv)
+    return divide(left, right)
+
+
 def catch_pyspark_sql_exception(
     exception: Exception, frame: CompliantLazyFrameAny, /
 ) -> ColumnNotFoundError | Exception:  # pragma: no cover
@@ -315,10 +320,4 @@
     ):
         return ColumnNotFoundError(str(exception))
     # Just return exception as-is.
-    return exception
-=======
-def true_divide(F: Any, left: Column, right: Column) -> Column:  # noqa: N803
-    # PySpark before 3.5 doesn't have `try_divide`, SQLFrame doesn't have it.
-    divide = getattr(F, "try_divide", operator.truediv)
-    return divide(left, right)
->>>>>>> 6bf17310
+    return exception