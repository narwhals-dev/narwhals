from __future__ import annotations

from functools import lru_cache
from typing import TYPE_CHECKING
from typing import Any
from typing import Callable

from pyspark.sql import Column
from pyspark.sql import Window
from pyspark.sql import functions as F  # noqa: N812
from pyspark.sql import types as pyspark_types
from pyspark.sql.window import Window

from narwhals.exceptions import UnsupportedDTypeError
from narwhals.utils import import_dtypes_module
from narwhals.utils import isinstance_or_issubclass

if TYPE_CHECKING:
<<<<<<< HEAD
    from pyspark.sql import types as pyspark_types
=======
    from pyspark.sql import Column
>>>>>>> 267eb53e

    from narwhals._spark_like.dataframe import SparkLikeLazyFrame
    from narwhals._spark_like.expr import SparkLikeExpr
    from narwhals.dtypes import DType
    from narwhals.utils import Version


@lru_cache(maxsize=16)
def native_to_narwhals_dtype(
    dtype: pyspark_types.DataType,
    version: Version,
) -> DType:  # pragma: no cover
    dtypes = import_dtypes_module(version=version)

    if isinstance(dtype, pyspark_types.DoubleType):
        return dtypes.Float64()
    if isinstance(dtype, pyspark_types.FloatType):
        return dtypes.Float32()
    if isinstance(dtype, pyspark_types.LongType):
        return dtypes.Int64()
    if isinstance(dtype, pyspark_types.IntegerType):
        return dtypes.Int32()
    if isinstance(dtype, pyspark_types.ShortType):
        return dtypes.Int16()
    if isinstance(dtype, pyspark_types.ByteType):
        return dtypes.Int8()
    string_types = [
        pyspark_types.StringType,
        pyspark_types.VarcharType,
        pyspark_types.CharType,
    ]
    if any(isinstance(dtype, t) for t in string_types):
        return dtypes.String()
    if isinstance(dtype, pyspark_types.BooleanType):
        return dtypes.Boolean()
    if isinstance(dtype, pyspark_types.DateType):
        return dtypes.Date()
    datetime_types = [
        pyspark_types.TimestampType,
        pyspark_types.TimestampNTZType,
    ]
    if any(isinstance(dtype, t) for t in datetime_types):
        return dtypes.Datetime()
    if isinstance(dtype, pyspark_types.DecimalType):  # pragma: no cover
        # TODO(unassigned): cover this in dtypes_test.py
        return dtypes.Decimal()
    return dtypes.Unknown()


def narwhals_to_native_dtype(
    dtype: DType | type[DType], version: Version
) -> pyspark_types.DataType:
    dtypes = import_dtypes_module(version)

    if isinstance_or_issubclass(dtype, dtypes.Float64):
        return pyspark_types.DoubleType()
    if isinstance_or_issubclass(dtype, dtypes.Float32):
        return pyspark_types.FloatType()
    if isinstance_or_issubclass(dtype, dtypes.Int64):
        return pyspark_types.LongType()
    if isinstance_or_issubclass(dtype, dtypes.Int32):
        return pyspark_types.IntegerType()
    if isinstance_or_issubclass(dtype, dtypes.Int16):
        return pyspark_types.ShortType()
    if isinstance_or_issubclass(dtype, dtypes.Int8):
        return pyspark_types.ByteType()
    if isinstance_or_issubclass(dtype, dtypes.String):
        return pyspark_types.StringType()
    if isinstance_or_issubclass(dtype, dtypes.Boolean):
        return pyspark_types.BooleanType()
    if isinstance_or_issubclass(dtype, (dtypes.Date, dtypes.Datetime)):
        msg = "Converting to Date or Datetime dtype is not supported yet"
        raise NotImplementedError(msg)
    if isinstance_or_issubclass(dtype, dtypes.List):  # pragma: no cover
        msg = "Converting to List dtype is not supported yet"
        raise NotImplementedError(msg)
    if isinstance_or_issubclass(dtype, dtypes.Struct):  # pragma: no cover
        msg = "Converting to Struct dtype is not supported yet"
        raise NotImplementedError(msg)
    if isinstance_or_issubclass(dtype, dtypes.Array):  # pragma: no cover
        msg = "Converting to Array dtype is not supported yet"
        raise NotImplementedError(msg)
    if isinstance_or_issubclass(
        dtype, (dtypes.UInt64, dtypes.UInt32, dtypes.UInt16, dtypes.UInt8)
    ):  # pragma: no cover
        msg = "Unsigned integer types are not supported by PySpark"
        raise UnsupportedDTypeError(msg)

    msg = f"Unknown dtype: {dtype}"  # pragma: no cover
    raise AssertionError(msg)


def parse_exprs_and_named_exprs(
    df: SparkLikeLazyFrame,
) -> Callable[..., tuple[dict[str, Column], list[bool]]]:
    def func(
        *exprs: SparkLikeExpr, **named_exprs: SparkLikeExpr
    ) -> tuple[dict[str, Column], list[bool]]:
        native_results: dict[str, list[Column]] = {}

        # `returns_scalar` keeps track if an expression returns a scalar and is not lit.
        # Notice that lit is quite special case, since it gets broadcasted by pyspark
        # without the need of adding `.over(Window.partitionBy(F.lit(1)))`
        returns_scalar: list[bool] = []
        for expr in exprs:
            native_series_list = expr._call(df)
            output_names = expr._evaluate_output_names(df)
            if expr._alias_output_names is not None:
                output_names = expr._alias_output_names(output_names)
            if len(output_names) != len(native_series_list):  # pragma: no cover
                msg = f"Internal error: got output names {output_names}, but only got {len(native_series_list)} results"
                raise AssertionError(msg)
            native_results.update(zip(output_names, native_series_list))
            returns_scalar.extend(
                [expr._returns_scalar and expr._function_name != "lit"]
                * len(output_names)
            )
        for col_alias, expr in named_exprs.items():
            native_series_list = expr._call(df)
            if len(native_series_list) != 1:  # pragma: no cover
                msg = "Named expressions must return a single column"
                raise ValueError(msg)
            native_results[col_alias] = native_series_list[0]
            returns_scalar.append(expr._returns_scalar and expr._function_name != "lit")
        return native_results, returns_scalar

    return func


def maybe_evaluate(df: SparkLikeLazyFrame, obj: Any, *, returns_scalar: bool) -> Column:
    from narwhals._spark_like.expr import SparkLikeExpr

    if isinstance(obj, SparkLikeExpr):
        column_results = obj._call(df)
        if len(column_results) != 1:  # pragma: no cover
            msg = "Multi-output expressions (e.g. `nw.all()` or `nw.col('a', 'b')`) not supported in this context"
            raise NotImplementedError(msg)
        column_result = column_results[0]
<<<<<<< HEAD
        if obj._returns_scalar and obj._function_name != "lit" and not returns_scalar:
            # Returns scalar, but overall expression doesn't.
            # Let PySpark do its broadcasting
=======
        if obj._returns_scalar:
            # Return scalar, let PySpark do its broadcasting
>>>>>>> 267eb53e
            return column_result.over(Window.partitionBy(F.lit(1)))
        return column_result
    return F.lit(obj)


def _std(_input: Column | str, ddof: int, np_version: tuple[int, ...]) -> Column:
    if np_version > (2, 0):
        if ddof == 1:
            return F.stddev_samp(_input)

        n_rows = F.count(_input)
        return F.stddev_samp(_input) * F.sqrt((n_rows - 1) / (n_rows - ddof))

    from pyspark.pandas.spark.functions import stddev

    input_col = F.col(_input) if isinstance(_input, str) else _input
    return stddev(input_col, ddof=ddof)


def _var(_input: Column | str, ddof: int, np_version: tuple[int, ...]) -> Column:
    if np_version > (2, 0):
        if ddof == 1:
            return F.var_samp(_input)

        n_rows = F.count(_input)
        return F.var_samp(_input) * (n_rows - 1) / (n_rows - ddof)

    from pyspark.pandas.spark.functions import var

    input_col = F.col(_input) if isinstance(_input, str) else _input
    return var(input_col, ddof=ddof)


def binary_operation_returns_scalar(lhs: SparkLikeExpr, rhs: SparkLikeExpr | Any) -> bool:
    # If `rhs` is a SparkLikeExpr, we look at `_returns_scalar`. If it isn't,
    # it means that it was a scalar (e.g. nw.col('a') + 1), and so we default
    # to `True`.
    return lhs._returns_scalar and getattr(rhs, "_returns_scalar", True)<|MERGE_RESOLUTION|>--- conflicted
+++ resolved
@@ -9,18 +9,13 @@
 from pyspark.sql import Window
 from pyspark.sql import functions as F  # noqa: N812
 from pyspark.sql import types as pyspark_types
-from pyspark.sql.window import Window
 
 from narwhals.exceptions import UnsupportedDTypeError
 from narwhals.utils import import_dtypes_module
 from narwhals.utils import isinstance_or_issubclass
 
 if TYPE_CHECKING:
-<<<<<<< HEAD
-    from pyspark.sql import types as pyspark_types
-=======
     from pyspark.sql import Column
->>>>>>> 267eb53e
 
     from narwhals._spark_like.dataframe import SparkLikeLazyFrame
     from narwhals._spark_like.expr import SparkLikeExpr
@@ -135,7 +130,10 @@
                 raise AssertionError(msg)
             native_results.update(zip(output_names, native_series_list))
             returns_scalar.extend(
-                [expr._returns_scalar and expr._function_name != "lit"]
+                [
+                    expr._returns_scalar
+                    and expr._function_name.split("->", maxsplit=1)[0] != "lit"
+                ]
                 * len(output_names)
             )
         for col_alias, expr in named_exprs.items():
@@ -144,7 +142,11 @@
                 msg = "Named expressions must return a single column"
                 raise ValueError(msg)
             native_results[col_alias] = native_series_list[0]
-            returns_scalar.append(expr._returns_scalar and expr._function_name != "lit")
+            returns_scalar.append(
+                expr._returns_scalar
+                and expr._function_name.split("->", maxsplit=1)[0] != "lit"
+            )
+
         return native_results, returns_scalar
 
     return func
@@ -159,14 +161,9 @@
             msg = "Multi-output expressions (e.g. `nw.all()` or `nw.col('a', 'b')`) not supported in this context"
             raise NotImplementedError(msg)
         column_result = column_results[0]
-<<<<<<< HEAD
         if obj._returns_scalar and obj._function_name != "lit" and not returns_scalar:
             # Returns scalar, but overall expression doesn't.
             # Let PySpark do its broadcasting
-=======
-        if obj._returns_scalar:
-            # Return scalar, let PySpark do its broadcasting
->>>>>>> 267eb53e
             return column_result.over(Window.partitionBy(F.lit(1)))
         return column_result
     return F.lit(obj)
