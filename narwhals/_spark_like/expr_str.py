from __future__ import annotations

from functools import partial
from typing import TYPE_CHECKING

<<<<<<< HEAD
from narwhals._spark_like.utils import strptime_to_pyspark_format
=======
from narwhals.utils import _is_naive_format
>>>>>>> 35ec9fec

if TYPE_CHECKING:
    from sqlframe.base.column import Column

    from narwhals._spark_like.expr import SparkLikeExpr


class SparkLikeExprStringNamespace:
    def __init__(self, expr: SparkLikeExpr) -> None:
        self._compliant_expr = expr

    def len_chars(self) -> SparkLikeExpr:
        return self._compliant_expr._with_callable(self._compliant_expr._F.char_length)

    def replace_all(self, pattern: str, value: str, *, literal: bool) -> SparkLikeExpr:
        def func(expr: Column) -> Column:
            replace_all_func = (
                self._compliant_expr._F.replace
                if literal
                else self._compliant_expr._F.regexp_replace
            )
            return replace_all_func(
                expr,
                self._compliant_expr._F.lit(pattern),  # pyright: ignore[reportArgumentType]
                self._compliant_expr._F.lit(value),  # pyright: ignore[reportArgumentType]
            )

        return self._compliant_expr._with_callable(func)

    def strip_chars(self, characters: str | None) -> SparkLikeExpr:
        import string

        def func(expr: Column) -> Column:
            to_remove = characters if characters is not None else string.whitespace
            return self._compliant_expr._F.btrim(
                expr, self._compliant_expr._F.lit(to_remove)
            )

        return self._compliant_expr._with_callable(func)

    def starts_with(self, prefix: str) -> SparkLikeExpr:
        return self._compliant_expr._with_callable(
            lambda expr: self._compliant_expr._F.startswith(
                expr, self._compliant_expr._F.lit(prefix)
            )
        )

    def ends_with(self, suffix: str) -> SparkLikeExpr:
        return self._compliant_expr._with_callable(
            lambda expr: self._compliant_expr._F.endswith(
                expr, self._compliant_expr._F.lit(suffix)
            )
        )

    def contains(self, pattern: str, *, literal: bool) -> SparkLikeExpr:
        def func(expr: Column) -> Column:
            contains_func = (
                self._compliant_expr._F.contains
                if literal
                else self._compliant_expr._F.regexp
            )
            return contains_func(expr, self._compliant_expr._F.lit(pattern))

        return self._compliant_expr._with_callable(func)

    def slice(self, offset: int, length: int | None) -> SparkLikeExpr:
        # From the docs: https://spark.apache.org/docs/latest/api/python/reference/pyspark.sql/api/pyspark.sql.functions.substring.html
        # The position is not zero based, but 1 based index.
        def func(expr: Column) -> Column:
            col_length = self._compliant_expr._F.char_length(expr)

            _offset = (
                col_length + self._compliant_expr._F.lit(offset + 1)
                if offset < 0
                else self._compliant_expr._F.lit(offset + 1)
            )
            _length = (
                self._compliant_expr._F.lit(length) if length is not None else col_length
            )
            return expr.substr(_offset, _length)

        return self._compliant_expr._with_callable(func)

    def split(self, by: str) -> SparkLikeExpr:
        return self._compliant_expr._with_callable(
            lambda expr: self._compliant_expr._F.split(expr, by)
        )

    def to_uppercase(self) -> SparkLikeExpr:
        return self._compliant_expr._with_callable(self._compliant_expr._F.upper)

    def to_lowercase(self) -> SparkLikeExpr:
        return self._compliant_expr._with_callable(self._compliant_expr._F.lower)

    def to_datetime(self, format: str | None) -> SparkLikeExpr:
        F = self._compliant_expr._F  # noqa: N806
        if not format:
            function = F.to_timestamp
        elif _is_naive_format(format):
            function = partial(
                F.to_timestamp_ntz, format=F.lit(strptime_to_pyspark_format(format))
            )
        else:
            format = strptime_to_pyspark_format(format)
            function = partial(F.to_timestamp, format=format)
        return self._compliant_expr._with_callable(
            lambda expr: function(F.replace(expr, F.lit("T"), F.lit(" ")))
        )


<<<<<<< HEAD
def is_naive_format(format: str) -> bool:
    return not any(x in format for x in ("%s", "%z", "Z"))
=======
def strptime_to_pyspark_format(format: str) -> str:
    """Converts a Python strptime datetime format string to a PySpark datetime format string."""
    # Mapping from Python strptime format to PySpark format

    # see https://spark.apache.org/docs/latest/sql-ref-datetime-pattern.html
    # and https://docs.python.org/3/library/datetime.html#strftime-strptime-behavior
    format_mapping = {
        "%Y": "y",  # Year with century
        "%y": "y",  # Year without century
        "%m": "M",  # Month
        "%d": "d",  # Day of the month
        "%H": "H",  # Hour (24-hour clock) 0-23
        "%I": "h",  # Hour (12-hour clock) 1-12
        "%M": "m",  # Minute
        "%S": "s",  # Second
        "%f": "S",  # Microseconds -> Milliseconds
        "%p": "a",  # AM/PM
        "%a": "E",  # Abbreviated weekday name
        "%A": "E",  # Full weekday name
        "%j": "D",  # Day of the year
        "%z": "Z",  # Timezone offset
        "%s": "X",  # Unix timestamp
    }

    # Replace Python format specifiers with PySpark specifiers
    pyspark_format = format
    for py_format, spark_format in format_mapping.items():
        pyspark_format = pyspark_format.replace(py_format, spark_format)
    return pyspark_format.replace("T", " ")
>>>>>>> 35ec9fec
<|MERGE_RESOLUTION|>--- conflicted
+++ resolved
@@ -3,11 +3,8 @@
 from functools import partial
 from typing import TYPE_CHECKING
 
-<<<<<<< HEAD
 from narwhals._spark_like.utils import strptime_to_pyspark_format
-=======
 from narwhals.utils import _is_naive_format
->>>>>>> 35ec9fec
 
 if TYPE_CHECKING:
     from sqlframe.base.column import Column
@@ -115,40 +112,4 @@
             function = partial(F.to_timestamp, format=format)
         return self._compliant_expr._with_callable(
             lambda expr: function(F.replace(expr, F.lit("T"), F.lit(" ")))
-        )
-
-
-<<<<<<< HEAD
-def is_naive_format(format: str) -> bool:
-    return not any(x in format for x in ("%s", "%z", "Z"))
-=======
-def strptime_to_pyspark_format(format: str) -> str:
-    """Converts a Python strptime datetime format string to a PySpark datetime format string."""
-    # Mapping from Python strptime format to PySpark format
-
-    # see https://spark.apache.org/docs/latest/sql-ref-datetime-pattern.html
-    # and https://docs.python.org/3/library/datetime.html#strftime-strptime-behavior
-    format_mapping = {
-        "%Y": "y",  # Year with century
-        "%y": "y",  # Year without century
-        "%m": "M",  # Month
-        "%d": "d",  # Day of the month
-        "%H": "H",  # Hour (24-hour clock) 0-23
-        "%I": "h",  # Hour (12-hour clock) 1-12
-        "%M": "m",  # Minute
-        "%S": "s",  # Second
-        "%f": "S",  # Microseconds -> Milliseconds
-        "%p": "a",  # AM/PM
-        "%a": "E",  # Abbreviated weekday name
-        "%A": "E",  # Full weekday name
-        "%j": "D",  # Day of the year
-        "%z": "Z",  # Timezone offset
-        "%s": "X",  # Unix timestamp
-    }
-
-    # Replace Python format specifiers with PySpark specifiers
-    pyspark_format = format
-    for py_format, spark_format in format_mapping.items():
-        pyspark_format = pyspark_format.replace(py_format, spark_format)
-    return pyspark_format.replace("T", " ")
->>>>>>> 35ec9fec
+        )