from __future__ import annotations

from itertools import chain
from typing import TYPE_CHECKING
from typing import Any
from typing import Literal
from typing import Sequence

from narwhals._spark_like.utils import native_to_narwhals_dtype
from narwhals._spark_like.utils import parse_exprs_and_named_exprs
from narwhals.typing import CompliantLazyFrame
from narwhals.utils import Implementation
from narwhals.utils import check_column_exists
from narwhals.utils import parse_columns_to_drop
from narwhals.utils import parse_version
from narwhals.utils import validate_backend_version

if TYPE_CHECKING:
    from types import ModuleType

    from pyspark.sql import DataFrame
    from typing_extensions import Self

    from narwhals._pandas_like.dataframe import PandasLikeDataFrame
    from narwhals._spark_like.expr import SparkLikeExpr
    from narwhals._spark_like.group_by import SparkLikeLazyGroupBy
    from narwhals._spark_like.namespace import SparkLikeNamespace
    from narwhals.dtypes import DType
    from narwhals.utils import Version


class SparkLikeLazyFrame(CompliantLazyFrame):
    def __init__(
        self: Self,
        native_dataframe: DataFrame,
        *,
        backend_version: tuple[int, ...],
        version: Version,
    ) -> None:
        self._native_frame = native_dataframe
        self._backend_version = backend_version
        self._implementation = Implementation.PYSPARK
        self._version = version
        validate_backend_version(self._implementation, self._backend_version)

    def __native_namespace__(self: Self) -> ModuleType:  # pragma: no cover
        if self._implementation is Implementation.PYSPARK:
            return self._implementation.to_native_namespace()

        msg = f"Expected pyspark, got: {type(self._implementation)}"  # pragma: no cover
        raise AssertionError(msg)

    def __narwhals_namespace__(self: Self) -> SparkLikeNamespace:
        from narwhals._spark_like.namespace import SparkLikeNamespace

        return SparkLikeNamespace(
            backend_version=self._backend_version, version=self._version
        )

    def __narwhals_lazyframe__(self: Self) -> Self:
        return self

    def _change_version(self: Self, version: Version) -> Self:
        return self.__class__(
            self._native_frame, backend_version=self._backend_version, version=version
        )

    def _from_native_frame(self: Self, df: DataFrame) -> Self:
        return self.__class__(
            df, backend_version=self._backend_version, version=self._version
        )

    @property
    def columns(self: Self) -> list[str]:
        return self._native_frame.columns  # type: ignore[no-any-return]

    def collect(self: Self) -> PandasLikeDataFrame:
        import pandas as pd  # ignore-banned-import()

        from narwhals._pandas_like.dataframe import PandasLikeDataFrame

        return PandasLikeDataFrame(
            native_dataframe=self._native_frame.toPandas(),
            implementation=Implementation.PANDAS,
            backend_version=parse_version(pd.__version__),
            version=self._version,
        )

    def simple_select(self: Self, *column_names: str) -> Self:
        return self._from_native_frame(self._native_frame.select(*column_names))

    def select(
        self: Self,
        *exprs: SparkLikeExpr,
        **named_exprs: SparkLikeExpr,
    ) -> Self:
<<<<<<< HEAD
        new_columns = parse_exprs_and_named_exprs(
            self, *exprs, with_columns_context=False, **named_exprs
        )
=======
        new_columns = parse_exprs_and_named_exprs(self)(*exprs, **named_exprs)
>>>>>>> a851b13f

        if not new_columns:
            # return empty dataframe, like Polars does
            from pyspark.sql.types import StructType

            spark_session = self._native_frame.sparkSession
            spark_df = spark_session.createDataFrame([], StructType([]))

            return self._from_native_frame(spark_df)

        new_columns_list = [col.alias(col_name) for col_name, col in new_columns.items()]
        return self._from_native_frame(self._native_frame.select(*new_columns_list))

    def filter(self: Self, *predicates: SparkLikeExpr, **constraints: Any) -> Self:
        plx = self.__narwhals_namespace__()
        expr = plx.all_horizontal(
            *chain(predicates, (plx.col(name) == v for name, v in constraints.items()))
        )
        # `[0]` is safe as all_horizontal's expression only returns a single column
        condition = expr._call(self)[0]
        spark_df = self._native_frame.where(condition)
        return self._from_native_frame(spark_df)

    @property
    def schema(self: Self) -> dict[str, DType]:
        return {
            field.name: native_to_narwhals_dtype(
                dtype=field.dataType, version=self._version
            )
            for field in self._native_frame.schema
        }

    def collect_schema(self: Self) -> dict[str, DType]:
        return self.schema

    def with_columns(
        self: Self,
        *exprs: SparkLikeExpr,
        **named_exprs: SparkLikeExpr,
    ) -> Self:
<<<<<<< HEAD
        new_columns_map = parse_exprs_and_named_exprs(
            self, *exprs, with_columns_context=True, **named_exprs
        )
=======
        new_columns_map = parse_exprs_and_named_exprs(self)(*exprs, **named_exprs)
>>>>>>> a851b13f
        return self._from_native_frame(self._native_frame.withColumns(new_columns_map))

    def drop(self: Self, columns: list[str], strict: bool) -> Self:  # noqa: FBT001
        columns_to_drop = parse_columns_to_drop(
            compliant_frame=self, columns=columns, strict=strict
        )
        return self._from_native_frame(self._native_frame.drop(*columns_to_drop))

    def head(self: Self, n: int) -> Self:
        spark_session = self._native_frame.sparkSession

        return self._from_native_frame(
            spark_session.createDataFrame(self._native_frame.take(num=n))
        )

    def group_by(self: Self, *keys: str, drop_null_keys: bool) -> SparkLikeLazyGroupBy:
        from narwhals._spark_like.group_by import SparkLikeLazyGroupBy

        return SparkLikeLazyGroupBy(
            df=self, keys=list(keys), drop_null_keys=drop_null_keys
        )

    def sort(
        self: Self,
        *by: str,
        descending: bool | Sequence[bool],
        nulls_last: bool,
    ) -> Self:
        import pyspark.sql.functions as F  # noqa: N812

        if isinstance(descending, bool):
            descending = [descending] * len(by)

        if nulls_last:
            sort_funcs = (
                F.desc_nulls_last if d else F.asc_nulls_last for d in descending
            )
        else:
            sort_funcs = (
                F.desc_nulls_first if d else F.asc_nulls_first for d in descending
            )

        sort_cols = [sort_f(col) for col, sort_f in zip(by, sort_funcs)]
        return self._from_native_frame(self._native_frame.sort(*sort_cols))

    def drop_nulls(self: Self, subset: list[str] | None) -> Self:
        return self._from_native_frame(self._native_frame.dropna(subset=subset))

    def rename(self: Self, mapping: dict[str, str]) -> Self:
        import pyspark.sql.functions as F  # noqa: N812

        rename_mapping = {
            colname: mapping.get(colname, colname) for colname in self.columns
        }
        return self._from_native_frame(
            self._native_frame.select(
                [F.col(old).alias(new) for old, new in rename_mapping.items()]
            )
        )

    def unique(
        self: Self,
        subset: list[str] | None,
        *,
        keep: Literal["any", "none"],
    ) -> Self:
        if keep != "any":
            msg = "`LazyFrame.unique` with PySpark backend only supports `keep='any'`."
            raise ValueError(msg)
        check_column_exists(self.columns, subset)
        return self._from_native_frame(self._native_frame.dropDuplicates(subset=subset))

    def join(
        self: Self,
        other: Self,
        how: Literal["inner", "left", "cross", "semi", "anti"],
        left_on: str | list[str] | None,
        right_on: str | list[str] | None,
        suffix: str,
    ) -> Self:
        import pyspark.sql.functions as F  # noqa: N812

        self_native = self._native_frame
        other_native = other._native_frame

        left_columns = self.columns
        right_columns = other.columns

        if isinstance(left_on, str):
            left_on = [left_on]
        if isinstance(right_on, str):
            right_on = [right_on]

        # create a mapping for columns on other
        # `right_on` columns will be renamed as `left_on`
        # the remaining columns will be either added the suffix or left unchanged.
        rename_mapping = {
            **dict(zip(right_on or [], left_on or [])),
            **{
                colname: f"{colname}{suffix}" if colname in left_columns else colname
                for colname in list(set(right_columns).difference(set(right_on or [])))
            },
        }
        other = other_native.select(
            [F.col(old).alias(new) for old, new in rename_mapping.items()]
        )

        # If how in {"semi", "anti"}, then resulting columns are same as left columns
        # Otherwise, we add the right columns with the new mapping, while keeping the
        # original order of right_columns.
        col_order = left_columns

        if how in {"inner", "left", "cross"}:
            col_order.extend(
                [
                    rename_mapping[colname]
                    for colname in right_columns
                    if colname not in (right_on or [])
                ]
            )

        return self._from_native_frame(
            self_native.join(other=other, on=left_on, how=how).select(col_order)
        )<|MERGE_RESOLUTION|>--- conflicted
+++ resolved
@@ -5,6 +5,9 @@
 from typing import Any
 from typing import Literal
 from typing import Sequence
+
+from pyspark.sql import Window
+from pyspark.sql import functions as F  # noqa: N812
 
 from narwhals._spark_like.utils import native_to_narwhals_dtype
 from narwhals._spark_like.utils import parse_exprs_and_named_exprs
@@ -94,13 +97,9 @@
         *exprs: SparkLikeExpr,
         **named_exprs: SparkLikeExpr,
     ) -> Self:
-<<<<<<< HEAD
-        new_columns = parse_exprs_and_named_exprs(
-            self, *exprs, with_columns_context=False, **named_exprs
-        )
-=======
-        new_columns = parse_exprs_and_named_exprs(self)(*exprs, **named_exprs)
->>>>>>> a851b13f
+        new_columns, returns_scalar = parse_exprs_and_named_exprs(self)(
+            *exprs, **named_exprs
+        )
 
         if not new_columns:
             # return empty dataframe, like Polars does
@@ -111,8 +110,38 @@
 
             return self._from_native_frame(spark_df)
 
-        new_columns_list = [col.alias(col_name) for col_name, col in new_columns.items()]
-        return self._from_native_frame(self._native_frame.select(*new_columns_list))
+        if all(returns_scalar):
+            new_columns_list = [
+                col.alias(col_name) for col_name, col in new_columns.items()
+            ]
+            return self._from_native_frame(self._native_frame.agg(*new_columns_list))
+        else:
+            new_columns_list = [
+                col.over(Window.partitionBy(F.lit(1))).alias(col_name)
+                if _returns_scalar
+                else col.alias(col_name)
+                for (col_name, col), _returns_scalar in zip(
+                    new_columns.items(), returns_scalar
+                )
+            ]
+            return self._from_native_frame(self._native_frame.select(*new_columns_list))
+
+    def with_columns(
+        self: Self,
+        *exprs: SparkLikeExpr,
+        **named_exprs: SparkLikeExpr,
+    ) -> Self:
+        new_columns, returns_scalar = parse_exprs_and_named_exprs(self)(
+            *exprs, **named_exprs
+        )
+
+        new_columns_map = {
+            col_name: col.over(Window.partitionBy(F.lit(1))) if _returns_scalar else col
+            for (col_name, col), _returns_scalar in zip(
+                new_columns.items(), returns_scalar
+            )
+        }
+        return self._from_native_frame(self._native_frame.withColumns(new_columns_map))
 
     def filter(self: Self, *predicates: SparkLikeExpr, **constraints: Any) -> Self:
         plx = self.__narwhals_namespace__()
@@ -135,20 +164,6 @@
 
     def collect_schema(self: Self) -> dict[str, DType]:
         return self.schema
-
-    def with_columns(
-        self: Self,
-        *exprs: SparkLikeExpr,
-        **named_exprs: SparkLikeExpr,
-    ) -> Self:
-<<<<<<< HEAD
-        new_columns_map = parse_exprs_and_named_exprs(
-            self, *exprs, with_columns_context=True, **named_exprs
-        )
-=======
-        new_columns_map = parse_exprs_and_named_exprs(self)(*exprs, **named_exprs)
->>>>>>> a851b13f
-        return self._from_native_frame(self._native_frame.withColumns(new_columns_map))
 
     def drop(self: Self, columns: list[str], strict: bool) -> Self:  # noqa: FBT001
         columns_to_drop = parse_columns_to_drop(
