--- conflicted
+++ resolved
@@ -332,11 +332,7 @@
     def join(
         self: Self,
         other: Self,
-<<<<<<< HEAD
         how: Literal["inner", "left", "full", "cross", "semi", "anti"],
-=======
-        how: Literal["inner", "left", "cross", "semi", "anti"],
->>>>>>> 319c9d15
         left_on: Sequence[str] | None,
         right_on: Sequence[str] | None,
         suffix: str,
@@ -347,8 +343,8 @@
         left_columns = self.columns
         right_columns = other.columns
 
-        right_on_: Sequence[str] = right_on or []
-        left_on_: Sequence[str] = left_on or []
+        right_on_: list[str] = list(right_on) if right_on is not None else []
+        left_on_: list[str] = list(left_on) if left_on is not None else []
 
         # create a mapping for columns on other
         # `right_on` columns will be renamed as `left_on`
@@ -383,7 +379,6 @@
                     if colname not in right_on_
                 ]
             )
-<<<<<<< HEAD
         elif how == "full":
             col_order.extend(rename_mapping.values())
 
@@ -404,12 +399,7 @@
         how_native = "full_outer" if how == "full" else how
 
         return self._from_native_frame(
-            self_native.join(other_native, on=on_, how=how_native).select(col_order)  # type: ignore[arg-type]
-=======
-        on = list(left_on) if left_on else None
-        return self._from_native_frame(
-            self_native.join(other_native, on=on, how=how).select(col_order)
->>>>>>> 319c9d15
+            self_native.join(other_native, on=on_, how=how_native).select(col_order)
         )
 
     def explode(self: Self, columns: Sequence[str]) -> Self:
