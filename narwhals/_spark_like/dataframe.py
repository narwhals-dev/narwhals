--- conflicted
+++ resolved
@@ -258,17 +258,9 @@
 
         if not new_columns:
             # return empty dataframe, like Polars does
-<<<<<<< HEAD
             schema = self._native_dtypes.StructType([])
             spark_df = self._session.createDataFrame([], schema)
-            return self._from_native_frame(spark_df, validate_column_names=False)
-=======
-            spark_df = self._session.createDataFrame(
-                [], self._native_dtypes.StructType([])
-            )
-
             return self._from_native_frame(spark_df)
->>>>>>> 12afbfe0
 
         new_columns_list = [col.alias(col_name) for (col_name, col) in new_columns]
         return self._from_native_frame(self._native_frame.select(*new_columns_list))
