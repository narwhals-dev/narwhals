from __future__ import annotations

import warnings
from importlib import import_module
from typing import TYPE_CHECKING
from typing import Any
from typing import Literal
from typing import Sequence

from narwhals._spark_like.utils import native_to_narwhals_dtype
from narwhals._spark_like.utils import parse_exprs
from narwhals.exceptions import InvalidOperationError
from narwhals.typing import CompliantDataFrame
from narwhals.typing import CompliantLazyFrame
from narwhals.utils import Implementation
from narwhals.utils import check_column_exists
from narwhals.utils import check_column_names_are_unique
from narwhals.utils import find_stacklevel
from narwhals.utils import import_dtypes_module
from narwhals.utils import parse_columns_to_drop
from narwhals.utils import parse_version
from narwhals.utils import validate_backend_version

if TYPE_CHECKING:
    from types import ModuleType

    import pyarrow as pa
    from pyspark.sql import Column
    from pyspark.sql import DataFrame
    from typing_extensions import Self

    from narwhals._spark_like.expr import SparkLikeExpr
    from narwhals._spark_like.group_by import SparkLikeLazyGroupBy
    from narwhals._spark_like.namespace import SparkLikeNamespace
    from narwhals.dtypes import DType
    from narwhals.utils import Version


class SparkLikeLazyFrame(CompliantLazyFrame):
    def __init__(
        self: Self,
        native_dataframe: DataFrame,
        *,
        backend_version: tuple[int, ...],
        version: Version,
        implementation: Implementation,
        validate_column_names: bool,
    ) -> None:
        if validate_column_names:
            check_column_names_are_unique(native_dataframe.columns)
        self._native_frame = native_dataframe
        self._backend_version = backend_version
        self._implementation = implementation
        self._version = version
        validate_backend_version(self._implementation, self._backend_version)

    @property
    def _F(self: Self) -> Any:  # noqa: N802
        if self._implementation is Implementation.SQLFRAME:
            from sqlframe.base.session import _BaseSession

            return import_module(
                f"sqlframe.{_BaseSession().execution_dialect_name}.functions"
            )

        from pyspark.sql import functions

        return functions

    @property
    def _native_dtypes(self: Self) -> Any:
        if self._implementation is Implementation.SQLFRAME:
            from sqlframe.base.session import _BaseSession

            return import_module(
                f"sqlframe.{_BaseSession().execution_dialect_name}.types"
            )

        from pyspark.sql import types

        return types

    @property
    def _Window(self: Self) -> Any:  # noqa: N802
        if self._implementation is Implementation.SQLFRAME:
            from sqlframe.base.session import _BaseSession

            _window = import_module(
                f"sqlframe.{_BaseSession().execution_dialect_name}.window"
            )
            return _window.Window

        from pyspark.sql import Window

        return Window

    @property
    def _session(self: Self) -> Any:
        if self._implementation is Implementation.SQLFRAME:
            return self._native_frame.session

        return self._native_frame.sparkSession

    def __native_namespace__(self: Self) -> ModuleType:  # pragma: no cover
        return self._implementation.to_native_namespace()

    def __narwhals_namespace__(self: Self) -> SparkLikeNamespace:
        from narwhals._spark_like.namespace import SparkLikeNamespace

        return SparkLikeNamespace(
            backend_version=self._backend_version,
            version=self._version,
            implementation=self._implementation,
        )

    def __narwhals_lazyframe__(self: Self) -> Self:
        return self

    def _change_version(self: Self, version: Version) -> Self:
        return self.__class__(
            self._native_frame,
            backend_version=self._backend_version,
            version=version,
            implementation=self._implementation,
            validate_column_names=False,
        )

    def _from_native_frame(
        self: Self, df: DataFrame, *, validate_column_names: bool = True
    ) -> Self:
        return self.__class__(
            df,
            backend_version=self._backend_version,
            version=self._version,
            implementation=self._implementation,
            validate_column_names=validate_column_names,
        )

    def _collect_to_arrow(self) -> pa.Table:
        if self._implementation is Implementation.PYSPARK and self._backend_version < (
            4,
        ):
            import pyarrow as pa  # ignore-banned-import

            try:
                native_pyarrow_frame = pa.Table.from_batches(
                    self._native_frame._collect_as_arrow()
                )
            except ValueError as exc:
                if "at least one RecordBatch" in str(exc):
                    # Empty dataframe
                    from narwhals._arrow.utils import narwhals_to_native_dtype

                    data: dict[str, list[Any]] = {}
                    schema: list[tuple[str, pa.DataType]] = []
                    current_schema = self.collect_schema()
                    for key, value in current_schema.items():
                        data[key] = []
                        try:
                            native_dtype = narwhals_to_native_dtype(value, self._version)
                        except Exception as exc:  # noqa: BLE001
                            native_spark_dtype = self._native_frame.schema[key].dataType
                            # If we can't convert the type, just set it to `pa.null`, and warn.
                            # Avoid the warning if we're starting from PySpark's void type.
                            # We can avoid the check when we introduce `nw.Null` dtype.
                            if not isinstance(
                                native_spark_dtype, self._native_dtypes.NullType
                            ):
                                warnings.warn(
                                    f"Could not convert dtype {native_spark_dtype} to PyArrow dtype, {exc!r}",
                                    stacklevel=find_stacklevel(),
                                )
                            schema.append((key, pa.null()))
                        else:
                            schema.append((key, native_dtype))
                    native_pyarrow_frame = pa.Table.from_pydict(
                        data, schema=pa.schema(schema)
                    )
                else:  # pragma: no cover
                    raise
        else:
            native_pyarrow_frame = self._native_frame.toArrow()
        return native_pyarrow_frame

    @property
    def columns(self: Self) -> list[str]:
        return self._native_frame.columns  # type: ignore[no-any-return]

    def collect(
        self: Self,
        backend: ModuleType | Implementation | str | None,
        **kwargs: Any,
    ) -> CompliantDataFrame:
        if backend is Implementation.PANDAS:
            import pandas as pd  # ignore-banned-import

            from narwhals._pandas_like.dataframe import PandasLikeDataFrame

            return PandasLikeDataFrame(
                native_dataframe=self._native_frame.toPandas(),
                implementation=Implementation.PANDAS,
                backend_version=parse_version(pd),
                version=self._version,
                validate_column_names=False,
            )

        elif backend is None or backend is Implementation.PYARROW:
            import pyarrow as pa  # ignore-banned-import

            from narwhals._arrow.dataframe import ArrowDataFrame

            return ArrowDataFrame(
                self._collect_to_arrow(),
                backend_version=parse_version(pa),
                version=self._version,
                validate_column_names=False,
            )

        elif backend is Implementation.POLARS:
            import polars as pl  # ignore-banned-import
            import pyarrow as pa  # ignore-banned-import

            from narwhals._polars.dataframe import PolarsDataFrame

            return PolarsDataFrame(
                df=pl.from_arrow(self._collect_to_arrow()),  # type: ignore[arg-type]
                backend_version=parse_version(pl),
                version=self._version,
            )

        msg = f"Unsupported `backend` value: {backend}"  # pragma: no cover
        raise ValueError(msg)  # pragma: no cover

    def simple_select(self: Self, *column_names: str) -> Self:
        return self._from_native_frame(
            self._native_frame.select(*column_names), validate_column_names=False
        )

    def aggregate(
        self: Self,
        *exprs: SparkLikeExpr,
    ) -> Self:
        new_columns = parse_exprs(self, *exprs)

        new_columns_list = [col.alias(col_name) for col_name, col in new_columns.items()]
        return self._from_native_frame(
            self._native_frame.agg(*new_columns_list), validate_column_names=False
        )

    def select(
        self: Self,
        *exprs: SparkLikeExpr,
    ) -> Self:
        new_columns = parse_exprs(self, *exprs)

        if not new_columns:
            # return empty dataframe, like Polars does
            spark_df = self._session.createDataFrame(
                [], self._native_dtypes.StructType([])
            )

            return self._from_native_frame(spark_df, validate_column_names=False)

        new_columns_list = [
            col.alias(col_name) for (col_name, col) in new_columns.items()
        ]
        return self._from_native_frame(
            self._native_frame.select(*new_columns_list), validate_column_names=False
        )

    def with_columns(self: Self, *exprs: SparkLikeExpr) -> Self:
        new_columns = parse_exprs(self, *exprs)
        return self._from_native_frame(self._native_frame.withColumns(new_columns))

    def filter(self: Self, predicate: SparkLikeExpr) -> Self:
        # `[0]` is safe as the predicate's expression only returns a single column
        condition = predicate._call(self)[0]
        spark_df = self._native_frame.where(condition)
        return self._from_native_frame(spark_df, validate_column_names=False)

    @property
    def schema(self: Self) -> dict[str, DType]:
        return {
            field.name: native_to_narwhals_dtype(
                dtype=field.dataType,
                version=self._version,
                spark_types=self._native_dtypes,
            )
            for field in self._native_frame.schema
        }

    def collect_schema(self: Self) -> dict[str, DType]:
        return self.schema

    def drop(self: Self, columns: list[str], strict: bool) -> Self:  # noqa: FBT001
        columns_to_drop = parse_columns_to_drop(
            compliant_frame=self, columns=columns, strict=strict
        )
        return self._from_native_frame(
            self._native_frame.drop(*columns_to_drop), validate_column_names=False
        )

    def head(self: Self, n: int) -> Self:
        return self._from_native_frame(
            self._native_frame.limit(num=n), validate_column_names=False
        )

    def group_by(self: Self, *keys: str, drop_null_keys: bool) -> SparkLikeLazyGroupBy:
        from narwhals._spark_like.group_by import SparkLikeLazyGroupBy

        return SparkLikeLazyGroupBy(
            compliant_frame=self, keys=list(keys), drop_null_keys=drop_null_keys
        )

    def sort(
        self: Self,
        *by: str,
        descending: bool | Sequence[bool],
        nulls_last: bool,
    ) -> Self:
        if isinstance(descending, bool):
            descending = [descending] * len(by)

        if nulls_last:
            sort_funcs = (
                self._F.desc_nulls_last if d else self._F.asc_nulls_last
                for d in descending
            )
        else:
            sort_funcs = (
                self._F.desc_nulls_first if d else self._F.asc_nulls_first
                for d in descending
            )

        sort_cols = [sort_f(col) for col, sort_f in zip(by, sort_funcs)]
        return self._from_native_frame(
            self._native_frame.sort(*sort_cols), validate_column_names=False
        )

    def drop_nulls(self: Self, subset: list[str] | None) -> Self:
        return self._from_native_frame(
            self._native_frame.dropna(subset=subset), validate_column_names=False
        )

    def rename(self: Self, mapping: dict[str, str]) -> Self:
        rename_mapping = {
            colname: mapping.get(colname, colname) for colname in self.columns
        }
        return self._from_native_frame(
            self._native_frame.select(
                [self._F.col(old).alias(new) for old, new in rename_mapping.items()]
            )
        )

    def unique(
        self: Self,
        subset: list[str] | None,
        *,
        keep: Literal["any", "none"],
    ) -> Self:
        if keep != "any":
            msg = "`LazyFrame.unique` with PySpark backend only supports `keep='any'`."
            raise ValueError(msg)
        check_column_exists(self.columns, subset)
        return self._from_native_frame(
            self._native_frame.dropDuplicates(subset=subset), validate_column_names=False
        )

    def join(
        self: Self,
        other: Self,
        how: Literal["inner", "left", "cross", "semi", "anti"],
        left_on: list[str] | None,
        right_on: list[str] | None,
        suffix: str,
    ) -> Self:
        self_native = self._native_frame
        other_native = other._native_frame

        left_columns = self.columns
        right_columns = other.columns

        if isinstance(left_on, str):
            left_on = [left_on]
        if isinstance(right_on, str):
            right_on = [right_on]

        # create a mapping for columns on other
        # `right_on` columns will be renamed as `left_on`
        # the remaining columns will be either added the suffix or left unchanged.
        rename_mapping = {
            **dict(zip(right_on or [], left_on or [])),
            **{
                colname: f"{colname}{suffix}" if colname in left_columns else colname
                for colname in list(set(right_columns).difference(set(right_on or [])))
            },
        }
        other_native = other_native.select(
            [self._F.col(old).alias(new) for old, new in rename_mapping.items()]
        )

        # If how in {"semi", "anti"}, then resulting columns are same as left columns
        # Otherwise, we add the right columns with the new mapping, while keeping the
        # original order of right_columns.
        col_order = left_columns

        if how in {"inner", "left", "cross"}:
            col_order.extend(
                [
                    rename_mapping[colname]
                    for colname in right_columns
                    if colname not in (right_on or [])
                ]
            )
        return self._from_native_frame(
            self_native.join(other_native, on=left_on, how=how).select(col_order)
        )

    def explode(self: Self, columns: list[str]) -> Self:
        dtypes = import_dtypes_module(self._version)

        schema = self.collect_schema()
        for col_to_explode in columns:
            dtype = schema[col_to_explode]

            if dtype != dtypes.List:
                msg = (
                    f"`explode` operation not supported for dtype `{dtype}`, "
                    "expected List type"
                )
                raise InvalidOperationError(msg)

        native_frame = self._native_frame
        column_names = self.columns

        if len(columns) != 1:
            msg = (
                "Exploding on multiple columns is not supported with SparkLike backend since "
                "we cannot guarantee that the exploded columns have matching element counts."
            )
            raise NotImplementedError(msg)

        if self._implementation.is_pyspark():
            return self._from_native_frame(
                native_frame.select(
                    *[
                        self._F.col(col_name).alias(col_name)
                        if col_name != columns[0]
                        else self._F.explode_outer(col_name).alias(col_name)
                        for col_name in column_names
                    ]
                ),
                validate_column_names=False,
            )
        elif self._implementation.is_sqlframe():
            # Not every sqlframe dialect supports `explode_outer` function
            # (see https://github.com/eakmanrq/sqlframe/blob/3cb899c515b101ff4c197d84b34fae490d0ed257/sqlframe/base/functions.py#L2288-L2289)
            # therefore we simply explode the array column which will ignore nulls and
            # zero sized arrays, and append these specific condition with nulls (to
            # match polars behavior).

            def null_condition(col_name: str) -> Column:
                return self._F.isnull(col_name) | (self._F.array_size(col_name) == 0)

            return self._from_native_frame(
                native_frame.select(
                    *[
                        self._F.col(col_name).alias(col_name)
                        if col_name != columns[0]
                        else self._F.explode(col_name).alias(col_name)
                        for col_name in column_names
                    ]
                ).union(
                    native_frame.filter(null_condition(columns[0])).select(
                        *[
                            self._F.col(col_name).alias(col_name)
                            if col_name != columns[0]
                            else self._F.lit(None).alias(col_name)
                            for col_name in column_names
                        ]
                    )
                ),
                validate_column_names=False,
            )
        else:  # pragma: no cover
            msg = "Unreachable code, please report an issue at https://github.com/narwhals-dev/narwhals/issues"
            raise AssertionError(msg)

    def unpivot(
        self: Self,
        on: list[str] | None,
        index: list[str] | None,
        variable_name: str,
        value_name: str,
    ) -> Self:
<<<<<<< HEAD
        if self._implementation.is_sqlframe():
            if variable_name == "":
                msg = "`variable_name` cannot be empty string for sqlframe backend."
                raise NotImplementedError(msg)

            if value_name == "":
                msg = "`value_name` cannot be empty string for sqlframe backend."
                raise NotImplementedError(msg)

        return self._from_native_frame(
            self._native_frame.unpivot(
                ids=index,
                values=on,
                variableColumnName=variable_name,
                valueColumnName=value_name,
            )
        )
=======
        ids = tuple(self.columns) if index is None else tuple(index)
        values = (
            tuple(set(self.columns).difference(set(ids))) if on is None else tuple(on)
        )
        unpivoted_native_frame = self._native_frame.unpivot(
            ids=ids,
            values=values,
            variableColumnName=variable_name,
            valueColumnName=value_name,
        )
        if index is None:
            unpivoted_native_frame = unpivoted_native_frame.drop(*ids)
        return self._from_native_frame(unpivoted_native_frame)
>>>>>>> f34ec91a
<|MERGE_RESOLUTION|>--- conflicted
+++ resolved
@@ -493,7 +493,6 @@
         variable_name: str,
         value_name: str,
     ) -> Self:
-<<<<<<< HEAD
         if self._implementation.is_sqlframe():
             if variable_name == "":
                 msg = "`variable_name` cannot be empty string for sqlframe backend."
@@ -503,15 +502,6 @@
                 msg = "`value_name` cannot be empty string for sqlframe backend."
                 raise NotImplementedError(msg)
 
-        return self._from_native_frame(
-            self._native_frame.unpivot(
-                ids=index,
-                values=on,
-                variableColumnName=variable_name,
-                valueColumnName=value_name,
-            )
-        )
-=======
         ids = tuple(self.columns) if index is None else tuple(index)
         values = (
             tuple(set(self.columns).difference(set(ids))) if on is None else tuple(on)
@@ -524,5 +514,4 @@
         )
         if index is None:
             unpivoted_native_frame = unpivoted_native_frame.drop(*ids)
-        return self._from_native_frame(unpivoted_native_frame)
->>>>>>> f34ec91a
+        return self._from_native_frame(unpivoted_native_frame)