--- conflicted
+++ resolved
@@ -15,18 +15,8 @@
 )
 from narwhals.exceptions import InvalidOperationError
 from narwhals.typing import CompliantLazyFrame
-<<<<<<< HEAD
-from narwhals.utils import Implementation
-from narwhals.utils import find_stacklevel
-from narwhals.utils import generate_temporary_column_name
-from narwhals.utils import not_implemented
-from narwhals.utils import parse_columns_to_drop
-from narwhals.utils import parse_version
-from narwhals.utils import validate_backend_version
-=======
 from narwhals.utils import (
     Implementation,
-    check_column_exists,
     find_stacklevel,
     generate_temporary_column_name,
     not_implemented,
@@ -34,7 +24,6 @@
     parse_version,
     validate_backend_version,
 )
->>>>>>> b5f72dd3
 
 if TYPE_CHECKING:
     from types import ModuleType
