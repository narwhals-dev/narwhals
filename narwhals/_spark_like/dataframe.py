from __future__ import annotations

import warnings
from importlib import import_module
from typing import TYPE_CHECKING
from typing import Any
from typing import Literal
from typing import Sequence
from typing import cast

from narwhals._spark_like.utils import evaluate_exprs
from narwhals._spark_like.utils import native_to_narwhals_dtype
from narwhals.exceptions import InvalidOperationError
from narwhals.typing import CompliantDataFrame
from narwhals.typing import CompliantLazyFrame
from narwhals.utils import Implementation
from narwhals.utils import check_column_exists
from narwhals.utils import find_stacklevel
from narwhals.utils import import_dtypes_module
from narwhals.utils import parse_columns_to_drop
from narwhals.utils import parse_version
from narwhals.utils import validate_backend_version

if TYPE_CHECKING:
    from types import ModuleType

    import pyarrow as pa
    from pyspark.sql import Column
    from pyspark.sql import DataFrame
    from pyspark.sql import Window
    from pyspark.sql.session import SparkSession
    from typing_extensions import Self
    from typing_extensions import TypeAlias

    from narwhals._spark_like.expr import SparkLikeExpr
    from narwhals._spark_like.group_by import SparkLikeLazyGroupBy
    from narwhals._spark_like.namespace import SparkLikeNamespace
    from narwhals.dtypes import DType
    from narwhals.utils import Version

Incomplete: TypeAlias = Any  # pragma: no cover
"""Marker for working code that fails type checking."""


class SparkLikeLazyFrame(CompliantLazyFrame):
    def __init__(
        self: Self,
        native_dataframe: DataFrame,
        *,
        backend_version: tuple[int, ...],
        version: Version,
        implementation: Implementation,
        # Unused, just for compatibility. We only validate when collecting.
        validate_column_names: bool = False,
    ) -> None:
        self._native_frame = native_dataframe
        self._backend_version = backend_version
        self._implementation = implementation
        self._version = version
        self._cached_schema: dict[str, DType] | None = None
        validate_backend_version(self._implementation, self._backend_version)

    @property
    def _F(self: Self):  # type: ignore[no-untyped-def] # noqa: ANN202, N802
        if TYPE_CHECKING:
            from pyspark.sql import functions

            return functions
        if self._implementation is Implementation.SQLFRAME:
            from sqlframe.base.session import _BaseSession

            return import_module(
                f"sqlframe.{_BaseSession().execution_dialect_name}.functions"
            )

        from pyspark.sql import functions

        return functions

    @property
    def _native_dtypes(self: Self):  # type: ignore[no-untyped-def] # noqa: ANN202
        if TYPE_CHECKING:
            from pyspark.sql import types

            return types

        if self._implementation is Implementation.SQLFRAME:
            from sqlframe.base.session import _BaseSession

            return import_module(
                f"sqlframe.{_BaseSession().execution_dialect_name}.types"
            )

        from pyspark.sql import types

        return types

    @property
    def _Window(self: Self) -> type[Window]:  # noqa: N802
        if self._implementation is Implementation.SQLFRAME:
            from sqlframe.base.session import _BaseSession

            _window = import_module(
                f"sqlframe.{_BaseSession().execution_dialect_name}.window"
            )
            return _window.Window

        from pyspark.sql import Window

        return Window

    @property
    def _session(self: Self) -> SparkSession:
        if self._implementation is Implementation.SQLFRAME:
            return cast("SparkSession", self._native_frame.session)

        return self._native_frame.sparkSession

    def __native_namespace__(self: Self) -> ModuleType:  # pragma: no cover
        return self._implementation.to_native_namespace()

    def __narwhals_namespace__(self: Self) -> SparkLikeNamespace:
        from narwhals._spark_like.namespace import SparkLikeNamespace

        return SparkLikeNamespace(
            backend_version=self._backend_version,
            version=self._version,
            implementation=self._implementation,
        )

    def __narwhals_lazyframe__(self: Self) -> Self:
        return self

    def _change_version(self: Self, version: Version) -> Self:
        return self.__class__(
            self._native_frame,
            backend_version=self._backend_version,
            version=version,
            implementation=self._implementation,
        )

    def _from_native_frame(self: Self, df: DataFrame) -> Self:
        return self.__class__(
            df,
            backend_version=self._backend_version,
            version=self._version,
            implementation=self._implementation,
        )

    def _collect_to_arrow(self) -> pa.Table:
        if self._implementation is Implementation.PYSPARK and self._backend_version < (
            4,
        ):
            import pyarrow as pa  # ignore-banned-import

            try:
                return pa.Table.from_batches(self._native_frame._collect_as_arrow())
            except ValueError as exc:
                if "at least one RecordBatch" in str(exc):
                    # Empty dataframe
                    from narwhals._arrow.utils import narwhals_to_native_dtype

                    data: dict[str, list[Any]] = {}
                    schema: list[tuple[str, pa.DataType]] = []
                    current_schema = self.collect_schema()
                    for key, value in current_schema.items():
                        data[key] = []
                        try:
                            native_dtype = narwhals_to_native_dtype(value, self._version)
                        except Exception as exc:  # noqa: BLE001
                            native_spark_dtype = self._native_frame.schema[key].dataType
                            # If we can't convert the type, just set it to `pa.null`, and warn.
                            # Avoid the warning if we're starting from PySpark's void type.
                            # We can avoid the check when we introduce `nw.Null` dtype.
                            if not isinstance(
                                native_spark_dtype, self._native_dtypes.NullType
                            ):
                                warnings.warn(
                                    f"Could not convert dtype {native_spark_dtype} to PyArrow dtype, {exc!r}",
                                    stacklevel=find_stacklevel(),
                                )
                            schema.append((key, pa.null()))
                        else:
                            schema.append((key, native_dtype))
                    return pa.Table.from_pydict(data, schema=pa.schema(schema))
                else:  # pragma: no cover
                    raise
        else:
            # NOTE: See https://github.com/narwhals-dev/narwhals/pull/2051#discussion_r1969224309
            to_arrow: Incomplete = self._native_frame.toArrow
            return to_arrow()

    @property
    def columns(self: Self) -> list[str]:
<<<<<<< HEAD
        return self._native_frame.columns
=======
        return list(self.schema)
>>>>>>> 81353a35

    def collect(
        self: Self,
        backend: ModuleType | Implementation | str | None,
        **kwargs: Any,
    ) -> CompliantDataFrame:
        if backend is Implementation.PANDAS:
            import pandas as pd  # ignore-banned-import

            from narwhals._pandas_like.dataframe import PandasLikeDataFrame

            return PandasLikeDataFrame(
                native_dataframe=self._native_frame.toPandas(),
                implementation=Implementation.PANDAS,
                backend_version=parse_version(pd),
                version=self._version,
                validate_column_names=True,
            )

        elif backend is None or backend is Implementation.PYARROW:
            import pyarrow as pa  # ignore-banned-import

            from narwhals._arrow.dataframe import ArrowDataFrame

            return ArrowDataFrame(
                self._collect_to_arrow(),
                backend_version=parse_version(pa),
                version=self._version,
                validate_column_names=True,
            )

        elif backend is Implementation.POLARS:
            import polars as pl  # ignore-banned-import
            import pyarrow as pa  # ignore-banned-import

            from narwhals._polars.dataframe import PolarsDataFrame

            return PolarsDataFrame(
                df=pl.from_arrow(self._collect_to_arrow()),  # type: ignore[arg-type]
                backend_version=parse_version(pl),
                version=self._version,
            )

        msg = f"Unsupported `backend` value: {backend}"  # pragma: no cover
        raise ValueError(msg)  # pragma: no cover

    def simple_select(self: Self, *column_names: str) -> Self:
        return self._from_native_frame(self._native_frame.select(*column_names))

    def aggregate(
        self: Self,
        *exprs: SparkLikeExpr,
    ) -> Self:
        new_columns = evaluate_exprs(self, *exprs)

        new_columns_list = [col.alias(col_name) for col_name, col in new_columns]
        return self._from_native_frame(self._native_frame.agg(*new_columns_list))

    def select(
        self: Self,
        *exprs: SparkLikeExpr,
    ) -> Self:
        new_columns = evaluate_exprs(self, *exprs)

        if not new_columns:
            # return empty dataframe, like Polars does
            schema = self._native_dtypes.StructType([])
            spark_df = self._session.createDataFrame([], schema)
            return self._from_native_frame(spark_df)

        new_columns_list = [col.alias(col_name) for (col_name, col) in new_columns]
        return self._from_native_frame(self._native_frame.select(*new_columns_list))

    def with_columns(self: Self, *exprs: SparkLikeExpr) -> Self:
        new_columns = evaluate_exprs(self, *exprs)
        return self._from_native_frame(self._native_frame.withColumns(dict(new_columns)))

    def filter(self: Self, predicate: SparkLikeExpr) -> Self:
        # `[0]` is safe as the predicate's expression only returns a single column
        condition = predicate._call(self)[0]
        spark_df = self._native_frame.where(condition)
        return self._from_native_frame(spark_df)

    @property
    def schema(self: Self) -> dict[str, DType]:
<<<<<<< HEAD
        return {
            field.name: native_to_narwhals_dtype(
                dtype=field.dataType,
                version=self._version,
                # NOTE: Unclear if this is an unsafe hash (https://github.com/narwhals-dev/narwhals/pull/2051#discussion_r1970074662)
                spark_types=self._native_dtypes,  # pyright: ignore[reportArgumentType]
            )
            for field in self._native_frame.schema
        }
=======
        if self._cached_schema is None:
            self._cached_schema = {
                field.name: native_to_narwhals_dtype(
                    dtype=field.dataType,
                    version=self._version,
                    spark_types=self._native_dtypes,
                )
                for field in self._native_frame.schema
            }
        return self._cached_schema
>>>>>>> 81353a35

    def collect_schema(self: Self) -> dict[str, DType]:
        return self.schema

    def drop(self: Self, columns: list[str], strict: bool) -> Self:  # noqa: FBT001
        columns_to_drop = parse_columns_to_drop(
            compliant_frame=self, columns=columns, strict=strict
        )
        return self._from_native_frame(self._native_frame.drop(*columns_to_drop))

    def head(self: Self, n: int) -> Self:
        return self._from_native_frame(self._native_frame.limit(num=n))

    def group_by(self: Self, *keys: str, drop_null_keys: bool) -> SparkLikeLazyGroupBy:
        from narwhals._spark_like.group_by import SparkLikeLazyGroupBy

        return SparkLikeLazyGroupBy(
            compliant_frame=self, keys=list(keys), drop_null_keys=drop_null_keys
        )

    def sort(
        self: Self,
        *by: str,
        descending: bool | Sequence[bool],
        nulls_last: bool,
    ) -> Self:
        if isinstance(descending, bool):
            descending = [descending] * len(by)

        if nulls_last:
            sort_funcs = (
                self._F.desc_nulls_last if d else self._F.asc_nulls_last
                for d in descending
            )
        else:
            sort_funcs = (
                self._F.desc_nulls_first if d else self._F.asc_nulls_first
                for d in descending
            )

        sort_cols = [sort_f(col) for col, sort_f in zip(by, sort_funcs)]
        return self._from_native_frame(self._native_frame.sort(*sort_cols))

    def drop_nulls(self: Self, subset: list[str] | None) -> Self:
        return self._from_native_frame(self._native_frame.dropna(subset=subset))

    def rename(self: Self, mapping: dict[str, str]) -> Self:
        rename_mapping = {
            colname: mapping.get(colname, colname) for colname in self.columns
        }
        return self._from_native_frame(
            self._native_frame.select(
                [self._F.col(old).alias(new) for old, new in rename_mapping.items()]
            )
        )

    def unique(
        self: Self,
        subset: list[str] | None,
        *,
        keep: Literal["any", "none"],
    ) -> Self:
        if keep != "any":
            msg = "`LazyFrame.unique` with PySpark backend only supports `keep='any'`."
            raise ValueError(msg)
        check_column_exists(self.columns, subset)
        return self._from_native_frame(self._native_frame.dropDuplicates(subset=subset))

    def join(
        self: Self,
        other: Self,
        how: Literal["inner", "left", "cross", "semi", "anti"],
        left_on: list[str] | None,
        right_on: list[str] | None,
        suffix: str,
    ) -> Self:
        self_native = self._native_frame
        other_native = other._native_frame

        left_columns = self.columns
        right_columns = other.columns

        # create a mapping for columns on other
        # `right_on` columns will be renamed as `left_on`
        # the remaining columns will be either added the suffix or left unchanged.
        rename_mapping = {
            **dict(zip(right_on or [], left_on or [])),
            **{
                colname: f"{colname}{suffix}" if colname in left_columns else colname
                for colname in list(set(right_columns).difference(set(right_on or [])))
            },
        }
        other_native = other_native.select(
            [self._F.col(old).alias(new) for old, new in rename_mapping.items()]
        )

        # If how in {"semi", "anti"}, then resulting columns are same as left columns
        # Otherwise, we add the right columns with the new mapping, while keeping the
        # original order of right_columns.
        col_order = left_columns

        if how in {"inner", "left", "cross"}:
            col_order.extend(
                [
                    rename_mapping[colname]
                    for colname in right_columns
                    if colname not in (right_on or [])
                ]
            )
        return self._from_native_frame(
            self_native.join(other_native, on=left_on, how=how).select(col_order)
        )

    def explode(self: Self, columns: list[str]) -> Self:
        dtypes = import_dtypes_module(self._version)

        schema = self.collect_schema()
        for col_to_explode in columns:
            dtype = schema[col_to_explode]

            if dtype != dtypes.List:
                msg = (
                    f"`explode` operation not supported for dtype `{dtype}`, "
                    "expected List type"
                )
                raise InvalidOperationError(msg)

        native_frame = self._native_frame
        column_names = self.columns

        if len(columns) != 1:
            msg = (
                "Exploding on multiple columns is not supported with SparkLike backend since "
                "we cannot guarantee that the exploded columns have matching element counts."
            )
            raise NotImplementedError(msg)

        if self._implementation.is_pyspark():
            return self._from_native_frame(
                native_frame.select(
                    *[
                        self._F.col(col_name).alias(col_name)
                        if col_name != columns[0]
                        else self._F.explode_outer(col_name).alias(col_name)
                        for col_name in column_names
                    ]
                ),
            )
        elif self._implementation.is_sqlframe():
            # Not every sqlframe dialect supports `explode_outer` function
            # (see https://github.com/eakmanrq/sqlframe/blob/3cb899c515b101ff4c197d84b34fae490d0ed257/sqlframe/base/functions.py#L2288-L2289)
            # therefore we simply explode the array column which will ignore nulls and
            # zero sized arrays, and append these specific condition with nulls (to
            # match polars behavior).

            def null_condition(col_name: str) -> Column:
                return self._F.isnull(col_name) | (self._F.array_size(col_name) == 0)

            return self._from_native_frame(
                native_frame.select(
                    *[
                        self._F.col(col_name).alias(col_name)
                        if col_name != columns[0]
                        else self._F.explode(col_name).alias(col_name)
                        for col_name in column_names
                    ]
                ).union(
                    native_frame.filter(null_condition(columns[0])).select(
                        *[
                            self._F.col(col_name).alias(col_name)
                            if col_name != columns[0]
                            else self._F.lit(None).alias(col_name)
                            for col_name in column_names
                        ]
                    )
                ),
            )
        else:  # pragma: no cover
            msg = "Unreachable code, please report an issue at https://github.com/narwhals-dev/narwhals/issues"
            raise AssertionError(msg)

    def unpivot(
        self: Self,
        on: list[str] | None,
        index: list[str] | None,
        variable_name: str,
        value_name: str,
    ) -> Self:
        if self._implementation.is_sqlframe():
            if variable_name == "":
                msg = "`variable_name` cannot be empty string for sqlframe backend."
                raise NotImplementedError(msg)

            if value_name == "":
                msg = "`value_name` cannot be empty string for sqlframe backend."
                raise NotImplementedError(msg)

        ids = tuple(self.columns) if index is None else tuple(index)
        values = (
            tuple(set(self.columns).difference(set(ids))) if on is None else tuple(on)
        )
        unpivoted_native_frame = self._native_frame.unpivot(
            ids=ids,
            values=values,
            variableColumnName=variable_name,
            valueColumnName=value_name,
        )
        if index is None:
            unpivoted_native_frame = unpivoted_native_frame.drop(*ids)
        return self._from_native_frame(unpivoted_native_frame)<|MERGE_RESOLUTION|>--- conflicted
+++ resolved
@@ -192,11 +192,7 @@
 
     @property
     def columns(self: Self) -> list[str]:
-<<<<<<< HEAD
-        return self._native_frame.columns
-=======
         return list(self.schema)
->>>>>>> 81353a35
 
     def collect(
         self: Self,
@@ -282,28 +278,17 @@
 
     @property
     def schema(self: Self) -> dict[str, DType]:
-<<<<<<< HEAD
-        return {
-            field.name: native_to_narwhals_dtype(
-                dtype=field.dataType,
-                version=self._version,
-                # NOTE: Unclear if this is an unsafe hash (https://github.com/narwhals-dev/narwhals/pull/2051#discussion_r1970074662)
-                spark_types=self._native_dtypes,  # pyright: ignore[reportArgumentType]
-            )
-            for field in self._native_frame.schema
-        }
-=======
         if self._cached_schema is None:
             self._cached_schema = {
                 field.name: native_to_narwhals_dtype(
                     dtype=field.dataType,
                     version=self._version,
-                    spark_types=self._native_dtypes,
+                    # NOTE: Unclear if this is an unsafe hash (https://github.com/narwhals-dev/narwhals/pull/2051#discussion_r1970074662)
+                    spark_types=self._native_dtypes,  # pyright: ignore[reportArgumentType]
                 )
                 for field in self._native_frame.schema
             }
         return self._cached_schema
->>>>>>> 81353a35
 
     def collect_schema(self: Self) -> dict[str, DType]:
         return self.schema
