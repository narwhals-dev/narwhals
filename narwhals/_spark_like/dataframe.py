from __future__ import annotations

import warnings
from functools import reduce
from operator import and_
from typing import TYPE_CHECKING
from typing import Any
from typing import Iterator
from typing import Mapping
from typing import Sequence

from narwhals._spark_like.utils import evaluate_exprs
from narwhals._spark_like.utils import import_functions
from narwhals._spark_like.utils import import_native_dtypes
from narwhals._spark_like.utils import import_window
from narwhals._spark_like.utils import native_to_narwhals_dtype
from narwhals.exceptions import InvalidOperationError
from narwhals.typing import CompliantDataFrame
from narwhals.typing import CompliantLazyFrame
from narwhals.utils import Implementation
from narwhals.utils import check_column_exists
from narwhals.utils import find_stacklevel
from narwhals.utils import generate_temporary_column_name
from narwhals.utils import import_dtypes_module
from narwhals.utils import is_spark_like_dataframe
from narwhals.utils import not_implemented
from narwhals.utils import parse_columns_to_drop
from narwhals.utils import parse_version
from narwhals.utils import validate_backend_version

if TYPE_CHECKING:
    from types import ModuleType

    import pyarrow as pa
    from sqlframe.base.column import Column
    from sqlframe.base.dataframe import BaseDataFrame
    from sqlframe.base.window import Window
    from typing_extensions import Self
    from typing_extensions import TypeAlias
    from typing_extensions import TypeIs

    from narwhals._spark_like.expr import SparkLikeExpr
    from narwhals._spark_like.group_by import SparkLikeLazyGroupBy
    from narwhals._spark_like.namespace import SparkLikeNamespace
    from narwhals.dtypes import DType
    from narwhals.typing import JoinStrategy
    from narwhals.typing import LazyUniqueKeepStrategy
    from narwhals.utils import Version
    from narwhals.utils import _FullContext

    SQLFrameDataFrame = BaseDataFrame[Any, Any, Any, Any, Any]

Incomplete: TypeAlias = Any  # pragma: no cover
"""Marker for working code that fails type checking."""


class SparkLikeLazyFrame(CompliantLazyFrame["SparkLikeExpr", "SQLFrameDataFrame"]):
    def __init__(
        self,
        native_dataframe: SQLFrameDataFrame,
        *,
        backend_version: tuple[int, ...],
        version: Version,
        implementation: Implementation,
    ) -> None:
        self._native_frame: SQLFrameDataFrame = native_dataframe
        self._backend_version = backend_version
        self._implementation = implementation
        self._version = version
        self._cached_schema: dict[str, DType] | None = None
        validate_backend_version(self._implementation, self._backend_version)

    @property
    def _F(self):  # type: ignore[no-untyped-def] # noqa: ANN202, N802
        if TYPE_CHECKING:
            from sqlframe.base import functions

            return functions
        else:
            return import_functions(self._implementation)

    @property
    def _native_dtypes(self):  # type: ignore[no-untyped-def] # noqa: ANN202
        if TYPE_CHECKING:
            from sqlframe.base import types

            return types
        else:
            return import_native_dtypes(self._implementation)

    @property
    def _Window(self) -> type[Window]:  # noqa: N802
        if TYPE_CHECKING:
            from sqlframe.base.window import Window

            return Window
        else:
            return import_window(self._implementation)

    @staticmethod
    def _is_native(obj: SQLFrameDataFrame | Any) -> TypeIs[SQLFrameDataFrame]:
        return is_spark_like_dataframe(obj)

    @classmethod
    def from_native(cls, data: SQLFrameDataFrame, /, *, context: _FullContext) -> Self:
        return cls(
            data,
            backend_version=context._backend_version,
            version=context._version,
            implementation=context._implementation,
        )

    def __native_namespace__(self) -> ModuleType:  # pragma: no cover
        return self._implementation.to_native_namespace()

    def __narwhals_namespace__(self) -> SparkLikeNamespace:
        from narwhals._spark_like.namespace import SparkLikeNamespace

        return SparkLikeNamespace(
            backend_version=self._backend_version,
            version=self._version,
            implementation=self._implementation,
        )

    def __narwhals_lazyframe__(self) -> Self:
        return self

    def _with_version(self, version: Version) -> Self:
        return self.__class__(
            self.native,
            backend_version=self._backend_version,
            version=version,
            implementation=self._implementation,
        )

    def _with_native(self, df: SQLFrameDataFrame) -> Self:
        return self.__class__(
            df,
            backend_version=self._backend_version,
            version=self._version,
            implementation=self._implementation,
        )

    def _collect_to_arrow(self) -> pa.Table:
        if self._implementation is Implementation.PYSPARK and self._backend_version < (
            4,
        ):
            import pyarrow as pa  # ignore-banned-import

            try:
                return pa.Table.from_batches(self.native._collect_as_arrow())
            except ValueError as exc:
                if "at least one RecordBatch" in str(exc):
                    # Empty dataframe
                    from narwhals._arrow.utils import narwhals_to_native_dtype

                    data: dict[str, list[Any]] = {}
                    schema: list[tuple[str, pa.DataType]] = []
                    current_schema = self.collect_schema()
                    for key, value in current_schema.items():
                        data[key] = []
                        try:
                            native_dtype = narwhals_to_native_dtype(value, self._version)
                        except Exception as exc:  # noqa: BLE001
                            native_spark_dtype = self.native.schema[key].dataType  # type: ignore[index]
                            # If we can't convert the type, just set it to `pa.null`, and warn.
                            # Avoid the warning if we're starting from PySpark's void type.
                            # We can avoid the check when we introduce `nw.Null` dtype.
                            null_type = self._native_dtypes.NullType  # pyright: ignore[reportAttributeAccessIssue]
                            if not isinstance(native_spark_dtype, null_type):
                                warnings.warn(
                                    f"Could not convert dtype {native_spark_dtype} to PyArrow dtype, {exc!r}",
                                    stacklevel=find_stacklevel(),
                                )
                            schema.append((key, pa.null()))
                        else:
                            schema.append((key, native_dtype))
                    return pa.Table.from_pydict(data, schema=pa.schema(schema))
                else:  # pragma: no cover
                    raise
        else:
            return self.native.toArrow()

    def _iter_columns(self) -> Iterator[Column]:
        for col in self.columns:
            yield self._F.col(col)

    @property
<<<<<<< HEAD
    def columns(self: Self) -> list[str]:
        return list(self.schema) if self._cached_schema else list(self.native.columns)
=======
    def columns(self) -> list[str]:
        return list(self.schema)
>>>>>>> db1c5a34

    def collect(
        self,
        backend: ModuleType | Implementation | str | None,
        **kwargs: Any,
    ) -> CompliantDataFrame[Any, Any, Any]:
        if backend is Implementation.PANDAS:
            import pandas as pd  # ignore-banned-import

            from narwhals._pandas_like.dataframe import PandasLikeDataFrame

            return PandasLikeDataFrame(
                self.native.toPandas(),
                implementation=Implementation.PANDAS,
                backend_version=parse_version(pd),
                version=self._version,
                validate_column_names=True,
            )

        elif backend is None or backend is Implementation.PYARROW:
            import pyarrow as pa  # ignore-banned-import

            from narwhals._arrow.dataframe import ArrowDataFrame

            return ArrowDataFrame(
                self._collect_to_arrow(),
                backend_version=parse_version(pa),
                version=self._version,
                validate_column_names=True,
            )

        elif backend is Implementation.POLARS:
            import polars as pl  # ignore-banned-import
            import pyarrow as pa  # ignore-banned-import

            from narwhals._polars.dataframe import PolarsDataFrame

            return PolarsDataFrame(
                pl.from_arrow(self._collect_to_arrow()),  # type: ignore[arg-type]
                backend_version=parse_version(pl),
                version=self._version,
            )

        msg = f"Unsupported `backend` value: {backend}"  # pragma: no cover
        raise ValueError(msg)  # pragma: no cover

    def simple_select(self, *column_names: str) -> Self:
        return self._with_native(self.native.select(*column_names))

    def aggregate(
        self,
        *exprs: SparkLikeExpr,
    ) -> Self:
        new_columns = evaluate_exprs(self, *exprs)

        new_columns_list = [col.alias(col_name) for col_name, col in new_columns]
        return self._with_native(self.native.agg(*new_columns_list))

    def select(
        self,
        *exprs: SparkLikeExpr,
    ) -> Self:
        new_columns = evaluate_exprs(self, *exprs)
        new_columns_list = [col.alias(col_name) for (col_name, col) in new_columns]
        return self._with_native(self.native.select(*new_columns_list))

    def with_columns(self, *exprs: SparkLikeExpr) -> Self:
        new_columns = evaluate_exprs(self, *exprs)
        return self._with_native(self.native.withColumns(dict(new_columns)))

    def filter(self, predicate: SparkLikeExpr) -> Self:
        # `[0]` is safe as the predicate's expression only returns a single column
        condition = predicate._call(self)[0]
        spark_df = self.native.where(condition)
        return self._with_native(spark_df)

    @property
    def schema(self) -> dict[str, DType]:
        if self._cached_schema is None:
            self._cached_schema = {
                field.name: native_to_narwhals_dtype(
                    dtype=field.dataType,
                    version=self._version,
                    spark_types=self._native_dtypes,
                )
                for field in self.native.schema
            }
        return self._cached_schema

    def collect_schema(self) -> dict[str, DType]:
        return self.schema

    def drop(self, columns: Sequence[str], *, strict: bool) -> Self:
        columns_to_drop = parse_columns_to_drop(
            compliant_frame=self, columns=columns, strict=strict
        )
        return self._with_native(self.native.drop(*columns_to_drop))

    def head(self, n: int) -> Self:
        return self._with_native(self.native.limit(num=n))

<<<<<<< HEAD
    def group_by(
        self: Self, keys: Sequence[str] | Sequence[SparkLikeExpr], *, drop_null_keys: bool
    ) -> SparkLikeLazyGroupBy:
=======
    def group_by(self, *keys: str, drop_null_keys: bool) -> SparkLikeLazyGroupBy:
>>>>>>> db1c5a34
        from narwhals._spark_like.group_by import SparkLikeLazyGroupBy

        return SparkLikeLazyGroupBy(self, keys, drop_null_keys=drop_null_keys)

    def sort(
        self,
        *by: str,
        descending: bool | Sequence[bool],
        nulls_last: bool,
    ) -> Self:
        if isinstance(descending, bool):
            descending = [descending] * len(by)

        if nulls_last:
            sort_funcs = (
                self._F.desc_nulls_last if d else self._F.asc_nulls_last
                for d in descending
            )
        else:
            sort_funcs = (
                self._F.desc_nulls_first if d else self._F.asc_nulls_first
                for d in descending
            )

        sort_cols = [sort_f(col) for col, sort_f in zip(by, sort_funcs)]
        return self._with_native(self.native.sort(*sort_cols))

    def drop_nulls(self, subset: Sequence[str] | None) -> Self:
        subset = list(subset) if subset else None
        return self._with_native(self.native.dropna(subset=subset))

    def rename(self, mapping: Mapping[str, str]) -> Self:
        rename_mapping = {
            colname: mapping.get(colname, colname) for colname in self.columns
        }
        return self._with_native(
            self.native.select(
                [self._F.col(old).alias(new) for old, new in rename_mapping.items()]
            )
        )

    def unique(
        self, subset: Sequence[str] | None, *, keep: LazyUniqueKeepStrategy
    ) -> Self:
        check_column_exists(self.columns, subset)
        subset = list(subset) if subset else None
        if keep == "none":
            tmp = generate_temporary_column_name(8, self.columns)
            window = self._Window().partitionBy(subset or self.columns)
            df = (
                self.native.withColumn(tmp, self._F.count("*").over(window))
                .filter(self._F.col(tmp) == 1)
                .drop(tmp)
            )
            return self._with_native(df)
        return self._with_native(self.native.dropDuplicates(subset=subset))

    def join(
        self,
        other: Self,
        how: JoinStrategy,
        left_on: Sequence[str] | None,
        right_on: Sequence[str] | None,
        suffix: str,
    ) -> Self:
        left_columns = self.columns
        right_columns = other.columns

        right_on_: list[str] = list(right_on) if right_on is not None else []
        left_on_: list[str] = list(left_on) if left_on is not None else []

        # create a mapping for columns on other
        # `right_on` columns will be renamed as `left_on`
        # the remaining columns will be either added the suffix or left unchanged.
        right_cols_to_rename = (
            [c for c in right_columns if c not in right_on_]
            if how != "full"
            else right_columns
        )

        rename_mapping = {
            **dict(zip(right_on_, left_on_)),
            **{
                colname: f"{colname}{suffix}" if colname in left_columns else colname
                for colname in right_cols_to_rename
            },
        }
        other_native = other.native.select(
            [self._F.col(old).alias(new) for old, new in rename_mapping.items()]
        )

        # If how in {"semi", "anti"}, then resulting columns are same as left columns
        # Otherwise, we add the right columns with the new mapping, while keeping the
        # original order of right_columns.
        col_order = left_columns

        if how in {"inner", "left", "cross"}:
            col_order.extend(
                rename_mapping[colname]
                for colname in right_columns
                if colname not in right_on_
            )
        elif how == "full":
            col_order.extend(rename_mapping.values())

        right_on_remapped = [rename_mapping[c] for c in right_on_]
        on_ = (
            reduce(
                and_,
                (
                    getattr(self.native, left_key) == getattr(other_native, right_key)
                    for left_key, right_key in zip(left_on_, right_on_remapped)
                ),
            )
            if how == "full"
            else None
            if how == "cross"
            else left_on_
        )
        how_native = "full_outer" if how == "full" else how

        return self._with_native(
            self.native.join(other_native, on=on_, how=how_native).select(col_order)
        )

    def explode(self, columns: Sequence[str]) -> Self:
        dtypes = import_dtypes_module(self._version)

        schema = self.collect_schema()
        for col_to_explode in columns:
            dtype = schema[col_to_explode]

            if dtype != dtypes.List:
                msg = (
                    f"`explode` operation not supported for dtype `{dtype}`, "
                    "expected List type"
                )
                raise InvalidOperationError(msg)

        column_names = self.columns

        if len(columns) != 1:
            msg = (
                "Exploding on multiple columns is not supported with SparkLike backend since "
                "we cannot guarantee that the exploded columns have matching element counts."
            )
            raise NotImplementedError(msg)

        if self._implementation.is_pyspark():
            return self._with_native(
                self.native.select(
                    *[
                        self._F.col(col_name).alias(col_name)
                        if col_name != columns[0]
                        else self._F.explode_outer(col_name).alias(col_name)
                        for col_name in column_names
                    ]
                )
            )
        elif self._implementation.is_sqlframe():
            # Not every sqlframe dialect supports `explode_outer` function
            # (see https://github.com/eakmanrq/sqlframe/blob/3cb899c515b101ff4c197d84b34fae490d0ed257/sqlframe/base/functions.py#L2288-L2289)
            # therefore we simply explode the array column which will ignore nulls and
            # zero sized arrays, and append these specific condition with nulls (to
            # match polars behavior).

            def null_condition(col_name: str) -> Column:
                return self._F.isnull(col_name) | (self._F.array_size(col_name) == 0)

            return self._with_native(
                self.native.select(
                    *[
                        self._F.col(col_name).alias(col_name)
                        if col_name != columns[0]
                        else self._F.explode(col_name).alias(col_name)
                        for col_name in column_names
                    ]
                ).union(
                    self.native.filter(null_condition(columns[0])).select(
                        *[
                            self._F.col(col_name).alias(col_name)
                            if col_name != columns[0]
                            else self._F.lit(None).alias(col_name)
                            for col_name in column_names
                        ]
                    )
                ),
            )
        else:  # pragma: no cover
            msg = "Unreachable code, please report an issue at https://github.com/narwhals-dev/narwhals/issues"
            raise AssertionError(msg)

    def unpivot(
        self,
        on: Sequence[str] | None,
        index: Sequence[str] | None,
        variable_name: str,
        value_name: str,
    ) -> Self:
        if self._implementation.is_sqlframe():
            if variable_name == "":
                msg = "`variable_name` cannot be empty string for sqlframe backend."
                raise NotImplementedError(msg)

            if value_name == "":
                msg = "`value_name` cannot be empty string for sqlframe backend."
                raise NotImplementedError(msg)
        else:  # pragma: no cover
            pass

        ids = tuple(index) if index else ()
        values = (
            tuple(set(self.columns).difference(set(ids))) if on is None else tuple(on)
        )
        unpivoted_native_frame = self.native.unpivot(
            ids=ids,
            values=values,
            variableColumnName=variable_name,
            valueColumnName=value_name,
        )
        if index is None:
            unpivoted_native_frame = unpivoted_native_frame.drop(*ids)
        return self._with_native(unpivoted_native_frame)

    gather_every = not_implemented.deprecated(
        "`LazyFrame.gather_every` is deprecated and will be removed in a future version."
    )
    join_asof = not_implemented()
    tail = not_implemented.deprecated(
        "`LazyFrame.tail` is deprecated and will be removed in a future version."
    )
    with_row_index = not_implemented()<|MERGE_RESOLUTION|>--- conflicted
+++ resolved
@@ -186,13 +186,8 @@
             yield self._F.col(col)
 
     @property
-<<<<<<< HEAD
-    def columns(self: Self) -> list[str]:
+    def columns(self) -> list[str]:
         return list(self.schema) if self._cached_schema else list(self.native.columns)
-=======
-    def columns(self) -> list[str]:
-        return list(self.schema)
->>>>>>> db1c5a34
 
     def collect(
         self,
@@ -294,13 +289,9 @@
     def head(self, n: int) -> Self:
         return self._with_native(self.native.limit(num=n))
 
-<<<<<<< HEAD
     def group_by(
-        self: Self, keys: Sequence[str] | Sequence[SparkLikeExpr], *, drop_null_keys: bool
+        self, keys: Sequence[str] | Sequence[SparkLikeExpr], *, drop_null_keys: bool
     ) -> SparkLikeLazyGroupBy:
-=======
-    def group_by(self, *keys: str, drop_null_keys: bool) -> SparkLikeLazyGroupBy:
->>>>>>> db1c5a34
         from narwhals._spark_like.group_by import SparkLikeLazyGroupBy
 
         return SparkLikeLazyGroupBy(self, keys, drop_null_keys=drop_null_keys)
