from __future__ import annotations

import re
from typing import TYPE_CHECKING
from typing import Any
from typing import Sequence

from narwhals._spark_like.expr import SparkLikeExpr
from narwhals._spark_like.utils import ExprKind
from narwhals.utils import import_dtypes_module

if TYPE_CHECKING:
    from pyspark.sql import Column
    from typing_extensions import Self

    from narwhals._spark_like.dataframe import SparkLikeLazyFrame
    from narwhals.dtypes import DType
    from narwhals.utils import Version


class SparkLikeSelectorNamespace:
    def __init__(
        self: Self, *, backend_version: tuple[int, ...], version: Version
    ) -> None:
        self._backend_version = backend_version
        self._version = version

    def by_dtype(self: Self, dtypes: list[DType | type[DType]]) -> SparkLikeSelector:
        def func(df: SparkLikeLazyFrame) -> list[Column]:
            return [df._get_functions().col(col) for col in df.columns if df.schema[col] in dtypes]

        def evalute_output_names(df: SparkLikeLazyFrame) -> Sequence[str]:
            return [col for col in df.columns if df.schema[col] in dtypes]

        return SparkLikeSelector(
            func,
            function_name="selector",
            evaluate_output_names=evalute_output_names,
            alias_output_names=None,
            backend_version=self._backend_version,
            expr_kind=ExprKind.TRANSFORM,
<<<<<<< HEAD
=======
            version=self._version,
        )

    def matches(self: Self, pattern: str) -> SparkLikeSelector:
        def func(df: SparkLikeLazyFrame) -> list[Column]:
            return [F.col(col) for col in df.columns if re.search(pattern, col)]

        def evalute_output_names(df: SparkLikeLazyFrame) -> Sequence[str]:
            return [col for col in df.columns if re.search(pattern, col)]

        return SparkLikeSelector(
            func,
            function_name="selector",
            evaluate_output_names=evalute_output_names,
            alias_output_names=None,
            backend_version=self._backend_version,
            returns_scalar=False,
>>>>>>> a11147bb
            version=self._version,
        )

    def numeric(self: Self) -> SparkLikeSelector:
        dtypes = import_dtypes_module(self._version)
        return self.by_dtype(
            [
                dtypes.Int128,
                dtypes.Int64,
                dtypes.Int32,
                dtypes.Int16,
                dtypes.Int8,
                dtypes.UInt128,
                dtypes.UInt64,
                dtypes.UInt32,
                dtypes.UInt16,
                dtypes.UInt8,
                dtypes.Float64,
                dtypes.Float32,
            ],
        )

    def categorical(self: Self) -> SparkLikeSelector:
        dtypes = import_dtypes_module(self._version)
        return self.by_dtype([dtypes.Categorical])

    def string(self: Self) -> SparkLikeSelector:
        dtypes = import_dtypes_module(self._version)
        return self.by_dtype([dtypes.String])

    def boolean(self: Self) -> SparkLikeSelector:
        dtypes = import_dtypes_module(self._version)
        return self.by_dtype([dtypes.Boolean])

    def all(self: Self) -> SparkLikeSelector:
        def func(df: SparkLikeLazyFrame) -> list[Column]:
            return [df._get_functions().col(col) for col in df.columns]

        return SparkLikeSelector(
            func,
            function_name="selector",
            evaluate_output_names=lambda df: df.columns,
            alias_output_names=None,
            backend_version=self._backend_version,
            expr_kind=ExprKind.TRANSFORM,
            version=self._version,
        )


class SparkLikeSelector(SparkLikeExpr):
    def __repr__(self: Self) -> str:  # pragma: no cover
        return f"SparkLikeSelector(" f"function_name={self._function_name})"

    def _to_expr(self: Self) -> SparkLikeExpr:
        return SparkLikeExpr(
            self._call,
            function_name=self._function_name,
            evaluate_output_names=self._evaluate_output_names,
            alias_output_names=self._alias_output_names,
            backend_version=self._backend_version,
            expr_kind=self._expr_kind,
            version=self._version,
        )

    def __sub__(self: Self, other: SparkLikeSelector | Any) -> SparkLikeSelector | Any:
        if isinstance(other, SparkLikeSelector):

            def call(df: SparkLikeLazyFrame) -> list[Column]:
                lhs_names = self._evaluate_output_names(df)
                rhs_names = other._evaluate_output_names(df)
                lhs = self._call(df)
                return [x for x, name in zip(lhs, lhs_names) if name not in rhs_names]

            def evaluate_output_names(df: SparkLikeLazyFrame) -> list[str]:
                lhs_names = self._evaluate_output_names(df)
                rhs_names = other._evaluate_output_names(df)
                return [x for x in lhs_names if x not in rhs_names]

            return SparkLikeSelector(
                call,
                function_name="selector",
                evaluate_output_names=evaluate_output_names,
                alias_output_names=None,
                backend_version=self._backend_version,
                expr_kind=self._expr_kind,
                version=self._version,
            )
        else:
            return self._to_expr() - other

    def __or__(self: Self, other: SparkLikeSelector | Any) -> SparkLikeSelector | Any:
        if isinstance(other, SparkLikeSelector):

            def call(df: SparkLikeLazyFrame) -> list[Column]:
                lhs_names = self._evaluate_output_names(df)
                rhs_names = other._evaluate_output_names(df)
                lhs = self._call(df)
                rhs = other._call(df)
                return [
                    *(x for x, name in zip(lhs, lhs_names) if name not in rhs_names),
                    *rhs,
                ]

            def evaluate_output_names(df: SparkLikeLazyFrame) -> list[str]:
                lhs_names = self._evaluate_output_names(df)
                rhs_names = other._evaluate_output_names(df)
                return [*(x for x in lhs_names if x not in rhs_names), *rhs_names]

            return SparkLikeSelector(
                call,
                function_name="selector",
                evaluate_output_names=evaluate_output_names,
                alias_output_names=None,
                backend_version=self._backend_version,
                expr_kind=self._expr_kind,
                version=self._version,
            )
        else:
            return self._to_expr() | other

    def __and__(self: Self, other: SparkLikeSelector | Any) -> SparkLikeSelector | Any:
        if isinstance(other, SparkLikeSelector):

            def call(df: SparkLikeLazyFrame) -> list[Column]:
                lhs_names = self._evaluate_output_names(df)
                rhs_names = other._evaluate_output_names(df)
                lhs = self._call(df)
                return [x for x, name in zip(lhs, lhs_names) if name in rhs_names]

            def evaluate_output_names(df: SparkLikeLazyFrame) -> list[str]:
                lhs_names = self._evaluate_output_names(df)
                rhs_names = other._evaluate_output_names(df)
                return [x for x in lhs_names if x in rhs_names]

            return SparkLikeSelector(
                call,
                function_name="selector",
                evaluate_output_names=evaluate_output_names,
                alias_output_names=None,
                backend_version=self._backend_version,
                expr_kind=self._expr_kind,
                version=self._version,
            )
        else:
            return self._to_expr() & other

    def __invert__(self: Self) -> SparkLikeSelector:
        return (
            SparkLikeSelectorNamespace(
                backend_version=self._backend_version, version=self._version
            ).all()
            - self
        )<|MERGE_RESOLUTION|>--- conflicted
+++ resolved
@@ -27,7 +27,7 @@
 
     def by_dtype(self: Self, dtypes: list[DType | type[DType]]) -> SparkLikeSelector:
         def func(df: SparkLikeLazyFrame) -> list[Column]:
-            return [df._get_functions().col(col) for col in df.columns if df.schema[col] in dtypes]
+            return [df._F.col(col) for col in df.columns if df.schema[col] in dtypes]
 
         def evalute_output_names(df: SparkLikeLazyFrame) -> Sequence[str]:
             return [col for col in df.columns if df.schema[col] in dtypes]
@@ -39,14 +39,12 @@
             alias_output_names=None,
             backend_version=self._backend_version,
             expr_kind=ExprKind.TRANSFORM,
-<<<<<<< HEAD
-=======
             version=self._version,
         )
 
     def matches(self: Self, pattern: str) -> SparkLikeSelector:
         def func(df: SparkLikeLazyFrame) -> list[Column]:
-            return [F.col(col) for col in df.columns if re.search(pattern, col)]
+            return [df._F.col(col) for col in df.columns if re.search(pattern, col)]
 
         def evalute_output_names(df: SparkLikeLazyFrame) -> Sequence[str]:
             return [col for col in df.columns if re.search(pattern, col)]
@@ -57,8 +55,7 @@
             evaluate_output_names=evalute_output_names,
             alias_output_names=None,
             backend_version=self._backend_version,
-            returns_scalar=False,
->>>>>>> a11147bb
+            expr_kind=ExprKind.TRANSFORM,
             version=self._version,
         )
 
@@ -95,7 +92,7 @@
 
     def all(self: Self) -> SparkLikeSelector:
         def func(df: SparkLikeLazyFrame) -> list[Column]:
-            return [df._get_functions().col(col) for col in df.columns]
+            return [df._F.col(col) for col in df.columns]
 
         return SparkLikeSelector(
             func,
