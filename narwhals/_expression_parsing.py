--- conflicted
+++ resolved
@@ -429,7 +429,6 @@
                 if len(node.kwargs["indices"]) == 1
                 else cls.from_selector_multi_unnamed(node)
             )
-<<<<<<< HEAD
         if kind in {ExprKind.ALL, ExprKind.EXCLUDE}:
             return cls.from_selector_multi_unnamed(node)
         if kind is ExprKind.AGGREGATION:
@@ -441,19 +440,6 @@
         if kind is ExprKind.ELEMENTWISE:
             return cls.from_elementwise(node, *ces)
         msg = f"Unexpected node kind: {kind}"  # pragma: no cover
-=======
-        if node.kind in {ExprKind.ALL, ExprKind.EXCLUDE}:
-            return cls.from_selector_multi_unnamed(node)
-        if node.kind is ExprKind.AGGREGATION:
-            return cls.from_aggregation(node)
-        if node.kind is ExprKind.LITERAL:
-            return cls.from_literal(node)
-        if node.kind is ExprKind.SELECTOR:
-            return cls.from_selector_multi_unnamed(node)
-        if node.kind is ExprKind.ELEMENTWISE:
-            return cls.from_elementwise(node, *ces)
-        msg = f"Unexpected node kind: {node.kind}"  # pragma: no cover
->>>>>>> e987618c
         raise AssertionError(msg)  # pragma: no cover
 
     def with_node(  # noqa: PLR0911,C901
