# Utilities for expression parsing
# Useful for backends which don't have any concept of expressions, such
# and pandas or PyArrow.
from __future__ import annotations

from enum import Enum
from enum import auto
from itertools import chain
from typing import TYPE_CHECKING
from typing import Any
from typing import Callable
from typing import Sequence
from typing import TypedDict
from typing import TypeVar
from typing import overload

from narwhals.dependencies import is_narwhals_series
from narwhals.dependencies import is_numpy_array
from narwhals.exceptions import LengthChangingExprError
from narwhals.exceptions import ShapeError
from narwhals.utils import Implementation
from narwhals.utils import is_compliant_expr

if TYPE_CHECKING:
    from typing_extensions import TypeIs

    from narwhals._arrow.expr import ArrowExpr
    from narwhals._pandas_like.expr import PandasLikeExpr
    from narwhals.expr import Expr
    from narwhals.typing import CompliantDataFrame
    from narwhals.typing import CompliantExpr
    from narwhals.typing import CompliantFrameT_contra
    from narwhals.typing import CompliantLazyFrame
    from narwhals.typing import CompliantNamespace
    from narwhals.typing import CompliantSeries
    from narwhals.typing import CompliantSeriesT_co
    from narwhals.typing import IntoExpr
    from narwhals.typing import _1DArray

    PandasLikeExprT = TypeVar("PandasLikeExprT", bound=PandasLikeExpr)
    ArrowExprT = TypeVar("ArrowExprT", bound=ArrowExpr)

    T = TypeVar("T")


def is_expr(obj: Any) -> TypeIs[Expr]:
    """Check whether `obj` is a Narwhals Expr."""
    from narwhals.expr import Expr

    return isinstance(obj, Expr)


def evaluate_into_expr(
    df: CompliantFrameT_contra,
    expr: CompliantExpr[CompliantSeriesT_co, CompliantFrameT_contra],
) -> Sequence[CompliantSeriesT_co]:
    """Return list of raw columns.

    This is only use for eager backends (pandas, PyArrow), where we
    alias operations at each step. As a safety precaution, here we
    can check that the expected result names match those we were
    expecting from the various `evaluate_output_names` / `alias_output_names`
    calls. Note that for PySpark / DuckDB, we are less free to liberally
    set aliases whenever we want.
    """
    _, aliases = evaluate_output_names_and_aliases(expr, df, [])
    result = expr(df)
    if list(aliases) != [s.name for s in result]:  # pragma: no cover
        msg = f"Safety assertion failed, expected {aliases}, got {result}"
        raise AssertionError(msg)
    return result


def evaluate_into_exprs(
    df: CompliantFrameT_contra,
    /,
    *exprs: CompliantExpr[CompliantSeriesT_co, CompliantFrameT_contra],
) -> list[CompliantSeriesT_co]:
    """Evaluate each expr into Series."""
    return [
        item
        for sublist in (evaluate_into_expr(df, into_expr) for into_expr in exprs)
        for item in sublist
    ]


@overload
def maybe_evaluate_expr(
<<<<<<< HEAD
    df: CompliantFrameT_contra,
    expr: CompliantExpr[CompliantSeriesT_co, CompliantFrameT_contra],
=======
    df: CompliantDataFrame, expr: CompliantExpr[CompliantSeriesT_co]
>>>>>>> b03f7160
) -> CompliantSeriesT_co: ...


@overload
def maybe_evaluate_expr(df: CompliantDataFrame, expr: T) -> T: ...


def maybe_evaluate_expr(
<<<<<<< HEAD
    df: Any, expr: CompliantExpr[CompliantSeriesT_co, Any] | T
=======
    df: CompliantDataFrame, expr: CompliantExpr[CompliantSeriesT_co] | T
>>>>>>> b03f7160
) -> CompliantSeriesT_co | T:
    """Evaluate `expr` if it's an expression, otherwise return it as is."""
    if is_compliant_expr(expr):
        result: Sequence[CompliantSeriesT_co] = expr(df)
        if len(result) > 1:
            msg = "Multi-output expressions (e.g. `nw.all()` or `nw.col('a', 'b')`) are not supported in this context"
            raise ValueError(msg)
        return result[0]
    return expr


@overload
def reuse_series_implementation(
    expr: PandasLikeExprT,
    attr: str,
    *,
    returns_scalar: bool = False,
    **kwargs: Any,
) -> PandasLikeExprT: ...


@overload
def reuse_series_implementation(
    expr: ArrowExprT,
    attr: str,
    *,
    returns_scalar: bool = False,
    **kwargs: Any,
) -> ArrowExprT: ...


def reuse_series_implementation(
    expr: ArrowExprT | PandasLikeExprT,
    attr: str,
    *,
    returns_scalar: bool = False,
    **expressifiable_args: Any,
) -> ArrowExprT | PandasLikeExprT:
    """Reuse Series implementation for expression.

    If Series.foo is already defined, and we'd like Expr.foo to be the same, we can
    leverage this method to do that for us.

    Arguments:
        expr: expression object.
        attr: name of method.
        returns_scalar: whether the Series version returns a scalar. In this case,
            the expression version should return a 1-row Series.
        args: arguments to pass to function.
        expressifiable_args: keyword arguments to pass to function, which may
            be expressifiable (e.g. `nw.col('a').is_between(3, nw.col('b')))`).
    """
    plx = expr.__narwhals_namespace__()

    def func(df: CompliantDataFrame) -> Sequence[CompliantSeries]:
        _kwargs = {
            arg_name: maybe_evaluate_expr(df, arg_value)
            for arg_name, arg_value in expressifiable_args.items()
        }

        # For PyArrow.Series, we return Python Scalars (like Polars does) instead of PyArrow Scalars.
        # However, when working with expressions, we keep everything PyArrow-native.
        extra_kwargs = (
            {"_return_py_scalar": False}
            if returns_scalar and expr._implementation is Implementation.PYARROW
            else {}
        )

        out: list[CompliantSeries] = [
            plx._create_series_from_scalar(
                getattr(series, attr)(**extra_kwargs, **_kwargs),
                reference_series=series,  # type: ignore[arg-type]
            )
            if returns_scalar
            else getattr(series, attr)(**_kwargs)
            for series in expr(df)  # type: ignore[arg-type]
        ]
        _, aliases = evaluate_output_names_and_aliases(expr, df, [])
        if [s.name for s in out] != list(aliases):  # pragma: no cover
            msg = (
                f"Safety assertion failed, please report a bug to https://github.com/narwhals-dev/narwhals/issues\n"
                f"Expression aliases: {aliases}\n"
                f"Series names: {[s.name for s in out]}"
            )
            raise AssertionError(msg)
        return out

    return plx._create_expr_from_callable(  # type: ignore[return-value]
        func,  # type: ignore[arg-type]
        depth=expr._depth + 1,
        function_name=f"{expr._function_name}->{attr}",
        evaluate_output_names=expr._evaluate_output_names,  # type: ignore[arg-type]
        alias_output_names=expr._alias_output_names,
        kwargs={**expr._kwargs, **expressifiable_args},
    )


@overload
def reuse_series_namespace_implementation(
    expr: ArrowExprT, series_namespace: str, attr: str, **kwargs: Any
) -> ArrowExprT: ...
@overload
def reuse_series_namespace_implementation(
    expr: PandasLikeExprT, series_namespace: str, attr: str, **kwargs: Any
) -> PandasLikeExprT: ...
def reuse_series_namespace_implementation(
    expr: ArrowExprT | PandasLikeExprT,
    series_namespace: str,
    attr: str,
    **kwargs: Any,
) -> ArrowExprT | PandasLikeExprT:
    """Reuse Series implementation for expression.

    Just like `reuse_series_implementation`, but for e.g. `Expr.dt.foo` instead
    of `Expr.foo`.

    Arguments:
        expr: expression object.
        series_namespace: The Series namespace (e.g. `dt`, `cat`, `str`, `list`, `name`)
        attr: name of method.
        args: arguments to pass to function.
        kwargs: keyword arguments to pass to function.
    """
    plx = expr.__narwhals_namespace__()
    return plx._create_expr_from_callable(  # type: ignore[return-value]
        lambda df: [
            getattr(getattr(series, series_namespace), attr)(**kwargs)
            for series in expr(df)  # type: ignore[arg-type]
        ],
        depth=expr._depth + 1,
        function_name=f"{expr._function_name}->{series_namespace}.{attr}",
        evaluate_output_names=expr._evaluate_output_names,  # type: ignore[arg-type]
        alias_output_names=expr._alias_output_names,
        kwargs={**expr._kwargs, **kwargs},
    )


def is_simple_aggregation(expr: CompliantExpr[Any, Any]) -> bool:
    """Check if expr is a very simple one.

    Examples:
        - nw.col('a').mean()  # depth 1
        - nw.mean('a')  # depth 1
        - nw.len()  # depth 0

    as opposed to, say

        - nw.col('a').filter(nw.col('b')>nw.col('c')).max()

    because then, we can use a fastpath in pandas.
    """
    return expr._depth < 2


def combine_evaluate_output_names(
    *exprs: CompliantExpr[Any, CompliantFrameT_contra],
) -> Callable[[CompliantFrameT_contra], Sequence[str]]:
    # Follow left-hand-rule for naming. E.g. `nw.sum_horizontal(expr1, expr2)` takes the
    # first name of `expr1`.
    if not is_compliant_expr(exprs[0]):  # pragma: no cover
        msg = f"Safety assertion failed, expected expression, got: {type(exprs[0])}. Please report a bug."
        raise AssertionError(msg)

<<<<<<< HEAD
    def evaluate_output_names(df: CompliantFrameT_contra) -> Sequence[str]:
=======
    def evaluate_output_names(
        df: CompliantDataFrame | CompliantLazyFrame,
    ) -> Sequence[str]:
>>>>>>> b03f7160
        return exprs[0]._evaluate_output_names(df)[:1]

    return evaluate_output_names


def combine_alias_output_names(
    *exprs: CompliantExpr[Any, Any],
) -> Callable[[Sequence[str]], Sequence[str]] | None:
    # Follow left-hand-rule for naming. E.g. `nw.sum_horizontal(expr1.alias(alias), expr2)` takes the
    # aliasing function of `expr1` and apply it to the first output name of `expr1`.
    if exprs[0]._alias_output_names is None:
        return None

    def alias_output_names(names: Sequence[str]) -> Sequence[str]:
        return exprs[0]._alias_output_names(names)[:1]  # type: ignore[misc]

    return alias_output_names


def extract_compliant(
    plx: CompliantNamespace[CompliantSeriesT_co, CompliantFrameT_contra],
    other: Any,
    *,
    str_as_lit: bool,
<<<<<<< HEAD
) -> CompliantExpr[CompliantSeriesT_co, CompliantFrameT_contra] | object:
=======
) -> CompliantExpr[CompliantSeriesT_co] | object:
>>>>>>> b03f7160
    if is_expr(other):
        return other._to_compliant_expr(plx)
    if isinstance(other, str) and not str_as_lit:
        return plx.col(other)
    if is_narwhals_series(other):
        return plx._create_expr_from_series(other._compliant_series)  # type: ignore[attr-defined]
    if is_numpy_array(other):
        series = plx._create_compliant_series(other)  # type: ignore[attr-defined]
        return plx._create_expr_from_series(series)  # type: ignore[attr-defined]
    return other


def evaluate_output_names_and_aliases(
    expr: CompliantExpr[Any, Any],
    df: CompliantDataFrame | CompliantLazyFrame,
    exclude: Sequence[str],
) -> tuple[Sequence[str], Sequence[str]]:
    output_names = expr._evaluate_output_names(df)
    if not output_names:
        return [], []
    aliases = (
        output_names
        if expr._alias_output_names is None
        else expr._alias_output_names(output_names)
    )
    if expr._function_name.split("->", maxsplit=1)[0] in {"all", "selector"}:
        # For multi-output aggregations, e.g. `df.group_by('a').agg(nw.all().mean())`, we skip
        # the keys, else they would appear duplicated in the output.
        output_names, aliases = zip(
            *[(x, alias) for x, alias in zip(output_names, aliases) if x not in exclude]
        )
    return output_names, aliases


def operation_is_order_dependent(*args: IntoExpr | Any) -> bool:
    return any(is_expr(x) and x._metadata["is_order_dependent"] for x in args)


class ExprKind(Enum):
    """Describe which kind of expression we are dealing with.

    Commutative composition rules are:
    - LITERAL vs LITERAL -> LITERAL
    - CHANGES_LENGTH vs (LITERAL | AGGREGATION) -> CHANGES_LENGTH
    - CHANGES_LENGTH vs (CHANGES_LENGTH | TRANSFORM) -> raise
    - TRANSFORM vs (LITERAL | AGGREGATION) -> TRANSFORM
    - AGGREGATION vs (LITERAL | AGGREGATION) -> AGGREGATION
    """

    LITERAL = auto()
    """e.g. `nw.lit(1)`"""

    AGGREGATION = auto()
    """e.g. `nw.col('a').mean()`"""

    TRANSFORM = auto()
    """length-preserving, e.g. `nw.col('a').round()`"""

    CHANGES_LENGTH = auto()
    """e.g. `nw.col('a').drop_nulls()`"""


class ExprMetadata(TypedDict):
    kind: ExprKind
    is_order_dependent: bool


def combine_metadata(*args: IntoExpr, str_as_lit: bool) -> ExprMetadata:
    # Combine metadata from `args`.

    n_changes_length = 0
    has_transforms = False
    has_aggregations = False
    has_literals = False
    result_is_order_dependent = False

    for arg in args:
        if isinstance(arg, str) and not str_as_lit:
            has_transforms = True
        elif is_expr(arg):
            if arg._metadata["is_order_dependent"]:
                result_is_order_dependent = True
            kind = arg._metadata["kind"]
            if kind is ExprKind.AGGREGATION:
                has_aggregations = True
            elif kind is ExprKind.LITERAL:
                has_literals = True
            elif kind is ExprKind.CHANGES_LENGTH:
                n_changes_length += 1
            elif kind is ExprKind.TRANSFORM:
                has_transforms = True
            else:  # pragma: no cover
                msg = "unreachable code"
                raise AssertionError(msg)
    if (
        has_literals
        and not has_aggregations
        and not has_transforms
        and not n_changes_length
    ):
        result_kind = ExprKind.LITERAL
    elif n_changes_length > 1:
        msg = "Length-changing expressions can only be used in isolation, or followed by an aggregation"
        raise LengthChangingExprError(msg)
    elif n_changes_length and has_transforms:
        msg = "Cannot combine length-changing expressions with length-preserving ones or aggregations"
        raise ShapeError(msg)
    elif n_changes_length:
        result_kind = ExprKind.CHANGES_LENGTH
    elif has_transforms:
        result_kind = ExprKind.TRANSFORM
    else:
        result_kind = ExprKind.AGGREGATION

    return ExprMetadata(kind=result_kind, is_order_dependent=result_is_order_dependent)


def check_expressions_transform(*args: IntoExpr, function_name: str) -> None:
    # Raise if any argument in `args` isn't length-preserving.
    # For Series input, we don't raise (yet), we let such checks happen later,
    # as this function works lazily and so can't evaluate lengths.
    from narwhals.series import Series

    if not all(
        (is_expr(x) and x._metadata["kind"] is ExprKind.TRANSFORM)
        or isinstance(x, (str, Series))
        for x in args
    ):
        msg = f"Expressions which aggregate or change length cannot be passed to '{function_name}'."
        raise ShapeError(msg)


def all_exprs_are_aggs_or_literals(*args: IntoExpr, **kwargs: IntoExpr) -> bool:
    # Raise if any argument in `args` isn't an aggregation or literal.
    # For Series input, we don't raise (yet), we let such checks happen later,
    # as this function works lazily and so can't evaluate lengths.
    exprs = chain(args, kwargs.values())
    agg_or_lit = {ExprKind.AGGREGATION, ExprKind.LITERAL}
    return all(is_expr(x) and x._metadata["kind"] in agg_or_lit for x in exprs)


def infer_kind(obj: IntoExpr | _1DArray | object, *, str_as_lit: bool) -> ExprKind:
    if is_expr(obj):
        return obj._metadata["kind"]
    if (
        is_narwhals_series(obj)
        or is_numpy_array(obj)
        or (isinstance(obj, str) and not str_as_lit)
    ):
        return ExprKind.TRANSFORM
    return ExprKind.LITERAL


def apply_n_ary_operation(
    plx: CompliantNamespace,
    function: Any,
    *comparands: IntoExpr,
    str_as_lit: bool,
<<<<<<< HEAD
) -> CompliantExpr[Any, Any]:
=======
) -> CompliantExpr[Any]:
>>>>>>> b03f7160
    compliant_exprs = (
        extract_compliant(plx, comparand, str_as_lit=str_as_lit)
        for comparand in comparands
    )
    kinds = [infer_kind(comparand, str_as_lit=str_as_lit) for comparand in comparands]

    broadcast = any(kind is ExprKind.TRANSFORM for kind in kinds)
    compliant_exprs = (
        compliant_expr.broadcast(kind)
        if broadcast
        and (kind is ExprKind.LITERAL or kind is ExprKind.AGGREGATION)
        and is_compliant_expr(compliant_expr)
        else compliant_expr
        for compliant_expr, kind in zip(compliant_exprs, kinds)
    )
    return function(*compliant_exprs)<|MERGE_RESOLUTION|>--- conflicted
+++ resolved
@@ -86,12 +86,8 @@
 
 @overload
 def maybe_evaluate_expr(
-<<<<<<< HEAD
     df: CompliantFrameT_contra,
     expr: CompliantExpr[CompliantSeriesT_co, CompliantFrameT_contra],
-=======
-    df: CompliantDataFrame, expr: CompliantExpr[CompliantSeriesT_co]
->>>>>>> b03f7160
 ) -> CompliantSeriesT_co: ...
 
 
@@ -100,11 +96,7 @@
 
 
 def maybe_evaluate_expr(
-<<<<<<< HEAD
     df: Any, expr: CompliantExpr[CompliantSeriesT_co, Any] | T
-=======
-    df: CompliantDataFrame, expr: CompliantExpr[CompliantSeriesT_co] | T
->>>>>>> b03f7160
 ) -> CompliantSeriesT_co | T:
     """Evaluate `expr` if it's an expression, otherwise return it as is."""
     if is_compliant_expr(expr):
@@ -268,13 +260,7 @@
         msg = f"Safety assertion failed, expected expression, got: {type(exprs[0])}. Please report a bug."
         raise AssertionError(msg)
 
-<<<<<<< HEAD
     def evaluate_output_names(df: CompliantFrameT_contra) -> Sequence[str]:
-=======
-    def evaluate_output_names(
-        df: CompliantDataFrame | CompliantLazyFrame,
-    ) -> Sequence[str]:
->>>>>>> b03f7160
         return exprs[0]._evaluate_output_names(df)[:1]
 
     return evaluate_output_names
@@ -299,11 +285,7 @@
     other: Any,
     *,
     str_as_lit: bool,
-<<<<<<< HEAD
 ) -> CompliantExpr[CompliantSeriesT_co, CompliantFrameT_contra] | object:
-=======
-) -> CompliantExpr[CompliantSeriesT_co] | object:
->>>>>>> b03f7160
     if is_expr(other):
         return other._to_compliant_expr(plx)
     if isinstance(other, str) and not str_as_lit:
@@ -462,11 +444,7 @@
     function: Any,
     *comparands: IntoExpr,
     str_as_lit: bool,
-<<<<<<< HEAD
 ) -> CompliantExpr[Any, Any]:
-=======
-) -> CompliantExpr[Any]:
->>>>>>> b03f7160
     compliant_exprs = (
         extract_compliant(plx, comparand, str_as_lit=str_as_lit)
         for comparand in comparands
@@ -482,4 +460,5 @@
         else compliant_expr
         for compliant_expr, kind in zip(compliant_exprs, kinds)
     )
+    return function(*compliant_exprs)
     return function(*compliant_exprs)