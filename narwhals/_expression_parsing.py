--- conflicted
+++ resolved
@@ -109,11 +109,7 @@
 
 def evaluate_output_names_and_aliases(
     expr: CompliantExpr[Any, Any],
-<<<<<<< HEAD
-    df: CompliantDataFrame[Any, Any, Any] | CompliantLazyFrame,
-=======
-    df: CompliantDataFrame[Any, Any] | CompliantLazyFrame[Any, Any],
->>>>>>> 8d0a3e2d
+    df: CompliantDataFrame[Any, Any, Any] | CompliantLazyFrame[Any, Any],
     exclude: Sequence[str],
 ) -> tuple[Sequence[str], Sequence[str]]:
     output_names = expr._evaluate_output_names(df)
