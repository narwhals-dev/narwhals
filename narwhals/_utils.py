--- conflicted
+++ resolved
@@ -73,8 +73,13 @@
         CompliantSeriesT,
         NativeSeriesT_co,
     )
-<<<<<<< HEAD
-    from narwhals._compliant.typing import EvalNames, NativeDataFrameT, NativeLazyFrameT
+    from narwhals._compliant.any_namespace import NamespaceAccessor
+    from narwhals._compliant.typing import (
+        Accessor,
+        EvalNames,
+        NativeDataFrameT,
+        NativeLazyFrameT,
+    )
     from narwhals._namespace import Namespace
     from narwhals._native import (
         NativeArrow,
@@ -89,29 +94,6 @@
         NativePySpark,
         NativePySparkConnect,
         NativeSQLFrame,
-=======
-    from narwhals._compliant.any_namespace import NamespaceAccessor
-    from narwhals._compliant.typing import (
-        Accessor,
-        EvalNames,
-        NativeDataFrameT,
-        NativeLazyFrameT,
-    )
-    from narwhals._namespace import (
-        Namespace,
-        _NativeArrow,
-        _NativeCuDF,
-        _NativeDask,
-        _NativeDuckDB,
-        _NativeIbis,
-        _NativeModin,
-        _NativePandas,
-        _NativePandasLike,
-        _NativePolars,
-        _NativePySpark,
-        _NativePySparkConnect,
-        _NativeSQLFrame,
->>>>>>> e3133de0
     )
     from narwhals._translate import ArrowStreamExportable, IntoArrowTable, ToNarwhalsT_co
     from narwhals._typing import (
