from __future__ import annotations

import os
import re
from datetime import timezone
from enum import Enum, auto
from functools import lru_cache, wraps
from importlib.util import find_spec
from inspect import getattr_static, getdoc
from secrets import token_hex
from typing import (
    TYPE_CHECKING,
    Any,
    Callable,
    Container,
    Generic,
    Iterable,
    Iterator,
    Literal,
    Mapping,
    Protocol,
    Sequence,
    TypeVar,
    Union,
    cast,
    overload,
)
from warnings import warn

from narwhals._enum import NoAutoEnum
from narwhals._typing_compat import deprecated
from narwhals.dependencies import (
    get_cudf,
<<<<<<< HEAD
    get_daft,
    get_dask,
=======
>>>>>>> 36a0f70a
    get_dask_dataframe,
    get_duckdb,
    get_ibis,
    get_modin,
    get_pandas,
    get_polars,
    get_pyarrow,
    get_pyspark_connect,
    get_pyspark_sql,
    get_sqlframe,
    is_narwhals_series,
    is_narwhals_series_int,
    is_numpy_array_1d,
    is_numpy_array_1d_int,
    is_pandas_dataframe,
    is_pandas_like_dataframe,
    is_pandas_like_series,
    is_pandas_series,
    is_polars_series,
    is_pyarrow_chunked_array,
)
from narwhals.exceptions import ColumnNotFoundError, DuplicateError, InvalidOperationError

if TYPE_CHECKING:
    from types import ModuleType
    from typing import AbstractSet as Set

    import pandas as pd
    import polars as pl
    import pyarrow as pa
    from typing_extensions import (
        Concatenate,
        LiteralString,
        ParamSpec,
        Self,
        TypeAlias,
        TypeIs,
    )

    from narwhals._compliant import (
        CompliantExpr,
        CompliantExprT,
        CompliantFrameT,
        CompliantSeriesOrNativeExprT_co,
        CompliantSeriesT,
        NativeFrameT_co,
        NativeSeriesT_co,
    )
    from narwhals._compliant.typing import EvalNames
    from narwhals._namespace import EagerAllowedImplementation, Namespace
    from narwhals._translate import ArrowStreamExportable, IntoArrowTable, ToNarwhalsT_co
    from narwhals.dataframe import DataFrame, LazyFrame
    from narwhals.dtypes import DType
    from narwhals.series import Series
    from narwhals.typing import (
        CompliantDataFrame,
        CompliantLazyFrame,
        CompliantSeries,
        DataFrameLike,
        DTypes,
        IntoSeriesT,
        MultiIndexSelector,
        SingleIndexSelector,
        SizedMultiIndexSelector,
        SizeUnit,
        SupportsNativeNamespace,
        TimeUnit,
        _1DArray,
        _SliceIndex,
        _SliceName,
        _SliceNone,
    )

    FrameOrSeriesT = TypeVar(
        "FrameOrSeriesT", bound=Union[LazyFrame[Any], DataFrame[Any], Series[Any]]
    )

    _T1 = TypeVar("_T1")
    _T2 = TypeVar("_T2")
    _T3 = TypeVar("_T3")
    _Fn = TypeVar("_Fn", bound="Callable[..., Any]")
    P = ParamSpec("P")
    R = TypeVar("R")
    R1 = TypeVar("R1")
    R2 = TypeVar("R2")

    class _SupportsVersion(Protocol):
        __version__: str

    class _SupportsGet(Protocol):  # noqa: PYI046
        def __get__(self, instance: Any, owner: Any | None = None, /) -> Any: ...

    class _StoresImplementation(Protocol):
        _implementation: Implementation
        """Implementation of native object (pandas, Polars, PyArrow, ...)."""

    class _StoresBackendVersion(Protocol):
        _backend_version: tuple[int, ...]
        """Version tuple for a native package."""

    class _StoresVersion(Protocol):
        _version: Version
        """Narwhals API version (V1 or MAIN)."""

    class _LimitedContext(_StoresBackendVersion, _StoresVersion, Protocol):
        """Provides 2 attributes.

        - `_backend_version`
        - `_version`
        """

    class _FullContext(_StoresImplementation, _LimitedContext, Protocol):
        """Provides 3 attributes.

        - `_implementation`
        - `_backend_version`
        - `_version`
        """

    class _StoresColumns(Protocol):
        @property
        def columns(self) -> Sequence[str]: ...


_T = TypeVar("_T")
NativeT_co = TypeVar("NativeT_co", covariant=True)
CompliantT_co = TypeVar("CompliantT_co", covariant=True)
_ContextT = TypeVar("_ContextT", bound="_FullContext")
_Method: TypeAlias = "Callable[Concatenate[_ContextT, P], R]"
_Constructor: TypeAlias = "Callable[Concatenate[_T, P], R2]"


class _StoresNative(Protocol[NativeT_co]):  # noqa: PYI046
    """Provides access to a native object.

    Native objects have types like:

    >>> from pandas import Series
    >>> from pyarrow import Table
    """

    @property
    def native(self) -> NativeT_co:
        """Return the native object."""
        ...


class _StoresCompliant(Protocol[CompliantT_co]):  # noqa: PYI046
    """Provides access to a compliant object.

    Compliant objects have types like:

    >>> from narwhals._pandas_like.series import PandasLikeSeries
    >>> from narwhals._arrow.dataframe import ArrowDataFrame
    """

    @property
    def compliant(self) -> CompliantT_co:
        """Return the compliant object."""
        ...


class Version(Enum):
    V1 = auto()
    MAIN = auto()

    @property
    def namespace(self) -> type[Namespace[Any]]:
        if self is Version.MAIN:
            from narwhals._namespace import Namespace

            return Namespace
        from narwhals.stable.v1._namespace import Namespace

        return Namespace

    @property
    def dtypes(self) -> DTypes:
        if self is Version.MAIN:
            from narwhals import dtypes

            return dtypes
        from narwhals.stable.v1 import dtypes as v1_dtypes

        return v1_dtypes

    @property
    def dataframe(self) -> type[DataFrame[Any]]:
        if self is Version.MAIN:
            from narwhals.dataframe import DataFrame

            return DataFrame
        from narwhals.stable.v1 import DataFrame as DataFrameV1

        return DataFrameV1

    @property
    def lazyframe(self) -> type[LazyFrame[Any]]:
        if self is Version.MAIN:
            from narwhals.dataframe import LazyFrame

            return LazyFrame
        from narwhals.stable.v1 import LazyFrame as LazyFrameV1

        return LazyFrameV1

    @property
    def series(self) -> type[Series[Any]]:
        if self is Version.MAIN:
            from narwhals.series import Series

            return Series
        from narwhals.stable.v1 import Series as SeriesV1

        return SeriesV1


class Implementation(NoAutoEnum):
    """Implementation of native object (pandas, Polars, PyArrow, ...)."""

    PANDAS = "pandas"
    """pandas implementation."""
    MODIN = "modin"
    """Modin implementation."""
    CUDF = "cudf"
    """cuDF implementation."""
    PYARROW = "pyarrow"
    """PyArrow implementation."""
    PYSPARK = "pyspark"
    """PySpark implementation."""
    POLARS = "polars"
    """Polars implementation."""
    DASK = "dask"
    """Dask implementation."""
    DUCKDB = "duckdb"
    """DuckDB implementation."""
    IBIS = "ibis"
    """Ibis implementation."""
    SQLFRAME = "sqlframe"
    """SQLFrame implementation."""
    PYSPARK_CONNECT = "pyspark[connect]"
    """PySpark Connect implementation."""
    DAFT = "daft"
    """Daft implementation."""
    UNKNOWN = "unknown"
    """Unknown implementation."""

    def __str__(self) -> str:
        return str(self.value)

    @classmethod
    def from_native_namespace(
        cls: type[Self], native_namespace: ModuleType
    ) -> Implementation:  # pragma: no cover
        """Instantiate Implementation object from a native namespace module.

        Arguments:
            native_namespace: Native namespace.

        Returns:
            Implementation.
        """
        mapping = {
            get_pandas(): Implementation.PANDAS,
            get_modin(): Implementation.MODIN,
            get_cudf(): Implementation.CUDF,
            get_pyarrow(): Implementation.PYARROW,
            get_pyspark_sql(): Implementation.PYSPARK,
            get_polars(): Implementation.POLARS,
            get_dask_dataframe(): Implementation.DASK,
            get_duckdb(): Implementation.DUCKDB,
            get_ibis(): Implementation.IBIS,
            get_sqlframe(): Implementation.SQLFRAME,
            get_pyspark_connect(): Implementation.PYSPARK_CONNECT,
            get_daft(): Implementation.DAFT,
        }
        return mapping.get(native_namespace, Implementation.UNKNOWN)

    @classmethod
    def from_string(
        cls: type[Self], backend_name: str
    ) -> Implementation:  # pragma: no cover
        """Instantiate Implementation object from a native namespace module.

        Arguments:
            backend_name: Name of backend, expressed as string.

        Returns:
            Implementation.
        """
        try:
            return cls(backend_name)
        except ValueError:
            return Implementation.UNKNOWN

    @classmethod
    def from_backend(
        cls: type[Self], backend: str | Implementation | ModuleType
    ) -> Implementation:
        """Instantiate from native namespace module, string, or Implementation.

        Arguments:
            backend: Backend to instantiate Implementation from.

        Returns:
            Implementation.
        """
        return (
            cls.from_string(backend)
            if isinstance(backend, str)
            else backend
            if isinstance(backend, Implementation)
            else cls.from_native_namespace(backend)
        )

    def to_native_namespace(self) -> ModuleType:
        """Return the native namespace module corresponding to Implementation.

        Returns:
            Native module.
        """
        if self is Implementation.UNKNOWN:
            msg = "Cannot return native namespace from UNKNOWN Implementation"
            raise AssertionError(msg)

        validate_backend_version(self, self._backend_version())

<<<<<<< HEAD
        if self is Implementation.DAFT:  # pragma: no cover
            import daft  # ignore-banned-import

            return daft

        msg = "Not supported Implementation"  # pragma: no cover
        raise AssertionError(msg)
=======
        module_name = _IMPLEMENTATION_TO_MODULE_NAME.get(self, self.value)
        return _import_native_namespace(module_name)
>>>>>>> 36a0f70a

    def is_pandas(self) -> bool:
        """Return whether implementation is pandas.

        Returns:
            Boolean.

        Examples:
            >>> import pandas as pd
            >>> import narwhals as nw
            >>> df_native = pd.DataFrame({"a": [1, 2, 3]})
            >>> df = nw.from_native(df_native)
            >>> df.implementation.is_pandas()
            True
        """
        return self is Implementation.PANDAS

    def is_pandas_like(self) -> bool:
        """Return whether implementation is pandas, Modin, or cuDF.

        Returns:
            Boolean.

        Examples:
            >>> import pandas as pd
            >>> import narwhals as nw
            >>> df_native = pd.DataFrame({"a": [1, 2, 3]})
            >>> df = nw.from_native(df_native)
            >>> df.implementation.is_pandas_like()
            True
        """
        return self in {Implementation.PANDAS, Implementation.MODIN, Implementation.CUDF}

    def is_spark_like(self) -> bool:
        """Return whether implementation is pyspark or sqlframe.

        Returns:
            Boolean.

        Examples:
            >>> import pandas as pd
            >>> import narwhals as nw
            >>> df_native = pd.DataFrame({"a": [1, 2, 3]})
            >>> df = nw.from_native(df_native)
            >>> df.implementation.is_spark_like()
            False
        """
        return self in {
            Implementation.PYSPARK,
            Implementation.SQLFRAME,
            Implementation.PYSPARK_CONNECT,
        }

    def is_polars(self) -> bool:
        """Return whether implementation is Polars.

        Returns:
            Boolean.

        Examples:
            >>> import polars as pl
            >>> import narwhals as nw
            >>> df_native = pl.DataFrame({"a": [1, 2, 3]})
            >>> df = nw.from_native(df_native)
            >>> df.implementation.is_polars()
            True
        """
        return self is Implementation.POLARS

    def is_cudf(self) -> bool:
        """Return whether implementation is cuDF.

        Returns:
            Boolean.

        Examples:
            >>> import polars as pl
            >>> import narwhals as nw
            >>> df_native = pl.DataFrame({"a": [1, 2, 3]})
            >>> df = nw.from_native(df_native)
            >>> df.implementation.is_cudf()
            False
        """
        return self is Implementation.CUDF  # pragma: no cover

    def is_modin(self) -> bool:
        """Return whether implementation is Modin.

        Returns:
            Boolean.

        Examples:
            >>> import polars as pl
            >>> import narwhals as nw
            >>> df_native = pl.DataFrame({"a": [1, 2, 3]})
            >>> df = nw.from_native(df_native)
            >>> df.implementation.is_modin()
            False
        """
        return self is Implementation.MODIN  # pragma: no cover

    def is_pyspark(self) -> bool:
        """Return whether implementation is PySpark.

        Returns:
            Boolean.

        Examples:
            >>> import polars as pl
            >>> import narwhals as nw
            >>> df_native = pl.DataFrame({"a": [1, 2, 3]})
            >>> df = nw.from_native(df_native)
            >>> df.implementation.is_pyspark()
            False
        """
        return self is Implementation.PYSPARK  # pragma: no cover

    def is_pyspark_connect(self) -> bool:
        """Return whether implementation is PySpark.

        Returns:
            Boolean.

        Examples:
            >>> import polars as pl
            >>> import narwhals as nw
            >>> df_native = pl.DataFrame({"a": [1, 2, 3]})
            >>> df = nw.from_native(df_native)
            >>> df.implementation.is_pyspark_connect()
            False
        """
        return self is Implementation.PYSPARK_CONNECT  # pragma: no cover

    def is_pyarrow(self) -> bool:
        """Return whether implementation is PyArrow.

        Returns:
            Boolean.

        Examples:
            >>> import polars as pl
            >>> import narwhals as nw
            >>> df_native = pl.DataFrame({"a": [1, 2, 3]})
            >>> df = nw.from_native(df_native)
            >>> df.implementation.is_pyarrow()
            False
        """
        return self is Implementation.PYARROW  # pragma: no cover

    def is_dask(self) -> bool:
        """Return whether implementation is Dask.

        Returns:
            Boolean.

        Examples:
            >>> import polars as pl
            >>> import narwhals as nw
            >>> df_native = pl.DataFrame({"a": [1, 2, 3]})
            >>> df = nw.from_native(df_native)
            >>> df.implementation.is_dask()
            False
        """
        return self is Implementation.DASK  # pragma: no cover

    def is_duckdb(self) -> bool:
        """Return whether implementation is DuckDB.

        Returns:
            Boolean.

        Examples:
            >>> import polars as pl
            >>> import narwhals as nw
            >>> df_native = pl.DataFrame({"a": [1, 2, 3]})
            >>> df = nw.from_native(df_native)
            >>> df.implementation.is_duckdb()
            False
        """
        return self is Implementation.DUCKDB  # pragma: no cover

    def is_ibis(self) -> bool:
        """Return whether implementation is Ibis.

        Returns:
            Boolean.

        Examples:
            >>> import polars as pl
            >>> import narwhals as nw
            >>> df_native = pl.DataFrame({"a": [1, 2, 3]})
            >>> df = nw.from_native(df_native)
            >>> df.implementation.is_ibis()
            False
        """
        return self is Implementation.IBIS  # pragma: no cover

    def is_sqlframe(self) -> bool:
        """Return whether implementation is SQLFrame.

        Returns:
            Boolean.

        Examples:
            >>> import polars as pl
            >>> import narwhals as nw
            >>> df_native = pl.DataFrame({"a": [1, 2, 3]})
            >>> df = nw.from_native(df_native)
            >>> df.implementation.is_sqlframe()
            False
        """
        return self is Implementation.SQLFRAME  # pragma: no cover

    def is_daft(self) -> bool:
        """Return whether implementation is Daft.

        Returns:
            Boolean.
        """
        return self is Implementation.DAFT  # pragma: no cover

    def _backend_version(self) -> tuple[int, ...]:
        """Returns backend version.

        As a biproduct of loading the native namespace, we also store it as an attribute
        under the `_native_namespace` name.
        """
        if self is Implementation.UNKNOWN:  # pragma: no cover
            msg = "Cannot return backend version from UNKNOWN Implementation"
            raise AssertionError(msg)

        module_name = _IMPLEMENTATION_TO_MODULE_NAME.get(self, self.value)
        native_namespace = _import_native_namespace(module_name)

        into_version: ModuleType | str
        if self.is_sqlframe():
            import sqlframe._version

            into_version = sqlframe._version
        elif self.is_pyspark() or self.is_pyspark_connect():  # pragma: no cover
            import pyspark  # ignore-banned-import

            into_version = pyspark
        elif self.is_dask():
            import dask  # ignore-banned-import

            into_version = dask
        else:
            into_version = native_namespace

        return parse_version(version=into_version)


MIN_VERSIONS: Mapping[Implementation, tuple[int, ...]] = {
    Implementation.PANDAS: (0, 25, 3),
    Implementation.MODIN: (0, 25, 3),
    Implementation.CUDF: (24, 10),
    Implementation.PYARROW: (11,),
    Implementation.PYSPARK: (3, 5),
    Implementation.PYSPARK_CONNECT: (3, 5),
    Implementation.POLARS: (0, 20, 3),
    Implementation.DASK: (2024, 8),
    Implementation.DUCKDB: (1,),
    Implementation.IBIS: (6,),
    Implementation.SQLFRAME: (3, 22, 0),
    Implementation.DAFT: (0, 4, 7),
}

_IMPLEMENTATION_TO_MODULE_NAME: Mapping[Implementation, str] = {
    Implementation.DASK: "dask.dataframe",
    Implementation.MODIN: "modin.pandas",
    Implementation.PYSPARK: "pyspark.sql",
    Implementation.PYSPARK_CONNECT: "pyspark.sql.connect",
}
"""Stores non default mapping from Implementation to module name"""


def validate_backend_version(
    implementation: Implementation, backend_version: tuple[int, ...]
) -> None:
    if backend_version < (min_version := MIN_VERSIONS[implementation]):
        msg = f"Minimum version of {implementation} supported by Narwhals is {min_version}, found: {backend_version}"
        raise ValueError(msg)


@lru_cache(maxsize=16)
def _import_native_namespace(module_name: str) -> ModuleType:
    from importlib import import_module

    return import_module(module_name)


def remove_prefix(text: str, prefix: str) -> str:  # pragma: no cover
    if text.startswith(prefix):
        return text[len(prefix) :]
    return text


def remove_suffix(text: str, suffix: str) -> str:  # pragma: no cover
    if text.endswith(suffix):
        return text[: -len(suffix)]
    return text  # pragma: no cover


def flatten(args: Any) -> list[Any]:
    return list(args[0] if (len(args) == 1 and _is_iterable(args[0])) else args)


def tupleify(arg: Any) -> Any:
    if not isinstance(arg, (list, tuple)):  # pragma: no cover
        return (arg,)
    return arg


def _is_iterable(arg: Any | Iterable[Any]) -> bool:
    from narwhals.series import Series

    if is_pandas_dataframe(arg) or is_pandas_series(arg):
        msg = f"Expected Narwhals class or scalar, got: {qualified_type_name(arg)!r}. Perhaps you forgot a `nw.from_native` somewhere?"
        raise TypeError(msg)
    if (pl := get_polars()) is not None and isinstance(
        arg, (pl.Series, pl.Expr, pl.DataFrame, pl.LazyFrame)
    ):
        msg = (
            f"Expected Narwhals class or scalar, got: {qualified_type_name(arg)!r}.\n\n"
            "Hint: Perhaps you\n"
            "- forgot a `nw.from_native` somewhere?\n"
            "- used `pl.col` instead of `nw.col`?"
        )
        raise TypeError(msg)

    return isinstance(arg, Iterable) and not isinstance(arg, (str, bytes, Series))


def parse_version(version: str | ModuleType | _SupportsVersion) -> tuple[int, ...]:
    """Simple version parser; split into a tuple of ints for comparison.

    Arguments:
        version: Version string, or object with one, to parse.

    Returns:
        Parsed version number.
    """
    # lifted from Polars
    # [marco]: Take care of DuckDB pre-releases which end with e.g. `-dev4108`
    # and pandas pre-releases which end with e.g. .dev0+618.gb552dc95c9
    version_str = version if isinstance(version, str) else version.__version__
    version_str = re.sub(r"(\D?dev.*$)", "", version_str)
    return tuple(int(re.sub(r"\D", "", v)) for v in version_str.split("."))


@overload
def isinstance_or_issubclass(
    obj_or_cls: type, cls_or_tuple: type[_T]
) -> TypeIs[type[_T]]: ...


@overload
def isinstance_or_issubclass(
    obj_or_cls: object | type, cls_or_tuple: type[_T]
) -> TypeIs[_T | type[_T]]: ...


@overload
def isinstance_or_issubclass(
    obj_or_cls: type, cls_or_tuple: tuple[type[_T1], type[_T2]]
) -> TypeIs[type[_T1 | _T2]]: ...


@overload
def isinstance_or_issubclass(
    obj_or_cls: object | type, cls_or_tuple: tuple[type[_T1], type[_T2]]
) -> TypeIs[_T1 | _T2 | type[_T1 | _T2]]: ...


@overload
def isinstance_or_issubclass(
    obj_or_cls: type, cls_or_tuple: tuple[type[_T1], type[_T2], type[_T3]]
) -> TypeIs[type[_T1 | _T2 | _T3]]: ...


@overload
def isinstance_or_issubclass(
    obj_or_cls: object | type, cls_or_tuple: tuple[type[_T1], type[_T2], type[_T3]]
) -> TypeIs[_T1 | _T2 | _T3 | type[_T1 | _T2 | _T3]]: ...


@overload
def isinstance_or_issubclass(
    obj_or_cls: Any, cls_or_tuple: tuple[type, ...]
) -> TypeIs[Any]: ...


def isinstance_or_issubclass(obj_or_cls: Any, cls_or_tuple: Any) -> bool:
    from narwhals.dtypes import DType

    if isinstance(obj_or_cls, DType):
        return isinstance(obj_or_cls, cls_or_tuple)
    return isinstance(obj_or_cls, cls_or_tuple) or (
        isinstance(obj_or_cls, type) and issubclass(obj_or_cls, cls_or_tuple)
    )


def validate_laziness(items: Iterable[Any]) -> None:
    from narwhals.dataframe import DataFrame, LazyFrame

    if all(isinstance(item, DataFrame) for item in items) or (
        all(isinstance(item, LazyFrame) for item in items)
    ):
        return
    msg = f"The items to concatenate should either all be eager, or all lazy, got: {[type(item) for item in items]}"
    raise TypeError(msg)


def maybe_align_index(
    lhs: FrameOrSeriesT, rhs: Series[Any] | DataFrame[Any] | LazyFrame[Any]
) -> FrameOrSeriesT:
    """Align `lhs` to the Index of `rhs`, if they're both pandas-like.

    Arguments:
        lhs: Dataframe or Series.
        rhs: Dataframe or Series to align with.

    Returns:
        Same type as input.

    Notes:
        This is only really intended for backwards-compatibility purposes,
        for example if your library already aligns indices for users.
        If you're designing a new library, we highly encourage you to not
        rely on the Index.
        For non-pandas-like inputs, this only checks that `lhs` and `rhs`
        are the same length.

    Examples:
        >>> import pandas as pd
        >>> import polars as pl
        >>> import narwhals as nw
        >>> df_pd = pd.DataFrame({"a": [1, 2]}, index=[3, 4])
        >>> s_pd = pd.Series([6, 7], index=[4, 3])
        >>> df = nw.from_native(df_pd)
        >>> s = nw.from_native(s_pd, series_only=True)
        >>> nw.to_native(nw.maybe_align_index(df, s))
           a
        4  2
        3  1
    """
    from narwhals._pandas_like.dataframe import PandasLikeDataFrame
    from narwhals._pandas_like.series import PandasLikeSeries

    def _validate_index(index: Any) -> None:
        if not index.is_unique:
            msg = "given index doesn't have a unique index"
            raise ValueError(msg)

    lhs_any = cast("Any", lhs)
    rhs_any = cast("Any", rhs)
    if isinstance(
        getattr(lhs_any, "_compliant_frame", None), PandasLikeDataFrame
    ) and isinstance(getattr(rhs_any, "_compliant_frame", None), PandasLikeDataFrame):
        _validate_index(lhs_any._compliant_frame.native.index)
        _validate_index(rhs_any._compliant_frame.native.index)
        return lhs_any._with_compliant(
            lhs_any._compliant_frame._with_native(
                lhs_any._compliant_frame.native.loc[rhs_any._compliant_frame.native.index]
            )
        )
    if isinstance(
        getattr(lhs_any, "_compliant_frame", None), PandasLikeDataFrame
    ) and isinstance(getattr(rhs_any, "_compliant_series", None), PandasLikeSeries):
        _validate_index(lhs_any._compliant_frame.native.index)
        _validate_index(rhs_any._compliant_series.native.index)
        return lhs_any._with_compliant(
            lhs_any._compliant_frame._with_native(
                lhs_any._compliant_frame.native.loc[
                    rhs_any._compliant_series.native.index
                ]
            )
        )
    if isinstance(
        getattr(lhs_any, "_compliant_series", None), PandasLikeSeries
    ) and isinstance(getattr(rhs_any, "_compliant_frame", None), PandasLikeDataFrame):
        _validate_index(lhs_any._compliant_series.native.index)
        _validate_index(rhs_any._compliant_frame.native.index)
        return lhs_any._with_compliant(
            lhs_any._compliant_series._with_native(
                lhs_any._compliant_series.native.loc[
                    rhs_any._compliant_frame.native.index
                ]
            )
        )
    if isinstance(
        getattr(lhs_any, "_compliant_series", None), PandasLikeSeries
    ) and isinstance(getattr(rhs_any, "_compliant_series", None), PandasLikeSeries):
        _validate_index(lhs_any._compliant_series.native.index)
        _validate_index(rhs_any._compliant_series.native.index)
        return lhs_any._with_compliant(
            lhs_any._compliant_series._with_native(
                lhs_any._compliant_series.native.loc[
                    rhs_any._compliant_series.native.index
                ]
            )
        )
    if len(lhs_any) != len(rhs_any):
        msg = f"Expected `lhs` and `rhs` to have the same length, got {len(lhs_any)} and {len(rhs_any)}"
        raise ValueError(msg)
    return lhs


def maybe_get_index(obj: DataFrame[Any] | LazyFrame[Any] | Series[Any]) -> Any | None:
    """Get the index of a DataFrame or a Series, if it's pandas-like.

    Arguments:
        obj: Dataframe or Series.

    Returns:
        Same type as input.

    Notes:
        This is only really intended for backwards-compatibility purposes,
        for example if your library already aligns indices for users.
        If you're designing a new library, we highly encourage you to not
        rely on the Index.
        For non-pandas-like inputs, this returns `None`.

    Examples:
        >>> import pandas as pd
        >>> import polars as pl
        >>> import narwhals as nw
        >>> df_pd = pd.DataFrame({"a": [1, 2], "b": [4, 5]})
        >>> df = nw.from_native(df_pd)
        >>> nw.maybe_get_index(df)
        RangeIndex(start=0, stop=2, step=1)
        >>> series_pd = pd.Series([1, 2])
        >>> series = nw.from_native(series_pd, series_only=True)
        >>> nw.maybe_get_index(series)
        RangeIndex(start=0, stop=2, step=1)
    """
    obj_any = cast("Any", obj)
    native_obj = obj_any.to_native()
    if is_pandas_like_dataframe(native_obj) or is_pandas_like_series(native_obj):
        return native_obj.index
    return None


def maybe_set_index(
    obj: FrameOrSeriesT,
    column_names: str | list[str] | None = None,
    *,
    index: Series[IntoSeriesT] | list[Series[IntoSeriesT]] | None = None,
) -> FrameOrSeriesT:
    """Set the index of a DataFrame or a Series, if it's pandas-like.

    Arguments:
        obj: object for which maybe set the index (can be either a Narwhals `DataFrame`
            or `Series`).
        column_names: name or list of names of the columns to set as index.
            For dataframes, only one of `column_names` and `index` can be specified but
            not both. If `column_names` is passed and `df` is a Series, then a
            `ValueError` is raised.
        index: series or list of series to set as index.

    Returns:
        Same type as input.

    Raises:
        ValueError: If one of the following conditions happens

            - none of `column_names` and `index` are provided
            - both `column_names` and `index` are provided
            - `column_names` is provided and `df` is a Series

    Notes:
        This is only really intended for backwards-compatibility purposes, for example if
        your library already aligns indices for users.
        If you're designing a new library, we highly encourage you to not
        rely on the Index.

        For non-pandas-like inputs, this is a no-op.

    Examples:
        >>> import pandas as pd
        >>> import polars as pl
        >>> import narwhals as nw
        >>> df_pd = pd.DataFrame({"a": [1, 2], "b": [4, 5]})
        >>> df = nw.from_native(df_pd)
        >>> nw.to_native(nw.maybe_set_index(df, "b"))  # doctest: +NORMALIZE_WHITESPACE
           a
        b
        4  1
        5  2
    """
    from narwhals.translate import to_native

    df_any = cast("Any", obj)
    native_obj = df_any.to_native()

    if column_names is not None and index is not None:
        msg = "Only one of `column_names` or `index` should be provided"
        raise ValueError(msg)

    if not column_names and index is None:
        msg = "Either `column_names` or `index` should be provided"
        raise ValueError(msg)

    if index is not None:
        keys = (
            [to_native(idx, pass_through=True) for idx in index]
            if _is_iterable(index)
            else to_native(index, pass_through=True)
        )
    else:
        keys = column_names

    if is_pandas_like_dataframe(native_obj):
        return df_any._with_compliant(
            df_any._compliant_frame._with_native(native_obj.set_index(keys))
        )
    elif is_pandas_like_series(native_obj):
        from narwhals._pandas_like.utils import set_index

        if column_names:
            msg = "Cannot set index using column names on a Series"
            raise ValueError(msg)

        native_obj = set_index(
            native_obj,
            keys,
            implementation=obj._compliant_series._implementation,  # type: ignore[union-attr]
            backend_version=obj._compliant_series._backend_version,  # type: ignore[union-attr]
        )
        return df_any._with_compliant(df_any._compliant_series._with_native(native_obj))
    else:
        return df_any


def maybe_reset_index(obj: FrameOrSeriesT) -> FrameOrSeriesT:
    """Reset the index to the default integer index of a DataFrame or a Series, if it's pandas-like.

    Arguments:
        obj: Dataframe or Series.

    Returns:
        Same type as input.

    Notes:
        This is only really intended for backwards-compatibility purposes,
        for example if your library already resets the index for users.
        If you're designing a new library, we highly encourage you to not
        rely on the Index.
        For non-pandas-like inputs, this is a no-op.

    Examples:
        >>> import pandas as pd
        >>> import polars as pl
        >>> import narwhals as nw
        >>> df_pd = pd.DataFrame({"a": [1, 2], "b": [4, 5]}, index=([6, 7]))
        >>> df = nw.from_native(df_pd)
        >>> nw.to_native(nw.maybe_reset_index(df))
           a  b
        0  1  4
        1  2  5
        >>> series_pd = pd.Series([1, 2])
        >>> series = nw.from_native(series_pd, series_only=True)
        >>> nw.maybe_get_index(series)
        RangeIndex(start=0, stop=2, step=1)
    """
    obj_any = cast("Any", obj)
    native_obj = obj_any.to_native()
    if is_pandas_like_dataframe(native_obj):
        native_namespace = obj_any.__native_namespace__()
        if _has_default_index(native_obj, native_namespace):
            return obj_any
        return obj_any._with_compliant(
            obj_any._compliant_frame._with_native(native_obj.reset_index(drop=True))
        )
    if is_pandas_like_series(native_obj):
        native_namespace = obj_any.__native_namespace__()
        if _has_default_index(native_obj, native_namespace):
            return obj_any
        return obj_any._with_compliant(
            obj_any._compliant_series._with_native(native_obj.reset_index(drop=True))
        )
    return obj_any


def _is_range_index(obj: Any, native_namespace: Any) -> TypeIs[pd.RangeIndex]:
    return isinstance(obj, native_namespace.RangeIndex)


def _has_default_index(
    native_frame_or_series: pd.Series[Any] | pd.DataFrame, native_namespace: Any
) -> bool:
    index = native_frame_or_series.index
    return (
        _is_range_index(index, native_namespace)
        and index.start == 0
        and index.stop == len(index)
        and index.step == 1
    )


def maybe_convert_dtypes(
    obj: FrameOrSeriesT, *args: bool, **kwargs: bool | str
) -> FrameOrSeriesT:
    """Convert columns or series to the best possible dtypes using dtypes supporting ``pd.NA``, if df is pandas-like.

    Arguments:
        obj: DataFrame or Series.
        *args: Additional arguments which gets passed through.
        **kwargs: Additional arguments which gets passed through.

    Returns:
        Same type as input.

    Notes:
        For non-pandas-like inputs, this is a no-op.
        Also, `args` and `kwargs` just get passed down to the underlying library as-is.

    Examples:
        >>> import pandas as pd
        >>> import polars as pl
        >>> import narwhals as nw
        >>> import numpy as np
        >>> df_pd = pd.DataFrame(
        ...     {
        ...         "a": pd.Series([1, 2, 3], dtype=np.dtype("int32")),
        ...         "b": pd.Series([True, False, np.nan], dtype=np.dtype("O")),
        ...     }
        ... )
        >>> df = nw.from_native(df_pd)
        >>> nw.to_native(
        ...     nw.maybe_convert_dtypes(df)
        ... ).dtypes  # doctest: +NORMALIZE_WHITESPACE
        a             Int32
        b           boolean
        dtype: object
    """
    obj_any = cast("Any", obj)
    native_obj = obj_any.to_native()
    if is_pandas_like_dataframe(native_obj):
        return obj_any._with_compliant(
            obj_any._compliant_frame._with_native(
                native_obj.convert_dtypes(*args, **kwargs)
            )
        )
    if is_pandas_like_series(native_obj):
        return obj_any._with_compliant(
            obj_any._compliant_series._with_native(
                native_obj.convert_dtypes(*args, **kwargs)
            )
        )
    return obj_any


def scale_bytes(sz: int, unit: SizeUnit) -> int | float:
    """Scale size in bytes to other size units (eg: "kb", "mb", "gb", "tb").

    Arguments:
        sz: original size in bytes
        unit: size unit to convert into

    Returns:
        Integer or float.
    """
    if unit in {"b", "bytes"}:
        return sz
    elif unit in {"kb", "kilobytes"}:
        return sz / 1024
    elif unit in {"mb", "megabytes"}:
        return sz / 1024**2
    elif unit in {"gb", "gigabytes"}:
        return sz / 1024**3
    elif unit in {"tb", "terabytes"}:
        return sz / 1024**4
    else:
        msg = f"`unit` must be one of {{'b', 'kb', 'mb', 'gb', 'tb'}}, got {unit!r}"
        raise ValueError(msg)


def is_ordered_categorical(series: Series[Any]) -> bool:
    """Return whether indices of categories are semantically meaningful.

    This is a convenience function to accessing what would otherwise be
    the `is_ordered` property from the DataFrame Interchange Protocol,
    see https://data-apis.org/dataframe-protocol/latest/API.html.

    - For Polars:
      - Enums are always ordered.
      - Categoricals are ordered if `dtype.ordering == "physical"`.
    - For pandas-like APIs:
      - Categoricals are ordered if `dtype.cat.ordered == True`.
    - For PyArrow table:
      - Categoricals are ordered if `dtype.type.ordered == True`.

    Arguments:
        series: Input Series.

    Returns:
        Whether the Series is an ordered categorical.

    Examples:
        >>> import narwhals as nw
        >>> import pandas as pd
        >>> import polars as pl
        >>> data = ["x", "y"]
        >>> s_pd = pd.Series(data, dtype=pd.CategoricalDtype(ordered=True))
        >>> s_pl = pl.Series(data, dtype=pl.Categorical(ordering="physical"))

        Let's define a library-agnostic function:

        >>> @nw.narwhalify
        ... def func(s):
        ...     return nw.is_ordered_categorical(s)

        Then, we can pass any supported library to `func`:

        >>> func(s_pd)
        True
        >>> func(s_pl)
        True
    """
    from narwhals._interchange.series import InterchangeSeries

    dtypes = series._compliant_series._version.dtypes
    compliant = series._compliant_series
    # If it doesn't match any branches, let's just play it safe and return False.
    result: bool = False
    if isinstance(compliant, InterchangeSeries) and isinstance(
        series.dtype, dtypes.Categorical
    ):
        result = compliant.native.describe_categorical["is_ordered"]
    elif series.dtype == dtypes.Enum:
        result = True
    elif series.dtype != dtypes.Categorical:
        result = False
    else:
        native = series.to_native()
        if is_polars_series(native):
            result = cast("pl.Categorical", native.dtype).ordering == "physical"
        elif is_pandas_like_series(native):
            result = bool(native.cat.ordered)
        elif is_pyarrow_chunked_array(native):
            from narwhals._arrow.utils import is_dictionary

            result = is_dictionary(native.type) and native.type.ordered
    return result


def generate_unique_token(
    n_bytes: int, columns: Sequence[str]
) -> str:  # pragma: no cover
    msg = (
        "Use `generate_temporary_column_name` instead. `generate_unique_token` is "
        "deprecated and it will be removed in future versions"
    )
    issue_deprecation_warning(msg, _version="1.13.0")
    return generate_temporary_column_name(n_bytes=n_bytes, columns=columns)


def generate_temporary_column_name(n_bytes: int, columns: Sequence[str]) -> str:
    """Generates a unique column name that is not present in the given list of columns.

    It relies on [python secrets token_hex](https://docs.python.org/3/library/secrets.html#secrets.token_hex)
    function to return a string nbytes random bytes.

    Arguments:
        n_bytes: The number of bytes to generate for the token.
        columns: The list of columns to check for uniqueness.

    Returns:
        A unique token that is not present in the given list of columns.

    Raises:
        AssertionError: If a unique token cannot be generated after 100 attempts.

    Examples:
        >>> import narwhals as nw
        >>> columns = ["abc", "xyz"]
        >>> nw.generate_temporary_column_name(n_bytes=8, columns=columns) not in columns
        True
    """
    counter = 0
    while True:
        token = token_hex(n_bytes)
        if token not in columns:
            return token

        counter += 1
        if counter > 100:
            msg = (
                "Internal Error: Narwhals was not able to generate a column name with "
                f"{n_bytes=} and not in {columns}"
            )
            raise AssertionError(msg)


def parse_columns_to_drop(
    frame: _StoresColumns, subset: Iterable[str], /, *, strict: bool
) -> list[str]:
    if not strict:
        return list(set(frame.columns).intersection(subset))
    to_drop = list(subset)
    if error := check_columns_exist(to_drop, available=frame.columns):
        raise error
    return to_drop


def is_sequence_but_not_str(sequence: Sequence[_T] | Any) -> TypeIs[Sequence[_T]]:
    return isinstance(sequence, Sequence) and not isinstance(sequence, str)


def is_slice_none(obj: Any) -> TypeIs[_SliceNone]:
    return isinstance(obj, slice) and obj == slice(None)


def is_sized_multi_index_selector(
    obj: Any,
) -> TypeIs[SizedMultiIndexSelector[Series[Any] | CompliantSeries[Any]]]:
    return (
        (
            is_sequence_but_not_str(obj)
            and ((len(obj) > 0 and isinstance(obj[0], int)) or (len(obj) == 0))
        )
        or is_numpy_array_1d_int(obj)
        or is_narwhals_series_int(obj)
        or is_compliant_series_int(obj)
    )


def is_sequence_like(
    obj: Sequence[_T] | Any,
) -> TypeIs[Sequence[_T] | Series[Any] | _1DArray]:
    return (
        is_sequence_but_not_str(obj)
        or is_numpy_array_1d(obj)
        or is_narwhals_series(obj)
        or is_compliant_series(obj)
    )


def is_slice_index(obj: Any) -> TypeIs[_SliceIndex]:
    return isinstance(obj, slice) and (
        isinstance(obj.start, int)
        or isinstance(obj.stop, int)
        or (isinstance(obj.step, int) and obj.start is None and obj.stop is None)
    )


def is_range(obj: Any) -> TypeIs[range]:
    return isinstance(obj, range)


def is_single_index_selector(obj: Any) -> TypeIs[SingleIndexSelector]:
    return bool(isinstance(obj, int) and not isinstance(obj, bool))


def is_index_selector(
    obj: Any,
) -> TypeIs[SingleIndexSelector | MultiIndexSelector[Series[Any] | CompliantSeries[Any]]]:
    return (
        is_single_index_selector(obj)
        or is_sized_multi_index_selector(obj)
        or is_slice_index(obj)
    )


def is_list_of(obj: Any, tp: type[_T]) -> TypeIs[list[_T]]:
    # Check if an object is a list of `tp`, only sniffing the first element.
    return bool(isinstance(obj, list) and obj and isinstance(obj[0], tp))


def is_sequence_of(obj: Any, tp: type[_T]) -> TypeIs[Sequence[_T]]:
    # Check if an object is a sequence of `tp`, only sniffing the first element.
    return bool(
        is_sequence_but_not_str(obj)
        and (first := next(iter(obj), None))
        and isinstance(first, tp)
    )


def find_stacklevel() -> int:
    """Find the first place in the stack that is not inside narwhals.

    Returns:
        Stacklevel.

    Taken from:
    https://github.com/pandas-dev/pandas/blob/ab89c53f48df67709a533b6a95ce3d911871a0a8/pandas/util/_exceptions.py#L30-L51
    """
    import inspect
    from pathlib import Path

    import narwhals as nw

    pkg_dir = str(Path(nw.__file__).parent)

    # https://stackoverflow.com/questions/17407119/python-inspect-stack-is-slow
    frame = inspect.currentframe()
    n = 0
    try:
        while frame:
            fname = inspect.getfile(frame)
            if fname.startswith(pkg_dir) or (
                (qualname := getattr(frame.f_code, "co_qualname", None))
                # ignore @singledispatch wrappers
                and qualname.startswith("singledispatch.")
            ):
                frame = frame.f_back
                n += 1
            else:  # pragma: no cover
                break
        else:  # pragma: no cover
            pass
    finally:
        # https://docs.python.org/3/library/inspect.html
        # > Though the cycle detector will catch these, destruction of the frames
        # > (and local variables) can be made deterministic by removing the cycle
        # > in a finally clause.
        del frame
    return n


def issue_deprecation_warning(message: str, _version: str) -> None:
    """Issue a deprecation warning.

    Arguments:
        message: The message associated with the warning.
        _version: Narwhals version when the warning was introduced. Just used for internal
            bookkeeping.
    """
    warn(message=message, category=DeprecationWarning, stacklevel=find_stacklevel())


def validate_strict_and_pass_though(
    strict: bool | None,  # noqa: FBT001
    pass_through: bool | None,  # noqa: FBT001
    *,
    pass_through_default: bool,
    emit_deprecation_warning: bool,
) -> bool:
    if strict is None and pass_through is None:
        pass_through = pass_through_default
    elif strict is not None and pass_through is None:
        if emit_deprecation_warning:
            msg = (
                "`strict` in `from_native` is deprecated, please use `pass_through` instead.\n\n"
                "Note: `strict` will remain available in `narwhals.stable.v1`.\n"
                "See https://narwhals-dev.github.io/narwhals/backcompat/ for more information.\n"
            )
            issue_deprecation_warning(msg, _version="1.13.0")
        pass_through = not strict
    elif strict is None and pass_through is not None:
        pass
    else:
        msg = "Cannot pass both `strict` and `pass_through`"
        raise ValueError(msg)
    return pass_through


def deprecate_native_namespace(
    *, warn_version: str = "", required: bool = False
) -> Callable[[Callable[P, R]], Callable[P, R]]:
    """Decorator to transition from `native_namespace` to `backend` argument.

    Arguments:
        warn_version: Emit a deprecation warning from this version.
        required: Raise when both `native_namespace`, `backend` are `None`.

    Returns:
        Wrapped function, with `native_namespace` **removed**.
    """

    def decorate(fn: Callable[P, R], /) -> Callable[P, R]:
        @wraps(fn)
        def wrapper(*args: P.args, **kwds: P.kwargs) -> R:
            backend = kwds.pop("backend", None)
            native_namespace = kwds.pop("native_namespace", None)
            if native_namespace is not None and backend is None:
                if warn_version:
                    msg = (
                        "`native_namespace` is deprecated, please use `backend` instead.\n\n"
                        "Note: `native_namespace` will remain available in `narwhals.stable.v1`.\n"
                        "See https://narwhals-dev.github.io/narwhals/backcompat/ for more information.\n"
                    )
                    issue_deprecation_warning(msg, _version=warn_version)
                backend = native_namespace
            elif native_namespace is not None and backend is not None:
                msg = "Can't pass both `native_namespace` and `backend`"
                raise ValueError(msg)
            elif native_namespace is None and backend is None and required:
                msg = f"`backend` must be specified in `{fn.__name__}`."
                raise ValueError(msg)
            kwds["backend"] = backend
            return fn(*args, **kwds)

        return wrapper

    return decorate


def _validate_rolling_arguments(
    window_size: int, min_samples: int | None
) -> tuple[int, int]:
    ensure_type(window_size, int, param_name="window_size")
    ensure_type(min_samples, int, type(None), param_name="min_samples")

    if window_size < 1:
        msg = "window_size must be greater or equal than 1"
        raise ValueError(msg)

    if min_samples is not None:
        if min_samples < 1:
            msg = "min_samples must be greater or equal than 1"
            raise ValueError(msg)

        if min_samples > window_size:
            msg = "`min_samples` must be less or equal than `window_size`"
            raise InvalidOperationError(msg)
    else:
        min_samples = window_size

    return window_size, min_samples


def generate_repr(header: str, native_repr: str) -> str:
    try:
        terminal_width = os.get_terminal_size().columns
    except OSError:
        terminal_width = int(os.getenv("COLUMNS", 80))  # noqa: PLW1508
    native_lines = native_repr.expandtabs().splitlines()
    max_native_width = max(len(line) for line in native_lines)

    if max_native_width + 2 <= terminal_width:
        length = max(max_native_width, len(header))
        output = f"┌{'─' * length}┐\n"
        header_extra = length - len(header)
        output += f"|{' ' * (header_extra // 2)}{header}{' ' * (header_extra // 2 + header_extra % 2)}|\n"
        output += f"|{'-' * (length)}|\n"
        start_extra = (length - max_native_width) // 2
        end_extra = (length - max_native_width) // 2 + (length - max_native_width) % 2
        for line in native_lines:
            output += f"|{' ' * (start_extra)}{line}{' ' * (end_extra + max_native_width - len(line))}|\n"
        output += f"└{'─' * length}┘"
        return output

    diff = 39 - len(header)
    return (
        f"┌{'─' * (39)}┐\n"
        f"|{' ' * (diff // 2)}{header}{' ' * (diff // 2 + diff % 2)}|\n"
        "| Use `.to_native` to see native output |\n└"
        f"{'─' * 39}┘"
    )


def check_columns_exist(
    subset: Sequence[str], /, *, available: Sequence[str]
) -> ColumnNotFoundError | None:
    if missing := set(subset).difference(available):
        return ColumnNotFoundError.from_missing_and_available_column_names(
            missing, available
        )
    return None


def check_column_names_are_unique(columns: Sequence[str]) -> None:
    len_unique_columns = len(set(columns))
    if len(columns) != len_unique_columns:
        from collections import Counter

        counter = Counter(columns)
        duplicates = {k: v for k, v in counter.items() if v > 1}
        msg = "".join(f"\n- '{k}' {v} times" for k, v in duplicates.items())
        msg = f"Expected unique column names, got:{msg}"
        raise DuplicateError(msg)


def _parse_time_unit_and_time_zone(
    time_unit: TimeUnit | Iterable[TimeUnit] | None,
    time_zone: str | timezone | Iterable[str | timezone | None] | None,
) -> tuple[Set[TimeUnit], Set[str | None]]:
    time_units: Set[TimeUnit] = (
        {"ms", "us", "ns", "s"}
        if time_unit is None
        else {time_unit}
        if isinstance(time_unit, str)
        else set(time_unit)
    )
    time_zones: Set[str | None] = (
        {None}
        if time_zone is None
        else {str(time_zone)}
        if isinstance(time_zone, (str, timezone))
        else {str(tz) if tz is not None else None for tz in time_zone}
    )
    return time_units, time_zones


def dtype_matches_time_unit_and_time_zone(
    dtype: DType, dtypes: DTypes, time_units: Set[TimeUnit], time_zones: Set[str | None]
) -> bool:
    return (
        isinstance(dtype, dtypes.Datetime)
        and (dtype.time_unit in time_units)
        and (
            dtype.time_zone in time_zones
            or ("*" in time_zones and dtype.time_zone is not None)
        )
    )


def get_column_names(frame: _StoresColumns, /) -> Sequence[str]:
    return frame.columns


def exclude_column_names(frame: _StoresColumns, names: Container[str]) -> Sequence[str]:
    return [col_name for col_name in frame.columns if col_name not in names]


def passthrough_column_names(names: Sequence[str], /) -> EvalNames[Any]:
    def fn(_frame: Any, /) -> Sequence[str]:
        return names

    return fn


def _hasattr_static(obj: Any, attr: str) -> bool:
    sentinel = object()
    return getattr_static(obj, attr, sentinel) is not sentinel


def is_compliant_dataframe(
    obj: CompliantDataFrame[
        CompliantSeriesT, CompliantExprT, NativeFrameT_co, ToNarwhalsT_co
    ]
    | Any,
) -> TypeIs[
    CompliantDataFrame[CompliantSeriesT, CompliantExprT, NativeFrameT_co, ToNarwhalsT_co]
]:
    return _hasattr_static(obj, "__narwhals_dataframe__")


def is_compliant_lazyframe(
    obj: CompliantLazyFrame[CompliantExprT, NativeFrameT_co, ToNarwhalsT_co] | Any,
) -> TypeIs[CompliantLazyFrame[CompliantExprT, NativeFrameT_co, ToNarwhalsT_co]]:
    return _hasattr_static(obj, "__narwhals_lazyframe__")


def is_compliant_series(
    obj: CompliantSeries[NativeSeriesT_co] | Any,
) -> TypeIs[CompliantSeries[NativeSeriesT_co]]:
    return _hasattr_static(obj, "__narwhals_series__")


def is_compliant_series_int(
    obj: CompliantSeries[NativeSeriesT_co] | Any,
) -> TypeIs[CompliantSeries[NativeSeriesT_co]]:
    return is_compliant_series(obj) and obj.dtype.is_integer()


def is_compliant_expr(
    obj: CompliantExpr[CompliantFrameT, CompliantSeriesOrNativeExprT_co] | Any,
) -> TypeIs[CompliantExpr[CompliantFrameT, CompliantSeriesOrNativeExprT_co]]:
    return hasattr(obj, "__narwhals_expr__")


def is_eager_allowed(obj: Implementation) -> TypeIs[EagerAllowedImplementation]:
    return obj in {
        Implementation.PANDAS,
        Implementation.MODIN,
        Implementation.CUDF,
        Implementation.POLARS,
        Implementation.PYARROW,
    }


def has_native_namespace(obj: Any) -> TypeIs[SupportsNativeNamespace]:
    return hasattr(obj, "__native_namespace__")


def _supports_dataframe_interchange(obj: Any) -> TypeIs[DataFrameLike]:
    return hasattr(obj, "__dataframe__")


def supports_arrow_c_stream(obj: Any) -> TypeIs[ArrowStreamExportable]:
    return _hasattr_static(obj, "__arrow_c_stream__")


def _remap_full_join_keys(
    left_on: Sequence[str], right_on: Sequence[str], suffix: str
) -> dict[str, str]:
    """Remap join keys to avoid collisions.

    If left keys collide with the right keys, append the suffix.
    If there's no collision, let the right keys be.

    Arguments:
        left_on: Left keys.
        right_on: Right keys.
        suffix: Suffix to append to right keys.

    Returns:
        A map of old to new right keys.
    """
    right_keys_suffixed = (
        f"{key}{suffix}" if key in left_on else key for key in right_on
    )
    return dict(zip(right_on, right_keys_suffixed))


def _into_arrow_table(data: IntoArrowTable, context: _FullContext, /) -> pa.Table:
    """Guards `ArrowDataFrame.from_arrow` w/ safer imports.

    Arguments:
        data: Object which implements `__arrow_c_stream__`.
        context: Initialized compliant object.

    Returns:
        A PyArrow Table.
    """
    if find_spec("pyarrow"):
        import pyarrow as pa  # ignore-banned-import

        from narwhals._arrow.namespace import ArrowNamespace

        version = context._version
        ns = ArrowNamespace(backend_version=parse_version(pa), version=version)
        return ns._dataframe.from_arrow(data, context=ns).native
    else:  # pragma: no cover
        msg = f"'pyarrow>=14.0.0' is required for `from_arrow` for object of type {qualified_type_name(data)!r}."
        raise ModuleNotFoundError(msg)


# TODO @dangotbanned: Extend with runtime behavior for `v1.*`
# See `narwhals.exceptions.NarwhalsUnstableWarning`
def unstable(fn: _Fn, /) -> _Fn:
    """Visual-only marker for unstable functionality.

    Arguments:
        fn: Function to decorate.

    Returns:
        Decorated function (unchanged).

    Examples:
        >>> from narwhals._utils import unstable
        >>> @unstable
        ... def a_work_in_progress_feature(*args):
        ...     return args
        >>>
        >>> a_work_in_progress_feature.__name__
        'a_work_in_progress_feature'
        >>> a_work_in_progress_feature(1, 2, 3)
        (1, 2, 3)
    """
    return fn


def _is_naive_format(format: str) -> bool:
    """Determines if a datetime format string is 'naive', i.e., does not include timezone information.

    A format is considered naive if it does not contain any of the following

    - '%s': Unix timestamp
    - '%z': UTC offset
    - 'Z' : UTC timezone designator

    Arguments:
        format: The datetime format string to check.

    Returns:
        bool: True if the format is naive (does not include timezone info), False otherwise.
    """
    return not any(x in format for x in ("%s", "%z", "Z"))


class not_implemented:  # noqa: N801
    """Mark some functionality as unsupported.

    Arguments:
        alias: optional name used instead of the data model hook [`__set_name__`].

    Returns:
        An exception-raising [descriptor].

    Notes:
        - Attribute/method name *doesn't* need to be declared twice
        - Allows different behavior when looked up on the class vs instance
        - Allows us to use `isinstance(...)` instead of monkeypatching an attribute to the function

    Examples:
        >>> from narwhals._utils import not_implemented
        >>> class Thing:
        ...     def totally_ready(self) -> str:
        ...         return "I'm ready!"
        ...
        ...     not_ready_yet = not_implemented()
        >>>
        >>> thing = Thing()
        >>> thing.totally_ready()
        "I'm ready!"
        >>> thing.not_ready_yet()
        Traceback (most recent call last):
            ...
        NotImplementedError: 'not_ready_yet' is not implemented for: 'Thing'.
        ...
        >>> isinstance(Thing.not_ready_yet, not_implemented)
        True

    [`__set_name__`]: https://docs.python.org/3/reference/datamodel.html#object.__set_name__
    [descriptor]: https://docs.python.org/3/howto/descriptor.html
    """

    def __init__(self, alias: str | None = None, /) -> None:
        # NOTE: Don't like this
        # Trying to workaround `mypy` requiring `@property` everywhere
        self._alias: str | None = alias

    def __repr__(self) -> str:
        return f"<{type(self).__name__}>: {self._name_owner}.{self._name}"

    def __set_name__(self, owner: type[_T], name: str) -> None:
        # https://docs.python.org/3/howto/descriptor.html#customized-names
        self._name_owner: str = owner.__name__
        self._name: str = self._alias or name

    def __get__(
        self, instance: _T | Literal["raise"] | None, owner: type[_T] | None = None, /
    ) -> Any:
        if instance is None:
            # NOTE: Branch for `cls._name`
            # We can check that to see if an instance of `type(self)` for
            # https://narwhals-dev.github.io/narwhals/api-completeness/expr/
            return self
        # NOTE: Prefer not exposing the actual class we're defining in
        # `_implementation` may not be available everywhere
        who = getattr(instance, "_implementation", self._name_owner)
        raise _not_implemented_error(self._name, who)

    def __call__(self, *args: Any, **kwds: Any) -> Any:
        # NOTE: Purely to duck-type as assignable to **any** instance method
        # Wouldn't be reachable through *regular* attribute access
        return self.__get__("raise")

    @classmethod
    def deprecated(cls, message: LiteralString, /) -> Self:
        """Alt constructor, wraps with `@deprecated`.

        Arguments:
            message: **Static-only** deprecation message, emitted in an IDE.

        Returns:
            An exception-raising [descriptor].

        [descriptor]: https://docs.python.org/3/howto/descriptor.html
        """
        obj = cls()
        return deprecated(message)(obj)


def _not_implemented_error(what: str, who: str, /) -> NotImplementedError:
    msg = (
        f"{what!r} is not implemented for: {who!r}.\n\n"
        "If you would like to see this functionality in `narwhals`, "
        "please open an issue at: https://github.com/narwhals-dev/narwhals/issues"
    )
    return NotImplementedError(msg)


class requires:  # noqa: N801
    """Method decorator for raising under certain constraints.

    Attributes:
        _min_version: Minimum backend version.
        _hint: Optional suggested alternative.

    Examples:
        >>> from narwhals._utils import requires, Implementation
        >>> class SomeBackend:
        ...     _implementation = Implementation.PYARROW
        ...     _backend_version = 20, 0, 0
        ...
        ...     @requires.backend_version((9000, 0, 0))
        ...     def really_complex_feature(self) -> str:
        ...         return "hello"
        >>> backend = SomeBackend()
        >>> backend.really_complex_feature()
        Traceback (most recent call last):
            ...
        NotImplementedError: `really_complex_feature` is only available in 'pyarrow>=9000.0.0', found version '20.0.0'.
    """

    _min_version: tuple[int, ...]
    _hint: str

    @classmethod
    def backend_version(cls, minimum: tuple[int, ...], /, hint: str = "") -> Self:
        """Method decorator for raising below a minimum `_backend_version`.

        Arguments:
            minimum: Minimum backend version.
            hint: Optional suggested alternative.

        Returns:
            An exception-raising decorator.
        """
        obj = cls.__new__(cls)
        obj._min_version = minimum
        obj._hint = hint
        return obj

    @staticmethod
    def _unparse_version(backend_version: tuple[int, ...], /) -> str:
        return ".".join(f"{d}" for d in backend_version)

    def _ensure_version(self, instance: _FullContext, /) -> None:
        if instance._backend_version >= self._min_version:
            return
        method = self._wrapped_name
        backend = instance._implementation
        minimum = self._unparse_version(self._min_version)
        found = self._unparse_version(instance._backend_version)
        msg = f"`{method}` is only available in '{backend}>={minimum}', found version {found!r}."
        if self._hint:
            msg = f"{msg}\n{self._hint}"
        raise NotImplementedError(msg)

    def __call__(self, fn: _Method[_ContextT, P, R], /) -> _Method[_ContextT, P, R]:
        self._wrapped_name = fn.__name__

        @wraps(fn)
        def wrapper(instance: _ContextT, *args: P.args, **kwds: P.kwargs) -> R:
            self._ensure_version(instance)
            return fn(instance, *args, **kwds)

        # NOTE: Only getting a complaint from `mypy`
        return wrapper  # type: ignore[return-value]


def convert_str_slice_to_int_slice(
    str_slice: _SliceName, columns: Sequence[str]
) -> tuple[int | None, int | None, Any]:
    start = columns.index(str_slice.start) if str_slice.start is not None else None
    stop = columns.index(str_slice.stop) + 1 if str_slice.stop is not None else None
    step = str_slice.step
    return (start, stop, step)


def inherit_doc(
    tp_parent: Callable[P, R1], /
) -> Callable[[_Constructor[_T, P, R2]], _Constructor[_T, P, R2]]:
    """Steal the class-level docstring from parent and attach to child `__init__`.

    Returns:
        Decorated constructor.

    Notes:
        - Passes static typing (mostly)
        - Passes at runtime
    """

    def decorate(init_child: _Constructor[_T, P, R2], /) -> _Constructor[_T, P, R2]:
        if init_child.__name__ == "__init__" and issubclass(type(tp_parent), type):
            init_child.__doc__ = getdoc(tp_parent)
            return init_child
        else:  # pragma: no cover
            msg = (
                f"`@{inherit_doc.__name__}` is only allowed to decorate an `__init__` with a class-level doc.\n"
                f"Method: {init_child.__qualname__!r}\n"
                f"Parent: {tp_parent!r}"
            )
            raise TypeError(msg)

    return decorate


def qualified_type_name(obj: object | type[Any], /) -> str:
    tp = obj if isinstance(obj, type) else type(obj)
    module = tp.__module__ if tp.__module__ != "builtins" else ""
    return f"{module}.{tp.__name__}".lstrip(".")


def ensure_type(obj: Any, /, *valid_types: type[Any], param_name: str = "") -> None:
    """Validate that an object is an instance of one or more specified types.

    Parameters:
        obj: The object to validate.
        *valid_types: One or more valid types that `obj` is expected to match.
        param_name: The name of the parameter being validated.
            Used to improve error message clarity.

    Raises:
        TypeError: If `obj` is not an instance of any of the provided `valid_types`.

    Examples:
        >>> from narwhals._utils import ensure_type
        >>> ensure_type(42, int, float)
        >>> ensure_type("hello", str)

        >>> ensure_type("hello", int, param_name="test")
        Traceback (most recent call last):
            ...
        TypeError: Expected 'int', got: 'str'
            test='hello'
                 ^^^^^^^
        >>> import polars as pl
        >>> import pandas as pd
        >>> df = pl.DataFrame([[1], [2], [3], [4], [5]], schema=[*"abcde"])
        >>> ensure_type(df, pd.DataFrame, param_name="df")
        Traceback (most recent call last):
            ...
        TypeError: Expected 'pandas.core.frame.DataFrame', got: 'polars.dataframe.frame.DataFrame'
            df=polars.dataframe.frame.DataFrame(...)
               ^^^^^^^^^^^^^^^^^^^^^^^^^^^^^^^^^^^^^
    """
    if not isinstance(obj, valid_types):  # pragma: no cover
        tp_names = " | ".join(qualified_type_name(tp) for tp in valid_types)
        msg = f"Expected {tp_names!r}, got: {qualified_type_name(obj)!r}"
        if param_name:
            left_pad = " " * 4
            val = repr(obj)
            if len(val) > 40:  # truncate long reprs
                val = f"{qualified_type_name(obj)}(...)"
            assign = f"{left_pad}{param_name}="
            underline = (" " * len(assign)) + ("^" * len(val))
            msg = f"{msg}\n{assign}{val}\n{underline}"
        raise TypeError(msg)


class _DeferredIterable(Generic[_T]):
    """Store a callable producing an iterable to defer collection until we need it."""

    def __init__(self, into_iter: Callable[[], Iterable[_T]], /) -> None:
        self._into_iter: Callable[[], Iterable[_T]] = into_iter

    def __iter__(self) -> Iterator[_T]:
        yield from self._into_iter()

    def to_tuple(self) -> tuple[_T, ...]:
        # Collect and return as a `tuple`.
        it = self._into_iter()
        return it if isinstance(it, tuple) else tuple(it)<|MERGE_RESOLUTION|>--- conflicted
+++ resolved
@@ -31,11 +31,7 @@
 from narwhals._typing_compat import deprecated
 from narwhals.dependencies import (
     get_cudf,
-<<<<<<< HEAD
     get_daft,
-    get_dask,
-=======
->>>>>>> 36a0f70a
     get_dask_dataframe,
     get_duckdb,
     get_ibis,
@@ -363,18 +359,8 @@
 
         validate_backend_version(self, self._backend_version())
 
-<<<<<<< HEAD
-        if self is Implementation.DAFT:  # pragma: no cover
-            import daft  # ignore-banned-import
-
-            return daft
-
-        msg = "Not supported Implementation"  # pragma: no cover
-        raise AssertionError(msg)
-=======
         module_name = _IMPLEMENTATION_TO_MODULE_NAME.get(self, self.value)
         return _import_native_namespace(module_name)
->>>>>>> 36a0f70a
 
     def is_pandas(self) -> bool:
         """Return whether implementation is pandas.
@@ -648,6 +634,7 @@
     Implementation.MODIN: "modin.pandas",
     Implementation.PYSPARK: "pyspark.sql",
     Implementation.PYSPARK_CONNECT: "pyspark.sql.connect",
+    Implementation.DAFT: "daft",
 }
 """Stores non default mapping from Implementation to module name"""
 
