from __future__ import annotations

import os
import re
from collections.abc import Collection, Container, Iterable, Iterator, Mapping, Sequence
from datetime import timezone
from enum import Enum, auto
from functools import cache, lru_cache, partial, wraps
from importlib.util import find_spec
from inspect import getattr_static, getdoc
from itertools import chain
from operator import attrgetter
from secrets import token_hex
from typing import (
    TYPE_CHECKING,
    Any,
    Callable,
    Generic,
    Literal,
    Protocol,
    TypeVar,
    Union,
    cast,
    overload,
)

from narwhals._enum import NoAutoEnum
from narwhals._exceptions import issue_deprecation_warning
from narwhals._typing_compat import assert_never, deprecated
from narwhals.dependencies import (
    get_cudf,
    get_dask_dataframe,
    get_duckdb,
    get_ibis,
    get_modin,
    get_pandas,
    get_polars,
    get_pyarrow,
    get_pyspark_connect,
    get_pyspark_sql,
    get_sqlframe,
    is_narwhals_series,
    is_narwhals_series_int,
    is_numpy_array_1d,
    is_numpy_array_1d_int,
    is_pandas_like_dataframe,
    is_pandas_like_series,
)
from narwhals.exceptions import ColumnNotFoundError, DuplicateError, InvalidOperationError

if TYPE_CHECKING:
    from collections.abc import Set  # noqa: PYI025
    from types import ModuleType

    import pandas as pd
    import polars as pl
    import pyarrow as pa
    from typing_extensions import (
        Concatenate,
        LiteralString,
        ParamSpec,
        Self,
        TypeAlias,
        TypeIs,
    )

    from narwhals._compliant import (
        CompliantExpr,
        CompliantExprT,
        CompliantFrameT,
        CompliantSeriesOrNativeExprT_co,
        CompliantSeriesT,
        NativeFrameT_co,
        NativeSeriesT_co,
    )
<<<<<<< HEAD
    from narwhals._compliant.typing import EvalNames, NativeLazyFrameT
    from narwhals._namespace import EagerAllowedImplementation, Namespace
=======
    from narwhals._compliant.typing import EvalNames
    from narwhals._namespace import Namespace
>>>>>>> db424275
    from narwhals._translate import ArrowStreamExportable, IntoArrowTable, ToNarwhalsT_co
    from narwhals._typing import (
        Backend,
        IntoBackend,
        _DataFrameLazyImpl,
        _EagerAllowedImpl,
        _LazyFrameCollectImpl,
    )
    from narwhals.dataframe import DataFrame, LazyFrame
    from narwhals.dtypes import DType
    from narwhals.series import Series
    from narwhals.typing import (
        CompliantDataFrame,
        CompliantLazyFrame,
        CompliantSeries,
        DTypes,
        IntoSeriesT,
        MultiIndexSelector,
        SingleIndexSelector,
        SizedMultiIndexSelector,
        SizeUnit,
        SupportsNativeNamespace,
        TimeUnit,
        _1DArray,
        _SliceIndex,
        _SliceName,
        _SliceNone,
    )

    UnknownBackendName: TypeAlias = str

    FrameOrSeriesT = TypeVar(
        "FrameOrSeriesT", bound=Union[LazyFrame[Any], DataFrame[Any], Series[Any]]
    )

    _T1 = TypeVar("_T1")
    _T2 = TypeVar("_T2")
    _T3 = TypeVar("_T3")
    _T4 = TypeVar("_T4")
    _T5 = TypeVar("_T5")
    _T6 = TypeVar("_T6")
    _T7 = TypeVar("_T7")
    _Fn = TypeVar("_Fn", bound="Callable[..., Any]")
    P = ParamSpec("P")
    R = TypeVar("R")
    R1 = TypeVar("R1")
    R2 = TypeVar("R2")

    class _SupportsVersion(Protocol):
        __version__: str

    class _SupportsGet(Protocol):  # noqa: PYI046
        def __get__(self, instance: Any, owner: Any | None = None, /) -> Any: ...

    class _StoresColumns(Protocol):
        @property
        def columns(self) -> Sequence[str]: ...


_T = TypeVar("_T")
NativeT_co = TypeVar("NativeT_co", covariant=True)
CompliantT_co = TypeVar("CompliantT_co", covariant=True)
_ContextT = TypeVar("_ContextT", bound="_FullContext")
_Method: TypeAlias = "Callable[Concatenate[_ContextT, P], R]"
_Constructor: TypeAlias = "Callable[Concatenate[_T, P], R2]"


class _StoresNative(Protocol[NativeT_co]):  # noqa: PYI046
    """Provides access to a native object.

    Native objects have types like:

    >>> from pandas import Series
    >>> from pyarrow import Table
    """

    @property
    def native(self) -> NativeT_co:
        """Return the native object."""
        ...


class _StoresCompliant(Protocol[CompliantT_co]):  # noqa: PYI046
    """Provides access to a compliant object.

    Compliant objects have types like:

    >>> from narwhals._pandas_like.series import PandasLikeSeries
    >>> from narwhals._arrow.dataframe import ArrowDataFrame
    """

    @property
    def compliant(self) -> CompliantT_co:
        """Return the compliant object."""
        ...


class _StoresBackendVersion(Protocol):
    @property
    def _backend_version(self) -> tuple[int, ...]:
        """Version tuple for a native package."""
        ...


class _StoresVersion(Protocol):
    _version: Version
    """Narwhals API version (V1 or MAIN)."""


class _StoresImplementation(Protocol):
    _implementation: Implementation
    """Implementation of native object (pandas, Polars, PyArrow, ...)."""


class _LimitedContext(_StoresImplementation, _StoresVersion, Protocol):
    """Provides 2 attributes.

    - `_implementation`
    - `_version`
    """


class _FullContext(_StoresBackendVersion, _LimitedContext, Protocol):
    """Provides 3 attributes.

    - `_implementation`
    - `_backend_version`
    - `_version`
    """


class ValidateBackendVersion(_StoresImplementation, Protocol):
    """Ensure the target `Implementation` is on a supported version."""

    def _validate_backend_version(self) -> None:
        """Raise if installed version below `nw._utils.MIN_VERSIONS`.

        **Only use this when moving between backends.**
        Otherwise, the validation will have taken place already.
        """
        _ = self._implementation._backend_version()


class Version(Enum):
    V1 = auto()
    V2 = auto()
    MAIN = auto()

    @property
    def namespace(self) -> type[Namespace[Any]]:
        if self is Version.V1:
            from narwhals.stable.v1._namespace import Namespace as NamespaceV1

            return NamespaceV1
        if self is Version.V2:
            from narwhals.stable.v2._namespace import Namespace as NamespaceV2

            return NamespaceV2
        from narwhals._namespace import Namespace

        return Namespace

    @property
    def dtypes(self) -> DTypes:
        if self is Version.V1:
            from narwhals.stable.v1 import dtypes as dtypes_v1

            return dtypes_v1
        if self is Version.V2:
            from narwhals.stable.v2 import dtypes as dtypes_v2

            return dtypes_v2
        from narwhals import dtypes

        return dtypes

    @property
    def dataframe(self) -> type[DataFrame[Any]]:
        if self is Version.V1:
            from narwhals.stable.v1 import DataFrame as DataFrameV1

            return DataFrameV1
        if self is Version.V2:
            from narwhals.stable.v2 import DataFrame as DataFrameV2

            return DataFrameV2
        from narwhals.dataframe import DataFrame

        return DataFrame

    @property
    def lazyframe(self) -> type[LazyFrame[Any]]:
        if self is Version.V1:
            from narwhals.stable.v1 import LazyFrame as LazyFrameV1

            return LazyFrameV1
        if self is Version.V2:
            from narwhals.stable.v2 import LazyFrame as LazyFrameV2

            return LazyFrameV2
        from narwhals.dataframe import LazyFrame

        return LazyFrame

    @property
    def series(self) -> type[Series[Any]]:
        if self is Version.V1:
            from narwhals.stable.v1 import Series as SeriesV1

            return SeriesV1
        if self is Version.V2:
            from narwhals.stable.v2 import Series as SeriesV2

            return SeriesV2
        from narwhals.series import Series

        return Series


class Implementation(NoAutoEnum):
    """Implementation of native object (pandas, Polars, PyArrow, ...)."""

    PANDAS = "pandas"
    """pandas implementation."""
    MODIN = "modin"
    """Modin implementation."""
    CUDF = "cudf"
    """cuDF implementation."""
    PYARROW = "pyarrow"
    """PyArrow implementation."""
    PYSPARK = "pyspark"
    """PySpark implementation."""
    POLARS = "polars"
    """Polars implementation."""
    DASK = "dask"
    """Dask implementation."""
    DUCKDB = "duckdb"
    """DuckDB implementation."""
    IBIS = "ibis"
    """Ibis implementation."""
    SQLFRAME = "sqlframe"
    """SQLFrame implementation."""
    PYSPARK_CONNECT = "pyspark[connect]"
    """PySpark Connect implementation."""
    UNKNOWN = "unknown"
    """Unknown implementation."""

    def __str__(self) -> str:
        return str(self.value)

    @classmethod
    def from_native_namespace(
        cls: type[Self], native_namespace: ModuleType
    ) -> Implementation:  # pragma: no cover
        """Instantiate Implementation object from a native namespace module.

        Arguments:
            native_namespace: Native namespace.
        """
        mapping = {
            get_pandas(): Implementation.PANDAS,
            get_modin(): Implementation.MODIN,
            get_cudf(): Implementation.CUDF,
            get_pyarrow(): Implementation.PYARROW,
            get_pyspark_sql(): Implementation.PYSPARK,
            get_polars(): Implementation.POLARS,
            get_dask_dataframe(): Implementation.DASK,
            get_duckdb(): Implementation.DUCKDB,
            get_ibis(): Implementation.IBIS,
            get_sqlframe(): Implementation.SQLFRAME,
            get_pyspark_connect(): Implementation.PYSPARK_CONNECT,
        }
        return mapping.get(native_namespace, Implementation.UNKNOWN)

    @classmethod
    def from_string(cls: type[Self], backend_name: str) -> Implementation:
        """Instantiate Implementation object from a native namespace module.

        Arguments:
            backend_name: Name of backend, expressed as string.
        """
        try:
            return cls(backend_name)
        except ValueError:
            return Implementation.UNKNOWN

    @classmethod
    def from_backend(
        cls: type[Self], backend: IntoBackend[Backend] | UnknownBackendName
    ) -> Implementation:
        """Instantiate from native namespace module, string, or Implementation.

        Arguments:
            backend: Backend to instantiate Implementation from.
        """
        return (
            cls.from_string(backend)
            if isinstance(backend, str)
            else backend
            if isinstance(backend, Implementation)
            else cls.from_native_namespace(backend)
        )

    def to_native_namespace(self) -> ModuleType:
        """Return the native namespace module corresponding to Implementation."""
        if self is Implementation.UNKNOWN:
            msg = "Cannot return native namespace from UNKNOWN Implementation"
            raise AssertionError(msg)

        self._backend_version()
        module_name = _IMPLEMENTATION_TO_MODULE_NAME.get(self, self.value)
        return _import_native_namespace(module_name)

    def is_pandas(self) -> bool:
        """Return whether implementation is pandas.

        Examples:
            >>> import pandas as pd
            >>> import narwhals as nw
            >>> df_native = pd.DataFrame({"a": [1, 2, 3]})
            >>> df = nw.from_native(df_native)
            >>> df.implementation.is_pandas()
            True
        """
        return self is Implementation.PANDAS

    def is_pandas_like(self) -> bool:
        """Return whether implementation is pandas, Modin, or cuDF.

        Examples:
            >>> import pandas as pd
            >>> import narwhals as nw
            >>> df_native = pd.DataFrame({"a": [1, 2, 3]})
            >>> df = nw.from_native(df_native)
            >>> df.implementation.is_pandas_like()
            True
        """
        return self in {Implementation.PANDAS, Implementation.MODIN, Implementation.CUDF}

    def is_spark_like(self) -> bool:
        """Return whether implementation is pyspark or sqlframe.

        Examples:
            >>> import pandas as pd
            >>> import narwhals as nw
            >>> df_native = pd.DataFrame({"a": [1, 2, 3]})
            >>> df = nw.from_native(df_native)
            >>> df.implementation.is_spark_like()
            False
        """
        return self in {
            Implementation.PYSPARK,
            Implementation.SQLFRAME,
            Implementation.PYSPARK_CONNECT,
        }

    def is_polars(self) -> bool:
        """Return whether implementation is Polars.

        Examples:
            >>> import polars as pl
            >>> import narwhals as nw
            >>> df_native = pl.DataFrame({"a": [1, 2, 3]})
            >>> df = nw.from_native(df_native)
            >>> df.implementation.is_polars()
            True
        """
        return self is Implementation.POLARS

    def is_cudf(self) -> bool:
        """Return whether implementation is cuDF.

        Examples:
            >>> import polars as pl
            >>> import narwhals as nw
            >>> df_native = pl.DataFrame({"a": [1, 2, 3]})
            >>> df = nw.from_native(df_native)
            >>> df.implementation.is_cudf()
            False
        """
        return self is Implementation.CUDF  # pragma: no cover

    def is_modin(self) -> bool:
        """Return whether implementation is Modin.

        Examples:
            >>> import polars as pl
            >>> import narwhals as nw
            >>> df_native = pl.DataFrame({"a": [1, 2, 3]})
            >>> df = nw.from_native(df_native)
            >>> df.implementation.is_modin()
            False
        """
        return self is Implementation.MODIN  # pragma: no cover

    def is_pyspark(self) -> bool:
        """Return whether implementation is PySpark.

        Examples:
            >>> import polars as pl
            >>> import narwhals as nw
            >>> df_native = pl.DataFrame({"a": [1, 2, 3]})
            >>> df = nw.from_native(df_native)
            >>> df.implementation.is_pyspark()
            False
        """
        return self is Implementation.PYSPARK  # pragma: no cover

    def is_pyspark_connect(self) -> bool:
        """Return whether implementation is PySpark.

        Examples:
            >>> import polars as pl
            >>> import narwhals as nw
            >>> df_native = pl.DataFrame({"a": [1, 2, 3]})
            >>> df = nw.from_native(df_native)
            >>> df.implementation.is_pyspark_connect()
            False
        """
        return self is Implementation.PYSPARK_CONNECT  # pragma: no cover

    def is_pyarrow(self) -> bool:
        """Return whether implementation is PyArrow.

        Examples:
            >>> import polars as pl
            >>> import narwhals as nw
            >>> df_native = pl.DataFrame({"a": [1, 2, 3]})
            >>> df = nw.from_native(df_native)
            >>> df.implementation.is_pyarrow()
            False
        """
        return self is Implementation.PYARROW  # pragma: no cover

    def is_dask(self) -> bool:
        """Return whether implementation is Dask.

        Examples:
            >>> import polars as pl
            >>> import narwhals as nw
            >>> df_native = pl.DataFrame({"a": [1, 2, 3]})
            >>> df = nw.from_native(df_native)
            >>> df.implementation.is_dask()
            False
        """
        return self is Implementation.DASK  # pragma: no cover

    def is_duckdb(self) -> bool:
        """Return whether implementation is DuckDB.

        Examples:
            >>> import polars as pl
            >>> import narwhals as nw
            >>> df_native = pl.DataFrame({"a": [1, 2, 3]})
            >>> df = nw.from_native(df_native)
            >>> df.implementation.is_duckdb()
            False
        """
        return self is Implementation.DUCKDB  # pragma: no cover

    def is_ibis(self) -> bool:
        """Return whether implementation is Ibis.

        Examples:
            >>> import polars as pl
            >>> import narwhals as nw
            >>> df_native = pl.DataFrame({"a": [1, 2, 3]})
            >>> df = nw.from_native(df_native)
            >>> df.implementation.is_ibis()
            False
        """
        return self is Implementation.IBIS  # pragma: no cover

    def is_sqlframe(self) -> bool:
        """Return whether implementation is SQLFrame.

        Examples:
            >>> import polars as pl
            >>> import narwhals as nw
            >>> df_native = pl.DataFrame({"a": [1, 2, 3]})
            >>> df = nw.from_native(df_native)
            >>> df.implementation.is_sqlframe()
            False
        """
        return self is Implementation.SQLFRAME  # pragma: no cover

    def _backend_version(self) -> tuple[int, ...]:
        """Returns backend version."""
        return backend_version(self)


MIN_VERSIONS: Mapping[Implementation, tuple[int, ...]] = {
    Implementation.PANDAS: (1, 1, 3),
    Implementation.MODIN: (0, 8, 2),
    Implementation.CUDF: (24, 10),
    Implementation.PYARROW: (13,),
    Implementation.PYSPARK: (3, 5),
    Implementation.PYSPARK_CONNECT: (3, 5),
    Implementation.POLARS: (0, 20, 4),
    Implementation.DASK: (2024, 8),
    Implementation.DUCKDB: (1,),
    Implementation.IBIS: (6,),
    Implementation.SQLFRAME: (3, 22, 0),
}

_IMPLEMENTATION_TO_MODULE_NAME: Mapping[Implementation, str] = {
    Implementation.DASK: "dask.dataframe",
    Implementation.MODIN: "modin.pandas",
    Implementation.PYSPARK: "pyspark.sql",
    Implementation.PYSPARK_CONNECT: "pyspark.sql.connect",
}
"""Stores non default mapping from Implementation to module name"""


@lru_cache(maxsize=16)
def _import_native_namespace(module_name: str) -> ModuleType:
    from importlib import import_module

    return import_module(module_name)


# NOTE: We can safely use an unbounded cache, the size is constrained by `len(Implementation._member_names_)`
# Faster than `lru_cache`
# https://docs.python.org/3/library/functools.html#functools.cache
@cache
def backend_version(implementation: Implementation, /) -> tuple[int, ...]:
    if not isinstance(implementation, Implementation):
        assert_never(implementation)
    if implementation is Implementation.UNKNOWN:  # pragma: no cover
        msg = "Cannot return backend version from UNKNOWN Implementation"
        raise AssertionError(msg)
    into_version: ModuleType | str
    impl = implementation
    module_name = _IMPLEMENTATION_TO_MODULE_NAME.get(impl, impl.value)
    native_namespace = _import_native_namespace(module_name)
    if impl.is_sqlframe():
        import sqlframe._version

        into_version = sqlframe._version
    elif impl.is_pyspark() or impl.is_pyspark_connect():  # pragma: no cover
        import pyspark  # ignore-banned-import

        into_version = pyspark
    elif impl.is_dask():
        import dask  # ignore-banned-import

        into_version = dask
    else:
        into_version = native_namespace
    version = parse_version(into_version)
    if version < (min_version := MIN_VERSIONS[impl]):
        msg = f"Minimum version of {impl} supported by Narwhals is {min_version}, found: {version}"
        raise ValueError(msg)
    return version


def flatten(args: Any) -> list[Any]:
    return list(args[0] if (len(args) == 1 and _is_iterable(args[0])) else args)


def tupleify(arg: Any) -> Any:
    if not isinstance(arg, (list, tuple)):  # pragma: no cover
        return (arg,)
    return arg


def _is_iterable(arg: Any | Iterable[Any]) -> bool:
    from narwhals.series import Series

    if (
        (pd := get_pandas()) is not None and isinstance(arg, (pd.Series, pd.DataFrame))
    ) or (
        (pl := get_polars()) is not None
        and isinstance(arg, (pl.Series, pl.Expr, pl.DataFrame, pl.LazyFrame))
    ):
        # Non-exhaustive check for common potential mistakes.
        msg = (
            f"Expected Narwhals class or scalar, got: {qualified_type_name(arg)!r}.\n\n"
            "Hint: Perhaps you\n"
            "- forgot a `nw.from_native` somewhere?\n"
            "- used `pl.col` instead of `nw.col`?"
        )
        raise TypeError(msg)

    return isinstance(arg, Iterable) and not isinstance(arg, (str, bytes, Series))


def parse_version(version: str | ModuleType | _SupportsVersion) -> tuple[int, ...]:
    """Simple version parser; split into a tuple of ints for comparison.

    Arguments:
        version: Version string, or object with one, to parse.

    Returns:
        Parsed version number.
    """
    # lifted from Polars
    # [marco]: Take care of DuckDB pre-releases which end with e.g. `-dev4108`
    # and pandas pre-releases which end with e.g. .dev0+618.gb552dc95c9
    version_str = version if isinstance(version, str) else version.__version__
    version_str = re.sub(r"(\D?dev.*$)", "", version_str)
    return tuple(int(re.sub(r"\D", "", v)) for v in version_str.split("."))


@overload
def isinstance_or_issubclass(
    obj_or_cls: type, cls_or_tuple: type[_T]
) -> TypeIs[type[_T]]: ...


@overload
def isinstance_or_issubclass(
    obj_or_cls: object | type, cls_or_tuple: type[_T]
) -> TypeIs[_T | type[_T]]: ...


@overload
def isinstance_or_issubclass(
    obj_or_cls: type, cls_or_tuple: tuple[type[_T1], type[_T2]]
) -> TypeIs[type[_T1 | _T2]]: ...


@overload
def isinstance_or_issubclass(
    obj_or_cls: object | type, cls_or_tuple: tuple[type[_T1], type[_T2]]
) -> TypeIs[_T1 | _T2 | type[_T1 | _T2]]: ...


@overload
def isinstance_or_issubclass(
    obj_or_cls: type, cls_or_tuple: tuple[type[_T1], type[_T2], type[_T3]]
) -> TypeIs[type[_T1 | _T2 | _T3]]: ...


@overload
def isinstance_or_issubclass(
    obj_or_cls: object | type, cls_or_tuple: tuple[type[_T1], type[_T2], type[_T3]]
) -> TypeIs[_T1 | _T2 | _T3 | type[_T1 | _T2 | _T3]]: ...


@overload
def isinstance_or_issubclass(
    obj_or_cls: type, cls_or_tuple: tuple[type[_T1], type[_T2], type[_T3], type[_T4]]
) -> TypeIs[type[_T1 | _T2 | _T3 | _T4]]: ...


@overload
def isinstance_or_issubclass(
    obj_or_cls: object | type,
    cls_or_tuple: tuple[type[_T1], type[_T2], type[_T3], type[_T4]],
) -> TypeIs[_T1 | _T2 | _T3 | _T4 | type[_T1 | _T2 | _T3 | _T4]]: ...


@overload
def isinstance_or_issubclass(
    obj_or_cls: type,
    cls_or_tuple: tuple[type[_T1], type[_T2], type[_T3], type[_T4], type[_T5]],
) -> TypeIs[type[_T1 | _T2 | _T3 | _T4 | _T5]]: ...


@overload
def isinstance_or_issubclass(
    obj_or_cls: object | type,
    cls_or_tuple: tuple[type[_T1], type[_T2], type[_T3], type[_T4], type[_T5]],
) -> TypeIs[_T1 | _T2 | _T3 | _T4 | _T5 | type[_T1 | _T2 | _T3 | _T4 | _T5]]: ...


@overload
def isinstance_or_issubclass(
    obj_or_cls: type,
    cls_or_tuple: tuple[type[_T1], type[_T2], type[_T3], type[_T4], type[_T5], type[_T6]],
) -> TypeIs[type[_T1 | _T2 | _T3 | _T4 | _T5 | _T6]]: ...


@overload
def isinstance_or_issubclass(
    obj_or_cls: object | type,
    cls_or_tuple: tuple[type[_T1], type[_T2], type[_T3], type[_T4], type[_T5], type[_T6]],
) -> TypeIs[
    _T1 | _T2 | _T3 | _T4 | _T5 | _T6 | type[_T1 | _T2 | _T3 | _T4 | _T5 | _T6]
]: ...


@overload
def isinstance_or_issubclass(
    obj_or_cls: type,
    cls_or_tuple: tuple[
        type[_T1], type[_T2], type[_T3], type[_T4], type[_T5], type[_T6], type[_T7]
    ],
) -> TypeIs[type[_T1 | _T2 | _T3 | _T4 | _T5 | _T6 | _T7]]: ...


@overload
def isinstance_or_issubclass(
    obj_or_cls: object | type,
    cls_or_tuple: tuple[
        type[_T1], type[_T2], type[_T3], type[_T4], type[_T5], type[_T6], type[_T7]
    ],
) -> TypeIs[
    _T1
    | _T2
    | _T3
    | _T4
    | _T5
    | _T6
    | _T7
    | type[_T1 | _T2 | _T3 | _T4 | _T5 | _T6 | _T7]
]: ...


@overload
def isinstance_or_issubclass(
    obj_or_cls: Any, cls_or_tuple: tuple[type, ...]
) -> TypeIs[Any]: ...


def isinstance_or_issubclass(obj_or_cls: Any, cls_or_tuple: Any) -> bool:
    from narwhals.dtypes import DType

    if isinstance(obj_or_cls, DType):
        return isinstance(obj_or_cls, cls_or_tuple)
    return isinstance(obj_or_cls, cls_or_tuple) or (
        isinstance(obj_or_cls, type) and issubclass(obj_or_cls, cls_or_tuple)
    )


def validate_laziness(items: Iterable[Any]) -> None:
    from narwhals.dataframe import DataFrame, LazyFrame

    if all(isinstance(item, DataFrame) for item in items) or (
        all(isinstance(item, LazyFrame) for item in items)
    ):
        return
    msg = f"The items to concatenate should either all be eager, or all lazy, got: {[type(item) for item in items]}"
    raise TypeError(msg)


def maybe_align_index(
    lhs: FrameOrSeriesT, rhs: Series[Any] | DataFrame[Any] | LazyFrame[Any]
) -> FrameOrSeriesT:
    """Align `lhs` to the Index of `rhs`, if they're both pandas-like.

    Arguments:
        lhs: Dataframe or Series.
        rhs: Dataframe or Series to align with.

    Returns:
        Same type as input.

    Notes:
        This is only really intended for backwards-compatibility purposes,
        for example if your library already aligns indices for users.
        If you're designing a new library, we highly encourage you to not
        rely on the Index.
        For non-pandas-like inputs, this only checks that `lhs` and `rhs`
        are the same length.

    Examples:
        >>> import pandas as pd
        >>> import polars as pl
        >>> import narwhals as nw
        >>> df_pd = pd.DataFrame({"a": [1, 2]}, index=[3, 4])
        >>> s_pd = pd.Series([6, 7], index=[4, 3])
        >>> df = nw.from_native(df_pd)
        >>> s = nw.from_native(s_pd, series_only=True)
        >>> nw.to_native(nw.maybe_align_index(df, s))
           a
        4  2
        3  1
    """
    from narwhals._pandas_like.dataframe import PandasLikeDataFrame
    from narwhals._pandas_like.series import PandasLikeSeries

    def _validate_index(index: Any) -> None:
        if not index.is_unique:
            msg = "given index doesn't have a unique index"
            raise ValueError(msg)

    lhs_any = cast("Any", lhs)
    rhs_any = cast("Any", rhs)
    if isinstance(
        getattr(lhs_any, "_compliant_frame", None), PandasLikeDataFrame
    ) and isinstance(getattr(rhs_any, "_compliant_frame", None), PandasLikeDataFrame):
        _validate_index(lhs_any._compliant_frame.native.index)
        _validate_index(rhs_any._compliant_frame.native.index)
        return lhs_any._with_compliant(
            lhs_any._compliant_frame._with_native(
                lhs_any._compliant_frame.native.loc[rhs_any._compliant_frame.native.index]
            )
        )
    if isinstance(
        getattr(lhs_any, "_compliant_frame", None), PandasLikeDataFrame
    ) and isinstance(getattr(rhs_any, "_compliant_series", None), PandasLikeSeries):
        _validate_index(lhs_any._compliant_frame.native.index)
        _validate_index(rhs_any._compliant_series.native.index)
        return lhs_any._with_compliant(
            lhs_any._compliant_frame._with_native(
                lhs_any._compliant_frame.native.loc[
                    rhs_any._compliant_series.native.index
                ]
            )
        )
    if isinstance(
        getattr(lhs_any, "_compliant_series", None), PandasLikeSeries
    ) and isinstance(getattr(rhs_any, "_compliant_frame", None), PandasLikeDataFrame):
        _validate_index(lhs_any._compliant_series.native.index)
        _validate_index(rhs_any._compliant_frame.native.index)
        return lhs_any._with_compliant(
            lhs_any._compliant_series._with_native(
                lhs_any._compliant_series.native.loc[
                    rhs_any._compliant_frame.native.index
                ]
            )
        )
    if isinstance(
        getattr(lhs_any, "_compliant_series", None), PandasLikeSeries
    ) and isinstance(getattr(rhs_any, "_compliant_series", None), PandasLikeSeries):
        _validate_index(lhs_any._compliant_series.native.index)
        _validate_index(rhs_any._compliant_series.native.index)
        return lhs_any._with_compliant(
            lhs_any._compliant_series._with_native(
                lhs_any._compliant_series.native.loc[
                    rhs_any._compliant_series.native.index
                ]
            )
        )
    if len(lhs_any) != len(rhs_any):
        msg = f"Expected `lhs` and `rhs` to have the same length, got {len(lhs_any)} and {len(rhs_any)}"
        raise ValueError(msg)
    return lhs


def maybe_get_index(obj: DataFrame[Any] | LazyFrame[Any] | Series[Any]) -> Any | None:
    """Get the index of a DataFrame or a Series, if it's pandas-like.

    Arguments:
        obj: Dataframe or Series.

    Returns:
        Same type as input.

    Notes:
        This is only really intended for backwards-compatibility purposes,
        for example if your library already aligns indices for users.
        If you're designing a new library, we highly encourage you to not
        rely on the Index.
        For non-pandas-like inputs, this returns `None`.

    Examples:
        >>> import pandas as pd
        >>> import polars as pl
        >>> import narwhals as nw
        >>> df_pd = pd.DataFrame({"a": [1, 2], "b": [4, 5]})
        >>> df = nw.from_native(df_pd)
        >>> nw.maybe_get_index(df)
        RangeIndex(start=0, stop=2, step=1)
        >>> series_pd = pd.Series([1, 2])
        >>> series = nw.from_native(series_pd, series_only=True)
        >>> nw.maybe_get_index(series)
        RangeIndex(start=0, stop=2, step=1)
    """
    obj_any = cast("Any", obj)
    native_obj = obj_any.to_native()
    if is_pandas_like_dataframe(native_obj) or is_pandas_like_series(native_obj):
        return native_obj.index
    return None


def maybe_set_index(
    obj: FrameOrSeriesT,
    column_names: str | list[str] | None = None,
    *,
    index: Series[IntoSeriesT] | list[Series[IntoSeriesT]] | None = None,
) -> FrameOrSeriesT:
    """Set the index of a DataFrame or a Series, if it's pandas-like.

    Arguments:
        obj: object for which maybe set the index (can be either a Narwhals `DataFrame`
            or `Series`).
        column_names: name or list of names of the columns to set as index.
            For dataframes, only one of `column_names` and `index` can be specified but
            not both. If `column_names` is passed and `df` is a Series, then a
            `ValueError` is raised.
        index: series or list of series to set as index.

    Returns:
        Same type as input.

    Raises:
        ValueError: If one of the following conditions happens

            - none of `column_names` and `index` are provided
            - both `column_names` and `index` are provided
            - `column_names` is provided and `df` is a Series

    Notes:
        This is only really intended for backwards-compatibility purposes, for example if
        your library already aligns indices for users.
        If you're designing a new library, we highly encourage you to not
        rely on the Index.

        For non-pandas-like inputs, this is a no-op.

    Examples:
        >>> import pandas as pd
        >>> import polars as pl
        >>> import narwhals as nw
        >>> df_pd = pd.DataFrame({"a": [1, 2], "b": [4, 5]})
        >>> df = nw.from_native(df_pd)
        >>> nw.to_native(nw.maybe_set_index(df, "b"))  # doctest: +NORMALIZE_WHITESPACE
           a
        b
        4  1
        5  2
    """
    from narwhals.translate import to_native

    df_any = cast("Any", obj)
    native_obj = df_any.to_native()

    if column_names is not None and index is not None:
        msg = "Only one of `column_names` or `index` should be provided"
        raise ValueError(msg)

    if not column_names and index is None:
        msg = "Either `column_names` or `index` should be provided"
        raise ValueError(msg)

    if index is not None:
        keys = (
            [to_native(idx, pass_through=True) for idx in index]
            if _is_iterable(index)
            else to_native(index, pass_through=True)
        )
    else:
        keys = column_names

    if is_pandas_like_dataframe(native_obj):
        return df_any._with_compliant(
            df_any._compliant_frame._with_native(native_obj.set_index(keys))
        )
    if is_pandas_like_series(native_obj):
        from narwhals._pandas_like.utils import set_index

        if column_names:
            msg = "Cannot set index using column names on a Series"
            raise ValueError(msg)

        native_obj = set_index(
            native_obj,
            keys,
            implementation=obj._compliant_series._implementation,  # type: ignore[union-attr]
        )
        return df_any._with_compliant(df_any._compliant_series._with_native(native_obj))
    return df_any


def maybe_reset_index(obj: FrameOrSeriesT) -> FrameOrSeriesT:
    """Reset the index to the default integer index of a DataFrame or a Series, if it's pandas-like.

    Arguments:
        obj: Dataframe or Series.

    Returns:
        Same type as input.

    Notes:
        This is only really intended for backwards-compatibility purposes,
        for example if your library already resets the index for users.
        If you're designing a new library, we highly encourage you to not
        rely on the Index.
        For non-pandas-like inputs, this is a no-op.

    Examples:
        >>> import pandas as pd
        >>> import polars as pl
        >>> import narwhals as nw
        >>> df_pd = pd.DataFrame({"a": [1, 2], "b": [4, 5]}, index=([6, 7]))
        >>> df = nw.from_native(df_pd)
        >>> nw.to_native(nw.maybe_reset_index(df))
           a  b
        0  1  4
        1  2  5
        >>> series_pd = pd.Series([1, 2])
        >>> series = nw.from_native(series_pd, series_only=True)
        >>> nw.maybe_get_index(series)
        RangeIndex(start=0, stop=2, step=1)
    """
    obj_any = cast("Any", obj)
    native_obj = obj_any.to_native()
    if is_pandas_like_dataframe(native_obj):
        native_namespace = obj_any.__native_namespace__()
        if _has_default_index(native_obj, native_namespace):
            return obj_any
        return obj_any._with_compliant(
            obj_any._compliant_frame._with_native(native_obj.reset_index(drop=True))
        )
    if is_pandas_like_series(native_obj):
        native_namespace = obj_any.__native_namespace__()
        if _has_default_index(native_obj, native_namespace):
            return obj_any
        return obj_any._with_compliant(
            obj_any._compliant_series._with_native(native_obj.reset_index(drop=True))
        )
    return obj_any


if TYPE_CHECKING:
    zip_strict = partial(zip, strict=True)
else:
    import sys

    if sys.version_info >= (3, 10):
        zip_strict = partial(zip, strict=True)
    else:  # pragma: no cover
        # https://stackoverflow.com/questions/32954486/zip-iterators-asserting-for-equal-length-in-python/69485272#69485272

        def zip_strict(*iterables: Iterable[Any]) -> Iterable[tuple[Any, ...]]:
            # For trivial cases, use pure zip.
            if len(iterables) < 2:
                return zip(*iterables)
            # Tail for the first iterable
            first_stopped = False

            def first_tail() -> Any:
                nonlocal first_stopped
                first_stopped = True
                return
                yield

            # Tail for the zip
            def zip_tail() -> Any:
                if not first_stopped:  # pragma: no cover
                    msg = "zip_strict: first iterable is longer"
                    raise ValueError(msg)
                for _ in chain.from_iterable(rest):  # pragma: no cover
                    msg = "zip_strict: first iterable is shorter"
                    raise ValueError(msg)
                    yield

            # Put the pieces together
            iterables_it = iter(iterables)
            first = chain(next(iterables_it), first_tail())
            rest = list(map(iter, iterables_it))
            return chain(zip(first, *rest), zip_tail())


def _is_range_index(obj: Any, native_namespace: Any) -> TypeIs[pd.RangeIndex]:
    return isinstance(obj, native_namespace.RangeIndex)


def _has_default_index(
    native_frame_or_series: pd.Series[Any] | pd.DataFrame, native_namespace: Any
) -> bool:
    index = native_frame_or_series.index
    return (
        _is_range_index(index, native_namespace)
        and index.start == 0
        and index.stop == len(index)
        and index.step == 1
    )


def maybe_convert_dtypes(
    obj: FrameOrSeriesT, *args: bool, **kwargs: bool | str
) -> FrameOrSeriesT:
    """Convert columns or series to the best possible dtypes using dtypes supporting ``pd.NA``, if df is pandas-like.

    Arguments:
        obj: DataFrame or Series.
        *args: Additional arguments which gets passed through.
        **kwargs: Additional arguments which gets passed through.

    Returns:
        Same type as input.

    Notes:
        For non-pandas-like inputs, this is a no-op.
        Also, `args` and `kwargs` just get passed down to the underlying library as-is.

    Examples:
        >>> import pandas as pd
        >>> import polars as pl
        >>> import narwhals as nw
        >>> import numpy as np
        >>> df_pd = pd.DataFrame(
        ...     {
        ...         "a": pd.Series([1, 2, 3], dtype=np.dtype("int32")),
        ...         "b": pd.Series([True, False, np.nan], dtype=np.dtype("O")),
        ...     }
        ... )
        >>> df = nw.from_native(df_pd)
        >>> nw.to_native(
        ...     nw.maybe_convert_dtypes(df)
        ... ).dtypes  # doctest: +NORMALIZE_WHITESPACE
        a             Int32
        b           boolean
        dtype: object
    """
    obj_any = cast("Any", obj)
    native_obj = obj_any.to_native()
    if is_pandas_like_dataframe(native_obj):
        return obj_any._with_compliant(
            obj_any._compliant_frame._with_native(
                native_obj.convert_dtypes(*args, **kwargs)
            )
        )
    if is_pandas_like_series(native_obj):
        return obj_any._with_compliant(
            obj_any._compliant_series._with_native(
                native_obj.convert_dtypes(*args, **kwargs)
            )
        )
    return obj_any


def scale_bytes(sz: int, unit: SizeUnit) -> int | float:
    """Scale size in bytes to other size units (eg: "kb", "mb", "gb", "tb").

    Arguments:
        sz: original size in bytes
        unit: size unit to convert into

    Returns:
        Integer or float.
    """
    if unit in {"b", "bytes"}:
        return sz
    if unit in {"kb", "kilobytes"}:
        return sz / 1024
    if unit in {"mb", "megabytes"}:
        return sz / 1024**2
    if unit in {"gb", "gigabytes"}:
        return sz / 1024**3
    if unit in {"tb", "terabytes"}:
        return sz / 1024**4
    msg = f"`unit` must be one of {{'b', 'kb', 'mb', 'gb', 'tb'}}, got {unit!r}"
    raise ValueError(msg)


def is_ordered_categorical(series: Series[Any]) -> bool:
    """Return whether indices of categories are semantically meaningful.

    This is a convenience function to accessing what would otherwise be
    the `is_ordered` property from the DataFrame Interchange Protocol,
    see https://data-apis.org/dataframe-protocol/latest/API.html.

    - For Polars:
      - Enums are always ordered.
      - Categoricals are ordered if `dtype.ordering == "physical"`.
    - For pandas-like APIs:
      - Categoricals are ordered if `dtype.cat.ordered == True`.
    - For PyArrow table:
      - Categoricals are ordered if `dtype.type.ordered == True`.

    Arguments:
        series: Input Series.

    Returns:
        Whether the Series is an ordered categorical.

    Examples:
        >>> import narwhals as nw
        >>> import pandas as pd
        >>> import polars as pl
        >>> data = ["x", "y"]
        >>> s_pd = pd.Series(data, dtype=pd.CategoricalDtype(ordered=True))
        >>> s_pl = pl.Series(data, dtype=pl.Categorical(ordering="lexical"))

        Let's define a library-agnostic function:

        >>> @nw.narwhalify
        ... def func(s):
        ...     return nw.is_ordered_categorical(s)

        Then, we can pass any supported library to `func`:

        >>> func(s_pd)
        True
        >>> func(s_pl)
        False
    """
    from narwhals._interchange.series import InterchangeSeries

    dtypes = series._compliant_series._version.dtypes
    compliant = series._compliant_series
    # If it doesn't match any branches, let's just play it safe and return False.
    result: bool = False
    if isinstance(compliant, InterchangeSeries) and isinstance(
        series.dtype, dtypes.Categorical
    ):
        result = compliant.native.describe_categorical["is_ordered"]
    elif series.dtype == dtypes.Enum:
        result = True
    elif series.dtype != dtypes.Categorical:
        result = False
    else:
        native = series.to_native()
        impl = series.implementation
        if impl.is_polars() and impl._backend_version() < (1, 32):
            # NOTE: Deprecated https://github.com/pola-rs/polars/pull/23779
            # Since version 1.32.0, ordering parameter is ignored and
            # it always behaves as if 'lexical' was passed.
            result = cast("pl.Categorical", native.dtype).ordering == "physical"
        elif impl.is_pandas_like():
            result = bool(native.cat.ordered)
        elif impl.is_pyarrow():
            from narwhals._arrow.utils import is_dictionary

            result = is_dictionary(native.type) and native.type.ordered
    return result


def generate_unique_token(
    n_bytes: int, columns: Container[str]
) -> str:  # pragma: no cover
    msg = (
        "Use `generate_temporary_column_name` instead. `generate_unique_token` is "
        "deprecated and it will be removed in future versions"
    )
    issue_deprecation_warning(msg, _version="1.13.0")
    return generate_temporary_column_name(n_bytes=n_bytes, columns=columns)


def generate_temporary_column_name(n_bytes: int, columns: Container[str]) -> str:
    """Generates a unique column name that is not present in the given list of columns.

    It relies on [python secrets token_hex](https://docs.python.org/3/library/secrets.html#secrets.token_hex)
    function to return a string nbytes random bytes.

    Arguments:
        n_bytes: The number of bytes to generate for the token.
        columns: The list of columns to check for uniqueness.

    Returns:
        A unique token that is not present in the given list of columns.

    Raises:
        AssertionError: If a unique token cannot be generated after 100 attempts.

    Examples:
        >>> import narwhals as nw
        >>> columns = ["abc", "xyz"]
        >>> nw.generate_temporary_column_name(n_bytes=8, columns=columns) not in columns
        True
    """
    counter = 0
    while True:
        # Prepend `'nw'` to ensure it always starts with a character
        # https://github.com/narwhals-dev/narwhals/issues/2510
        token = f"nw{token_hex(n_bytes - 1)}"
        if token not in columns:
            return token

        counter += 1
        if counter > 100:
            msg = (
                "Internal Error: Narwhals was not able to generate a column name with "
                f"{n_bytes=} and not in {columns}"
            )
            raise AssertionError(msg)


def parse_columns_to_drop(
    frame: _StoresColumns, subset: Iterable[str], /, *, strict: bool
) -> list[str]:
    if not strict:
        return list(set(frame.columns).intersection(subset))
    to_drop = list(subset)
    if error := check_columns_exist(to_drop, available=frame.columns):
        raise error
    return to_drop


def is_sequence_but_not_str(sequence: Sequence[_T] | Any) -> TypeIs[Sequence[_T]]:
    return isinstance(sequence, Sequence) and not isinstance(sequence, str)


def is_slice_none(obj: Any) -> TypeIs[_SliceNone]:
    return isinstance(obj, slice) and obj == slice(None)


def is_sized_multi_index_selector(
    obj: Any,
) -> TypeIs[SizedMultiIndexSelector[Series[Any] | CompliantSeries[Any]]]:
    return (
        (
            is_sequence_but_not_str(obj)
            and ((len(obj) > 0 and isinstance(obj[0], int)) or (len(obj) == 0))
        )
        or is_numpy_array_1d_int(obj)
        or is_narwhals_series_int(obj)
        or is_compliant_series_int(obj)
    )


def is_sequence_like(
    obj: Sequence[_T] | Any,
) -> TypeIs[Sequence[_T] | Series[Any] | _1DArray]:
    return (
        is_sequence_but_not_str(obj)
        or is_numpy_array_1d(obj)
        or is_narwhals_series(obj)
        or is_compliant_series(obj)
    )


def is_slice_index(obj: Any) -> TypeIs[_SliceIndex]:
    return isinstance(obj, slice) and (
        isinstance(obj.start, int)
        or isinstance(obj.stop, int)
        or (isinstance(obj.step, int) and obj.start is None and obj.stop is None)
    )


def is_range(obj: Any) -> TypeIs[range]:
    return isinstance(obj, range)


def is_single_index_selector(obj: Any) -> TypeIs[SingleIndexSelector]:
    return bool(isinstance(obj, int) and not isinstance(obj, bool))


def is_index_selector(
    obj: Any,
) -> TypeIs[SingleIndexSelector | MultiIndexSelector[Series[Any] | CompliantSeries[Any]]]:
    return (
        is_single_index_selector(obj)
        or is_sized_multi_index_selector(obj)
        or is_slice_index(obj)
    )


def is_list_of(obj: Any, tp: type[_T]) -> TypeIs[list[_T]]:
    # Check if an object is a list of `tp`, only sniffing the first element.
    return bool(isinstance(obj, list) and obj and isinstance(obj[0], tp))


def is_sequence_of(obj: Any, tp: type[_T]) -> TypeIs[Sequence[_T]]:
    # Check if an object is a sequence of `tp`, only sniffing the first element.
    return bool(
        is_sequence_but_not_str(obj)
        and (first := next(iter(obj), None))
        and isinstance(first, tp)
    )


def validate_strict_and_pass_though(
    strict: bool | None,  # noqa: FBT001
    pass_through: bool | None,  # noqa: FBT001
    *,
    pass_through_default: bool,
) -> bool:
    if strict is None and pass_through is None:
        pass_through = pass_through_default
    elif strict is not None and pass_through is None:
        pass_through = not strict
    elif strict is None and pass_through is not None:
        pass
    else:
        msg = "Cannot pass both `strict` and `pass_through`"
        raise ValueError(msg)
    return pass_through


def deprecate_native_namespace(
    *, warn_version: str = "", required: bool = False
) -> Callable[[Callable[P, R]], Callable[P, R]]:
    """Decorator to transition from `native_namespace` to `backend` argument.

    Arguments:
        warn_version: Emit a deprecation warning from this version.
        required: Raise when both `native_namespace`, `backend` are `None`.

    Returns:
        Wrapped function, with `native_namespace` **removed**.
    """

    def decorate(fn: Callable[P, R], /) -> Callable[P, R]:
        @wraps(fn)
        def wrapper(*args: P.args, **kwds: P.kwargs) -> R:
            backend = kwds.pop("backend", None)
            native_namespace = kwds.pop("native_namespace", None)
            if native_namespace is not None and backend is None:
                if warn_version:
                    msg = (
                        "`native_namespace` is deprecated, please use `backend` instead.\n\n"
                        "Note: `native_namespace` will remain available in `narwhals.stable.v1`.\n"
                        "See https://narwhals-dev.github.io/narwhals/backcompat/ for more information.\n"
                    )
                    issue_deprecation_warning(msg, _version=warn_version)
                backend = native_namespace
            elif native_namespace is not None and backend is not None:
                msg = "Can't pass both `native_namespace` and `backend`"
                raise ValueError(msg)
            elif native_namespace is None and backend is None and required:
                msg = f"`backend` must be specified in `{fn.__name__}`."
                raise ValueError(msg)
            kwds["backend"] = backend
            return fn(*args, **kwds)

        return wrapper

    return decorate


def _validate_rolling_arguments(
    window_size: int, min_samples: int | None
) -> tuple[int, int]:
    ensure_type(window_size, int, param_name="window_size")
    ensure_type(min_samples, int, type(None), param_name="min_samples")

    if window_size < 1:
        msg = "window_size must be greater or equal than 1"
        raise ValueError(msg)

    if min_samples is not None:
        if min_samples < 1:
            msg = "min_samples must be greater or equal than 1"
            raise ValueError(msg)

        if min_samples > window_size:
            msg = "`min_samples` must be less or equal than `window_size`"
            raise InvalidOperationError(msg)
    else:
        min_samples = window_size

    return window_size, min_samples


def generate_repr(header: str, native_repr: str) -> str:
    try:
        terminal_width = os.get_terminal_size().columns
    except OSError:
        terminal_width = int(os.getenv("COLUMNS", 80))  # noqa: PLW1508
    native_lines = native_repr.expandtabs().splitlines()
    max_native_width = max(len(line) for line in native_lines)

    if max_native_width + 2 <= terminal_width:
        length = max(max_native_width, len(header))
        output = f"┌{'─' * length}┐\n"
        header_extra = length - len(header)
        output += f"|{' ' * (header_extra // 2)}{header}{' ' * (header_extra // 2 + header_extra % 2)}|\n"
        output += f"|{'-' * (length)}|\n"
        start_extra = (length - max_native_width) // 2
        end_extra = (length - max_native_width) // 2 + (length - max_native_width) % 2
        for line in native_lines:
            output += f"|{' ' * (start_extra)}{line}{' ' * (end_extra + max_native_width - len(line))}|\n"
        output += f"└{'─' * length}┘"
        return output

    diff = 39 - len(header)
    return (
        f"┌{'─' * (39)}┐\n"
        f"|{' ' * (diff // 2)}{header}{' ' * (diff // 2 + diff % 2)}|\n"
        "| Use `.to_native` to see native output |\n└"
        f"{'─' * 39}┘"
    )


def check_columns_exist(
    subset: Collection[str], /, *, available: Collection[str]
) -> ColumnNotFoundError | None:
    if missing := set(subset).difference(available):
        return ColumnNotFoundError.from_missing_and_available_column_names(
            missing, available
        )
    return None


def check_column_names_are_unique(columns: Collection[str]) -> None:
    if len(columns) != len(set(columns)):
        from collections import Counter

        counter = Counter(columns)
        duplicates = {k: v for k, v in counter.items() if v > 1}
        msg = "".join(f"\n- '{k}' {v} times" for k, v in duplicates.items())
        msg = f"Expected unique column names, got:{msg}"
        raise DuplicateError(msg)


def _parse_time_unit_and_time_zone(
    time_unit: TimeUnit | Iterable[TimeUnit] | None,
    time_zone: str | timezone | Iterable[str | timezone | None] | None,
) -> tuple[Set[TimeUnit], Set[str | None]]:
    time_units: Set[TimeUnit] = (
        {"ms", "us", "ns", "s"}
        if time_unit is None
        else {time_unit}
        if isinstance(time_unit, str)
        else set(time_unit)
    )
    time_zones: Set[str | None] = (
        {None}
        if time_zone is None
        else {str(time_zone)}
        if isinstance(time_zone, (str, timezone))
        else {str(tz) if tz is not None else None for tz in time_zone}
    )
    return time_units, time_zones


def dtype_matches_time_unit_and_time_zone(
    dtype: DType, dtypes: DTypes, time_units: Set[TimeUnit], time_zones: Set[str | None]
) -> bool:
    return (
        isinstance(dtype, dtypes.Datetime)
        and (dtype.time_unit in time_units)
        and (
            dtype.time_zone in time_zones
            or ("*" in time_zones and dtype.time_zone is not None)
        )
    )


def get_column_names(frame: _StoresColumns, /) -> Sequence[str]:
    return frame.columns


def exclude_column_names(frame: _StoresColumns, names: Container[str]) -> Sequence[str]:
    return [col_name for col_name in frame.columns if col_name not in names]


def passthrough_column_names(names: Sequence[str], /) -> EvalNames[Any]:
    def fn(_frame: Any, /) -> Sequence[str]:
        return names

    return fn


def _hasattr_static(obj: Any, attr: str) -> bool:
    sentinel = object()
    return getattr_static(obj, attr, sentinel) is not sentinel


def is_compliant_dataframe(
    obj: CompliantDataFrame[
        CompliantSeriesT, CompliantExprT, NativeFrameT_co, ToNarwhalsT_co
    ]
    | Any,
) -> TypeIs[
    CompliantDataFrame[CompliantSeriesT, CompliantExprT, NativeFrameT_co, ToNarwhalsT_co]
]:
    return _hasattr_static(obj, "__narwhals_dataframe__")


def is_compliant_lazyframe(
    obj: CompliantLazyFrame[CompliantExprT, NativeLazyFrameT, ToNarwhalsT_co] | Any,
) -> TypeIs[CompliantLazyFrame[CompliantExprT, NativeLazyFrameT, ToNarwhalsT_co]]:
    return _hasattr_static(obj, "__narwhals_lazyframe__")


def is_compliant_series(
    obj: CompliantSeries[NativeSeriesT_co] | Any,
) -> TypeIs[CompliantSeries[NativeSeriesT_co]]:
    return _hasattr_static(obj, "__narwhals_series__")


def is_compliant_series_int(
    obj: CompliantSeries[NativeSeriesT_co] | Any,
) -> TypeIs[CompliantSeries[NativeSeriesT_co]]:
    return is_compliant_series(obj) and obj.dtype.is_integer()


def is_compliant_expr(
    obj: CompliantExpr[CompliantFrameT, CompliantSeriesOrNativeExprT_co] | Any,
) -> TypeIs[CompliantExpr[CompliantFrameT, CompliantSeriesOrNativeExprT_co]]:
    return hasattr(obj, "__narwhals_expr__")


def is_eager_allowed(impl: Implementation, /) -> TypeIs[_EagerAllowedImpl]:
    """Return True if `impl` allows eager operations."""
    return impl in {
        Implementation.PANDAS,
        Implementation.MODIN,
        Implementation.CUDF,
        Implementation.POLARS,
        Implementation.PYARROW,
    }


def can_lazyframe_collect(impl: Implementation, /) -> TypeIs[_LazyFrameCollectImpl]:
    """Return True if `LazyFrame.collect(impl)` is allowed."""
    return impl in {Implementation.PANDAS, Implementation.POLARS, Implementation.PYARROW}


def can_dataframe_lazy(impl: Implementation, /) -> TypeIs[_DataFrameLazyImpl]:
    """Return True if `DataFrame.lazy(impl)` is allowed."""
    return impl in {
        Implementation.DASK,
        Implementation.DUCKDB,
        Implementation.POLARS,
        Implementation.IBIS,
    }


def has_native_namespace(obj: Any) -> TypeIs[SupportsNativeNamespace]:
    return _hasattr_static(obj, "__native_namespace__")


def supports_arrow_c_stream(obj: Any) -> TypeIs[ArrowStreamExportable]:
    return _hasattr_static(obj, "__arrow_c_stream__")


def _remap_full_join_keys(
    left_on: Collection[str], right_on: Collection[str], suffix: str
) -> dict[str, str]:
    """Remap join keys to avoid collisions.

    If left keys collide with the right keys, append the suffix.
    If there's no collision, let the right keys be.

    Arguments:
        left_on: Left keys.
        right_on: Right keys.
        suffix: Suffix to append to right keys.

    Returns:
        A map of old to new right keys.
    """
    right_keys_suffixed = (
        f"{key}{suffix}" if key in left_on else key for key in right_on
    )
    return dict(zip(right_on, right_keys_suffixed))


def _into_arrow_table(data: IntoArrowTable, context: _LimitedContext, /) -> pa.Table:
    """Guards `ArrowDataFrame.from_arrow` w/ safer imports.

    Arguments:
        data: Object which implements `__arrow_c_stream__`.
        context: Initialized compliant object.

    Returns:
        A PyArrow Table.
    """
    if find_spec("pyarrow"):
        ns = context._version.namespace.from_backend("pyarrow").compliant
        return ns._dataframe.from_arrow(data, context=ns).native
    msg = f"'pyarrow>=14.0.0' is required for `from_arrow` for object of type {qualified_type_name(data)!r}."  # pragma: no cover
    raise ModuleNotFoundError(msg)  # pragma: no cover


# TODO @dangotbanned: Extend with runtime behavior for `v1.*`
# See `narwhals.exceptions.NarwhalsUnstableWarning`
def unstable(fn: _Fn, /) -> _Fn:
    """Visual-only marker for unstable functionality.

    Arguments:
        fn: Function to decorate.

    Returns:
        Decorated function (unchanged).

    Examples:
        >>> from narwhals._utils import unstable
        >>> @unstable
        ... def a_work_in_progress_feature(*args):
        ...     return args
        >>>
        >>> a_work_in_progress_feature.__name__
        'a_work_in_progress_feature'
        >>> a_work_in_progress_feature(1, 2, 3)
        (1, 2, 3)
    """
    return fn


def _is_naive_format(format: str) -> bool:
    """Determines if a datetime format string is 'naive', i.e., does not include timezone information.

    A format is considered naive if it does not contain any of the following

    - '%s': Unix timestamp
    - '%z': UTC offset
    - 'Z' : UTC timezone designator

    Arguments:
        format: The datetime format string to check.

    Returns:
        bool: True if the format is naive (does not include timezone info), False otherwise.
    """
    return not any(x in format for x in ("%s", "%z", "Z"))


class not_implemented:  # noqa: N801
    """Mark some functionality as unsupported.

    Arguments:
        alias: optional name used instead of the data model hook [`__set_name__`].

    Returns:
        An exception-raising [descriptor].

    Notes:
        - Attribute/method name *doesn't* need to be declared twice
        - Allows different behavior when looked up on the class vs instance
        - Allows us to use `isinstance(...)` instead of monkeypatching an attribute to the function

    Examples:
        >>> from narwhals._utils import not_implemented
        >>> class Thing:
        ...     def totally_ready(self) -> str:
        ...         return "I'm ready!"
        ...
        ...     not_ready_yet = not_implemented()
        >>>
        >>> thing = Thing()
        >>> thing.totally_ready()
        "I'm ready!"
        >>> thing.not_ready_yet()
        Traceback (most recent call last):
            ...
        NotImplementedError: 'not_ready_yet' is not implemented for: 'Thing'.
        ...
        >>> isinstance(Thing.not_ready_yet, not_implemented)
        True

    [`__set_name__`]: https://docs.python.org/3/reference/datamodel.html#object.__set_name__
    [descriptor]: https://docs.python.org/3/howto/descriptor.html
    """

    def __init__(self, alias: str | None = None, /) -> None:
        # NOTE: Don't like this
        # Trying to workaround `mypy` requiring `@property` everywhere
        self._alias: str | None = alias

    def __repr__(self) -> str:
        return f"<{type(self).__name__}>: {self._name_owner}.{self._name}"

    def __set_name__(self, owner: type[_T], name: str) -> None:
        # https://docs.python.org/3/howto/descriptor.html#customized-names
        self._name_owner: str = owner.__name__
        self._name: str = self._alias or name

    def __get__(
        self, instance: _T | Literal["raise"] | None, owner: type[_T] | None = None, /
    ) -> Any:
        if instance is None:
            # NOTE: Branch for `cls._name`
            # We can check that to see if an instance of `type(self)` for
            # https://narwhals-dev.github.io/narwhals/api-completeness/expr/
            return self
        # NOTE: Prefer not exposing the actual class we're defining in
        # `_implementation` may not be available everywhere
        who = getattr(instance, "_implementation", self._name_owner)
        _raise_not_implemented_error(self._name, who)
        return None  # pragma: no cover

    def __call__(self, *args: Any, **kwds: Any) -> Any:
        # NOTE: Purely to duck-type as assignable to **any** instance method
        # Wouldn't be reachable through *regular* attribute access
        return self.__get__("raise")

    @classmethod
    def deprecated(cls, message: LiteralString, /) -> Self:
        """Alt constructor, wraps with `@deprecated`.

        Arguments:
            message: **Static-only** deprecation message, emitted in an IDE.

        [descriptor]: https://docs.python.org/3/howto/descriptor.html
        """
        obj = cls()
        return deprecated(message)(obj)


def _raise_not_implemented_error(what: str, who: str, /) -> NotImplementedError:
    msg = (
        f"{what!r} is not implemented for: {who!r}.\n\n"
        "If you would like to see this functionality in `narwhals`, "
        "please open an issue at: https://github.com/narwhals-dev/narwhals/issues"
    )
    raise NotImplementedError(msg)


class requires:  # noqa: N801
    """Method decorator for raising under certain constraints.

    Attributes:
        _min_version: Minimum backend version.
        _hint: Optional suggested alternative.

    Examples:
        >>> from narwhals._utils import requires, Implementation
        >>> class SomeBackend:
        ...     _implementation = Implementation.PYARROW
        ...     _backend_version = 20, 0, 0
        ...
        ...     @requires.backend_version((9000, 0, 0))
        ...     def really_complex_feature(self) -> str:
        ...         return "hello"
        >>> backend = SomeBackend()
        >>> backend.really_complex_feature()
        Traceback (most recent call last):
            ...
        NotImplementedError: `really_complex_feature` is only available in 'pyarrow>=9000.0.0', found version '20.0.0'.
    """

    _min_version: tuple[int, ...]
    _hint: str

    @classmethod
    def backend_version(cls, minimum: tuple[int, ...], /, hint: str = "") -> Self:
        """Method decorator for raising below a minimum `_backend_version`.

        Arguments:
            minimum: Minimum backend version.
            hint: Optional suggested alternative.
        """
        obj = cls.__new__(cls)
        obj._min_version = minimum
        obj._hint = hint
        return obj

    @staticmethod
    def _unparse_version(backend_version: tuple[int, ...], /) -> str:
        return ".".join(f"{d}" for d in backend_version)

    def _ensure_version(self, instance: _FullContext, /) -> None:
        if instance._backend_version >= self._min_version:
            return
        method = self._wrapped_name
        backend = instance._implementation
        minimum = self._unparse_version(self._min_version)
        found = self._unparse_version(instance._backend_version)
        msg = f"`{method}` is only available in '{backend}>={minimum}', found version {found!r}."
        if self._hint:
            msg = f"{msg}\n{self._hint}"
        raise NotImplementedError(msg)

    def __call__(self, fn: _Method[_ContextT, P, R], /) -> _Method[_ContextT, P, R]:
        self._wrapped_name = fn.__name__

        @wraps(fn)
        def wrapper(instance: _ContextT, *args: P.args, **kwds: P.kwargs) -> R:
            self._ensure_version(instance)
            return fn(instance, *args, **kwds)

        # NOTE: Only getting a complaint from `mypy`
        return wrapper  # type: ignore[return-value]


def convert_str_slice_to_int_slice(
    str_slice: _SliceName, columns: Sequence[str]
) -> tuple[int | None, int | None, Any]:
    start = columns.index(str_slice.start) if str_slice.start is not None else None
    stop = columns.index(str_slice.stop) + 1 if str_slice.stop is not None else None
    step = str_slice.step
    return (start, stop, step)


def inherit_doc(
    tp_parent: Callable[P, R1], /
) -> Callable[[_Constructor[_T, P, R2]], _Constructor[_T, P, R2]]:
    """Steal the class-level docstring from parent and attach to child `__init__`.

    Returns:
        Decorated constructor.

    Notes:
        - Passes static typing (mostly)
        - Passes at runtime
    """

    def decorate(init_child: _Constructor[_T, P, R2], /) -> _Constructor[_T, P, R2]:
        if init_child.__name__ == "__init__" and issubclass(type(tp_parent), type):
            init_child.__doc__ = getdoc(tp_parent)
            return init_child
        msg = (  # pragma: no cover
            f"`@{inherit_doc.__name__}` is only allowed to decorate an `__init__` with a class-level doc.\n"
            f"Method: {init_child.__qualname__!r}\n"
            f"Parent: {tp_parent!r}"
        )
        raise TypeError(msg)  # pragma: no cover

    return decorate


def qualified_type_name(obj: object | type[Any], /) -> str:
    tp = obj if isinstance(obj, type) else type(obj)
    module = tp.__module__ if tp.__module__ != "builtins" else ""
    return f"{module}.{tp.__name__}".lstrip(".")


def ensure_type(obj: Any, /, *valid_types: type[Any], param_name: str = "") -> None:
    """Validate that an object is an instance of one or more specified types.

    Parameters:
        obj: The object to validate.
        *valid_types: One or more valid types that `obj` is expected to match.
        param_name: The name of the parameter being validated.
            Used to improve error message clarity.

    Raises:
        TypeError: If `obj` is not an instance of any of the provided `valid_types`.

    Examples:
        >>> from narwhals._utils import ensure_type
        >>> ensure_type(42, int, float)
        >>> ensure_type("hello", str)

        >>> ensure_type("hello", int, param_name="test")
        Traceback (most recent call last):
            ...
        TypeError: Expected 'int', got: 'str'
            test='hello'
                 ^^^^^^^
        >>> import polars as pl
        >>> import pandas as pd
        >>> df = pl.DataFrame([[1], [2], [3], [4], [5]], schema=[*"abcde"])
        >>> ensure_type(df, pd.DataFrame, param_name="df")
        Traceback (most recent call last):
            ...
        TypeError: Expected 'pandas.core.frame.DataFrame', got: 'polars.dataframe.frame.DataFrame'
            df=polars.dataframe.frame.DataFrame(...)
               ^^^^^^^^^^^^^^^^^^^^^^^^^^^^^^^^^^^^^
    """
    if not isinstance(obj, valid_types):  # pragma: no cover
        tp_names = " | ".join(qualified_type_name(tp) for tp in valid_types)
        msg = f"Expected {tp_names!r}, got: {qualified_type_name(obj)!r}"
        if param_name:
            left_pad = " " * 4
            val = repr(obj)
            if len(val) > 40:  # truncate long reprs
                val = f"{qualified_type_name(obj)}(...)"
            assign = f"{left_pad}{param_name}="
            underline = (" " * len(assign)) + ("^" * len(val))
            msg = f"{msg}\n{assign}{val}\n{underline}"
        raise TypeError(msg)


class _DeferredIterable(Generic[_T]):
    """Store a callable producing an iterable to defer collection until we need it."""

    def __init__(self, into_iter: Callable[[], Iterable[_T]], /) -> None:
        self._into_iter: Callable[[], Iterable[_T]] = into_iter

    def __iter__(self) -> Iterator[_T]:
        yield from self._into_iter()

    def to_tuple(self) -> tuple[_T, ...]:
        # Collect and return as a `tuple`.
        it = self._into_iter()
        return it if isinstance(it, tuple) else tuple(it)


@lru_cache(maxsize=64)
def deep_attrgetter(attr: str, *nested: str) -> attrgetter[Any]:
    name = ".".join((attr, *nested)) if nested else attr
    return attrgetter(name)


def deep_getattr(obj: Any, name_1: str, *nested: str) -> Any:
    """Perform a nested attribute lookup on `obj`."""
    return deep_attrgetter(name_1, *nested)(obj)<|MERGE_RESOLUTION|>--- conflicted
+++ resolved
@@ -73,13 +73,8 @@
         NativeFrameT_co,
         NativeSeriesT_co,
     )
-<<<<<<< HEAD
     from narwhals._compliant.typing import EvalNames, NativeLazyFrameT
-    from narwhals._namespace import EagerAllowedImplementation, Namespace
-=======
-    from narwhals._compliant.typing import EvalNames
     from narwhals._namespace import Namespace
->>>>>>> db424275
     from narwhals._translate import ArrowStreamExportable, IntoArrowTable, ToNarwhalsT_co
     from narwhals._typing import (
         Backend,
