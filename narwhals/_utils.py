--- conflicted
+++ resolved
@@ -2110,15 +2110,9 @@
     @overload
     def __get__(self, instance: Narwhals[NativePandas], owner: Any) -> _PandasImpl: ...
     @overload
-<<<<<<< HEAD
     def __get__(self, instance: Narwhals[NativeModin], owner: Any) -> _ModinImpl: ...
-    @overload  # TODO @dangotbanned: Rename `_typing` `*Cudf*` aliases to `*CuDF*`
-    def __get__(self, instance: Narwhals[NativeCuDF], owner: Any) -> _CudfImpl: ...
-=======
-    def __get__(self, instance: Narwhals[_NativeModin], owner: Any) -> _ModinImpl: ...
     @overload
-    def __get__(self, instance: Narwhals[_NativeCuDF], owner: Any) -> _CuDFImpl: ...
->>>>>>> 9ca36029
+    def __get__(self, instance: Narwhals[NativeCuDF], owner: Any) -> _CuDFImpl: ...
     @overload
     def __get__(
         self, instance: Narwhals[NativePandasLike], owner: Any
