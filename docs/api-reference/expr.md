# `narwhals.Expr`

::: narwhals.Expr
    handler: python
    options:
      members:
        - abs
        - alias
        - all
        - any
        - cast
        - clip
        - count
        - cum_count
        - cum_max
        - cum_min
        - cum_prod
        - cum_sum
        - diff
        - drop_nulls
        - ewm_mean
        - exp
        - fill_nan
        - fill_null
        - filter
<<<<<<< HEAD
        - first
        - last
        - clip
=======
>>>>>>> bfb61bf9
        - is_between
        - is_close
        - is_duplicated
        - is_finite
        - is_first_distinct
        - is_in
        - is_last_distinct
        - is_nan
        - is_null
        - is_unique
        - kurtosis
        - len
        - log
        - map_batches
        - max
        - mean
        - median
        - min
        - mode
        - n_unique
        - null_count
        - over
        - pipe
        - quantile
        - rank
        - replace_strict
        - rolling_mean
        - rolling_std
        - rolling_sum
        - rolling_var
        - round
        - shift
        - skew
        - sqrt
        - std
        - sum
        - unique
        - var
      show_source: false
      show_bases: false<|MERGE_RESOLUTION|>--- conflicted
+++ resolved
@@ -23,12 +23,7 @@
         - fill_nan
         - fill_null
         - filter
-<<<<<<< HEAD
         - first
-        - last
-        - clip
-=======
->>>>>>> bfb61bf9
         - is_between
         - is_close
         - is_duplicated
@@ -40,6 +35,7 @@
         - is_null
         - is_unique
         - kurtosis
+        - last
         - len
         - log
         - map_batches
