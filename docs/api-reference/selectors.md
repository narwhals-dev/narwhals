--- conflicted
+++ resolved
@@ -15,11 +15,8 @@
         - boolean
         - by_dtype
         - categorical
-<<<<<<< HEAD
         - datetime
-=======
         - matches
->>>>>>> 562b213c
         - numeric
         - string
       show_root_heading: false
