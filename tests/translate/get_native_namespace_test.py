--- conflicted
+++ resolved
@@ -1,30 +1,19 @@
 from __future__ import annotations
 
-<<<<<<< HEAD
-from typing import Any
-=======
 from typing import TYPE_CHECKING
->>>>>>> 2b58ee7b
 
+import narwhals.stable.v1 as nw
 import pandas as pd
 import polars as pl
 import pyarrow as pa
 import pytest
-
-import narwhals.stable.v1 as nw
 
 if TYPE_CHECKING:
     from narwhals.typing import Frame
 
 
 def test_native_namespace() -> None:
-<<<<<<< HEAD
-    df: nw.DataFrame[Any] = nw.from_native(
-        pl.DataFrame({"a": [1, 2, 3]}), eager_only=True
-    )
-=======
     df: Frame = nw.from_native(pl.DataFrame({"a": [1, 2, 3]}))
->>>>>>> 2b58ee7b
     assert nw.get_native_namespace(df) is pl
     assert nw.get_native_namespace(df.to_native()) is pl
     assert nw.get_native_namespace(df.lazy().to_native()) is pl
