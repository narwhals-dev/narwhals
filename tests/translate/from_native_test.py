--- conflicted
+++ resolved
@@ -396,49 +396,6 @@
     import polars as pl
 
     pl_frame = pl.DataFrame({"a": [1, 2, 3]})
-    nw_frame = unstable_nw.from_native(pl_frame)
-    with pytest.raises(AssertionError):
-        unstable_nw.DataFrame(nw_frame, level="full")
-
-    nw_frame_early_return = unstable_nw.from_native(nw_frame)
-
-    if TYPE_CHECKING:
-        assert_type(pl_frame, pl.DataFrame)
-        assert_type(nw_frame, unstable_nw.DataFrame[pl.DataFrame])
-
-        nw_frame_depth_2 = unstable_nw.DataFrame(nw_frame, level="full")
-        # NOTE: Checking that the type is `DataFrame[Unknown]`
-        assert_type(nw_frame_depth_2, unstable_nw.DataFrame)
-        assert_type(nw_frame_early_return, unstable_nw.DataFrame[pl.DataFrame])
-
-
-def test_lazyframe_recursive() -> None:
-    pytest.importorskip("polars")
-    import polars as pl
-
-    pl_frame = pl.DataFrame({"a": [1, 2, 3]}).lazy()
-    nw_frame = unstable_nw.from_native(pl_frame)
-    with pytest.raises(AssertionError):
-        unstable_nw.LazyFrame(nw_frame, level="lazy")
-
-    nw_frame_early_return = unstable_nw.from_native(nw_frame)
-
-    if TYPE_CHECKING:
-        assert_type(pl_frame, pl.LazyFrame)
-        assert_type(nw_frame, unstable_nw.LazyFrame[pl.LazyFrame])
-
-        nw_frame_depth_2 = unstable_nw.LazyFrame(nw_frame, level="lazy")
-        # NOTE: Checking that the type is `LazyFrame[Unknown]`
-        assert_type(nw_frame_depth_2, unstable_nw.LazyFrame)
-        assert_type(nw_frame_early_return, unstable_nw.LazyFrame[pl.LazyFrame])
-
-
-def test_dataframe_recursive_v1() -> None:
-    """`v1` always returns a `Union` for `DataFrame`."""
-    pytest.importorskip("polars")
-    import polars as pl
-
-    pl_frame = pl.DataFrame({"a": [1, 2, 3]})
     nw_frame = nw.from_native(pl_frame)
     with pytest.raises(AssertionError):
         nw.DataFrame(nw_frame, level="full")
@@ -447,18 +404,15 @@
 
     if TYPE_CHECKING:
         assert_type(pl_frame, pl.DataFrame)
-        assert_type(nw_frame, "nw.DataFrame[pl.DataFrame] | nw.LazyFrame[pl.DataFrame]")
+        assert_type(nw_frame, nw.DataFrame[pl.DataFrame])
 
         nw_frame_depth_2 = nw.DataFrame(nw_frame, level="full")
         # NOTE: Checking that the type is `DataFrame[Unknown]`
         assert_type(nw_frame_depth_2, nw.DataFrame)
-        assert_type(
-            nw_frame_early_return,
-            "nw.DataFrame[pl.DataFrame] | nw.LazyFrame[pl.DataFrame]",
-        )
-
-
-def test_lazyframe_recursive_v1() -> None:
+        assert_type(nw_frame_early_return, nw.DataFrame[pl.DataFrame])
+
+
+def test_lazyframe_recursive() -> None:
     pytest.importorskip("polars")
     import polars as pl
 
@@ -479,6 +433,53 @@
         assert_type(nw_frame_early_return, nw.LazyFrame[pl.LazyFrame])
 
 
+def test_dataframe_recursive_v1() -> None:
+    """`v1` always returns a `Union` for `DataFrame`."""
+    pytest.importorskip("polars")
+    import polars as pl
+
+    pl_frame = pl.DataFrame({"a": [1, 2, 3]})
+    nw_frame = nw_v1.from_native(pl_frame)
+    with pytest.raises(AssertionError):
+        nw_v1.DataFrame(nw_frame, level="full")
+
+    nw_frame_early_return = nw_v1.from_native(nw_frame)
+
+    if TYPE_CHECKING:
+        assert_type(pl_frame, pl.DataFrame)
+        assert_type(
+            nw_frame, "nw_v1.DataFrame[pl.DataFrame] | nw_v1.LazyFrame[pl.DataFrame]"
+        )
+        nw_frame_depth_2 = nw_v1.DataFrame(nw_frame, level="full")
+        assert_type(nw_frame_depth_2, nw_v1.DataFrame)
+        # NOTE: Checking that the type is `DataFrame[Unknown]`
+        assert_type(
+            nw_frame_early_return,
+            "nw_v1.DataFrame[pl.DataFrame] | nw_v1.LazyFrame[pl.DataFrame]",
+        )
+
+
+def test_lazyframe_recursive_v1() -> None:
+    pytest.importorskip("polars")
+    import polars as pl
+
+    pl_frame = pl.DataFrame({"a": [1, 2, 3]}).lazy()
+    nw_frame = nw_v1.from_native(pl_frame)
+    with pytest.raises(AssertionError):
+        nw_v1.LazyFrame(nw_frame, level="lazy")
+
+    nw_frame_early_return = nw_v1.from_native(nw_frame)
+
+    if TYPE_CHECKING:
+        assert_type(pl_frame, pl.LazyFrame)
+        assert_type(nw_frame, nw_v1.LazyFrame[pl.LazyFrame])
+
+        nw_frame_depth_2 = nw_v1.LazyFrame(nw_frame, level="lazy")
+        # NOTE: Checking that the type is `LazyFrame[Unknown]`
+        assert_type(nw_frame_depth_2, nw_v1.LazyFrame)
+        assert_type(nw_frame_early_return, nw_v1.LazyFrame[pl.LazyFrame])
+
+
 def test_series_recursive() -> None:
     """https://github.com/narwhals-dev/narwhals/issues/2239."""
     pytest.importorskip("polars")
@@ -495,17 +496,10 @@
         assert_type(pl_series, pl.Series)
         assert_type(nw_series, nw.Series[pl.Series])
 
-<<<<<<< HEAD
-        nw_series_depth_2 = unstable_nw.Series(nw_series, level="full")
+        nw_series_depth_2 = nw.Series(nw_series, level="full")
         # NOTE: Checking that the type is `Series[Unknown]`
-        assert_type(nw_series_depth_2, unstable_nw.Series)
-        assert_type(nw_series_early_return, unstable_nw.Series[pl.Series])
-=======
-        nw_series_depth_2 = nw.Series(nw_series, level="full")  # type: ignore[var-annotated]
-        # NOTE: Checking that the type is `Series[Unknown]`
-        assert_type(nw_series_depth_2, nw.Series)  # type: ignore[type-arg]
+        assert_type(nw_series_depth_2, nw.Series)
         assert_type(nw_series_early_return, nw.Series[pl.Series])
->>>>>>> 52355ea5
 
 
 def test_series_recursive_v1() -> None:
