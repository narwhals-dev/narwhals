from __future__ import annotations

import random
from typing import Any

import hypothesis.strategies as st
import pandas as pd
import pyarrow as pa
import pytest
from hypothesis import given

import narwhals.stable.v1 as nw
from narwhals.exceptions import InvalidOperationError
from tests.utils import PANDAS_VERSION
from tests.utils import ConstructorEager
from tests.utils import assert_equal_data

data = {"a": [None, 1, 2, None, 4, 6, 11]}

kwargs_and_expected: dict[str, dict[str, Any]] = {
    "x1": {"kwargs": {"window_size": 3}, "expected": [None] * 6 + [21]},
    "x2": {
        "kwargs": {"window_size": 3, "min_periods": 1},
        "expected": [None, 1.0, 3.0, 3.0, 6.0, 10.0, 21.0],
    },
    "x3": {
        "kwargs": {"window_size": 2, "min_periods": 1},
        "expected": [None, 1.0, 3.0, 2.0, 4.0, 10.0, 17.0],
    },
    "x4": {
        "kwargs": {"window_size": 5, "min_periods": 1, "center": True},
        "expected": [3.0, 3.0, 7.0, 13.0, 23.0, 21.0, 21.0],
    },
    "x5": {
        "kwargs": {"window_size": 4, "min_periods": 1, "center": True},
        "expected": [1.0, 3.0, 3.0, 7.0, 12.0, 21.0, 21.0],
    },
}


@pytest.mark.filterwarnings(
    "ignore:`Expr.rolling_sum` is being called from the stable API although considered an unstable feature."
)
<<<<<<< HEAD
def test_rolling_sum_expr(
    request: pytest.FixtureRequest, constructor: Constructor
) -> None:
    if "dask" in str(constructor):
        # TODO(FBruzzesi): Dask is raising the following error:
        # NotImplementedError: Partition size is less than overlapping window size.
        # Try using ``df.repartition`` to increase the partition size.
        request.applymarker(pytest.mark.xfail)
    if "duckdb" in str(constructor):
        request.applymarker(pytest.mark.xfail)

    df = nw.from_native(constructor(data))
=======
def test_rolling_sum_expr(constructor_eager: ConstructorEager) -> None:
    df = nw.from_native(constructor_eager(data))
>>>>>>> 2dcfd265
    result = df.select(
        **{
            name: nw.col("a").rolling_sum(**values["kwargs"])
            for name, values in kwargs_and_expected.items()
        }
    )
    expected = {name: values["expected"] for name, values in kwargs_and_expected.items()}

    assert_equal_data(result, expected)


@pytest.mark.filterwarnings(
    "ignore:`Series.rolling_sum` is being called from the stable API although considered an unstable feature."
)
def test_rolling_sum_series(constructor_eager: ConstructorEager) -> None:
    df = nw.from_native(constructor_eager(data), eager_only=True)

    result = df.select(
        **{
            name: df["a"].rolling_sum(**values["kwargs"])
            for name, values in kwargs_and_expected.items()
        }
    )
    expected = {name: values["expected"] for name, values in kwargs_and_expected.items()}
    assert_equal_data(result, expected)


@pytest.mark.filterwarnings(
    "ignore:`Expr.rolling_sum` is being called from the stable API although considered an unstable feature."
)
@pytest.mark.parametrize(
    ("window_size", "min_periods", "context"),
    [
        (
            -1,
            None,
            pytest.raises(
                ValueError, match="window_size must be greater or equal than 1"
            ),
        ),
        (
            4.2,
            None,
            pytest.raises(
                TypeError,
                match="argument 'window_size': 'float' object cannot be interpreted as an integer",
            ),
        ),
        (
            2,
            -1,
            pytest.raises(
                ValueError, match="min_periods must be greater or equal than 1"
            ),
        ),
        (
            2,
            4.2,
            pytest.raises(
                TypeError,
                match="argument 'min_periods': 'float' object cannot be interpreted as an integer",
            ),
        ),
        (
            1,
            2,
            pytest.raises(
                InvalidOperationError,
                match="`min_periods` must be less or equal than `window_size`",
            ),
        ),
    ],
)
def test_rolling_sum_expr_invalid_params(
    constructor_eager: ConstructorEager,
    window_size: int,
    min_periods: int | None,
    context: Any,
) -> None:
    df = nw.from_native(constructor_eager(data))

    with context:
        df.select(
            nw.col("a").rolling_sum(window_size=window_size, min_periods=min_periods)
        )


@pytest.mark.filterwarnings(
    "ignore:`Series.rolling_sum` is being called from the stable API although considered an unstable feature."
)
@pytest.mark.parametrize(
    ("window_size", "min_periods", "context"),
    [
        (
            -1,
            None,
            pytest.raises(
                ValueError, match="window_size must be greater or equal than 1"
            ),
        ),
        (
            4.2,
            None,
            pytest.raises(
                TypeError,
                match="argument 'window_size': 'float' object cannot be interpreted as an integer",
            ),
        ),
        (
            2,
            -1,
            pytest.raises(
                ValueError, match="min_periods must be greater or equal than 1"
            ),
        ),
        (
            2,
            4.2,
            pytest.raises(
                TypeError,
                match="argument 'min_periods': 'float' object cannot be interpreted as an integer",
            ),
        ),
        (
            1,
            2,
            pytest.raises(
                InvalidOperationError,
                match="`min_periods` must be less or equal than `window_size`",
            ),
        ),
    ],
)
def test_rolling_sum_series_invalid_params(
    constructor_eager: ConstructorEager,
    window_size: int,
    min_periods: int | None,
    context: Any,
) -> None:
    df = nw.from_native(constructor_eager(data))

    with context:
        df["a"].rolling_sum(window_size=window_size, min_periods=min_periods)


@given(  # type: ignore[misc]
    center=st.booleans(),
    values=st.lists(st.floats(-10, 10), min_size=3, max_size=10),
)
@pytest.mark.skipif(PANDAS_VERSION < (1,), reason="too old for pyarrow")
@pytest.mark.filterwarnings("ignore:.*:narwhals.exceptions.NarwhalsUnstableWarning")
@pytest.mark.slow
def test_rolling_sum_hypothesis(center: bool, values: list[float]) -> None:  # noqa: FBT001
    s = pd.Series(values)
    n_missing = random.randint(0, len(s) - 1)  # noqa: S311
    window_size = random.randint(1, len(s))  # noqa: S311
    min_periods = random.randint(1, window_size)  # noqa: S311
    mask = random.sample(range(len(s)), n_missing)
    s[mask] = None
    df = pd.DataFrame({"a": s})
    expected = (
        s.rolling(window=window_size, center=center, min_periods=min_periods)
        .sum()
        .to_frame("a")
    )
    result = nw.from_native(pa.Table.from_pandas(df)).select(
        nw.col("a").rolling_sum(window_size, center=center, min_periods=min_periods)
    )
    expected_dict = nw.from_native(expected, eager_only=True).to_dict(as_series=False)
    assert_equal_data(result, expected_dict)<|MERGE_RESOLUTION|>--- conflicted
+++ resolved
@@ -41,23 +41,8 @@
 @pytest.mark.filterwarnings(
     "ignore:`Expr.rolling_sum` is being called from the stable API although considered an unstable feature."
 )
-<<<<<<< HEAD
-def test_rolling_sum_expr(
-    request: pytest.FixtureRequest, constructor: Constructor
-) -> None:
-    if "dask" in str(constructor):
-        # TODO(FBruzzesi): Dask is raising the following error:
-        # NotImplementedError: Partition size is less than overlapping window size.
-        # Try using ``df.repartition`` to increase the partition size.
-        request.applymarker(pytest.mark.xfail)
-    if "duckdb" in str(constructor):
-        request.applymarker(pytest.mark.xfail)
-
-    df = nw.from_native(constructor(data))
-=======
 def test_rolling_sum_expr(constructor_eager: ConstructorEager) -> None:
     df = nw.from_native(constructor_eager(data))
->>>>>>> 2dcfd265
     result = df.select(
         **{
             name: nw.col("a").rolling_sum(**values["kwargs"])
