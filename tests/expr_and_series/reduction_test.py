from __future__ import annotations

from itertools import chain
from typing import Any

import pytest

import narwhals as nw
from tests.utils import DUCKDB_VERSION, Constructor, ConstructorEager, assert_equal_data


@pytest.mark.parametrize(
    ("expr", "expected"),
    [
        (
            [nw.col("a").min().alias("min"), nw.col("a", "b").mean()],
            {"min": [1], "a": [2], "b": [5]},
        ),
        ([(nw.col("a") + nw.col("b").max()).alias("x")], {"x": [7, 8, 9]}),
        ([nw.col("a"), nw.col("b").min()], {"a": [1, 2, 3], "b": [4, 4, 4]}),
        ([nw.col("a").max(), nw.col("b")], {"a": [3, 3, 3], "b": [4, 5, 6]}),
        (
            [nw.col("a"), nw.col("b").min().alias("min")],
            {"a": [1, 2, 3], "min": [4, 4, 4]},
        ),
    ],
)
def test_scalar_reduction_select(
    constructor: Constructor, expr: list[Any], expected: dict[str, list[Any]]
) -> None:
    if "duckdb" in str(constructor) and DUCKDB_VERSION < (1, 3):
        pytest.skip()
    data = {"a": [1, 2, 3], "b": [4, 5, 6]}
    df = nw.from_native(constructor(data))
    result = df.select(*expr)
    assert_equal_data(result, expected)


@pytest.mark.parametrize(
    ("expr", "expected"),
    [
        (
            [nw.col("a").min().alias("min"), nw.col("a", "b").mean()],
            {"min": [1, 1, 1], "a": [2, 2, 2], "b": [5, 5, 5]},
        ),
        ([(nw.col("a") + nw.col("b").max()).alias("x")], {"x": [7, 8, 9]}),
        ([nw.col("a"), nw.col("b").min()], {"a": [1, 2, 3], "b": [4, 4, 4]}),
        ([nw.col("a").max(), nw.col("b")], {"a": [3, 3, 3], "b": [4, 5, 6]}),
        (
            [nw.col("a"), nw.col("b").min().alias("min")],
            {"a": [1, 2, 3], "min": [4, 4, 4]},
        ),
    ],
)
def test_scalar_reduction_with_columns(
    constructor: Constructor, expr: list[Any], expected: dict[str, list[Any]]
) -> None:
    if "duckdb" in str(constructor) and DUCKDB_VERSION < (1, 3):
        pytest.skip()
    data = {"a": [1, 2, 3], "b": [4, 5, 6]}
    df = nw.from_native(constructor(data))
    result = df.with_columns(*expr).select(*expected.keys())
    assert_equal_data(result, expected)


def test_empty_scalar_reduction_select(constructor: Constructor) -> None:
    data = {
        "str": [*"abcde"],
        "int": [0, 1, 2, 3, 4],
        "bool": [True, False, False, True, False],
    }
    expressions = {
        "all": nw.col("bool").all(),
        "any": nw.col("bool").any(),
        "max": nw.col("int").max(),
        "mean": nw.col("int").mean(),
        "min": nw.col("int").min(),
        "sum": nw.col("int").sum(),
    }

    df = nw.from_native(constructor(data)).filter(str="z")

    result = df.select(**expressions)
    expected = {
        "all": [True],
        "any": [False],
        "max": [None],
        "mean": [None],
        "min": [None],
        "sum": [0],
    }
    assert_equal_data(result, expected)


def test_empty_scalar_reduction_with_columns(constructor: Constructor) -> None:
    if "duckdb" in str(constructor) and DUCKDB_VERSION < (1, 3):
        pytest.skip()
<<<<<<< HEAD
    from itertools import chain
=======
>>>>>>> baabbf4e

    data = {
        "str": [*"abcde"],
        "int": [0, 1, 2, 3, 4],
        "bool": [True, False, False, True, False],
    }
    expressions = {
        "all": nw.col("bool").all(),
        "any": nw.col("bool").any(),
        "max": nw.col("int").max(),
        "mean": nw.col("int").mean(),
        "min": nw.col("int").min(),
        "sum": nw.col("int").sum(),
    }

    df = nw.from_native(constructor(data)).filter(str="z")
    result = df.with_columns(**expressions)
    expected: dict[str, list[Any]] = {
        k: [] for k in chain(df.collect_schema(), expressions)
    }
    assert_equal_data(result, expected)


def test_empty_scalar_reduction_series(constructor_eager: ConstructorEager) -> None:
    data = {
        "str": [*"abcde"],
        "int": [0, 1, 2, 3, 4],
        "bool": [True, False, False, True, False],
    }
    df = nw.from_native(constructor_eager(data), eager_only=True).filter(str="z")
    result_s = {
        "all": [df["bool"].all()],
        "any": [df["bool"].any()],
        "max": [df["int"].max()],
        "mean": [df["int"].mean()],
        "min": [df["int"].min()],
        "sum": [df["int"].sum()],
    }
    expected = {
        "all": [True],
        "any": [False],
        "max": [None],
        "mean": [None],
        "min": [None],
        "sum": [0],
    }

    assert_equal_data(result_s, expected)<|MERGE_RESOLUTION|>--- conflicted
+++ resolved
@@ -95,10 +95,6 @@
 def test_empty_scalar_reduction_with_columns(constructor: Constructor) -> None:
     if "duckdb" in str(constructor) and DUCKDB_VERSION < (1, 3):
         pytest.skip()
-<<<<<<< HEAD
-    from itertools import chain
-=======
->>>>>>> baabbf4e
 
     data = {
         "str": [*"abcde"],
