from __future__ import annotations

import pytest

import narwhals.stable.v1 as nw
from tests.utils import ConstructorEager
from tests.utils import assert_equal_data

data = {"a": [1, 1, 2], "b": [1, 2, 3]}


@pytest.mark.filterwarnings(
    "ignore:`Expr.ewm_mean` is being called from the stable API although considered an unstable feature."
)
<<<<<<< HEAD
def test_ewm_mean_expr(request: pytest.FixtureRequest, constructor: Constructor) -> None:
    if any(x in str(constructor) for x in ("pyarrow_table_", "dask", "modin", "duckdb")):
=======
def test_ewm_mean_expr(
    request: pytest.FixtureRequest, constructor_eager: ConstructorEager
) -> None:
    if any(x in str(constructor_eager) for x in ("pyarrow_table_", "modin")):
>>>>>>> 2dcfd265
        request.applymarker(pytest.mark.xfail)

    df = nw.from_native(constructor_eager(data))
    result = df.select(nw.col("a", "b").ewm_mean(com=1))
    expected = {
        "a": [1.0, 1.0, 1.5714285714285714],
        "b": [1.0, 1.6666666666666667, 2.4285714285714284],
    }
    assert_equal_data(result, expected)


@pytest.mark.filterwarnings(
    "ignore:`Series.ewm_mean` is being called from the stable API although considered an unstable feature."
)
def test_ewm_mean_series(
    request: pytest.FixtureRequest, constructor_eager: ConstructorEager
) -> None:
    if any(x in str(constructor_eager) for x in ("pyarrow_table_", "modin")):
        request.applymarker(pytest.mark.xfail)

    series = nw.from_native(constructor_eager(data), eager_only=True)["a"]
    result = series.ewm_mean(com=1)
    expected = {"a": [1.0, 1.0, 1.5714285714285714]}
    assert_equal_data({"a": result}, expected)


@pytest.mark.filterwarnings(
    "ignore:`Expr.ewm_mean` is being called from the stable API although considered an unstable feature."
)
@pytest.mark.parametrize(
    ("adjust", "expected"),
    [
        (
            True,
            {
                "a": [1.0, 1.0, 1.5714285714285714],
                "b": [1.0, 1.6666666666666667, 2.4285714285714284],
            },
        ),
        (
            False,
            {
                "a": [1.0, 1.0, 1.5],
                "b": [1.0, 1.5, 2.25],
            },
        ),
    ],
)
def test_ewm_mean_expr_adjust(
    request: pytest.FixtureRequest,
    constructor_eager: ConstructorEager,
    adjust: bool,  # noqa: FBT001
    expected: dict[str, list[float]],
) -> None:
<<<<<<< HEAD
    if any(x in str(constructor) for x in ("pyarrow_table_", "dask", "modin", "duckdb")):
=======
    if any(x in str(constructor_eager) for x in ("pyarrow_table_", "modin")):
>>>>>>> 2dcfd265
        request.applymarker(pytest.mark.xfail)

    df = nw.from_native(constructor_eager(data))
    result = df.select(nw.col("a", "b").ewm_mean(com=1, adjust=adjust))
    assert_equal_data(result, expected)


@pytest.mark.filterwarnings(
    "ignore:`Expr.ewm_mean` is being called from the stable API although considered an unstable feature."
)
@pytest.mark.parametrize(
    ("ignore_nulls", "expected"),
    [
        (
            True,
            {
                "a": [
                    2.0,
                    3.3333333333333335,
                    None,
                    3.142857142857143,
                ]
            },
        ),
        (
            False,
            {
                "a": [
                    2.0,
                    3.3333333333333335,
                    None,
                    3.090909090909091,
                ]
            },
        ),
    ],
)
def test_ewm_mean_nulls(
    request: pytest.FixtureRequest,
    ignore_nulls: bool,  # noqa: FBT001
    expected: dict[str, list[float]],
    constructor_eager: ConstructorEager,
) -> None:
<<<<<<< HEAD
    if any(
        x in str(constructor)
        for x in ("pyarrow_table_", "dask", "modin", "cudf", "duckdb")
    ):
=======
    if any(x in str(constructor_eager) for x in ("pyarrow_table_", "modin", "cudf")):
>>>>>>> 2dcfd265
        request.applymarker(pytest.mark.xfail)

    df = nw.from_native(constructor_eager({"a": [2.0, 4.0, None, 3.0]}))
    result = df.select(nw.col("a").ewm_mean(com=1, ignore_nulls=ignore_nulls))
    assert_equal_data(result, expected)


@pytest.mark.filterwarnings(
    "ignore:`Expr.ewm_mean` is being called from the stable API although considered an unstable feature."
)
def test_ewm_mean_params(
    request: pytest.FixtureRequest,
    constructor_eager: ConstructorEager,
) -> None:
    if any(x in str(constructor_eager) for x in ("pyarrow_table_", "modin", "cudf")):
        request.applymarker(pytest.mark.xfail)

    df = nw.from_native(constructor_eager({"a": [2, 5, 3]}))
    expected: dict[str, list[float | None]] = {"a": [2.0, 4.0, 3.4285714285714284]}
    assert_equal_data(
        df.select(nw.col("a").ewm_mean(alpha=0.5, adjust=True, ignore_nulls=True)),
        expected,
    )

    expected = {"a": [2.0, 4.500000000000001, 3.2903225806451615]}
    assert_equal_data(
        df.select(nw.col("a").ewm_mean(span=1.5, adjust=True, ignore_nulls=True)),
        expected,
    )

    expected = {"a": [2.0, 3.1101184251576903, 3.0693702609187237]}
    assert_equal_data(
        df.select(nw.col("a").ewm_mean(half_life=1.5, adjust=False)), expected
    )

    expected = {"a": [None, 4.0, 3.4285714285714284]}
    assert_equal_data(
        df.select(
            nw.col("a").ewm_mean(alpha=0.5, adjust=True, min_periods=2, ignore_nulls=True)
        ),
        expected,
    )

    with pytest.raises(ValueError, match="mutually exclusive"):
        df.select(nw.col("a").ewm_mean(span=1.5, half_life=0.75, ignore_nulls=False))


@pytest.mark.filterwarnings(
    "ignore:`Expr.ewm_mean` is being called from the stable API although considered an unstable feature."
)
def test_ewm_mean_cudf_raise() -> None:  # pragma: no cover
    pytest.importorskip("cudf")
    import cudf

    df = nw.from_native(cudf.DataFrame({"a": [2.0, 4.0, None, 3.0]}))
    with pytest.raises(
        NotImplementedError,
        match="cuDF only supports `ewm_mean` when there are no missing values",
    ):
        df.select(nw.col("a").ewm_mean(com=1))<|MERGE_RESOLUTION|>--- conflicted
+++ resolved
@@ -12,15 +12,10 @@
 @pytest.mark.filterwarnings(
     "ignore:`Expr.ewm_mean` is being called from the stable API although considered an unstable feature."
 )
-<<<<<<< HEAD
-def test_ewm_mean_expr(request: pytest.FixtureRequest, constructor: Constructor) -> None:
-    if any(x in str(constructor) for x in ("pyarrow_table_", "dask", "modin", "duckdb")):
-=======
 def test_ewm_mean_expr(
     request: pytest.FixtureRequest, constructor_eager: ConstructorEager
 ) -> None:
     if any(x in str(constructor_eager) for x in ("pyarrow_table_", "modin")):
->>>>>>> 2dcfd265
         request.applymarker(pytest.mark.xfail)
 
     df = nw.from_native(constructor_eager(data))
@@ -75,11 +70,7 @@
     adjust: bool,  # noqa: FBT001
     expected: dict[str, list[float]],
 ) -> None:
-<<<<<<< HEAD
-    if any(x in str(constructor) for x in ("pyarrow_table_", "dask", "modin", "duckdb")):
-=======
     if any(x in str(constructor_eager) for x in ("pyarrow_table_", "modin")):
->>>>>>> 2dcfd265
         request.applymarker(pytest.mark.xfail)
 
     df = nw.from_native(constructor_eager(data))
@@ -123,14 +114,7 @@
     expected: dict[str, list[float]],
     constructor_eager: ConstructorEager,
 ) -> None:
-<<<<<<< HEAD
-    if any(
-        x in str(constructor)
-        for x in ("pyarrow_table_", "dask", "modin", "cudf", "duckdb")
-    ):
-=======
     if any(x in str(constructor_eager) for x in ("pyarrow_table_", "modin", "cudf")):
->>>>>>> 2dcfd265
         request.applymarker(pytest.mark.xfail)
 
     df = nw.from_native(constructor_eager({"a": [2.0, 4.0, None, 3.0]}))
