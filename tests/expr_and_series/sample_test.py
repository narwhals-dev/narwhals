--- conflicted
+++ resolved
@@ -1,11 +1,8 @@
 from __future__ import annotations
 
-<<<<<<< HEAD
-=======
 import pytest
 
 import narwhals as nw_main
->>>>>>> 21df661e
 import narwhals.stable.v1 as nw
 from tests.utils import ConstructorEager
 from tests.utils import assert_equal_data
@@ -27,10 +24,7 @@
     with pytest.deprecated_call():
         df.select(nw_main.col("a").sample(n=2))
 
-<<<<<<< HEAD
-=======
 
->>>>>>> 21df661e
 def test_expr_sample_fraction(constructor_eager: ConstructorEager) -> None:
     df = nw.from_native(
         constructor_eager({"a": [1, 2, 3] * 10, "b": [4, 5, 6] * 10}), eager_only=True
