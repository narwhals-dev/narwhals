from __future__ import annotations

from typing import Any

import pytest

import narwhals.stable.v1 as nw
from tests.utils import Constructor
from tests.utils import compare_dicts

data = {
    "a": [1, 2, None],
    "b": [3, 4, 5],
    "c": [None, None, None],
    "d": [6, None, None],
}

<<<<<<< HEAD
=======
def test_drop_nulls(constructor: Constructor, request: pytest.FixtureRequest) -> None:
    if "dask" in str(constructor):
        request.applymarker(pytest.mark.xfail)
    data = {
        "A": [1, 2, None, 4],
        "B": [5, 6, 7, 8],
        "C": [None, None, None, None],
        "D": [9, 10, 11, 12],
    }
>>>>>>> 33f102e6

def test_drop_nulls(constructor: Any) -> None:
    df = nw.from_native(constructor(data))

    result_a = df.select(nw.col("a").drop_nulls())
    result_b = df.select(nw.col("b").drop_nulls())
    result_c = df.select(nw.col("c").drop_nulls())
    result_d = df.select(nw.col("d").drop_nulls())

    expected_a = {"a": [1.0, 2.0]}
    expected_b = {"b": [3, 4, 5]}
    expected_c = {"c": []}  # type: ignore[var-annotated]
    expected_d = {"d": [6]}

    compare_dicts(result_a, expected_a)
    compare_dicts(result_b, expected_b)
    compare_dicts(result_c, expected_c)
    compare_dicts(result_d, expected_d)


def test_drop_nulls_broadcast(constructor: Any, request: Any) -> None:
    if "dask" in str(constructor):
        request.applymarker(pytest.mark.xfail)
    df = nw.from_native(constructor(data))
    result = df.select(nw.col("a").drop_nulls(), nw.col("d").drop_nulls())
    expected = {"a": [1.0, 2.0], "d": [6, 6]}
    compare_dicts(result, expected)


def test_drop_nulls_invalid(constructor: Any) -> None:
    df = nw.from_native(constructor(data)).lazy()

    with pytest.raises(Exception):  # noqa: B017, PT011
        df.select(nw.col("a").drop_nulls(), nw.col("b").drop_nulls()).collect()


def test_drop_nulls_series(constructor_eager: Any) -> None:
    df = nw.from_native(constructor_eager(data), eager_only=True)

    result_a = df.select(df["a"].drop_nulls())
    result_b = df.select(df["b"].drop_nulls())
    result_c = df.select(df["c"].drop_nulls())
    result_d = df.select(df["d"].drop_nulls())
    expected_a = {"a": [1.0, 2.0]}
    expected_b = {"b": [3, 4, 5]}
    expected_c = {"c": []}  # type: ignore[var-annotated]
    expected_d = {"d": [6]}

    compare_dicts(result_a, expected_a)
    compare_dicts(result_b, expected_b)
    compare_dicts(result_c, expected_c)
    compare_dicts(result_d, expected_d)<|MERGE_RESOLUTION|>--- conflicted
+++ resolved
@@ -2,9 +2,11 @@
 
 from typing import Any
 
+import polars as pl
 import pytest
 
 import narwhals.stable.v1 as nw
+from narwhals.utils import parse_version
 from tests.utils import Constructor
 from tests.utils import compare_dicts
 
@@ -15,20 +17,8 @@
     "d": [6, None, None],
 }
 
-<<<<<<< HEAD
-=======
-def test_drop_nulls(constructor: Constructor, request: pytest.FixtureRequest) -> None:
-    if "dask" in str(constructor):
-        request.applymarker(pytest.mark.xfail)
-    data = {
-        "A": [1, 2, None, 4],
-        "B": [5, 6, 7, 8],
-        "C": [None, None, None, None],
-        "D": [9, 10, 11, 12],
-    }
->>>>>>> 33f102e6
 
-def test_drop_nulls(constructor: Any) -> None:
+def test_drop_nulls(constructor: Constructor) -> None:
     df = nw.from_native(constructor(data))
 
     result_a = df.select(nw.col("a").drop_nulls())
@@ -48,7 +38,9 @@
 
 
 def test_drop_nulls_broadcast(constructor: Any, request: Any) -> None:
-    if "dask" in str(constructor):
+    if "dask" in str(constructor) or (
+        "polars" in str(constructor) and parse_version(pl.__version__) >= (1, 7, 0)
+    ):
         request.applymarker(pytest.mark.xfail)
     df = nw.from_native(constructor(data))
     result = df.select(nw.col("a").drop_nulls(), nw.col("d").drop_nulls())
