from __future__ import annotations

<<<<<<< HEAD
from typing import Any

import polars as pl
=======
>>>>>>> 0c1650c0
import pytest

import narwhals.stable.v1 as nw
from narwhals.utils import parse_version
from tests.utils import Constructor
from tests.utils import ConstructorEager
from tests.utils import compare_dicts

data = {
    "a": [1, 2, None],
    "b": [3, 4, 5],
    "c": [None, None, None],
    "d": [6, None, None],
}


def test_drop_nulls(constructor: Constructor) -> None:
    df = nw.from_native(constructor(data))

    result_a = df.select(nw.col("a").drop_nulls())
    result_b = df.select(nw.col("b").drop_nulls())
    result_c = df.select(nw.col("c").drop_nulls())
    result_d = df.select(nw.col("d").drop_nulls())

    expected_a = {"a": [1.0, 2.0]}
    expected_b = {"b": [3, 4, 5]}
    expected_c = {"c": []}  # type: ignore[var-annotated]
    expected_d = {"d": [6]}

    compare_dicts(result_a, expected_a)
    compare_dicts(result_b, expected_b)
    compare_dicts(result_c, expected_c)
    compare_dicts(result_d, expected_d)


<<<<<<< HEAD
def test_drop_nulls_broadcast(constructor: Any, request: Any) -> None:
    if "dask" in str(constructor) or (
        "polars" in str(constructor) and parse_version(pl.__version__) >= (1, 7, 0)
    ):
        request.applymarker(pytest.mark.xfail)
    df = nw.from_native(constructor(data))
    result = df.select(nw.col("a").drop_nulls(), nw.col("d").drop_nulls())
    expected = {"a": [1.0, 2.0], "d": [6, 6]}
    compare_dicts(result, expected)
=======
def test_drop_nulls_series(constructor_eager: ConstructorEager) -> None:
    data = {
        "A": [1, 2, None, 4],
        "B": [5, 6, 7, 8],
        "C": [None, None, None, None],
        "D": [9, 10, 11, 12],
    }
>>>>>>> 0c1650c0


def test_drop_nulls_invalid(constructor: Any) -> None:
    df = nw.from_native(constructor(data)).lazy()

    with pytest.raises(Exception):  # noqa: B017, PT011
        df.select(nw.col("a").drop_nulls(), nw.col("b").drop_nulls()).collect()


def test_drop_nulls_series(constructor_eager: Any) -> None:
    df = nw.from_native(constructor_eager(data), eager_only=True)

    result_a = df.select(df["a"].drop_nulls())
    result_b = df.select(df["b"].drop_nulls())
    result_c = df.select(df["c"].drop_nulls())
    result_d = df.select(df["d"].drop_nulls())
    expected_a = {"a": [1.0, 2.0]}
    expected_b = {"b": [3, 4, 5]}
    expected_c = {"c": []}  # type: ignore[var-annotated]
    expected_d = {"d": [6]}

    compare_dicts(result_a, expected_a)
    compare_dicts(result_b, expected_b)
    compare_dicts(result_c, expected_c)
    compare_dicts(result_d, expected_d)<|MERGE_RESOLUTION|>--- conflicted
+++ resolved
@@ -1,11 +1,6 @@
 from __future__ import annotations
 
-<<<<<<< HEAD
-from typing import Any
-
 import polars as pl
-=======
->>>>>>> 0c1650c0
 import pytest
 
 import narwhals.stable.v1 as nw
@@ -41,8 +36,9 @@
     compare_dicts(result_d, expected_d)
 
 
-<<<<<<< HEAD
-def test_drop_nulls_broadcast(constructor: Any, request: Any) -> None:
+def test_drop_nulls_broadcast(
+    request: pytest.FixtureRequest, constructor: Constructor
+) -> None:
     if "dask" in str(constructor) or (
         "polars" in str(constructor) and parse_version(pl.__version__) >= (1, 7, 0)
     ):
@@ -51,25 +47,16 @@
     result = df.select(nw.col("a").drop_nulls(), nw.col("d").drop_nulls())
     expected = {"a": [1.0, 2.0], "d": [6, 6]}
     compare_dicts(result, expected)
-=======
-def test_drop_nulls_series(constructor_eager: ConstructorEager) -> None:
-    data = {
-        "A": [1, 2, None, 4],
-        "B": [5, 6, 7, 8],
-        "C": [None, None, None, None],
-        "D": [9, 10, 11, 12],
-    }
->>>>>>> 0c1650c0
 
 
-def test_drop_nulls_invalid(constructor: Any) -> None:
+def test_drop_nulls_invalid(constructor: Constructor) -> None:
     df = nw.from_native(constructor(data)).lazy()
 
     with pytest.raises(Exception):  # noqa: B017, PT011
         df.select(nw.col("a").drop_nulls(), nw.col("b").drop_nulls()).collect()
 
 
-def test_drop_nulls_series(constructor_eager: Any) -> None:
+def test_drop_nulls_series(constructor_eager: ConstructorEager) -> None:
     df = nw.from_native(constructor_eager(data), eager_only=True)
 
     result_a = df.select(df["a"].drop_nulls())
