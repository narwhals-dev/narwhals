from __future__ import annotations

from contextlib import nullcontext as does_not_raise

import pandas as pd
import pyarrow as pa
import pytest

import narwhals as nw
from narwhals.exceptions import InvalidOperationError
from tests.utils import (
    DUCKDB_VERSION,
    PANDAS_VERSION,
    POLARS_VERSION,
    Constructor,
    ConstructorEager,
    assert_equal_data,
)

data = {
    "a": ["a", "a", "b", "b", "b"],
    "b": [1, 2, 3, 5, 3],
    "c": [5, 4, 3, 2, 1],
    "i": [0, 1, 2, 3, 4],
}

data_cum = {
    "a": ["a", "a", "b", "b", "b"],
    "b": [1, 2, None, 5, 3],
    "c": [5, 4, 3, 2, 1],
    "i": [0, 1, 2, 3, 4],
}


def test_over_single(constructor: Constructor) -> None:
    if "duckdb" in str(constructor) and DUCKDB_VERSION < (1, 3):
        pytest.skip()

    df = nw.from_native(constructor(data))
    expected = {
        "a": ["a", "a", "b", "b", "b"],
        "b": [1, 2, 3, 5, 3],
        "c": [5, 4, 3, 2, 1],
        "i": list(range(5)),
        "c_max": [5, 5, 3, 3, 3],
    }

    result = df.with_columns(c_max=nw.col("c").max().over("a")).sort("i")
    assert_equal_data(result, expected)
    result = df.with_columns(c_max=nw.col("c").max().over(["a"])).sort("i")
    assert_equal_data(result, expected)


def test_over_std_var(request: pytest.FixtureRequest, constructor: Constructor) -> None:
    if "cudf" in str(constructor):
        # https://github.com/rapidsai/cudf/issues/18159
        request.applymarker(pytest.mark.xfail)
    if "daft" in str(constructor):
        # https://github.com/Eventual-Inc/Daft/issues/4464
        request.applymarker(pytest.mark.xfail)
    if "duckdb" in str(constructor) and DUCKDB_VERSION < (1, 3):
        pytest.skip()

    df = nw.from_native(constructor(data))
    expected = {
        "a": ["a", "a", "b", "b", "b"],
        "b": [1, 2, 3, 5, 3],
        "c": [5, 4, 3, 2, 1],
        "i": list(range(5)),
        "c_std0": [0.5, 0.5, 0.816496580927726, 0.816496580927726, 0.816496580927726],
        "c_std1": [0.7071067811865476, 0.7071067811865476, 1.0, 1.0, 1.0],
        "c_var0": [
            0.25,
            0.25,
            0.6666666666666666,
            0.6666666666666666,
            0.6666666666666666,
        ],
        "c_var1": [0.5, 0.5, 1.0, 1.0, 1.0],
    }

    result = df.with_columns(
        c_std0=nw.col("c").std(ddof=0).over("a"),
        c_std1=nw.col("c").std(ddof=1).over("a"),
        c_var0=nw.col("c").var(ddof=0).over("a"),
        c_var1=nw.col("c").var(ddof=1).over("a"),
    ).sort("i")
    assert_equal_data(result, expected)


def test_over_multiple(constructor: Constructor) -> None:
    if "duckdb" in str(constructor) and DUCKDB_VERSION < (1, 3):
        pytest.skip()
    df = nw.from_native(constructor(data))
    expected = {
        "a": ["a", "a", "b", "b", "b"],
        "b": [1, 2, 3, 5, 3],
        "c": [5, 4, 3, 2, 1],
        "i": list(range(5)),
        "c_min": [5, 4, 1, 2, 1],
    }

    result = df.with_columns(c_min=nw.col("c").min().over("a", "b")).sort("i")
    assert_equal_data(result, expected)


def test_over_cumsum(
    request: pytest.FixtureRequest, constructor_eager: ConstructorEager
) -> None:
    if "pyarrow_table" in str(constructor_eager):
        request.applymarker(pytest.mark.xfail)
    if "pandas_pyarrow" in str(constructor_eager) and PANDAS_VERSION < (2, 1):
        request.applymarker(pytest.mark.xfail)
    if "cudf" in str(constructor_eager):
        # https://github.com/rapidsai/cudf/issues/18159
        request.applymarker(pytest.mark.xfail)

    df = nw.from_native(constructor_eager(data_cum))
    expected = {
        "a": ["a", "a", "b", "b", "b"],
        "b": [1, 2, None, 5, 3],
        "c": [5, 4, 3, 2, 1],
        "b_cumsum": [1, 3, None, 5, 8],
        "c_cumsum": [5, 9, 3, 5, 6],
    }

    result = (
        df.with_columns(nw.col("b", "c").cum_sum().over("a").name.suffix("_cumsum"))
        .sort("i")
        .drop("i")
    )
    assert_equal_data(result, expected)


def test_over_cumcount(
    request: pytest.FixtureRequest, constructor_eager: ConstructorEager
) -> None:
    if "pyarrow_table" in str(constructor_eager):
        request.applymarker(pytest.mark.xfail)
    if "cudf" in str(constructor_eager):
        # https://github.com/rapidsai/cudf/issues/18159
        request.applymarker(pytest.mark.xfail)

    df = nw.from_native(constructor_eager(data_cum))
    expected = {
        "a": ["a", "a", "b", "b", "b"],
        "b": [1, 2, None, 5, 3],
        "c": [5, 4, 3, 2, 1],
        "b_cumcount": [1, 2, 0, 1, 2],
        "c_cumcount": [1, 2, 1, 2, 3],
    }

    result = (
        df.with_columns(nw.col("b", "c").cum_count().over("a").name.suffix("_cumcount"))
        .sort("i")
        .drop("i")
    )
    assert_equal_data(result, expected)


def test_over_cummax(
    request: pytest.FixtureRequest, constructor_eager: ConstructorEager
) -> None:
    if "pyarrow_table" in str(constructor_eager):
        request.applymarker(pytest.mark.xfail)
    if "pandas_pyarrow" in str(constructor_eager) and PANDAS_VERSION < (2, 1):
        request.applymarker(pytest.mark.xfail)
    if "cudf" in str(constructor_eager):
        # https://github.com/rapidsai/cudf/issues/18159
        request.applymarker(pytest.mark.xfail)
    df = nw.from_native(constructor_eager(data_cum))
    expected = {
        "a": ["a", "a", "b", "b", "b"],
        "b": [1, 2, None, 5, 3],
        "c": [5, 4, 3, 2, 1],
        "b_cummax": [1, 2, None, 5, 5],
        "c_cummax": [5, 5, 3, 3, 3],
    }
    result = (
        df.with_columns(nw.col("b", "c").cum_max().over("a").name.suffix("_cummax"))
        .sort("i")
        .drop("i")
    )
    assert_equal_data(result, expected)


def test_over_cummin(
    request: pytest.FixtureRequest, constructor_eager: ConstructorEager
) -> None:
    if "pyarrow_table" in str(constructor_eager):
        request.applymarker(pytest.mark.xfail)
    if "pandas_pyarrow" in str(constructor_eager) and PANDAS_VERSION < (2, 1):
        request.applymarker(pytest.mark.xfail)
    if "cudf" in str(constructor_eager):
        # https://github.com/rapidsai/cudf/issues/18159
        request.applymarker(pytest.mark.xfail)

    df = nw.from_native(constructor_eager(data_cum))
    expected = {
        "a": ["a", "a", "b", "b", "b"],
        "b": [1, 2, None, 5, 3],
        "c": [5, 4, 3, 2, 1],
        "b_cummin": [1, 1, None, 5, 3],
        "c_cummin": [5, 4, 3, 2, 1],
    }

    result = (
        df.with_columns(nw.col("b", "c").cum_min().over("a").name.suffix("_cummin"))
        .sort("i")
        .drop("i")
    )
    assert_equal_data(result, expected)


def test_over_cumprod(
    request: pytest.FixtureRequest, constructor_eager: ConstructorEager
) -> None:
    if "pyarrow_table" in str(constructor_eager):
        request.applymarker(pytest.mark.xfail)
    if "pandas_pyarrow" in str(constructor_eager) and PANDAS_VERSION < (2, 1):
        request.applymarker(pytest.mark.xfail)
    if "cudf" in str(constructor_eager):
        # https://github.com/rapidsai/cudf/issues/18159
        request.applymarker(pytest.mark.xfail)

    df = nw.from_native(constructor_eager(data_cum))
    expected = {
        "a": ["a", "a", "b", "b", "b"],
        "b": [1, 2, None, 5, 3],
        "c": [5, 4, 3, 2, 1],
        "b_cumprod": [1, 2, None, 5, 15],
        "c_cumprod": [5, 20, 3, 6, 6],
    }

    result = (
        df.with_columns(nw.col("b", "c").cum_prod().over("a").name.suffix("_cumprod"))
        .sort("i")
        .drop("i")
    )
    assert_equal_data(result, expected)


def test_over_anonymous_cumulative(
    constructor_eager: ConstructorEager, request: pytest.FixtureRequest
) -> None:
    if "cudf" in str(constructor_eager):
        # https://github.com/rapidsai/cudf/issues/18159
        request.applymarker(pytest.mark.xfail)
    df = nw.from_native(constructor_eager({"": [1, 1, 2], "b": [4, 5, 6]}))
    context = (
        pytest.raises(NotImplementedError)
        if df.implementation.is_pyarrow()
        else pytest.raises(KeyError)  # type: ignore[arg-type]
        if df.implementation.is_modin()
        or (df.implementation.is_pandas() and PANDAS_VERSION < (1, 3))
        # TODO(unassigned): bug in old pandas + modin.
        # df.groupby('a')[['a', 'b']].cum_sum() excludes `'a'` from result
        else does_not_raise()
    )
    with context:
        result = df.with_columns(
            nw.all().cum_sum().over("").name.suffix("_cum_sum")
        ).sort("", "b")
        expected = {
            "": [1, 1, 2],
            "b": [4, 5, 6],
            "_cum_sum": [1, 2, 2],
            "b_cum_sum": [4, 9, 6],
        }
        assert_equal_data(result, expected)


def test_over_anonymous_reduction(
    constructor: Constructor, request: pytest.FixtureRequest
) -> None:
    if "duckdb" in str(constructor) and DUCKDB_VERSION < (1, 3):
        pytest.skip()
    if "modin" in str(constructor):
        # probably bugged
        request.applymarker(pytest.mark.xfail)

    df = nw.from_native(constructor({"a": [1, 1, 2], "b": [4, 5, 6]}))
    context = (
        pytest.raises(NotImplementedError)
        if df.implementation.is_pyarrow()
        else does_not_raise()
    )
    with context:
        result = (
            nw.from_native(df)
            .with_columns(nw.all().sum().over("a").name.suffix("_sum"))
            .sort("a", "b")
        )
        expected = {
            "a": [1, 1, 2],
            "b": [4, 5, 6],
            "a_sum": [2, 2, 2],
            "b_sum": [9, 9, 6],
        }
        assert_equal_data(result, expected)


def test_over_unsupported() -> None:
    dfpd = pd.DataFrame({"a": [1, 1, 2], "b": [4, 5, 6]})
    with pytest.raises(NotImplementedError):
        nw.from_native(dfpd).select(nw.col("a").null_count().over("a"))


def test_over_unsupported_dask() -> None:
    pytest.importorskip("dask")
    import dask.dataframe as dd

    df = dd.from_pandas(pd.DataFrame({"a": [1, 1, 2], "b": [4, 5, 6]}))
    with pytest.raises(NotImplementedError):
        nw.from_native(df).select(nw.col("a").null_count().over("a"))


def test_over_shift(
    request: pytest.FixtureRequest, constructor_eager: ConstructorEager
) -> None:
    if "pyarrow_table" in str(constructor_eager):
        request.applymarker(pytest.mark.xfail)
    if "cudf" in str(constructor_eager):
        # https://github.com/rapidsai/cudf/issues/18159
        request.applymarker(pytest.mark.xfail)

    df = nw.from_native(constructor_eager(data))
    expected = {
        "a": ["a", "a", "b", "b", "b"],
        "b": [1, 2, 3, 5, 3],
        "c": [5, 4, 3, 2, 1],
        "b_shift": [None, None, None, None, 3],
    }
    result = df.with_columns(b_shift=nw.col("b").shift(2).over("a")).sort("i").drop("i")
    assert_equal_data(result, expected)


def test_over_diff(
    request: pytest.FixtureRequest, constructor_eager: ConstructorEager
) -> None:
    if "pyarrow_table" in str(constructor_eager):
        request.applymarker(pytest.mark.xfail)
    if "pandas" in str(constructor_eager) and PANDAS_VERSION < (1, 1):
        pytest.skip(reason="bug in old version")
    if "cudf" in str(constructor_eager):
        # https://github.com/rapidsai/cudf/issues/18159
        request.applymarker(pytest.mark.xfail)

    df = nw.from_native(constructor_eager(data))
    expected = {
        "a": ["a", "a", "b", "b", "b"],
        "b": [1, 2, 3, 5, 3],
        "c": [5, 4, 3, 2, 1],
        "b_diff": [None, 1, None, 2, -2],
    }
    result = df.with_columns(b_diff=nw.col("b").diff().over("a")).sort("i").drop("i")
    assert_equal_data(result, expected)


@pytest.mark.parametrize(
    ("attr", "expected_b"),
    [
        ("cum_max", [5, 5, 9, None, 9]),
        ("cum_min", [4, 5, 7, None, 9]),
        ("cum_sum", [9, 5, 16, None, 9]),
        ("cum_count", [2, 1, 2, 1, 1]),
        ("cum_prod", [20, 5, 63, None, 9]),
    ],
)
def test_over_cum_reverse(
    constructor_eager: ConstructorEager,
    request: pytest.FixtureRequest,
    attr: str,
    expected_b: list[object],
) -> None:
    if "pyarrow_table" in str(constructor_eager):
        request.applymarker(pytest.mark.xfail)
    if "pandas_nullable" in str(constructor_eager) and attr in {"cum_max", "cum_min"}:
        # https://github.com/pandas-dev/pandas/issues/61031
        request.applymarker(pytest.mark.xfail)
    if "cudf" in str(constructor_eager):
        # https://github.com/rapidsai/cudf/issues/18159
        request.applymarker(pytest.mark.xfail)
    df = constructor_eager({"a": [1, 1, 2, 2, 2], "b": [4, 5, 7, None, 9]})
    expr = getattr(nw.col("b"), attr)(reverse=True)
    result = nw.from_native(df).with_columns(expr.over("a"))
    expected = {"a": [1, 1, 2, 2, 2], "b": expected_b}
    assert_equal_data(result, expected)


def test_over_raise_len_change(constructor: Constructor) -> None:
    df = nw.from_native(constructor(data))

    with pytest.raises(InvalidOperationError):
        nw.from_native(df).select(nw.col("b").drop_nulls().over("a"))


def test_unsupported_over() -> None:
    data = {"a": [1, 2, 3, 4, 5, 6], "b": ["x", "x", "x", "y", "y", "y"]}
    df = pd.DataFrame(data)
    with pytest.raises(NotImplementedError, match="elementary"):
        nw.from_native(df).select(nw.col("a").shift(1).cum_sum().over("b"))
    tbl = pa.table(data)  # type: ignore[arg-type]
    with pytest.raises(NotImplementedError, match="aggregation or literal"):
        nw.from_native(tbl).select(nw.col("a").shift(1).cum_sum().over("b"))


def test_over_without_partition_by(
    constructor: Constructor, request: pytest.FixtureRequest
) -> None:
    if "polars" in str(constructor) and POLARS_VERSION < (1, 10):
        pytest.skip()
    if "duckdb" in str(constructor) and DUCKDB_VERSION < (1, 3):
<<<<<<< HEAD
        pytest.skip()
    if "modin" in str(constructor):
        # probably bugged
        request.applymarker(pytest.mark.xfail)
    if "daft" in str(constructor):
        request.applymarker(pytest.mark.xfail)
=======
        # windows not yet supported
        request.applymarker(pytest.mark.xfail)

>>>>>>> 746aa21f
    df = nw.from_native(constructor({"a": [1, -1, 2], "i": [0, 2, 1]}))
    result = (
        df.with_columns(b=nw.col("a").abs().cum_sum().over(order_by="i"))
        .sort("i")
        .select("a", "b", "i")
    )
    expected = {"a": [1, 2, -1], "b": [1, 3, 4], "i": [0, 1, 2]}
    assert_equal_data(result, expected)


def test_len_over_2369(constructor: Constructor, request: pytest.FixtureRequest) -> None:
    if "duckdb" in str(constructor) and DUCKDB_VERSION < (1, 3):
        pytest.skip()
    if "pandas" in str(constructor) and PANDAS_VERSION < (1, 5):
        pytest.skip()
    if any(x in str(constructor) for x in ("modin", "cudf")):
        # https://github.com/modin-project/modin/issues/7508
        # https://github.com/rapidsai/cudf/issues/18491
        request.applymarker(pytest.mark.xfail)
    df = nw.from_native(constructor({"a": [1, 2, 4], "b": ["x", "x", "y"]}))
    result = df.with_columns(a_len_per_group=nw.len().over("b")).sort("a")
    expected = {"a": [1, 2, 4], "b": ["x", "x", "y"], "a_len_per_group": [2, 2, 1]}
    assert_equal_data(result, expected)<|MERGE_RESOLUTION|>--- conflicted
+++ resolved
@@ -411,18 +411,11 @@
     if "polars" in str(constructor) and POLARS_VERSION < (1, 10):
         pytest.skip()
     if "duckdb" in str(constructor) and DUCKDB_VERSION < (1, 3):
-<<<<<<< HEAD
-        pytest.skip()
-    if "modin" in str(constructor):
-        # probably bugged
+        # windows not yet supported
         request.applymarker(pytest.mark.xfail)
     if "daft" in str(constructor):
         request.applymarker(pytest.mark.xfail)
-=======
-        # windows not yet supported
-        request.applymarker(pytest.mark.xfail)
-
->>>>>>> 746aa21f
+
     df = nw.from_native(constructor({"a": [1, -1, 2], "i": [0, 2, 1]}))
     result = (
         df.with_columns(b=nw.col("a").abs().cum_sum().over(order_by="i"))
