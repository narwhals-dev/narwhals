from __future__ import annotations

import pandas as pd
import pytest

import narwhals.stable.v1 as nw
from tests.utils import PANDAS_VERSION
from tests.utils import Constructor
from tests.utils import assert_equal_data

data = {
    "a": ["a", "a", "b", "b", "b"],
    "b": [1, 2, 3, 5, 3],
    "c": [5, 4, 3, 2, 1],
}

data_cum = {
    "a": ["a", "a", "b", "b", "b"],
    "b": [1, 2, None, 5, 3],
    "c": [5, 4, 3, 2, 1],
}


def test_over_single(request: pytest.FixtureRequest, constructor: Constructor) -> None:
    if "dask_lazy_p2" in str(constructor):
        request.applymarker(pytest.mark.xfail)

    df = nw.from_native(constructor(data))
    expected = {
        "a": ["a", "a", "b", "b", "b"],
        "b": [1, 2, 3, 5, 3],
        "c": [5, 4, 3, 2, 1],
        "c_max": [5, 5, 3, 3, 3],
    }

    result = df.with_columns(c_max=nw.col("c").max().over("a"))
    assert_equal_data(result, expected)


def test_over_multiple(request: pytest.FixtureRequest, constructor: Constructor) -> None:
    if "dask_lazy_p2" in str(constructor):
        request.applymarker(pytest.mark.xfail)

    df = nw.from_native(constructor(data))
    expected = {
        "a": ["a", "a", "b", "b", "b"],
        "b": [1, 2, 3, 5, 3],
        "c": [5, 4, 3, 2, 1],
        "c_min": [5, 4, 1, 2, 1],
    }

    result = df.with_columns(c_min=nw.col("c").min().over("a", "b"))
    assert_equal_data(result, expected)


def test_over_invalid(request: pytest.FixtureRequest, constructor: Constructor) -> None:
    if "polars" in str(constructor):
        request.applymarker(pytest.mark.xfail)

    df = nw.from_native(constructor(data))
    with pytest.raises(ValueError, match="Anonymous expressions"):
        df.with_columns(c_min=nw.all().min().over("a", "b"))


def test_over_cumsum(request: pytest.FixtureRequest, constructor: Constructor) -> None:
    if "pyarrow_table" in str(constructor) or "dask_lazy_p2" in str(constructor):
        request.applymarker(pytest.mark.xfail)
    if "pandas_pyarrow" in str(constructor) and PANDAS_VERSION < (2, 1):
        request.applymarker(pytest.mark.xfail)

    df = nw.from_native(constructor(data_cum))
    expected = {
        "a": ["a", "a", "b", "b", "b"],
        "b": [1, 2, None, 5, 3],
        "c": [5, 4, 3, 2, 1],
        "b_cumsum": [1, 3, None, 5, 8],
        "c_cumsum": [5, 9, 3, 5, 6],
    }

    result = df.with_columns(nw.col("b", "c").cum_sum().over("a").name.suffix("_cumsum"))
    assert_equal_data(result, expected)


def test_over_cumcount(request: pytest.FixtureRequest, constructor: Constructor) -> None:
    if "pyarrow_table" in str(constructor) or "dask_lazy_p2" in str(constructor):
        request.applymarker(pytest.mark.xfail)

    df = nw.from_native(constructor(data_cum))
    expected = {
        "a": ["a", "a", "b", "b", "b"],
        "b": [1, 2, None, 5, 3],
        "c": [5, 4, 3, 2, 1],
        "b_cumcount": [1, 2, 0, 1, 2],
        "c_cumcount": [1, 2, 1, 2, 3],
    }

    result = df.with_columns(
        nw.col("b", "c").cum_count().over("a").name.suffix("_cumcount")
    )
    assert_equal_data(result, expected)


def test_over_cummax(request: pytest.FixtureRequest, constructor: Constructor) -> None:
    if "pyarrow_table" in str(constructor) or "dask_lazy_p2" in str(constructor):
        request.applymarker(pytest.mark.xfail)
    if "pandas_pyarrow" in str(constructor) and PANDAS_VERSION < (2, 1):
        request.applymarker(pytest.mark.xfail)
    df = nw.from_native(constructor(data_cum))
    expected = {
        "a": ["a", "a", "b", "b", "b"],
        "b": [1, 2, None, 5, 3],
        "c": [5, 4, 3, 2, 1],
        "b_cummax": [1, 2, None, 5, 5],
        "c_cummax": [5, 5, 3, 3, 3],
    }
    result = df.with_columns(nw.col("b", "c").cum_max().over("a").name.suffix("_cummax"))
    assert_equal_data(result, expected)


def test_over_cummin(request: pytest.FixtureRequest, constructor: Constructor) -> None:
    if "pyarrow_table" in str(constructor) or "dask_lazy_p2" in str(constructor):
        request.applymarker(pytest.mark.xfail)

    if "pandas_pyarrow" in str(constructor) and PANDAS_VERSION < (2, 1):
        request.applymarker(pytest.mark.xfail)

    df = nw.from_native(constructor(data_cum))
    expected = {
        "a": ["a", "a", "b", "b", "b"],
        "b": [1, 2, None, 5, 3],
        "c": [5, 4, 3, 2, 1],
        "b_cummin": [1, 1, None, 5, 3],
        "c_cummin": [5, 4, 3, 2, 1],
    }

    result = df.with_columns(nw.col("b", "c").cum_min().over("a").name.suffix("_cummin"))
    assert_equal_data(result, expected)


def test_over_cumprod(request: pytest.FixtureRequest, constructor: Constructor) -> None:
    if any(x in str(constructor) for x in ("pyarrow_table", "dask_lazy_p2", "cudf")):
        request.applymarker(pytest.mark.xfail)

    if "pandas_pyarrow" in str(constructor) and PANDAS_VERSION < (2, 1):
        request.applymarker(pytest.mark.xfail)

    df = nw.from_native(constructor(data_cum))
    expected = {
        "a": ["a", "a", "b", "b", "b"],
        "b": [1, 2, None, 5, 3],
        "c": [5, 4, 3, 2, 1],
        "b_cumprod": [1, 2, None, 5, 15],
        "c_cumprod": [5, 20, 3, 6, 6],
    }

    result = df.with_columns(
        nw.col("b", "c").cum_prod().over("a").name.suffix("_cumprod")
    )
    assert_equal_data(result, expected)


def test_over_anonymous() -> None:
    df = pd.DataFrame({"a": [1, 1, 2], "b": [4, 5, 6]})
    with pytest.raises(ValueError, match="Anonymous expressions"):
        nw.from_native(df).select(nw.all().cum_max().over("a"))


<<<<<<< HEAD
def test_over_shift(request: pytest.FixtureRequest, constructor: Constructor) -> None:
    if "pyarrow_table_constructor" in str(
        constructor
    ) or "dask_lazy_p2_constructor" in str(constructor):
        request.applymarker(pytest.mark.xfail)

    df = nw.from_native(constructor(data))
    expected = {
        "a": ["a", "a", "b", "b", "b"],
        "b": [1, 2, 3, 5, 3],
        "c": [5, 4, 3, 2, 1],
        "b_shift": [None, None, None, None, 3],
    }
    result = df.with_columns(b_shift=nw.col("b").shift(2).over("a"))
    assert_equal_data(result, expected)
=======
def test_over_cum_reverse() -> None:
    df = pd.DataFrame({"a": [1, 1, 2], "b": [4, 5, 6]})

    with pytest.raises(
        NotImplementedError,
        match=r"Cumulative operation with `reverse=True` is not supported",
    ):
        nw.from_native(df).select(nw.col("b").cum_max(reverse=True).over("a"))
>>>>>>> fdf7ec89
<|MERGE_RESOLUTION|>--- conflicted
+++ resolved
@@ -165,7 +165,6 @@
         nw.from_native(df).select(nw.all().cum_max().over("a"))
 
 
-<<<<<<< HEAD
 def test_over_shift(request: pytest.FixtureRequest, constructor: Constructor) -> None:
     if "pyarrow_table_constructor" in str(
         constructor
@@ -181,7 +180,8 @@
     }
     result = df.with_columns(b_shift=nw.col("b").shift(2).over("a"))
     assert_equal_data(result, expected)
-=======
+
+
 def test_over_cum_reverse() -> None:
     df = pd.DataFrame({"a": [1, 1, 2], "b": [4, 5, 6]})
 
@@ -189,5 +189,4 @@
         NotImplementedError,
         match=r"Cumulative operation with `reverse=True` is not supported",
     ):
-        nw.from_native(df).select(nw.col("b").cum_max(reverse=True).over("a"))
->>>>>>> fdf7ec89
+        nw.from_native(df).select(nw.col("b").cum_max(reverse=True).over("a"))