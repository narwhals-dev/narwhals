from __future__ import annotations

import re
from contextlib import nullcontext as does_not_raise

import pandas as pd
import pyarrow as pa
import pytest

import narwhals.stable.v1 as nw
from narwhals.exceptions import LengthChangingExprError
from tests.utils import DUCKDB_VERSION
from tests.utils import PANDAS_VERSION
from tests.utils import POLARS_VERSION
from tests.utils import Constructor
from tests.utils import ConstructorEager
from tests.utils import assert_equal_data

data = {
    "a": ["a", "a", "b", "b", "b"],
    "b": [1, 2, 3, 5, 3],
    "c": [5, 4, 3, 2, 1],
    "i": [0, 1, 2, 3, 4],
}

data_cum = {
    "a": ["a", "a", "b", "b", "b"],
    "b": [1, 2, None, 5, 3],
    "c": [5, 4, 3, 2, 1],
    "i": [0, 1, 2, 3, 4],
}


def test_over_single(constructor: Constructor) -> None:
    if "duckdb" in str(constructor) and DUCKDB_VERSION < (1, 3):
        pytest.skip()

    df = nw.from_native(constructor(data))
    expected = {
        "a": ["a", "a", "b", "b", "b"],
        "b": [1, 2, 3, 5, 3],
        "c": [5, 4, 3, 2, 1],
        "i": list(range(5)),
        "c_max": [5, 5, 3, 3, 3],
    }

    result = df.with_columns(c_max=nw.col("c").max().over("a")).sort("i")
    assert_equal_data(result, expected)
    result = df.with_columns(c_max=nw.col("c").max().over(["a"])).sort("i")
    assert_equal_data(result, expected)


def test_over_std_var(request: pytest.FixtureRequest, constructor: Constructor) -> None:
    if "cudf" in str(constructor):
        # https://github.com/rapidsai/cudf/issues/18159
        request.applymarker(pytest.mark.xfail)
    if "duckdb" in str(constructor) and DUCKDB_VERSION < (1, 3):
        pytest.skip()

    df = nw.from_native(constructor(data))
    expected = {
        "a": ["a", "a", "b", "b", "b"],
        "b": [1, 2, 3, 5, 3],
        "c": [5, 4, 3, 2, 1],
        "i": list(range(5)),
        "c_std0": [0.5, 0.5, 0.816496580927726, 0.816496580927726, 0.816496580927726],
        "c_std1": [0.7071067811865476, 0.7071067811865476, 1.0, 1.0, 1.0],
        "c_var0": [
            0.25,
            0.25,
            0.6666666666666666,
            0.6666666666666666,
            0.6666666666666666,
        ],
        "c_var1": [0.5, 0.5, 1.0, 1.0, 1.0],
    }

    result = df.with_columns(
        c_std0=nw.col("c").std(ddof=0).over("a"),
        c_std1=nw.col("c").std(ddof=1).over("a"),
        c_var0=nw.col("c").var(ddof=0).over("a"),
        c_var1=nw.col("c").var(ddof=1).over("a"),
    ).sort("i")
    assert_equal_data(result, expected)


def test_over_multiple(constructor: Constructor) -> None:
    if "duckdb" in str(constructor) and DUCKDB_VERSION < (1, 3):
        pytest.skip()
    df = nw.from_native(constructor(data))
    expected = {
        "a": ["a", "a", "b", "b", "b"],
<<<<<<< HEAD
=======
        "b": [1, 2, 3, 3, 5],
        "c": [5, 4, 3, 1, 2],
        "i": list(range(5)),
        "c_min": [5, 4, 1, 1, 2],
    }
    expected = {
        "a": ["a", "a", "b", "b", "b"],
>>>>>>> 9da549e8
        "b": [1, 2, 3, 5, 3],
        "c": [5, 4, 3, 2, 1],
        "c_min": [5, 4, 1, 2, 1],
    }

    result = df.with_columns(c_min=nw.col("c").min().over("a", "b")).sort("i")
    assert_equal_data(result, expected)


def test_over_cumsum(
    request: pytest.FixtureRequest, constructor_eager: ConstructorEager
) -> None:
    if "pyarrow_table" in str(constructor_eager):
        request.applymarker(pytest.mark.xfail)
    if "pandas_pyarrow" in str(constructor_eager) and PANDAS_VERSION < (2, 1):
        request.applymarker(pytest.mark.xfail)
    if "cudf" in str(constructor_eager):
        # https://github.com/rapidsai/cudf/issues/18159
        request.applymarker(pytest.mark.xfail)

    df = nw.from_native(constructor_eager(data_cum))
    expected = {
        "a": ["a", "a", "b", "b", "b"],
        "b": [1, 2, None, 5, 3],
        "c": [5, 4, 3, 2, 1],
        "b_cumsum": [1, 3, None, 5, 8],
        "c_cumsum": [5, 9, 3, 5, 6],
    }

    result = (
        df.with_columns(nw.col("b", "c").cum_sum().over("a").name.suffix("_cumsum"))
        .sort("i")
        .drop("i")
    )
    assert_equal_data(result, expected)


def test_over_cumcount(
    request: pytest.FixtureRequest, constructor_eager: ConstructorEager
) -> None:
    if "pyarrow_table" in str(constructor_eager):
        request.applymarker(pytest.mark.xfail)
    if "cudf" in str(constructor_eager):
        # https://github.com/rapidsai/cudf/issues/18159
        request.applymarker(pytest.mark.xfail)

    df = nw.from_native(constructor_eager(data_cum))
    expected = {
        "a": ["a", "a", "b", "b", "b"],
        "b": [1, 2, None, 5, 3],
        "c": [5, 4, 3, 2, 1],
        "b_cumcount": [1, 2, 0, 1, 2],
        "c_cumcount": [1, 2, 1, 2, 3],
    }

    result = (
        df.with_columns(nw.col("b", "c").cum_count().over("a").name.suffix("_cumcount"))
        .sort("i")
        .drop("i")
    )
    assert_equal_data(result, expected)


def test_over_cummax(
    request: pytest.FixtureRequest, constructor_eager: ConstructorEager
) -> None:
    if "pyarrow_table" in str(constructor_eager):
        request.applymarker(pytest.mark.xfail)
    if "pandas_pyarrow" in str(constructor_eager) and PANDAS_VERSION < (2, 1):
        request.applymarker(pytest.mark.xfail)
    if "cudf" in str(constructor_eager):
        # https://github.com/rapidsai/cudf/issues/18159
        request.applymarker(pytest.mark.xfail)
    df = nw.from_native(constructor_eager(data_cum))
    expected = {
        "a": ["a", "a", "b", "b", "b"],
        "b": [1, 2, None, 5, 3],
        "c": [5, 4, 3, 2, 1],
        "b_cummax": [1, 2, None, 5, 5],
        "c_cummax": [5, 5, 3, 3, 3],
    }
    result = (
        df.with_columns(nw.col("b", "c").cum_max().over("a").name.suffix("_cummax"))
        .sort("i")
        .drop("i")
    )
    assert_equal_data(result, expected)


def test_over_cummin(
    request: pytest.FixtureRequest, constructor_eager: ConstructorEager
) -> None:
    if "pyarrow_table" in str(constructor_eager):
        request.applymarker(pytest.mark.xfail)
    if "pandas_pyarrow" in str(constructor_eager) and PANDAS_VERSION < (2, 1):
        request.applymarker(pytest.mark.xfail)
    if "cudf" in str(constructor_eager):
        # https://github.com/rapidsai/cudf/issues/18159
        request.applymarker(pytest.mark.xfail)

    df = nw.from_native(constructor_eager(data_cum))
    expected = {
        "a": ["a", "a", "b", "b", "b"],
        "b": [1, 2, None, 5, 3],
        "c": [5, 4, 3, 2, 1],
        "b_cummin": [1, 1, None, 5, 3],
        "c_cummin": [5, 4, 3, 2, 1],
    }

    result = (
        df.with_columns(nw.col("b", "c").cum_min().over("a").name.suffix("_cummin"))
        .sort("i")
        .drop("i")
    )
    assert_equal_data(result, expected)


def test_over_cumprod(
    request: pytest.FixtureRequest, constructor_eager: ConstructorEager
) -> None:
    if "pyarrow_table" in str(constructor_eager):
        request.applymarker(pytest.mark.xfail)
    if "pandas_pyarrow" in str(constructor_eager) and PANDAS_VERSION < (2, 1):
        request.applymarker(pytest.mark.xfail)
    if "cudf" in str(constructor_eager):
        # https://github.com/rapidsai/cudf/issues/18159
        request.applymarker(pytest.mark.xfail)

    df = nw.from_native(constructor_eager(data_cum))
    expected = {
        "a": ["a", "a", "b", "b", "b"],
        "b": [1, 2, None, 5, 3],
        "c": [5, 4, 3, 2, 1],
        "b_cumprod": [1, 2, None, 5, 15],
        "c_cumprod": [5, 20, 3, 6, 6],
    }

    result = (
        df.with_columns(nw.col("b", "c").cum_prod().over("a").name.suffix("_cumprod"))
        .sort("i")
        .drop("i")
    )
    assert_equal_data(result, expected)


def test_over_anonymous_cumulative(
    constructor_eager: ConstructorEager, request: pytest.FixtureRequest
) -> None:
    if "cudf" in str(constructor_eager):
        # https://github.com/rapidsai/cudf/issues/18159
        request.applymarker(pytest.mark.xfail)
    df = nw.from_native(constructor_eager({"": [1, 1, 2], "b": [4, 5, 6]}))
    context = (
        pytest.raises(NotImplementedError)
        if df.implementation.is_pyarrow()
        else pytest.raises(KeyError)  # type: ignore[arg-type]
        if df.implementation.is_modin()
        or (df.implementation.is_pandas() and PANDAS_VERSION < (1, 3))
        # TODO(unassigned): bug in old pandas + modin.
        # df.groupby('a')[['a', 'b']].cum_sum() excludes `'a'` from result
        else does_not_raise()
    )
    with context:
        result = df.with_columns(
            nw.all().cum_sum().over("").name.suffix("_cum_sum")
        ).sort("", "b")
        expected = {
            "": [1, 1, 2],
            "b": [4, 5, 6],
            "_cum_sum": [1, 2, 2],
            "b_cum_sum": [4, 9, 6],
        }
        assert_equal_data(result, expected)


def test_over_anonymous_reduction(
    constructor: Constructor, request: pytest.FixtureRequest
) -> None:
    if "duckdb" in str(constructor) and DUCKDB_VERSION < (1, 3):
        pytest.skip()
    if "modin" in str(constructor):
        # probably bugged
        request.applymarker(pytest.mark.xfail)

    df = nw.from_native(constructor({"a": [1, 1, 2], "b": [4, 5, 6]}))
    context = (
        pytest.raises(NotImplementedError)
        if df.implementation.is_pyarrow()
        else does_not_raise()
    )
    with context:
        result = (
            nw.from_native(df)
            .with_columns(nw.all().sum().over("a").name.suffix("_sum"))
            .sort("a", "b")
        )
        expected = {
            "a": [1, 1, 2],
            "b": [4, 5, 6],
            "a_sum": [2, 2, 2],
            "b_sum": [9, 9, 6],
        }
        assert_equal_data(result, expected)


def test_over_unsupported() -> None:
    dfpd = pd.DataFrame({"a": [1, 1, 2], "b": [4, 5, 6]})
    with pytest.raises(NotImplementedError):
        nw.from_native(dfpd).select(nw.col("a").round().over("a"))


def test_over_unsupported_dask() -> None:
    pytest.importorskip("dask")
    import dask.dataframe as dd

    df = dd.from_pandas(pd.DataFrame({"a": [1, 1, 2], "b": [4, 5, 6]}))
    with pytest.raises(NotImplementedError):
        nw.from_native(df).select(nw.col("a").round().over("a"))


def test_over_shift(
    request: pytest.FixtureRequest, constructor_eager: ConstructorEager
) -> None:
    if "pyarrow_table" in str(constructor_eager):
        request.applymarker(pytest.mark.xfail)
    if "cudf" in str(constructor_eager):
        # https://github.com/rapidsai/cudf/issues/18159
        request.applymarker(pytest.mark.xfail)

    df = nw.from_native(constructor_eager(data))
    expected = {
        "a": ["a", "a", "b", "b", "b"],
        "b": [1, 2, 3, 5, 3],
        "c": [5, 4, 3, 2, 1],
        "b_shift": [None, None, None, None, 3],
    }
    result = df.with_columns(b_shift=nw.col("b").shift(2).over("a")).sort("i").drop("i")
    assert_equal_data(result, expected)


def test_over_diff(
    request: pytest.FixtureRequest, constructor_eager: ConstructorEager
) -> None:
    if "pyarrow_table" in str(constructor_eager):
        request.applymarker(pytest.mark.xfail)
    if "pandas" in str(constructor_eager) and PANDAS_VERSION < (1, 1):
        pytest.skip(reason="bug in old version")
    if "cudf" in str(constructor_eager):
        # https://github.com/rapidsai/cudf/issues/18159
        request.applymarker(pytest.mark.xfail)

    df = nw.from_native(constructor_eager(data))
    expected = {
        "a": ["a", "a", "b", "b", "b"],
        "b": [1, 2, 3, 5, 3],
        "c": [5, 4, 3, 2, 1],
        "b_diff": [None, 1, None, 2, -2],
    }
    result = df.with_columns(b_diff=nw.col("b").diff().over("a")).sort("i").drop("i")
    assert_equal_data(result, expected)


@pytest.mark.parametrize(
    ("attr", "expected_b"),
    [
        ("cum_max", [5, 5, 9, None, 9]),
        ("cum_min", [4, 5, 7, None, 9]),
        ("cum_sum", [9, 5, 16, None, 9]),
        ("cum_count", [2, 1, 2, 1, 1]),
        ("cum_prod", [20, 5, 63, None, 9]),
    ],
)
def test_over_cum_reverse(
    constructor_eager: ConstructorEager,
    request: pytest.FixtureRequest,
    attr: str,
    expected_b: list[object],
) -> None:
    if "pyarrow_table" in str(constructor_eager):
        request.applymarker(pytest.mark.xfail)
    if "pandas_nullable" in str(constructor_eager) and attr in {"cum_max", "cum_min"}:
        # https://github.com/pandas-dev/pandas/issues/61031
        request.applymarker(pytest.mark.xfail)
    if "cudf" in str(constructor_eager):
        # https://github.com/rapidsai/cudf/issues/18159
        request.applymarker(pytest.mark.xfail)
    df = constructor_eager(
        {
            "a": [1, 1, 2, 2, 2],
            "b": [4, 5, 7, None, 9],
        }
    )
    expr = getattr(nw.col("b"), attr)(reverse=True)
    result = nw.from_native(df).with_columns(expr.over("a"))
    expected = {"a": [1, 1, 2, 2, 2], "b": expected_b}
    assert_equal_data(result, expected)


def test_over_raise_len_change(constructor: Constructor) -> None:
    df = nw.from_native(constructor(data))

    with pytest.raises(
        LengthChangingExprError,
        match=re.escape("`.over()` can not be used for expressions which change length."),
    ):
        nw.from_native(df).select(nw.col("b").drop_nulls().over("a"))


def test_unsupported_over() -> None:
    data = {"a": [1, 2, 3, 4, 5, 6], "b": ["x", "x", "x", "y", "y", "y"]}
    df = pd.DataFrame(data)
    with pytest.raises(NotImplementedError, match="elementary"):
        nw.from_native(df).select(nw.col("a").shift(1).cum_sum().over("b"))
    tbl = pa.table(data)  # type: ignore[arg-type]
    with pytest.raises(NotImplementedError, match="aggregation or literal"):
        nw.from_native(tbl).select(nw.col("a").shift(1).cum_sum().over("b"))


def test_over_without_partition_by(
    constructor: Constructor, request: pytest.FixtureRequest
) -> None:
    if "polars" in str(constructor) and POLARS_VERSION < (1, 10):
        pytest.skip()
    if "duckdb" in str(constructor) and DUCKDB_VERSION < (1, 3):
        # windows not yet supported
        request.applymarker(pytest.mark.xfail)
    if "modin" in str(constructor):
        # probably bugged
        request.applymarker(pytest.mark.xfail)
    df = nw.from_native(constructor({"a": [1, -1, 2], "i": [0, 2, 1]}))
    result = (
        df.with_columns(b=nw.col("a").abs().cum_sum().over(order_by="i"))
        .sort("i")
        .select("a", "b", "i")
    )
    expected = {"a": [1, 2, -1], "b": [1, 3, 4], "i": [0, 1, 2]}
    assert_equal_data(result, expected)<|MERGE_RESOLUTION|>--- conflicted
+++ resolved
@@ -90,19 +90,10 @@
     df = nw.from_native(constructor(data))
     expected = {
         "a": ["a", "a", "b", "b", "b"],
-<<<<<<< HEAD
-=======
         "b": [1, 2, 3, 3, 5],
         "c": [5, 4, 3, 1, 2],
         "i": list(range(5)),
         "c_min": [5, 4, 1, 1, 2],
-    }
-    expected = {
-        "a": ["a", "a", "b", "b", "b"],
->>>>>>> 9da549e8
-        "b": [1, 2, 3, 5, 3],
-        "c": [5, 4, 3, 2, 1],
-        "c_min": [5, 4, 1, 2, 1],
     }
 
     result = df.with_columns(c_min=nw.col("c").min().over("a", "b")).sort("i")
