--- conflicted
+++ resolved
@@ -59,11 +59,7 @@
         compare_dicts(result, expected)
 
 
-<<<<<<< HEAD
-def test_over_invalid(constructor: Any, request: Any) -> None:
-=======
 def test_over_invalid(request: pytest.FixtureRequest, constructor: Constructor) -> None:
->>>>>>> a2ef4fe2
     if "polars" in str(constructor):
         request.applymarker(pytest.mark.xfail)
 
