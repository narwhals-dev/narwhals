--- conflicted
+++ resolved
@@ -1,10 +1,7 @@
 from __future__ import annotations
 
-<<<<<<< HEAD
+import re
 from contextlib import nullcontext as does_not_raise
-=======
-import re
->>>>>>> 26c5cbcd
 
 import pandas as pd
 import pytest
