from __future__ import annotations

from typing import Any

import hypothesis.strategies as st
import pandas as pd
import polars as pl
import pyarrow as pa
import pytest
from hypothesis import assume
from hypothesis import given

import narwhals.stable.v1 as nw
from narwhals.utils import parse_version
from tests.utils import compare_dicts


@pytest.mark.parametrize(
    ("attr", "rhs", "expected"),
    [
<<<<<<< HEAD
        ("__add__", 1, [2, 3, -2]),
        ("__sub__", 1, [0, 1, -4]),
        ("__mul__", 2, [2, 4, -6]),
        ("__truediv__", 2.0, [0.5, 1.0, -1.5]),
        ("__floordiv__", 2, [0, 1, -2]),
=======
        ("__add__", 1, [2, 3, 4]),
        ("__sub__", 1, [0, 1, 2]),
        ("__mul__", 2, [2, 4, 6]),
        ("__truediv__", 2.0, [0.5, 1.0, 1.5]),
        ("__truediv__", 1, [1, 2, 3]),
        ("__floordiv__", 2, [0, 1, 1]),
>>>>>>> 935e9f4d
        ("__mod__", 2, [1, 0, 1]),
        ("__mod__", 4, [1, 2, 1]),
        ("__mod__", -4, [-3, -2, -3]),
        ("__pow__", 2, [1, 4, 9]),
    ],
)
@pytest.mark.parametrize("data", [[1, 2, -3], [1.0, 2, -3]])
def test_arithmetic(
<<<<<<< HEAD
    request: Any,
    constructor: Any,
    attr: str,
    rhs: Any,
    expected: list[Any],
    data: list[float],
=======
    attr: str,
    rhs: Any,
    expected: list[Any],
    constructor: Any,
    request: Any,
>>>>>>> 935e9f4d
) -> None:
    if attr == "__mod__" and any(
        x in str(constructor) for x in ["pandas_pyarrow", "pyarrow_table", "modin"]
    ):
        request.applymarker(pytest.mark.xfail)

<<<<<<< HEAD
    df = nw.from_native(constructor({"a": data}))
    result_expr = df.select(getattr(nw.col("a"), attr)(rhs))
    compare_dicts(result_expr, {"a": expected})

    series = df["a"]
    result_series = getattr(series, attr)(rhs)
    assert result_series.to_numpy().tolist() == expected
=======
    data = {"a": [1.0, 2, 3]}
    df = nw.from_native(constructor(data))
    result = df.select(getattr(nw.col("a"), attr)(rhs))
    compare_dicts(result, {"a": expected})
>>>>>>> 935e9f4d


@pytest.mark.parametrize(
    ("attr", "rhs", "expected"),
    [
        ("__radd__", 1, [2, 3, 4]),
        ("__rsub__", 1, [0, -1, -2]),
        ("__rmul__", 2, [2, 4, 6]),
        ("__rtruediv__", 2.0, [2, 1, 2 / 3]),
        ("__rfloordiv__", 2, [2, 1, 0]),
        ("__rmod__", 2, [0, 0, 2]),
        ("__rpow__", 2, [2, 4, 8]),
    ],
)
def test_right_arithmetic(
    attr: str,
    rhs: Any,
    expected: list[Any],
    constructor: Any,
    request: Any,
) -> None:
    if attr == "__rmod__" and any(
        x in str(constructor) for x in ["pandas_pyarrow", "pyarrow_table", "modin"]
    ):
        request.applymarker(pytest.mark.xfail)

    data = {"a": [1, 2, 3]}
    df = nw.from_native(constructor(data))
<<<<<<< HEAD
    result_expr = df.select(a=getattr(nw.col("a"), attr)(rhs))
    compare_dicts(result_expr, {"a": expected})

    series = df["a"]
    result_series = getattr(series, attr)(rhs)
    assert result_series.to_numpy().tolist() == expected


def test_truediv_same_dims(constructor_series: Any, request: Any) -> None:
    if "polars" in str(constructor_series):
        # https://github.com/pola-rs/polars/issues/17760
        request.applymarker(pytest.mark.xfail)
    s_left = nw.from_native(constructor_series([1, 2, 3]), series_only=True)
    s_right = nw.from_native(constructor_series([2, 2, 1]), series_only=True)
    result = (s_left / s_right).to_list()
    assert result == [0.5, 1.0, 3.0]
    result = (s_left.__rtruediv__(s_right)).to_list()
    assert result == [2, 1, 1 / 3]


@pytest.mark.slow()
@given(  # type: ignore[misc]
    left=st.integers(-100, 100),
    right=st.integers(-100, 100),
)
@pytest.mark.skipif(
    parse_version(pd.__version__) < (2, 0), reason="convert_dtypes not available"
)
def test_mod(left: int, right: int) -> None:
    # hypothesis complains if we add `constructor` as an argument, so this
    # test is a bit manual unfortunately
    assume(right != 0)
    expected = {"a": [left // right]}
    result = nw.from_native(pd.DataFrame({"a": [left]}), eager_only=True).select(
        nw.col("a") // right
    )
    compare_dicts(result, expected)
    if parse_version(pd.__version__) < (2, 2):  # pragma: no cover
        # Bug in old version of pandas
        pass
    else:
        result = nw.from_native(
            pd.DataFrame({"a": [left]}).convert_dtypes(dtype_backend="pyarrow"),
            eager_only=True,
        ).select(nw.col("a") // right)
        compare_dicts(result, expected)
    result = nw.from_native(
        pd.DataFrame({"a": [left]}).convert_dtypes(), eager_only=True
    ).select(nw.col("a") // right)
    compare_dicts(result, expected)
    result = nw.from_native(pl.DataFrame({"a": [left]}), eager_only=True).select(
        nw.col("a") // right
    )
    compare_dicts(result, expected)
    result = nw.from_native(pa.table({"a": [left]}), eager_only=True).select(
        nw.col("a") // right
    )
    compare_dicts(result, expected)
=======
    result = df.select(a=getattr(nw.col("a"), attr)(rhs))
    compare_dicts(result, {"a": expected})


@pytest.mark.parametrize(
    ("attr", "rhs", "expected"),
    [
        ("__add__", 1, [2, 3, 4]),
        ("__sub__", 1, [0, 1, 2]),
        ("__mul__", 2, [2, 4, 6]),
        ("__truediv__", 2.0, [0.5, 1.0, 1.5]),
        ("__truediv__", 1, [1, 2, 3]),
        ("__floordiv__", 2, [0, 1, 1]),
        ("__mod__", 2, [1, 0, 1]),
        ("__pow__", 2, [1, 4, 9]),
    ],
)
def test_arithmetic_series(
    attr: str,
    rhs: Any,
    expected: list[Any],
    constructor_eager: Any,
    request: Any,
) -> None:
    if attr == "__mod__" and any(
        x in str(constructor_eager) for x in ["pandas_pyarrow", "pyarrow_table", "modin"]
    ):
        request.applymarker(pytest.mark.xfail)

    data = {"a": [1, 2, 3]}
    df = nw.from_native(constructor_eager(data), eager_only=True)
    result = df.select(getattr(df["a"], attr)(rhs))
    compare_dicts(result, {"a": expected})


@pytest.mark.parametrize(
    ("attr", "rhs", "expected"),
    [
        ("__radd__", 1, [2, 3, 4]),
        ("__rsub__", 1, [0, -1, -2]),
        ("__rmul__", 2, [2, 4, 6]),
        ("__rtruediv__", 2.0, [2, 1, 2 / 3]),
        ("__rfloordiv__", 2, [2, 1, 0]),
        ("__rmod__", 2, [0, 0, 2]),
        ("__rpow__", 2, [2, 4, 8]),
    ],
)
def test_right_arithmetic_series(
    attr: str,
    rhs: Any,
    expected: list[Any],
    constructor_eager: Any,
    request: Any,
) -> None:
    if attr == "__rmod__" and any(
        x in str(constructor_eager) for x in ["pandas_pyarrow", "pyarrow_table", "modin"]
    ):
        request.applymarker(pytest.mark.xfail)

    data = {"a": [1, 2, 3]}
    df = nw.from_native(constructor_eager(data), eager_only=True)
    result = df.select(a=getattr(df["a"], attr)(rhs))
    compare_dicts(result, {"a": expected})
>>>>>>> 935e9f4d
<|MERGE_RESOLUTION|>--- conflicted
+++ resolved
@@ -2,78 +2,41 @@
 
 from typing import Any
 
-import hypothesis.strategies as st
-import pandas as pd
-import polars as pl
-import pyarrow as pa
 import pytest
-from hypothesis import assume
-from hypothesis import given
 
 import narwhals.stable.v1 as nw
-from narwhals.utils import parse_version
 from tests.utils import compare_dicts
 
 
 @pytest.mark.parametrize(
     ("attr", "rhs", "expected"),
     [
-<<<<<<< HEAD
-        ("__add__", 1, [2, 3, -2]),
-        ("__sub__", 1, [0, 1, -4]),
-        ("__mul__", 2, [2, 4, -6]),
-        ("__truediv__", 2.0, [0.5, 1.0, -1.5]),
-        ("__floordiv__", 2, [0, 1, -2]),
-=======
         ("__add__", 1, [2, 3, 4]),
         ("__sub__", 1, [0, 1, 2]),
         ("__mul__", 2, [2, 4, 6]),
         ("__truediv__", 2.0, [0.5, 1.0, 1.5]),
         ("__truediv__", 1, [1, 2, 3]),
         ("__floordiv__", 2, [0, 1, 1]),
->>>>>>> 935e9f4d
         ("__mod__", 2, [1, 0, 1]),
-        ("__mod__", 4, [1, 2, 1]),
-        ("__mod__", -4, [-3, -2, -3]),
         ("__pow__", 2, [1, 4, 9]),
     ],
 )
-@pytest.mark.parametrize("data", [[1, 2, -3], [1.0, 2, -3]])
 def test_arithmetic(
-<<<<<<< HEAD
-    request: Any,
-    constructor: Any,
-    attr: str,
-    rhs: Any,
-    expected: list[Any],
-    data: list[float],
-=======
     attr: str,
     rhs: Any,
     expected: list[Any],
     constructor: Any,
     request: Any,
->>>>>>> 935e9f4d
 ) -> None:
     if attr == "__mod__" and any(
-        x in str(constructor) for x in ["pandas_pyarrow", "pyarrow_table", "modin"]
+        x in str(constructor) for x in ["pandas_pyarrow", "modin"]
     ):
         request.applymarker(pytest.mark.xfail)
 
-<<<<<<< HEAD
-    df = nw.from_native(constructor({"a": data}))
-    result_expr = df.select(getattr(nw.col("a"), attr)(rhs))
-    compare_dicts(result_expr, {"a": expected})
-
-    series = df["a"]
-    result_series = getattr(series, attr)(rhs)
-    assert result_series.to_numpy().tolist() == expected
-=======
     data = {"a": [1.0, 2, 3]}
     df = nw.from_native(constructor(data))
     result = df.select(getattr(nw.col("a"), attr)(rhs))
     compare_dicts(result, {"a": expected})
->>>>>>> 935e9f4d
 
 
 @pytest.mark.parametrize(
@@ -96,72 +59,12 @@
     request: Any,
 ) -> None:
     if attr == "__rmod__" and any(
-        x in str(constructor) for x in ["pandas_pyarrow", "pyarrow_table", "modin"]
+        x in str(constructor) for x in ["pandas_pyarrow", "modin"]
     ):
         request.applymarker(pytest.mark.xfail)
 
     data = {"a": [1, 2, 3]}
     df = nw.from_native(constructor(data))
-<<<<<<< HEAD
-    result_expr = df.select(a=getattr(nw.col("a"), attr)(rhs))
-    compare_dicts(result_expr, {"a": expected})
-
-    series = df["a"]
-    result_series = getattr(series, attr)(rhs)
-    assert result_series.to_numpy().tolist() == expected
-
-
-def test_truediv_same_dims(constructor_series: Any, request: Any) -> None:
-    if "polars" in str(constructor_series):
-        # https://github.com/pola-rs/polars/issues/17760
-        request.applymarker(pytest.mark.xfail)
-    s_left = nw.from_native(constructor_series([1, 2, 3]), series_only=True)
-    s_right = nw.from_native(constructor_series([2, 2, 1]), series_only=True)
-    result = (s_left / s_right).to_list()
-    assert result == [0.5, 1.0, 3.0]
-    result = (s_left.__rtruediv__(s_right)).to_list()
-    assert result == [2, 1, 1 / 3]
-
-
-@pytest.mark.slow()
-@given(  # type: ignore[misc]
-    left=st.integers(-100, 100),
-    right=st.integers(-100, 100),
-)
-@pytest.mark.skipif(
-    parse_version(pd.__version__) < (2, 0), reason="convert_dtypes not available"
-)
-def test_mod(left: int, right: int) -> None:
-    # hypothesis complains if we add `constructor` as an argument, so this
-    # test is a bit manual unfortunately
-    assume(right != 0)
-    expected = {"a": [left // right]}
-    result = nw.from_native(pd.DataFrame({"a": [left]}), eager_only=True).select(
-        nw.col("a") // right
-    )
-    compare_dicts(result, expected)
-    if parse_version(pd.__version__) < (2, 2):  # pragma: no cover
-        # Bug in old version of pandas
-        pass
-    else:
-        result = nw.from_native(
-            pd.DataFrame({"a": [left]}).convert_dtypes(dtype_backend="pyarrow"),
-            eager_only=True,
-        ).select(nw.col("a") // right)
-        compare_dicts(result, expected)
-    result = nw.from_native(
-        pd.DataFrame({"a": [left]}).convert_dtypes(), eager_only=True
-    ).select(nw.col("a") // right)
-    compare_dicts(result, expected)
-    result = nw.from_native(pl.DataFrame({"a": [left]}), eager_only=True).select(
-        nw.col("a") // right
-    )
-    compare_dicts(result, expected)
-    result = nw.from_native(pa.table({"a": [left]}), eager_only=True).select(
-        nw.col("a") // right
-    )
-    compare_dicts(result, expected)
-=======
     result = df.select(a=getattr(nw.col("a"), attr)(rhs))
     compare_dicts(result, {"a": expected})
 
@@ -187,7 +90,7 @@
     request: Any,
 ) -> None:
     if attr == "__mod__" and any(
-        x in str(constructor_eager) for x in ["pandas_pyarrow", "pyarrow_table", "modin"]
+        x in str(constructor_eager) for x in ["pandas_pyarrow", "modin"]
     ):
         request.applymarker(pytest.mark.xfail)
 
@@ -217,12 +120,11 @@
     request: Any,
 ) -> None:
     if attr == "__rmod__" and any(
-        x in str(constructor_eager) for x in ["pandas_pyarrow", "pyarrow_table", "modin"]
+        x in str(constructor_eager) for x in ["pandas_pyarrow", "modin"]
     ):
         request.applymarker(pytest.mark.xfail)
 
     data = {"a": [1, 2, 3]}
     df = nw.from_native(constructor_eager(data), eager_only=True)
     result = df.select(a=getattr(df["a"], attr)(rhs))
-    compare_dicts(result, {"a": expected})
->>>>>>> 935e9f4d
+    compare_dicts(result, {"a": expected})