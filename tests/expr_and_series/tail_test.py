--- conflicted
+++ resolved
@@ -1,9 +1,4 @@
 from __future__ import annotations
-<<<<<<< HEAD
-
-from typing import Any
-=======
->>>>>>> 0c1650c0
 
 import pytest
 
@@ -27,14 +22,8 @@
 
 
 @pytest.mark.parametrize("n", [2, -1])
-<<<<<<< HEAD
-def test_tail_series(constructor_eager: Any, n: int) -> None:
+def test_tail_series(constructor_eager: ConstructorEager, n: int) -> None:
     s = nw.from_native(constructor_eager({"a": [1, 2, 3]}), eager_only=True)["a"]
     result = {"a": s.tail(n)}
-=======
-def test_head_series(constructor_eager: ConstructorEager, n: int) -> None:
-    df = nw.from_native(constructor_eager({"a": [1, 2, 3]}), eager_only=True)
-    result = df.select(df["a"].tail(n))
->>>>>>> 0c1650c0
     expected = {"a": [2, 3]}
     compare_dicts(result, expected)