--- conflicted
+++ resolved
@@ -1,9 +1,5 @@
-<<<<<<< HEAD
 from __future__ import annotations
 
-from contextlib import nullcontext as does_not_raise
-=======
->>>>>>> 33f102e6
 from typing import Any
 
 import pytest
@@ -14,29 +10,16 @@
 
 
 @pytest.mark.parametrize("n", [2, -1])
-<<<<<<< HEAD
-def test_tail_expr(constructor: Any, n: int, request: Any) -> None:
-    if ("polars" in str(constructor)) and n < 0:
-=======
-def test_head(constructor: Constructor, n: int, request: pytest.FixtureRequest) -> None:
-    if "dask" in str(constructor):
->>>>>>> 33f102e6
+def test_tail_expr(
+    constructor: Constructor, n: int, request: pytest.FixtureRequest
+) -> None:
+    if "dask_lazy_p2" in str(constructor) or ("polars" in str(constructor) and n < 0):
         request.applymarker(pytest.mark.xfail)
 
-    context = (
-        pytest.raises(
-            NotImplementedError,
-            match="`Expr.tail` is not supported for Dask backend with multiple partitions.",
-        )
-        if "dask_lazy_p2" in str(constructor)
-        else does_not_raise()
-    )
-
-    with context:
-        df = nw.from_native(constructor({"a": [1, 2, 3]}))
-        result = df.select(nw.col("a").tail(n))
-        expected = {"a": [2, 3]}
-        compare_dicts(result, expected)
+    df = nw.from_native(constructor({"a": [1, 2, 3]}))
+    result = df.select(nw.col("a").tail(n))
+    expected = {"a": [2, 3]}
+    compare_dicts(result, expected)
 
 
 @pytest.mark.parametrize("n", [2, -1])
