--- conflicted
+++ resolved
@@ -32,13 +32,7 @@
 def test_series_floordiv_by_zero(
     constructor_eager: ConstructorEager, request: pytest.FixtureRequest
 ) -> None:
-<<<<<<< HEAD
-    if "polars" in str(constructor_eager) and POLARS_VERSION < (0, 20, 6):
-=======
-    if "pandas" in str(constructor_eager) and PANDAS_VERSION < (2,):
-        pytest.skip(reason="converts floordiv by zero to 0")
     if "polars" in str(constructor_eager) and POLARS_VERSION < (0, 20, 7):
->>>>>>> 6e4ca964
         pytest.skip(reason="bug")
     df = nw.from_native(constructor_eager(data), eager_only=True)
 
@@ -55,13 +49,7 @@
 def test_expr_floordiv_by_zero(
     constructor: Constructor, request: pytest.FixtureRequest
 ) -> None:
-<<<<<<< HEAD
-    if "polars" in str(constructor) and POLARS_VERSION < (0, 20, 6):
-=======
-    if "pandas" in str(constructor) and PANDAS_VERSION < (2,):
-        pytest.skip(reason="converts floordiv by zero to 0")
     if "polars" in str(constructor) and POLARS_VERSION < (0, 20, 7):
->>>>>>> 6e4ca964
         pytest.skip(reason="bug")
 
     df = nw.from_native(constructor(data))
