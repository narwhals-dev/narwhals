from __future__ import annotations

import pytest

import narwhals.stable.v1 as nw
<<<<<<< HEAD
from tests.utils import Constructor
from tests.utils import compare_dicts
=======
from tests.utils import ConstructorEager
from tests.utils import assert_equal_data
>>>>>>> 5c3db5b1

data = {"a": [0, 0, 2, -1], "b": [1, 3, 2, None]}


@pytest.mark.parametrize(
    ("descending", "nulls_last", "expected"),
    [
        (True, True, {"b": [3, 2, 1, float("nan")]}),
        (True, False, {"b": [float("nan"), 3, 2, 1]}),
        (False, True, {"b": [1, 2, 3, float("nan")]}),
        (False, False, {"b": [float("nan"), 1, 2, 3]}),
    ],
)
def test_sort_single_expr(
    constructor: Constructor,
    descending: bool,  # noqa: FBT001
    nulls_last: bool,  # noqa: FBT001
    expected: dict[str, float],
    request: pytest.FixtureRequest,
) -> None:
    if "dask" in str(constructor):
        request.applymarker(pytest.mark.xfail)
    df = nw.from_native(constructor(data))
    result = df.select(nw.col("b").sort(descending=descending, nulls_last=nulls_last))
    compare_dicts(result, expected)


@pytest.mark.parametrize(
    ("descending", "nulls_last", "expected"),
    [
        (True, True, {"a": [0, 0, 2, -1], "b": [3, 2, 1, float("nan")]}),
        (True, False, {"a": [0, 0, 2, -1], "b": [float("nan"), 3, 2, 1]}),
        (False, True, {"a": [0, 0, 2, -1], "b": [1, 2, 3, float("nan")]}),
        (False, False, {"a": [0, 0, 2, -1], "b": [float("nan"), 1, 2, 3]}),
    ],
)
def test_sort_multiple_expr(
    constructor: Constructor,
    descending: bool,  # noqa: FBT001
    nulls_last: bool,  # noqa: FBT001
    expected: dict[str, float],
    request: pytest.FixtureRequest,
) -> None:
    if "dask" in str(constructor):
        request.applymarker(pytest.mark.xfail)

    df = nw.from_native(constructor(data))
    result = df.select(
        "a",
        nw.col("b").sort(descending=descending, nulls_last=nulls_last),
    )
    assert_equal_data(result, expected)


@pytest.mark.parametrize(
    ("descending", "nulls_last", "expected"),
    [
        (True, True, [3, 2, 1, float("nan")]),
        (True, False, [float("nan"), 3, 2, 1]),
        (False, True, [1, 2, 3, float("nan")]),
        (False, False, [float("nan"), 1, 2, 3]),
    ],
)
def test_sort_series(
    constructor_eager: Constructor,
    descending: bool,  # noqa: FBT001
    nulls_last: bool,  # noqa: FBT001
    expected: dict[str, float],
) -> None:
    series = nw.from_native(constructor_eager(data), eager_only=True)["b"]
    result = series.sort(descending=descending, nulls_last=nulls_last)
    compare_dicts({"b": result}, {"b": expected})<|MERGE_RESOLUTION|>--- conflicted
+++ resolved
@@ -3,13 +3,9 @@
 import pytest
 
 import narwhals.stable.v1 as nw
-<<<<<<< HEAD
 from tests.utils import Constructor
-from tests.utils import compare_dicts
-=======
 from tests.utils import ConstructorEager
 from tests.utils import assert_equal_data
->>>>>>> 5c3db5b1
 
 data = {"a": [0, 0, 2, -1], "b": [1, 3, 2, None]}
 
@@ -34,7 +30,7 @@
         request.applymarker(pytest.mark.xfail)
     df = nw.from_native(constructor(data))
     result = df.select(nw.col("b").sort(descending=descending, nulls_last=nulls_last))
-    compare_dicts(result, expected)
+    assert_equal_data(result, expected)
 
 
 @pytest.mark.parametrize(
@@ -74,11 +70,11 @@
     ],
 )
 def test_sort_series(
-    constructor_eager: Constructor,
+    constructor_eager: ConstructorEager,
     descending: bool,  # noqa: FBT001
     nulls_last: bool,  # noqa: FBT001
     expected: dict[str, float],
 ) -> None:
     series = nw.from_native(constructor_eager(data), eager_only=True)["b"]
     result = series.sort(descending=descending, nulls_last=nulls_last)
-    compare_dicts({"b": result}, {"b": expected})+    assert_equal_data({"b": result}, {"b": expected})