from __future__ import annotations

from datetime import timedelta
from typing import Literal

import numpy as np
import pyarrow as pa
import pyarrow.compute as pc
import pytest

import narwhals as nw
from tests.utils import PANDAS_VERSION
from tests.utils import Constructor
from tests.utils import ConstructorEager
from tests.utils import assert_equal_data

data = {
    "a": [
        None,
        timedelta(minutes=1, seconds=1, milliseconds=1, microseconds=1),
    ],
    "b": [
        timedelta(milliseconds=2),
        timedelta(milliseconds=1, microseconds=300),
    ],
    "c": np.array([None, 20], dtype="timedelta64[ns]"),
}


@pytest.mark.parametrize(
    ("attribute", "expected_a", "expected_b", "expected_c"),
    [
        ("total_minutes", [0, 1], [0, 0], [0, 0]),
        ("total_seconds", [0, 61], [0, 0], [0, 0]),
        ("total_milliseconds", [0, 61001], [2, 1], [0, 0]),
        ("total_microseconds", [0, 61001001], [2000, 1300], [0, 0]),
        ("total_nanoseconds", [0, 61001001000], [2000000, 1300000], [0, 20]),
    ],
)
def test_duration_attributes(
    request: pytest.FixtureRequest,
    constructor: Constructor,
    attribute: str,
    expected_a: list[int],
    expected_b: list[int],
    expected_c: list[int],
) -> None:
    if PANDAS_VERSION < (2, 2) and "pandas_pyarrow" in str(constructor):
<<<<<<< HEAD
        request.applymarker(pytest.mark.xfail)
    if "pyspark" in str(constructor) or "ibis" in str(constructor):
=======
        pytest.skip()
    if "pyspark" in str(constructor):
>>>>>>> b1c7e8e1
        request.applymarker(pytest.mark.xfail)
    if "duckdb" in str(constructor) and attribute == "total_nanoseconds":
        request.applymarker(pytest.mark.xfail)

    df = nw.from_native(constructor(data))

    result_a = df.select(getattr(nw.col("a").dt, attribute)().fill_null(0))
    assert_equal_data(result_a, {"a": expected_a})

    result_b = df.select(getattr(nw.col("b").dt, attribute)().fill_null(0))
    assert_equal_data(result_b, {"b": expected_b})

    result_c = df.select(getattr(nw.col("c").dt, attribute)().fill_null(0))
    assert_equal_data(result_c, {"c": expected_c})


@pytest.mark.parametrize(
    ("attribute", "expected_a", "expected_b", "expected_c"),
    [
        ("total_minutes", [0, 1], [0, 0], [0, 0]),
        ("total_seconds", [0, 61], [0, 0], [0, 0]),
        ("total_milliseconds", [0, 61001], [2, 1], [0, 0]),
        ("total_microseconds", [0, 61001001], [2000, 1300], [0, 0]),
        ("total_nanoseconds", [0, 61001001000], [2000000, 1300000], [0, 20]),
    ],
)
def test_duration_attributes_series(
    request: pytest.FixtureRequest,
    constructor_eager: ConstructorEager,
    attribute: str,
    expected_a: list[int],
    expected_b: list[int],
    expected_c: list[int],
) -> None:
    if PANDAS_VERSION < (2, 2) and "pandas_pyarrow" in str(constructor_eager):
        request.applymarker(pytest.mark.xfail)

    df = nw.from_native(constructor_eager(data), eager_only=True)

    result_a = df.select(getattr(df["a"].dt, attribute)().fill_null(0))
    assert_equal_data(result_a, {"a": expected_a})

    result_b = df.select(getattr(df["b"].dt, attribute)().fill_null(0))
    assert_equal_data(result_b, {"b": expected_b})

    result_c = df.select(getattr(df["c"].dt, attribute)().fill_null(0))
    assert_equal_data(result_c, {"c": expected_c})


@pytest.mark.parametrize("unit", ["s", "ms", "us", "ns"])
@pytest.mark.parametrize(
    ("attribute", "expected"),
    [
        ("total_minutes", 1),
        ("total_seconds", 70),
        ("total_milliseconds", 70e3),
        ("total_microseconds", 70e6),
        ("total_nanoseconds", 70e9),
    ],
)
def test_pyarrow_units(
    unit: Literal["s", "ms", "us", "ns"], attribute: str, expected: int
) -> None:
    data = [None, timedelta(minutes=1, seconds=10)]
    arr = pc.cast(pa.array(data), pa.duration(unit))
    df = nw.from_native(pa.table({"a": arr}), eager_only=True)

    result_expr = df.select(getattr(nw.col("a").dt, attribute)().fill_null(0))
    assert_equal_data(result_expr, {"a": [0, expected]})

    result_series = df.select(getattr(df["a"].dt, attribute)().fill_null(0))
    assert_equal_data(result_series, {"a": [0, expected]})<|MERGE_RESOLUTION|>--- conflicted
+++ resolved
@@ -46,13 +46,8 @@
     expected_c: list[int],
 ) -> None:
     if PANDAS_VERSION < (2, 2) and "pandas_pyarrow" in str(constructor):
-<<<<<<< HEAD
-        request.applymarker(pytest.mark.xfail)
+        pytest.skip()
     if "pyspark" in str(constructor) or "ibis" in str(constructor):
-=======
-        pytest.skip()
-    if "pyspark" in str(constructor):
->>>>>>> b1c7e8e1
         request.applymarker(pytest.mark.xfail)
     if "duckdb" in str(constructor) and attribute == "total_nanoseconds":
         request.applymarker(pytest.mark.xfail)
