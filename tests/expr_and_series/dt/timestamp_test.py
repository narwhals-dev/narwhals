--- conflicted
+++ resolved
@@ -54,15 +54,10 @@
     time_unit: Literal["ns", "us", "ms"],
     expected: list[int | None],
 ) -> None:
-<<<<<<< HEAD
-    if any(x in str(constructor) for x in ("duckdb", "pyspark", "ibis")):
-        request.applymarker(pytest.mark.xfail)
-=======
-    if any(x in str(constructor) for x in ("duckdb", "pyspark")):
-        request.applymarker(
-            pytest.mark.xfail(reason="Backend timestamp conversion not yet implemented")
-        )
->>>>>>> 16427440
+    if any(x in str(constructor) for x in ("duckdb", "pyspark", "ibis")):
+        request.applymarker(
+            pytest.mark.xfail(reason="Backend timestamp conversion not yet implemented")
+        )
     if original_time_unit == "s" and "polars" in str(constructor):
         pytest.skip("Second precision not supported in Polars")
 
@@ -103,28 +98,7 @@
     time_unit: Literal["ns", "us", "ms"],
     expected: list[int | None],
 ) -> None:
-<<<<<<< HEAD
-    if any(x in str(constructor) for x in ("duckdb", "pyspark", "ibis")):
-        request.applymarker(pytest.mark.xfail)
-    if (
-        (any(x in str(constructor) for x in ("pyarrow",)) and is_windows())
-        or ("pandas_pyarrow" in str(constructor) and PANDAS_VERSION < (2,))
-        or ("pyarrow_table" in str(constructor) and PYARROW_VERSION < (12,))
-    ):
-        request.applymarker(pytest.mark.xfail)
-    if "pandas_pyarrow" in str(constructor) and PANDAS_VERSION < (
-        2,
-        2,
-    ):  # pragma: no cover
-        # pyarrow-backed timestamps were too inconsistent and unreliable before 2.2
-        request.applymarker(pytest.mark.xfail(strict=False))
-    if "dask" in str(constructor) and PANDAS_VERSION < (
-        2,
-        1,
-    ):  # pragma: no cover
-        request.applymarker(pytest.mark.xfail)
-=======
-    if any(x in str(constructor) for x in ("duckdb", "pyspark")):
+    if any(x in str(constructor) for x in ("duckdb", "pyspark", "ibis")):
         request.applymarker(
             pytest.mark.xfail(reason="Backend timestamp conversion not yet implemented")
         )
@@ -154,7 +128,6 @@
     for condition, reason in version_conditions:
         if condition:
             pytest.skip(reason)  # pragma: no cover
->>>>>>> 16427440
 
     if original_time_unit == "s" and "polars" in str(constructor):
         request.applymarker(pytest.mark.xfail(reason="Second precision not supported"))
@@ -184,21 +157,9 @@
     time_unit: Literal["ns", "us", "ms"],
     expected: list[int | None],
 ) -> None:
-<<<<<<< HEAD
-    if any(x in str(constructor) for x in ("duckdb", "pyspark", "ibis")):
-        request.applymarker(pytest.mark.xfail)
-    if any(
-        x in str(constructor)
-        for x in (
-            "pandas_constructor",
-            "pandas_nullable_constructor",
-            "cudf",
-            "modin_constructor",
-=======
-    if any(x in str(constructor) for x in ("duckdb", "pyspark")):
-        request.applymarker(
-            pytest.mark.xfail(reason="Backend timestamp conversion not yet implemented")
->>>>>>> 16427440
+    if any(x in str(constructor) for x in ("duckdb", "pyspark", "ibis")):
+        request.applymarker(
+            pytest.mark.xfail(reason="Backend timestamp conversion not yet implemented")
         )
     unsupported_backends = (
         "pandas_constructor",
@@ -223,15 +184,10 @@
 def test_timestamp_invalid_date(
     request: pytest.FixtureRequest, constructor: Constructor
 ) -> None:
-<<<<<<< HEAD
-    if any(x in str(constructor) for x in ("duckdb", "pyspark", "ibis")):
-        request.applymarker(pytest.mark.xfail)
-=======
-    if any(x in str(constructor) for x in ("duckdb", "pyspark")):
-        request.applymarker(
-            pytest.mark.xfail(reason="Backend timestamp conversion not yet implemented")
-        )
->>>>>>> 16427440
+    if any(x in str(constructor) for x in ("duckdb", "pyspark", "ibis")):
+        request.applymarker(
+            pytest.mark.xfail(reason="Backend timestamp conversion not yet implemented")
+        )
     if "polars" in str(constructor):
         request.applymarker(
             pytest.mark.xfail(
