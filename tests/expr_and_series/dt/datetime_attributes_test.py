--- conflicted
+++ resolved
@@ -7,12 +7,8 @@
 
 import narwhals.stable.v1 as nw
 from tests.utils import Constructor
-<<<<<<< HEAD
+from tests.utils import ConstructorEager
 from tests.utils import assert_equal_data
-=======
-from tests.utils import ConstructorEager
-from tests.utils import compare_dicts
->>>>>>> feff1f17
 
 data = {
     "a": [
@@ -107,10 +103,7 @@
     assert_equal_data(result, {"a": [2021, 2020]})
 
     result = df.select(nw.col("a").dt.date().dt.year())
-<<<<<<< HEAD
     assert_equal_data(result, {"a": [2021, 2020]})
-=======
-    compare_dicts(result, {"a": [2021, 2020]})
 
 
 def test_to_date(request: pytest.FixtureRequest, constructor: Constructor) -> None:
@@ -122,5 +115,4 @@
     dates = {"a": [datetime(2001, 1, 1), None, datetime(2001, 1, 3)]}
     df = nw.from_native(constructor(dates))
     result = df.select(nw.col("a").dt.date())
-    assert result.collect_schema() == {"a": nw.Date}
->>>>>>> feff1f17
+    assert result.collect_schema() == {"a": nw.Date}