--- conflicted
+++ resolved
@@ -27,16 +27,9 @@
         or ("pyarrow_table" in str(constructor) and is_windows())
         or ("pandas_pyarrow" in str(constructor) and PANDAS_VERSION < (2, 1))
         or ("modin_pyarrow" in str(constructor) and PANDAS_VERSION < (2, 1))
-<<<<<<< HEAD
-        or ("cudf" in str(constructor))
-        or ("duckdb" in str(constructor))
-        or ("pyspark" in str(constructor))
-        or ("ibis" in str(constructor))
-=======
->>>>>>> b1c7e8e1
     ):
         pytest.skip()
-    if any(x in str(constructor) for x in ("cudf", "duckdb", "pyspark")):
+    if any(x in str(constructor) for x in ("cudf", "duckdb", "pyspark", "ibis")):
         request.applymarker(pytest.mark.xfail)
     data = {
         "a": [
@@ -94,16 +87,9 @@
         or ("pandas_pyarrow" in str(constructor) and PANDAS_VERSION < (2, 1))
         or ("modin_pyarrow" in str(constructor) and PANDAS_VERSION < (2, 1))
         or ("pyarrow_table" in str(constructor) and PYARROW_VERSION < (12,))
-<<<<<<< HEAD
-        or ("cudf" in str(constructor))
-        or ("duckdb" in str(constructor))
-        or ("pyspark" in str(constructor))
-        or ("ibis" in str(constructor))
-=======
->>>>>>> b1c7e8e1
     ):
         pytest.skip()
-    if any(x in str(constructor) for x in ("cudf", "duckdb", "pyspark")):
+    if any(x in str(constructor) for x in ("cudf", "duckdb", "pyspark", "ibis")):
         request.applymarker(pytest.mark.xfail)
     if "polars" in str(constructor) and POLARS_VERSION < (0, 20, 7):
         # polars used to disallow this
