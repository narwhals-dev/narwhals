--- conflicted
+++ resolved
@@ -3,11 +3,8 @@
 import pytest
 
 import narwhals.stable.v1 as nw
-<<<<<<< HEAD
+from tests.utils import POLARS_VERSION
 from tests.utils import Constructor
-=======
-from tests.utils import POLARS_VERSION
->>>>>>> e6080529
 from tests.utils import ConstructorEager
 from tests.utils import assert_equal_data
 
@@ -27,30 +24,10 @@
     assert_equal_data(result, expected)
 
 
-<<<<<<< HEAD
-def test_is_last_distinct_expr_lazy(constructor: Constructor) -> None:
-    data = {"a": [1, 1, 2, 3, 2], "b": [1, 2, 3, 2, 1], "i": [0, 1, 2, 3, 4]}
-    df = nw.from_native(constructor(data))
-    result = (
-        df.select(nw.col("a", "b").is_last_distinct().over(_order_by="i"), "i")
-        .sort("i")
-        .drop("i")
-    )
-    expected = {
-        "a": [False, True, False, True, True],
-        "b": [False, False, True, True, True],
-    }
-    assert_equal_data(result, expected)
-
-
-def test_is_last_distinct_expr_all(constructor_eager: ConstructorEager) -> None:
-    # We can only run this test eagerly, as it relies on row order.
-=======
 def test_is_last_distinct_expr_all(constructor_eager: ConstructorEager) -> None:
     # https://github.com/narwhals-dev/narwhals/issues/2268
     if "polars" in str(constructor_eager) and POLARS_VERSION < (1, 9):
         pytest.skip(reason="too old version")
->>>>>>> e6080529
     data = {"a": [1, 1, 2, 3, 2], "b": [1, 2, 3, 2, 1], "i": [0, 1, 2, 3, 4]}
     df = nw.from_native(constructor_eager(data))
     result = df.select(nw.all().is_last_distinct().over(_order_by="i"))
@@ -62,7 +39,6 @@
     assert_equal_data(result, expected)
 
 
-<<<<<<< HEAD
 def test_is_last_distinct_expr_lazy_grouped(
     constructor: Constructor, request: pytest.FixtureRequest
 ) -> None:
@@ -98,8 +74,6 @@
     assert_equal_data(result, expected)
 
 
-=======
->>>>>>> e6080529
 def test_is_last_distinct_series(constructor_eager: ConstructorEager) -> None:
     series = nw.from_native(constructor_eager(data), eager_only=True)["a"]
     result = series.is_last_distinct()
