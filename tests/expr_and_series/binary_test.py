import narwhals.stable.v1 as nw
from tests.utils import Constructor
from tests.utils import compare_dicts


<<<<<<< HEAD
def test_expr_binary(constructor: Any, request: Any) -> None:
=======
def test_expr_binary(constructor: Constructor) -> None:
>>>>>>> a2ef4fe2
    data = {"a": [1, 3, 2], "b": [4, 4, 6], "z": [7.0, 8, 9]}
    df_raw = constructor(data)
    result = nw.from_native(df_raw).with_columns(
        a=(1 + 3 * nw.col("a")) * (1 / nw.col("a")),
        b=nw.col("z") / (2 - nw.col("b")),
        c=nw.col("a") + nw.col("b") / 2,
        d=nw.col("a") - nw.col("b"),
        e=((nw.col("a") > nw.col("b")) & (nw.col("a") >= nw.col("z"))).cast(nw.Int64),
        f=(
            (nw.col("a") < nw.col("b"))
            | (nw.col("a") <= nw.col("z"))
            | (nw.col("a") == 1)
        ).cast(nw.Int64),
        g=nw.col("a") != 1,
        h=(False & (nw.col("a") != 1)),
        i=(False | (nw.col("a") != 1)),
        j=2 ** nw.col("a"),
        k=2 // nw.col("a"),
        l=nw.col("a") // 2,
        m=nw.col("a") ** 2,
    )
    expected = {
        "a": [4, 3.333333, 3.5],
        "b": [-3.5, -4.0, -2.25],
        "z": [7.0, 8.0, 9.0],
        "c": [3, 5, 5],
        "d": [-3, -1, -4],
        "e": [0, 0, 0],
        "f": [1, 1, 1],
        "g": [False, True, True],
        "h": [False, False, False],
        "i": [False, True, True],
        "j": [2, 8, 4],
        "k": [2, 0, 1],
        "l": [0, 1, 1],
        "m": [1, 9, 4],
    }
    compare_dicts(result, expected)<|MERGE_RESOLUTION|>--- conflicted
+++ resolved
@@ -3,11 +3,7 @@
 from tests.utils import compare_dicts
 
 
-<<<<<<< HEAD
-def test_expr_binary(constructor: Any, request: Any) -> None:
-=======
 def test_expr_binary(constructor: Constructor) -> None:
->>>>>>> a2ef4fe2
     data = {"a": [1, 3, 2], "b": [4, 4, 6], "z": [7.0, 8, 9]}
     df_raw = constructor(data)
     result = nw.from_native(df_raw).with_columns(
