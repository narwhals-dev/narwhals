--- conflicted
+++ resolved
@@ -4,6 +4,7 @@
 import pytest
 
 import narwhals.stable.v1 as nw
+from tests.utils import Constructor
 from tests.utils import ConstructorEager
 from tests.utils import assert_equal_data
 
@@ -16,13 +17,7 @@
 }
 
 
-<<<<<<< HEAD
-def test_when(constructor: ConstructorEager, request: pytest.FixtureRequest) -> None:
-    if "pyspark" in str(constructor):
-        request.applymarker(pytest.mark.xfail)
-=======
 def test_when(constructor: Constructor) -> None:
->>>>>>> ffce1b63
     df = nw.from_native(constructor(data))
     result = df.select(nw.when(nw.col("a") == 1).then(value=3).alias("a_when"))
     expected = {
@@ -31,15 +26,7 @@
     assert_equal_data(result, expected)
 
 
-<<<<<<< HEAD
-def test_when_otherwise(
-    constructor: ConstructorEager, request: pytest.FixtureRequest
-) -> None:
-    if "pyspark" in str(constructor):
-        request.applymarker(pytest.mark.xfail)
-=======
 def test_when_otherwise(constructor: Constructor) -> None:
->>>>>>> ffce1b63
     df = nw.from_native(constructor(data))
     result = df.select(nw.when(nw.col("a") == 1).then(3).otherwise(6).alias("a_when"))
     expected = {
@@ -48,15 +35,7 @@
     assert_equal_data(result, expected)
 
 
-<<<<<<< HEAD
-def test_multiple_conditions(
-    constructor: ConstructorEager, request: pytest.FixtureRequest
-) -> None:
-    if "pyspark" in str(constructor):
-        request.applymarker(pytest.mark.xfail)
-=======
 def test_multiple_conditions(constructor: Constructor) -> None:
->>>>>>> ffce1b63
     df = nw.from_native(constructor(data))
     result = df.select(
         nw.when(nw.col("a") < 3, nw.col("c") < 5.0).then(3).alias("a_when")
@@ -67,7 +46,7 @@
     assert_equal_data(result, expected)
 
 
-def test_no_arg_when_fail(constructor: ConstructorEager) -> None:
+def test_no_arg_when_fail(constructor: Constructor) -> None:
     df = nw.from_native(constructor(data))
     with pytest.raises((TypeError, ValueError)):
         df.select(nw.when().then(value=3).alias("a_when"))
@@ -98,15 +77,7 @@
     assert_equal_data(result, expected)
 
 
-<<<<<<< HEAD
-def test_value_expression(
-    constructor: ConstructorEager, request: pytest.FixtureRequest
-) -> None:
-    if "pyspark" in str(constructor):
-        request.applymarker(pytest.mark.xfail)
-=======
 def test_value_expression(constructor: Constructor) -> None:
->>>>>>> ffce1b63
     df = nw.from_native(constructor(data))
     result = df.select(nw.when(nw.col("a") == 1).then(nw.col("a") + 9).alias("a_when"))
     expected = {
@@ -139,15 +110,7 @@
     assert_equal_data(result, expected)
 
 
-<<<<<<< HEAD
-def test_otherwise_expression(
-    constructor: ConstructorEager, request: pytest.FixtureRequest
-) -> None:
-    if "pyspark" in str(constructor):
-        request.applymarker(pytest.mark.xfail)
-=======
 def test_otherwise_expression(constructor: Constructor) -> None:
->>>>>>> ffce1b63
     df = nw.from_native(constructor(data))
     result = df.select(
         nw.when(nw.col("a") == 1).then(-1).otherwise(nw.col("a") + 7).alias("a_when")
@@ -159,7 +122,7 @@
 
 
 def test_when_then_otherwise_into_expr(
-    constructor: ConstructorEager, request: pytest.FixtureRequest
+    constructor: Constructor, request: pytest.FixtureRequest
 ) -> None:
     if "duckdb" in str(constructor):
         request.applymarker(pytest.mark.xfail)
@@ -170,7 +133,7 @@
 
 
 def test_when_then_otherwise_lit_str(
-    constructor: ConstructorEager, request: pytest.FixtureRequest
+    constructor: Constructor, request: pytest.FixtureRequest
 ) -> None:
     if "duckdb" in str(constructor):
         request.applymarker(pytest.mark.xfail)
