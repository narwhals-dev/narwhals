--- conflicted
+++ resolved
@@ -54,15 +54,12 @@
     assert_equal_data(result, expected)
 
 
-<<<<<<< HEAD
 def test_no_arg_when_fail(
     constructor: Constructor, request: pytest.FixtureRequest
 ) -> None:
     if ("pyspark" in str(constructor)) or "duckdb" in str(constructor):
         request.applymarker(pytest.mark.xfail)
-=======
-def test_no_arg_when_fail(constructor: Constructor) -> None:
->>>>>>> 373320ef
+
     df = nw.from_native(constructor(data))
     with pytest.raises((TypeError, ValueError)):
         df.select(nw.when().then(value=3).alias("a_when"))
