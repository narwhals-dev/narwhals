--- conflicted
+++ resolved
@@ -64,20 +64,8 @@
         df.select(nw.when().then(value=3).alias("a_when"))
 
 
-<<<<<<< HEAD
-def test_value_numpy_array(
-    request: pytest.FixtureRequest, constructor: Constructor
-) -> None:
-    if "dask" in str(constructor):
-        request.applymarker(pytest.mark.xfail)
-    if "duckdb" in str(constructor):
-        request.applymarker(pytest.mark.xfail)
-
-    df = nw.from_native(constructor(data))
-=======
 def test_value_numpy_array(constructor_eager: ConstructorEager) -> None:
     df = nw.from_native(constructor_eager(data))
->>>>>>> 2dcfd265
     import numpy as np
 
     result = df.select(
@@ -114,20 +102,8 @@
     assert_equal_data(result, expected)
 
 
-<<<<<<< HEAD
-def test_otherwise_numpy_array(
-    request: pytest.FixtureRequest, constructor: Constructor
-) -> None:
-    if "dask" in str(constructor):
-        request.applymarker(pytest.mark.xfail)
-    if "duckdb" in str(constructor):
-        request.applymarker(pytest.mark.xfail)
-
-    df = nw.from_native(constructor(data))
-=======
 def test_otherwise_numpy_array(constructor_eager: ConstructorEager) -> None:
     df = nw.from_native(constructor_eager(data))
->>>>>>> 2dcfd265
 
     result = df.select(
         nw.when(nw.col("a") == 1).then(-1).otherwise(np.array([0, 9, 10])).alias("a_when")
