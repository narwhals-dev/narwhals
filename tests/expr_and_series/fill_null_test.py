from __future__ import annotations

import warnings
from contextlib import nullcontext as does_not_raise
from typing import Any

import pytest

import narwhals as nw
from tests.utils import (
    DASK_VERSION,
    DUCKDB_VERSION,
    POLARS_VERSION,
    Constructor,
    ConstructorEager,
    assert_equal_data,
)


def test_fill_null(constructor: Constructor) -> None:
    data = {
        "a": [0.0, None, 2.0, 3.0, 4.0],
        "b": [1.0, None, None, 5.0, 3.0],
        "c": [5.0, None, 3.0, 2.0, 1.0],
    }
    df = nw.from_native(constructor(data))

    result = df.with_columns(nw.col("a", "b", "c").fill_null(value=99))
    expected = {
        "a": [0.0, 99, 2, 3, 4],
        "b": [1.0, 99, 99, 5, 3],
        "c": [5.0, 99, 3, 2, 1],
    }
    assert_equal_data(result, expected)


def test_fill_null_w_aggregate(constructor: Constructor) -> None:
<<<<<<< HEAD
    if "dask" in str(constructor) and DASK_VERSION < (2024, 12):
        # Bug in old version of Dask.
=======
    if "duckdb" in str(constructor) and DUCKDB_VERSION < (1, 3):
>>>>>>> f9a46176
        pytest.skip()
    data = {"a": [0.5, None, 2.0, 3.0, 4.5], "b": ["xx", "yy", "zz", None, "yy"]}
    df = nw.from_native(constructor(data))

    result = df.select(
        nw.col("a").fill_null(nw.col("a").mean()), nw.col("b").fill_null("a")
    )
    expected = {"a": [0.5, 2.5, 2.0, 3.0, 4.5], "b": ["xx", "yy", "zz", "a", "yy"]}
    assert_equal_data(result, expected)


def test_fill_null_pandas_downcast() -> None:
    pytest.importorskip("pandas")
    import pandas as pd

    df = nw.from_native(pd.DataFrame({"a": [True, None]}))
    result = df.select(nw.col("a").fill_null(False))
    expected = {"a": [True, False]}
    assert_equal_data(result, expected)
    assert result["a"].to_native().dtype == "object"


def test_fill_null_series_expression(constructor: Constructor) -> None:
    data = {
        "a": [0.0, None, 2.0, 3.0, 4.0],
        "b": [1.0, None, None, 5.0, 3.0],
        "c": [5.0, 2.0, None, 2.0, 1.0],
    }
    df = nw.from_native(constructor(data))

    result = df.with_columns(nw.col("a", "b").fill_null(nw.col("c")))
    expected = {
        "a": [0.0, 2, 2, 3, 4],
        "b": [1.0, 2, None, 5, 3],
        "c": [5.0, 2, None, 2, 1],
    }
    assert_equal_data(result, expected)


def test_fill_null_exceptions(constructor: Constructor) -> None:
    data = {"a": [0.0, None, 2.0, 3.0, 4.0]}
    df = nw.from_native(constructor(data))

    with pytest.raises(ValueError, match="cannot specify both `value` and `strategy`"):
        df.with_columns(nw.col("a").fill_null(value=99, strategy="forward"))

    with pytest.raises(
        ValueError, match="must specify either a fill `value` or `strategy`"
    ):
        df.with_columns(nw.col("a").fill_null())

    with pytest.raises(ValueError, match="strategy not supported:"):
        df.with_columns(nw.col("a").fill_null(strategy="invalid"))  # type: ignore  # noqa: PGH003


def test_fill_null_strategies_with_limit_as_none(
    constructor: Constructor, request: pytest.FixtureRequest
) -> None:
    if ("duckdb" in str(constructor) and DUCKDB_VERSION < (1, 3)) or (
        "polars" in str(constructor) and POLARS_VERSION < (1, 10)
    ):
        pytest.skip()

    if "ibis" in str(constructor):
        request.applymarker(pytest.mark.xfail)

    data_limits = {
        "a": [1, None, None, None, 5, 6, None, None, None, 10],
        "b": ["a", None, None, None, "b", "c", None, None, None, "d"],
        "idx": list(range(10)),
    }
    df = nw.from_native(constructor(data_limits))

    expected_forward = {
        "a": [1, 1, 1, 1, 5, 6, 6, 6, 6, 10],
        "b": ["a", "a", "a", "a", "b", "c", "c", "c", "c", "d"],
        "idx": list(range(10)),
    }
    if (
        "pandas_pyarrow_constructor" in str(constructor)
        or "modin" in str(constructor)
        or "dask" in str(constructor)
    ):
        with warnings.catch_warnings():
            # case for modin and dask
            warnings.filterwarnings(
                "ignore", message="The 'downcast' keyword in fillna is deprecated"
            )
            # case for pandas_pyarrow_constructor
            warnings.filterwarnings(
                "ignore", message="Falling back on a non-pyarrow code path which"
            )
            result_forward = df.with_columns(
                nw.col("a", "b")
                .fill_null(strategy="forward", limit=None)
                .over(order_by="idx")
            )
            assert_equal_data(result_forward, expected_forward)
    else:
        result_forward = df.with_columns(
            nw.col("a", "b")
            .fill_null(strategy="forward", limit=None)
            .over(order_by="idx")
        )

        assert_equal_data(result_forward, expected_forward)

    expected_backward = {
        "a": [1, 5, 5, 5, 5, 6, 10, 10, 10, 10],
        "b": ["a", "b", "b", "b", "b", "c", "d", "d", "d", "d"],
        "idx": list(range(10)),
    }
    if (
        "pandas_pyarrow_constructor" in str(constructor)
        or "modin" in str(constructor)
        or "dask" in str(constructor)
    ):
        with warnings.catch_warnings():
            # case for modin and dask
            warnings.filterwarnings(
                "ignore", message="The 'downcast' keyword in fillna is deprecated"
            )

            # case for pandas_pyarrow_constructor
            warnings.filterwarnings(
                "ignore", message="Falling back on a non-pyarrow code path which"
            )
            result_backward = df.with_columns(
                nw.col("a", "b")
                .fill_null(strategy="backward", limit=None)
                .over(order_by="idx")
            )
            assert_equal_data(result_backward, expected_backward)
    else:
        result_backward = df.with_columns(
            nw.col("a", "b")
            .fill_null(strategy="backward", limit=None)
            .over(order_by="idx")
        )
        assert_equal_data(result_backward, expected_backward)


def test_fill_null_limits(
    constructor: Constructor, request: pytest.FixtureRequest
) -> None:
    if ("duckdb" in str(constructor) and DUCKDB_VERSION < (1, 3)) or (
        "polars" in str(constructor) and POLARS_VERSION < (1, 10)
    ):
        pytest.skip()

    if "ibis" in str(constructor):
        request.applymarker(pytest.mark.xfail)

    context: Any = (
        pytest.raises(NotImplementedError, match="The limit keyword is not supported")
        if "cudf" in str(constructor)
        else warnings.catch_warnings()
        if "modin" in str(constructor)
        else does_not_raise()
    )
    data_limits = {
        "a": [1, None, None, None, 5, 6, None, None, None, 10],
        "b": ["a", None, None, None, "b", "c", None, None, None, "d"],
        "idx": list(range(10)),
    }
    df = nw.from_native(constructor(data_limits))
    with context:
        if "modin" in str(constructor):
            warnings.filterwarnings(
                "ignore", message="The 'downcast' keyword in fillna is deprecated"
            )

        result_forward = df.with_columns(
            nw.col("a", "b").fill_null(strategy="forward", limit=2).over(order_by="idx")
        )
        expected_forward = {
            "a": [1, 1, 1, None, 5, 6, 6, 6, None, 10],
            "b": ["a", "a", "a", None, "b", "c", "c", "c", None, "d"],
            "idx": list(range(10)),
        }
        assert_equal_data(result_forward, expected_forward)

        result_backward = df.with_columns(
            nw.col("a", "b").fill_null(strategy="backward", limit=2).over(order_by="idx")
        )

        expected_backward = {
            "a": [1, None, 5, 5, 5, 6, None, 10, 10, 10],
            "b": ["a", None, "b", "b", "b", "c", None, "d", "d", "d"],
            "idx": list(range(10)),
        }
        assert_equal_data(result_backward, expected_backward)


def test_fill_null_series(constructor_eager: ConstructorEager) -> None:
    data_series_float = {"a": [0.0, 1, None, 2, None, 3]}
    df_float = nw.from_native(constructor_eager(data_series_float), eager_only=True)

    expected_float = {"a_zero_digit": [0.0, 1, 0, 2, 0, 3]}
    result_float = df_float.select(a_zero_digit=df_float["a"].fill_null(value=0))

    assert_equal_data(result_float, expected_float)

    data_series_str = {"a": ["a", None, "c", None, "e"]}
    df_str = nw.from_native(constructor_eager(data_series_str), eager_only=True)

    expected_str = {"a_z_str": ["a", "z", "c", "z", "e"]}

    result_str = df_str.select(a_z_str=df_str["a"].fill_null(value="z"))

    assert_equal_data(result_str, expected_str)


def test_fill_null_series_limits(constructor_eager: ConstructorEager) -> None:
    context: Any = (
        pytest.raises(NotImplementedError, match="The limit keyword is not supported")
        if "cudf" in str(constructor_eager)
        else warnings.catch_warnings()
        if "modin" in str(constructor_eager)
        else does_not_raise()
    )
    data_series_float = {
        "a": [0.0, 1, None, None, 2, None, None, 3],
        "b": ["", "a", None, None, "c", None, None, "e"],
    }
    df = nw.from_native(constructor_eager(data_series_float), eager_only=True)

    with context:
        if "modin" in str(constructor_eager):
            warnings.filterwarnings(
                "ignore", message="The 'downcast' keyword in fillna is deprecated"
            )
        expected_forward = {
            "a_forward": [0.0, 1, 1, None, 2, 2, None, 3],
            "b_forward": ["", "a", "a", None, "c", "c", None, "e"],
        }
        result_forward = df.select(
            a_forward=df["a"].fill_null(strategy="forward", limit=1),
            b_forward=df["b"].fill_null(strategy="forward", limit=1),
        )

        assert_equal_data(result_forward, expected_forward)

        expected_backward = {
            "a_backward": [0.0, 1, None, 2, 2, None, 3, 3],
            "b_backward": ["", "a", None, "c", "c", None, "e", "e"],
        }

        result_backward = df.select(
            a_backward=df["a"].fill_null(strategy="backward", limit=1),
            b_backward=df["b"].fill_null(strategy="backward", limit=1),
        )

        assert_equal_data(result_backward, expected_backward)


def test_fill_null_series_limit_as_none(constructor_eager: ConstructorEager) -> None:
    data_series = {"a": [1, None, None, None, 5, 6, None, None, None, 10]}
    df = nw.from_native(constructor_eager(data_series), eager_only=True)

    expected_forward = {
        "a_forward": [1, 1, 1, 1, 5, 6, 6, 6, 6, 10],
        "a_backward": [1, 5, 5, 5, 5, 6, 10, 10, 10, 10],
    }
    if (
        "pandas_pyarrow_constructor" in str(constructor_eager)
        or "modin" in str(constructor_eager)
        or "dask" in str(constructor_eager)
    ):
        with warnings.catch_warnings():
            # case for modin and dask
            warnings.filterwarnings(
                "ignore", message="The 'downcast' keyword in fillna is deprecated"
            )
            # case for pandas_pyarrow_constructor
            warnings.filterwarnings(
                "ignore", message="Falling back on a non-pyarrow code path which"
            )
            result_forward = df.select(
                a_forward=df["a"].fill_null(strategy="forward", limit=None),
                a_backward=df["a"].fill_null(strategy="backward", limit=None),
            )
            assert_equal_data(result_forward, expected_forward)
    else:
        result_forward = df.select(
            a_forward=df["a"].fill_null(strategy="forward", limit=None),
            a_backward=df["a"].fill_null(strategy="backward", limit=None),
        )

        assert_equal_data(result_forward, expected_forward)

    data_series_str = {"a": ["a", None, None, None, "b", "c", None, None, None, "d"]}

    df_str = nw.from_native(constructor_eager(data_series_str), eager_only=True)

    expected_forward_str = {
        "a_forward": ["a", "a", "a", "a", "b", "c", "c", "c", "c", "d"],
        "a_backward": ["a", "b", "b", "b", "b", "c", "d", "d", "d", "d"],
    }

    if (
        "pandas_pyarrow_constructor" in str(constructor_eager)
        or "modin" in str(constructor_eager)
        or "dask" in str(constructor_eager)
    ):
        with warnings.catch_warnings():
            # case for modin and dask
            warnings.filterwarnings(
                "ignore", message="The 'downcast' keyword in fillna is deprecated"
            )
            # case for pandas_pyarrow_constructor
            warnings.filterwarnings(
                "ignore", message="Falling back on a non-pyarrow code path which"
            )
            result_forward_str = df_str.select(
                a_forward=df_str["a"].fill_null(strategy="forward", limit=None),
                a_backward=df_str["a"].fill_null(strategy="backward", limit=None),
            )
            assert_equal_data(result_forward_str, expected_forward_str)
    else:
        result_forward_str = df_str.select(
            a_forward=df_str["a"].fill_null(strategy="forward", limit=None),
            a_backward=df_str["a"].fill_null(strategy="backward", limit=None),
        )
        assert_equal_data(result_forward_str, expected_forward_str)


def test_fill_null_series_exceptions(constructor_eager: ConstructorEager) -> None:
    data_series_float = {"a": [0.0, 1, None, 2, None, 3]}
    df_float = nw.from_native(constructor_eager(data_series_float), eager_only=True)

    with pytest.raises(ValueError, match="cannot specify both `value` and `strategy`"):
        df_float.select(a_zero_digit=df_float["a"].fill_null(value=0, strategy="forward"))

    with pytest.raises(
        ValueError, match="must specify either a fill `value` or `strategy`"
    ):
        df_float.select(a_zero_digit=df_float["a"].fill_null())

    with pytest.raises(ValueError, match="strategy not supported:"):
        df_float.select(
            a_zero_digit=df_float["a"].fill_null(strategy="invalid")  # type: ignore  # noqa: PGH003
        )


def test_fill_null_strategies_with_partition_by(
    constructor: Constructor, request: pytest.FixtureRequest
) -> None:
    if any(x in str(constructor) for x in ("pyarrow_table", "dask", "ibis")):
        request.applymarker(pytest.mark.xfail)

    if ("duckdb" in str(constructor) and DUCKDB_VERSION < (1, 3)) or (
        "polars" in str(constructor) and POLARS_VERSION < (1, 10)
    ):
        pytest.skip()
    if "modin" in str(constructor):
        # unreliable
        pytest.skip()

    data = {
        "partition": ["A", "B", "C", "B", "A", "B", "A", "C", "C"],
        "values": [1, None, None, 2, None, 3, None, None, 4],
        "idx": list(range(9)),
    }
    df = nw.from_native(constructor(data))

    # Forward fill within each group
    result_forward = df.with_columns(
        nw.col("values").fill_null(strategy="forward").over("partition", order_by="idx")
    ).sort("idx")
    expected_forward = {
        "partition": ["A", "B", "C", "B", "A", "B", "A", "C", "C"],
        "values": [1, None, None, 2, 1, 3, 1, None, 4],
        "idx": list(range(9)),
    }
    assert_equal_data(result_forward, expected_forward)

    # Backward fill within each group
    result_backward = df.with_columns(
        nw.col("values").fill_null(strategy="backward").over("partition", order_by="idx")
    ).sort("idx")
    expected_backward = {
        "partition": ["A", "B", "C", "B", "A", "B", "A", "C", "C"],
        "values": [1, 2, 4, 2, None, 3, None, 4, 4],
        "idx": list(range(9)),
    }
    assert_equal_data(result_backward, expected_backward)<|MERGE_RESOLUTION|>--- conflicted
+++ resolved
@@ -35,12 +35,10 @@
 
 
 def test_fill_null_w_aggregate(constructor: Constructor) -> None:
-<<<<<<< HEAD
     if "dask" in str(constructor) and DASK_VERSION < (2024, 12):
         # Bug in old version of Dask.
-=======
+        pytest.skip()
     if "duckdb" in str(constructor) and DUCKDB_VERSION < (1, 3):
->>>>>>> f9a46176
         pytest.skip()
     data = {"a": [0.5, None, 2.0, 3.0, 4.5], "b": ["xx", "yy", "zz", None, "yy"]}
     df = nw.from_native(constructor(data))
