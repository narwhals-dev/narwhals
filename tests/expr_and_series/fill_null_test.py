from __future__ import annotations

import warnings
from contextlib import nullcontext as does_not_raise
from typing import Any

import pandas as pd
import pytest

import narwhals.stable.v1 as nw
from tests.utils import Constructor
from tests.utils import ConstructorEager
from tests.utils import assert_equal_data


def test_fill_null(constructor: Constructor) -> None:
    data = {
        "a": [0.0, None, 2, 3, 4],
        "b": [1.0, None, None, 5, 3],
        "c": [5.0, None, 3, 2, 1],
    }
    df = nw.from_native(constructor(data))

    result = df.with_columns(nw.col("a", "b", "c").fill_null(value=99))
    expected = {
        "a": [0.0, 99, 2, 3, 4],
        "b": [1.0, 99, 99, 5, 3],
        "c": [5.0, 99, 3, 2, 1],
    }
    assert_equal_data(result, expected)


def test_fill_null_exceptions(constructor: Constructor) -> None:
    data = {
        "a": [0.0, None, 2, 3, 4],
    }
    df = nw.from_native(constructor(data))

    with pytest.raises(ValueError, match="cannot specify both `value` and `strategy`"):
        df.with_columns(nw.col("a").fill_null(value=99, strategy="forward"))

    with pytest.raises(
        ValueError, match="must specify either a fill `value` or `strategy`"
    ):
        df.with_columns(nw.col("a").fill_null())

    with pytest.raises(ValueError, match="strategy not supported:"):
        df.with_columns(nw.col("a").fill_null(strategy="invalid"))  # type: ignore  # noqa: PGH003


def test_fill_null_strategies_with_limit_as_none(constructor: Constructor) -> None:
    data_limits = {
        "a": [1, None, None, None, 5, 6, None, None, None, 10],
        "b": ["a", None, None, None, "b", "c", None, None, None, "d"],
    }
    df = nw.from_native(constructor(data_limits))

    expected_forward = {
        "a": [1, 1, 1, 1, 5, 6, 6, 6, 6, 10],
        "b": ["a", "a", "a", "a", "b", "c", "c", "c", "c", "d"],
    }
    if (
        "pandas_pyarrow_constructor" in str(constructor)
        or "modin" in str(constructor)
        or "dask" in str(constructor)
    ):
        with warnings.catch_warnings():
            warnings.simplefilter(action="ignore", category=pd.errors.PerformanceWarning)
            warnings.simplefilter(action="ignore", category=FutureWarning)
            result_forward = df.with_columns(
                nw.col("a", "b").fill_null(strategy="forward", limit=None)
            )
            compare_dicts(result_forward, expected_forward)
    else:
        result_forward = df.with_columns(
            nw.col("a", "b").fill_null(strategy="forward", limit=None)
        )

        compare_dicts(result_forward, expected_forward)

    expected_backward = {
        "a": [1, 5, 5, 5, 5, 6, 10, 10, 10, 10],
        "b": ["a", "b", "b", "b", "b", "c", "d", "d", "d", "d"],
    }
    if (
        "pandas_pyarrow_constructor" in str(constructor)
        or "modin" in str(constructor)
        or "dask" in str(constructor)
    ):
        with warnings.catch_warnings():
            warnings.simplefilter(action="ignore", category=pd.errors.PerformanceWarning)
            warnings.simplefilter(action="ignore", category=FutureWarning)
            result_backward = df.with_columns(
                nw.col("a", "b").fill_null(strategy="backward", limit=None)
            )
            compare_dicts(result_backward, expected_backward)
    else:
        result_backward = df.with_columns(
            nw.col("a", "b").fill_null(strategy="backward", limit=None)
        )
        compare_dicts(result_backward, expected_backward)


def test_fill_null_limits(constructor: Constructor) -> None:
    context: Any = (
        pytest.raises(NotImplementedError, match="The limit keyword is not supported")
        if "cudf" in str(constructor)
        else warnings.catch_warnings()
        if "modin" in str(constructor)
        else does_not_raise()
    )
    data_limits = {
        "a": [1, None, None, None, 5, 6, None, None, None, 10],
        "b": ["a", None, None, None, "b", "c", None, None, None, "d"],
    }
    df = nw.from_native(constructor(data_limits))
    with context:
        if "modin" in str(constructor):
            warnings.simplefilter("ignore", category=FutureWarning)

        result_forward = df.with_columns(
            nw.col("a", "b").fill_null(strategy="forward", limit=2)
        )
        expected_forward = {
            "a": [1, 1, 1, float("nan"), 5, 6, 6, 6, float("nan"), 10],
            "b": ["a", "a", "a", None, "b", "c", "c", "c", None, "d"],
        }
        compare_dicts(result_forward, expected_forward)

        result_backward = df.with_columns(
            nw.col("a", "b").fill_null(strategy="backward", limit=2)
        )

        expected_backward = {
            "a": [1, float("nan"), 5, 5, 5, 6, float("nan"), 10, 10, 10],
            "b": ["a", None, "b", "b", "b", "c", None, "d", "d", "d"],
        }
        compare_dicts(result_backward, expected_backward)


def test_fill_null_series(constructor_eager: ConstructorEager) -> None:
    data_series_float = {
        "a": [0.0, 1, None, 2, None, 3],
    }
    df_float = nw.from_native(constructor_eager(data_series_float), eager_only=True)

    expected_float = {
        "a_zero_digit": [0.0, 1, 0, 2, 0, 3],
    }
    result_float = df_float.select(
        a_zero_digit=df_float["a"].fill_null(value=0),
    )

    compare_dicts(result_float, expected_float)

    data_series_str = {
        "a": ["a", None, "c", None, "e"],
    }
    df_str = nw.from_native(constructor_eager(data_series_str), eager_only=True)

    expected_str = {
        "a_z_str": ["a", "z", "c", "z", "e"],
    }

    result_str = df_str.select(
        a_z_str=df_str["a"].fill_null(value="z"),
    )

    compare_dicts(result_str, expected_str)


def test_fill_null_series_limits(constructor_eager: ConstructorEager) -> None:
    context: Any = (
        pytest.raises(NotImplementedError, match="The limit keyword is not supported")
        if "cudf" in str(constructor_eager)
        else warnings.catch_warnings()
        if "modin" in str(constructor_eager)
        else does_not_raise()
    )
<<<<<<< HEAD
    data_series_float = {
        "a": [0.0, 1, None, None, 2, None, None, 3],
        "b": ["", "a", None, None, "c", None, None, "e"],
    }
    df = nw.from_native(constructor_eager(data_series_float), eager_only=True)

    with context:
        if "modin" in str(constructor_eager):
            warnings.simplefilter("ignore", category=FutureWarning)
        expected_forward = {
            "a_forward": [0.0, 1, 1, float("nan"), 2, 2, float("nan"), 3],
            "b_forward": ["", "a", "a", None, "c", "c", None, "e"],
        }
        result_forward = df.select(
            a_forward=df["a"].fill_null(strategy="forward", limit=1),
            b_forward=df["b"].fill_null(strategy="forward", limit=1),
        )

        compare_dicts(result_forward, expected_forward)

        expected_backward = {
            "a_backward": [0.0, 1, float("nan"), 2, 2, float("nan"), 3, 3],
            "b_backward": ["", "a", None, "c", "c", None, "e", "e"],
        }

        result_backward = df.select(
            a_backward=df["a"].fill_null(strategy="backward", limit=1),
            b_backward=df["b"].fill_null(strategy="backward", limit=1),
        )

        compare_dicts(result_backward, expected_backward)


def test_fill_null_series_limit_as_none(constructor_eager: ConstructorEager) -> None:
    data_series = {
        "a": [1, None, None, None, 5, 6, None, None, None, 10],
    }
    df = nw.from_native(constructor_eager(data_series), eager_only=True)

    expected_forward = {
        "a_forward": [1, 1, 1, 1, 5, 6, 6, 6, 6, 10],
        "a_backward": [1, 5, 5, 5, 5, 6, 10, 10, 10, 10],
    }
    if (
        "pandas_pyarrow_constructor" in str(constructor_eager)
        or "modin" in str(constructor_eager)
        or "dask" in str(constructor_eager)
    ):
        with warnings.catch_warnings():
            warnings.simplefilter(action="ignore", category=pd.errors.PerformanceWarning)
            warnings.simplefilter(action="ignore", category=FutureWarning)
            result_forward = df.select(
                a_forward=df["a"].fill_null(strategy="forward", limit=None),
                a_backward=df["a"].fill_null(strategy="backward", limit=None),
            )
            compare_dicts(result_forward, expected_forward)
    else:
        result_forward = df.select(
            a_forward=df["a"].fill_null(strategy="forward", limit=None),
            a_backward=df["a"].fill_null(strategy="backward", limit=None),
        )

        compare_dicts(result_forward, expected_forward)

    data_series_str = {
        "a": ["a", None, None, None, "b", "c", None, None, None, "d"],
    }

    df_str = nw.from_native(constructor_eager(data_series_str), eager_only=True)

    expected_forward_str = {
        "a_forward": ["a", "a", "a", "a", "b", "c", "c", "c", "c", "d"],
        "a_backward": ["a", "b", "b", "b", "b", "c", "d", "d", "d", "d"],
    }

    if (
        "pandas_pyarrow_constructor" in str(constructor_eager)
        or "modin" in str(constructor_eager)
        or "dask" in str(constructor_eager)
    ):
        with warnings.catch_warnings():
            warnings.simplefilter(action="ignore", category=pd.errors.PerformanceWarning)
            warnings.simplefilter(action="ignore", category=FutureWarning)
            result_forward_str = df_str.select(
                a_forward=df_str["a"].fill_null(strategy="forward", limit=None),
                a_backward=df_str["a"].fill_null(strategy="backward", limit=None),
            )
            compare_dicts(result_forward_str, expected_forward_str)
    else:
        result_forward_str = df_str.select(
            a_forward=df_str["a"].fill_null(strategy="forward", limit=None),
            a_backward=df_str["a"].fill_null(strategy="backward", limit=None),
        )
        compare_dicts(result_forward_str, expected_forward_str)


def test_fill_null_series_exceptions(constructor_eager: ConstructorEager) -> None:
    data_series_float = {
        "a": [0.0, 1, None, 2, None, 3],
    }
    df_float = nw.from_native(constructor_eager(data_series_float), eager_only=True)

    with pytest.raises(ValueError, match="cannot specify both `value` and `strategy`"):
        df_float.select(
            a_zero_digit=df_float["a"].fill_null(value=0, strategy="forward"),
        )

    with pytest.raises(
        ValueError, match="must specify either a fill `value` or `strategy`"
    ):
        df_float.select(
            a_zero_digit=df_float["a"].fill_null(),
        )

    with pytest.raises(ValueError, match="strategy not supported:"):
        df_float.select(
            a_zero_digit=df_float["a"].fill_null(strategy="invalid"),  # type: ignore  # noqa: PGH003
        )
=======
    assert_equal_data(result, expected)
>>>>>>> fe2abe12
<|MERGE_RESOLUTION|>--- conflicted
+++ resolved
@@ -70,13 +70,13 @@
             result_forward = df.with_columns(
                 nw.col("a", "b").fill_null(strategy="forward", limit=None)
             )
-            compare_dicts(result_forward, expected_forward)
+            assert_equal_data(result_forward, expected_forward)
     else:
         result_forward = df.with_columns(
             nw.col("a", "b").fill_null(strategy="forward", limit=None)
         )
 
-        compare_dicts(result_forward, expected_forward)
+        assert_equal_data(result_forward, expected_forward)
 
     expected_backward = {
         "a": [1, 5, 5, 5, 5, 6, 10, 10, 10, 10],
@@ -93,12 +93,12 @@
             result_backward = df.with_columns(
                 nw.col("a", "b").fill_null(strategy="backward", limit=None)
             )
-            compare_dicts(result_backward, expected_backward)
+            assert_equal_data(result_backward, expected_backward)
     else:
         result_backward = df.with_columns(
             nw.col("a", "b").fill_null(strategy="backward", limit=None)
         )
-        compare_dicts(result_backward, expected_backward)
+        assert_equal_data(result_backward, expected_backward)
 
 
 def test_fill_null_limits(constructor: Constructor) -> None:
@@ -125,7 +125,7 @@
             "a": [1, 1, 1, float("nan"), 5, 6, 6, 6, float("nan"), 10],
             "b": ["a", "a", "a", None, "b", "c", "c", "c", None, "d"],
         }
-        compare_dicts(result_forward, expected_forward)
+        assert_equal_data(result_forward, expected_forward)
 
         result_backward = df.with_columns(
             nw.col("a", "b").fill_null(strategy="backward", limit=2)
@@ -135,7 +135,7 @@
             "a": [1, float("nan"), 5, 5, 5, 6, float("nan"), 10, 10, 10],
             "b": ["a", None, "b", "b", "b", "c", None, "d", "d", "d"],
         }
-        compare_dicts(result_backward, expected_backward)
+        assert_equal_data(result_backward, expected_backward)
 
 
 def test_fill_null_series(constructor_eager: ConstructorEager) -> None:
@@ -151,7 +151,7 @@
         a_zero_digit=df_float["a"].fill_null(value=0),
     )
 
-    compare_dicts(result_float, expected_float)
+    assert_equal_data(result_float, expected_float)
 
     data_series_str = {
         "a": ["a", None, "c", None, "e"],
@@ -166,7 +166,7 @@
         a_z_str=df_str["a"].fill_null(value="z"),
     )
 
-    compare_dicts(result_str, expected_str)
+    assert_equal_data(result_str, expected_str)
 
 
 def test_fill_null_series_limits(constructor_eager: ConstructorEager) -> None:
@@ -177,7 +177,6 @@
         if "modin" in str(constructor_eager)
         else does_not_raise()
     )
-<<<<<<< HEAD
     data_series_float = {
         "a": [0.0, 1, None, None, 2, None, None, 3],
         "b": ["", "a", None, None, "c", None, None, "e"],
@@ -196,7 +195,7 @@
             b_forward=df["b"].fill_null(strategy="forward", limit=1),
         )
 
-        compare_dicts(result_forward, expected_forward)
+        assert_equal_data(result_forward, expected_forward)
 
         expected_backward = {
             "a_backward": [0.0, 1, float("nan"), 2, 2, float("nan"), 3, 3],
@@ -208,7 +207,7 @@
             b_backward=df["b"].fill_null(strategy="backward", limit=1),
         )
 
-        compare_dicts(result_backward, expected_backward)
+        assert_equal_data(result_backward, expected_backward)
 
 
 def test_fill_null_series_limit_as_none(constructor_eager: ConstructorEager) -> None:
@@ -233,14 +232,14 @@
                 a_forward=df["a"].fill_null(strategy="forward", limit=None),
                 a_backward=df["a"].fill_null(strategy="backward", limit=None),
             )
-            compare_dicts(result_forward, expected_forward)
+            assert_equal_data(result_forward, expected_forward)
     else:
         result_forward = df.select(
             a_forward=df["a"].fill_null(strategy="forward", limit=None),
             a_backward=df["a"].fill_null(strategy="backward", limit=None),
         )
 
-        compare_dicts(result_forward, expected_forward)
+        assert_equal_data(result_forward, expected_forward)
 
     data_series_str = {
         "a": ["a", None, None, None, "b", "c", None, None, None, "d"],
@@ -265,13 +264,13 @@
                 a_forward=df_str["a"].fill_null(strategy="forward", limit=None),
                 a_backward=df_str["a"].fill_null(strategy="backward", limit=None),
             )
-            compare_dicts(result_forward_str, expected_forward_str)
+            assert_equal_data(result_forward_str, expected_forward_str)
     else:
         result_forward_str = df_str.select(
             a_forward=df_str["a"].fill_null(strategy="forward", limit=None),
             a_backward=df_str["a"].fill_null(strategy="backward", limit=None),
         )
-        compare_dicts(result_forward_str, expected_forward_str)
+        assert_equal_data(result_forward_str, expected_forward_str)
 
 
 def test_fill_null_series_exceptions(constructor_eager: ConstructorEager) -> None:
@@ -295,7 +294,4 @@
     with pytest.raises(ValueError, match="strategy not supported:"):
         df_float.select(
             a_zero_digit=df_float["a"].fill_null(strategy="invalid"),  # type: ignore  # noqa: PGH003
-        )
-=======
-    assert_equal_data(result, expected)
->>>>>>> fe2abe12
+        )