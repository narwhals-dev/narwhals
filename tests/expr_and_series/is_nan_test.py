from __future__ import annotations

import os
from contextlib import nullcontext as does_not_raise
from typing import Any

import pytest

import narwhals.stable.v1 as nw
from narwhals.exceptions import NarwhalsError
from tests.conftest import dask_lazy_p1_constructor
from tests.conftest import dask_lazy_p2_constructor
from tests.conftest import modin_constructor
from tests.conftest import pandas_constructor
from tests.utils import Constructor
from tests.utils import ConstructorEager
from tests.utils import assert_equal_data

NON_NULLABLE_CONSTRUCTORS = [
    pandas_constructor,
    dask_lazy_p1_constructor,
    dask_lazy_p2_constructor,
    modin_constructor,
]


def test_nan(constructor: Constructor) -> None:
    data_na = {"int": [-1, 1, None]}
    df = nw.from_native(constructor(data_na)).with_columns(
        float=nw.col("int").cast(nw.Float64), float_na=nw.col("int") ** 0.5
    )
    result = df.select(
        int=nw.col("int").is_nan(),
        float=nw.col("float").is_nan(),
        float_na=nw.col("float_na").is_nan(),
    )

    expected: dict[str, list[Any]]
    if any(constructor is c for c in NON_NULLABLE_CONSTRUCTORS):
        # Null values are coerced to NaN for non-nullable datatypes
        expected = {
            "int": [False, False, True],
            "float": [False, False, True],
            "float_na": [True, False, True],
        }
    else:
        # Null are preserved and should be differentiated for nullable datatypes
        expected = {
            "int": [False, False, None],
            "float": [False, False, None],
            "float_na": [True, False, None],
        }

    context = (
        pytest.raises(
            NarwhalsError,
            match="NAN is not supported in a Non-floating point type column",
        )
        if "polars_lazy" in str(constructor)
        and os.environ.get("NARWHALS_POLARS_GPU", False)
        else does_not_raise()
    )
    with context:
        assert_equal_data(result, expected)


def test_nan_series(constructor_eager: ConstructorEager) -> None:
    data_na = {"int": [0, 1, None]}
    df = nw.from_native(constructor_eager(data_na), eager_only=True).with_columns(
        float=nw.col("int").cast(nw.Float64), float_na=nw.col("int") / nw.col("int")
    )

    result = {
        "int": df["int"].is_nan(),
        "float": df["float"].is_nan(),
        "float_na": df["float_na"].is_nan(),
    }
    expected: dict[str, list[Any]]
    if any(constructor_eager is c for c in NON_NULLABLE_CONSTRUCTORS):
        # Null values are coerced to NaN for non-nullable datatypes
        expected = {
            "int": [False, False, True],
            "float": [False, False, True],
            "float_na": [True, False, True],
        }
    else:
        # Null are preserved and should be differentiated for nullable datatypes
        expected = {
            "int": [False, False, None],
            "float": [False, False, None],
            "float_na": [True, False, None],
        }

    assert_equal_data(result, expected)


def test_nan_non_float(constructor: Constructor, request: pytest.FixtureRequest) -> None:
    if ("pyspark" in str(constructor)) or "duckdb" in str(constructor):
        request.applymarker(pytest.mark.xfail)
    from pyarrow.lib import ArrowNotImplementedError

    from narwhals.exceptions import InvalidOperationError

    data = {"a": ["x", "y"]}
    df = nw.from_native(constructor(data))

<<<<<<< HEAD
    if "polars" in str(constructor):
        exc = PlInvalidOperationError
    elif "pyarrow_table" in str(constructor):
=======
    exc = InvalidOperationError
    if "pyarrow_table" in str(constructor):
>>>>>>> 4b1d778b
        exc = ArrowNotImplementedError
    else:
        exc = NwInvalidOperationError

    with pytest.raises(exc):
        df.select(nw.col("a").is_nan()).lazy().collect()


def test_nan_non_float_series(constructor_eager: ConstructorEager) -> None:
    from pyarrow.lib import ArrowNotImplementedError

    from narwhals.exceptions import InvalidOperationError

    data = {"a": ["x", "y"]}
    df = nw.from_native(constructor_eager(data), eager_only=True)

<<<<<<< HEAD
    if "polars" in str(constructor_eager):
        exc = PlInvalidOperationError
    elif "pyarrow_table" in str(constructor_eager):
=======
    exc = InvalidOperationError
    if "pyarrow_table" in str(constructor_eager):
>>>>>>> 4b1d778b
        exc = ArrowNotImplementedError
    else:
        exc = NwInvalidOperationError

    with pytest.raises(exc):
        df["a"].is_nan()<|MERGE_RESOLUTION|>--- conflicted
+++ resolved
@@ -104,17 +104,9 @@
     data = {"a": ["x", "y"]}
     df = nw.from_native(constructor(data))
 
-<<<<<<< HEAD
-    if "polars" in str(constructor):
-        exc = PlInvalidOperationError
-    elif "pyarrow_table" in str(constructor):
-=======
     exc = InvalidOperationError
     if "pyarrow_table" in str(constructor):
->>>>>>> 4b1d778b
         exc = ArrowNotImplementedError
-    else:
-        exc = NwInvalidOperationError
 
     with pytest.raises(exc):
         df.select(nw.col("a").is_nan()).lazy().collect()
@@ -128,17 +120,9 @@
     data = {"a": ["x", "y"]}
     df = nw.from_native(constructor_eager(data), eager_only=True)
 
-<<<<<<< HEAD
-    if "polars" in str(constructor_eager):
-        exc = PlInvalidOperationError
-    elif "pyarrow_table" in str(constructor_eager):
-=======
     exc = InvalidOperationError
     if "pyarrow_table" in str(constructor_eager):
->>>>>>> 4b1d778b
         exc = ArrowNotImplementedError
-    else:
-        exc = NwInvalidOperationError
 
     with pytest.raises(exc):
         df["a"].is_nan()