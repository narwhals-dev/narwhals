from __future__ import annotations

from typing import TYPE_CHECKING
<<<<<<< HEAD
from typing import Any
=======
>>>>>>> e9804835

import pyarrow as pa
import pytest

import narwhals.stable.v1 as nw
<<<<<<< HEAD
from narwhals._arrow.utils import parse_datetime_format

if TYPE_CHECKING:
    from tests.utils import Constructor
=======
>>>>>>> e9804835

if TYPE_CHECKING:
    from tests.utils import Constructor
    from tests.utils import ConstructorEager
data = {"a": ["2020-01-01T12:34:56"]}


def test_to_datetime(constructor: Constructor) -> None:
    if "cudf" in str(constructor):  # pragma: no cover
        expected = "2020-01-01T12:34:56.000000000"
    else:
        expected = "2020-01-01 12:34:56"

    result = (
        nw.from_native(constructor(data))
        .lazy()
        .select(b=nw.col("a").str.to_datetime(format="%Y-%m-%dT%H:%M:%S"))
        .collect()
        .item(row=0, column="b")
    )
    assert str(result) == expected


def test_to_datetime_series(constructor_eager: ConstructorEager) -> None:
    if "cudf" in str(constructor_eager):  # pragma: no cover
        expected = "2020-01-01T12:34:56.000000000"
    else:
        expected = "2020-01-01 12:34:56"

    result = (
        nw.from_native(constructor_eager(data), eager_only=True)["a"].str.to_datetime(
            format="%Y-%m-%dT%H:%M:%S"
        )
    ).item(0)
    assert str(result) == expected


def test_to_datetime_infer_fmt(constructor: Constructor) -> None:
    if "cudf" in str(constructor):  # pragma: no cover
        expected = "2020-01-01T12:34:56.000000000"
    else:
        expected = "2020-01-01 12:34:56"

    result = (
        nw.from_native(constructor(data))
        .lazy()
        .select(b=nw.col("a").str.to_datetime())
        .collect()
        .item(row=0, column="b")
    )
    assert str(result) == expected


<<<<<<< HEAD
def test_to_datetime_series_infer_fmt(constructor_eager: Any) -> None:
=======
def test_to_datetime_series_infer_fmt(
    request: pytest.FixtureRequest, constructor_eager: ConstructorEager
) -> None:
    if "pyarrow_table" in str(constructor_eager):
        request.applymarker(pytest.mark.xfail)

>>>>>>> e9804835
    if "cudf" in str(constructor_eager):  # pragma: no cover
        expected = "2020-01-01T12:34:56.000000000"
    else:
        expected = "2020-01-01 12:34:56"

    result = (
        nw.from_native(constructor_eager(data), eager_only=True)["a"].str.to_datetime()
    ).item(0)
    assert str(result) == expected


@pytest.mark.parametrize("data", [["2024-01-01", "abc"], ["2024-01-01", None]])
def test_pyarrow_infer_datetime_raise_invalid(data: list[str | None]) -> None:
    with pytest.raises(
        NotImplementedError,
        match="Unable to infer datetime format, provided format is not supported.",
    ):
        parse_datetime_format(pa.chunked_array([data]))


@pytest.mark.parametrize(
    ("data", "duplicate"),
    [
        (["2024-01-01T00:00:00", "2024-01-01 01:00:00"], "separator"),
        (["2024-01-01 00:00:00+01:00", "2024-01-01 01:00:00+02:00"], "timezone"),
    ],
)
def test_pyarrow_infer_datetime_raise_not_unique(
    data: list[str | None], duplicate: str
) -> None:
    with pytest.raises(
        ValueError,
        match=f"Found multiple {duplicate} values while inferring datetime format.",
    ):
        parse_datetime_format(pa.chunked_array([data]))


@pytest.mark.parametrize("data", [["2024-01-01", "2024-12-01", "02-02-2024"]])
def test_pyarrow_infer_datetime_raise_inconsistent_date_fmt(
    data: list[str | None],
) -> None:
    with pytest.raises(ValueError, match="Unable to infer datetime format. "):
        parse_datetime_format(pa.chunked_array([data]))<|MERGE_RESOLUTION|>--- conflicted
+++ resolved
@@ -1,26 +1,18 @@
 from __future__ import annotations
 
 from typing import TYPE_CHECKING
-<<<<<<< HEAD
 from typing import Any
-=======
->>>>>>> e9804835
 
 import pyarrow as pa
 import pytest
 
 import narwhals.stable.v1 as nw
-<<<<<<< HEAD
 from narwhals._arrow.utils import parse_datetime_format
 
 if TYPE_CHECKING:
     from tests.utils import Constructor
-=======
->>>>>>> e9804835
+    from tests.utils import ConstructorEager
 
-if TYPE_CHECKING:
-    from tests.utils import Constructor
-    from tests.utils import ConstructorEager
 data = {"a": ["2020-01-01T12:34:56"]}
 
 
@@ -70,16 +62,8 @@
     assert str(result) == expected
 
 
-<<<<<<< HEAD
-def test_to_datetime_series_infer_fmt(constructor_eager: Any) -> None:
-=======
-def test_to_datetime_series_infer_fmt(
-    request: pytest.FixtureRequest, constructor_eager: ConstructorEager
-) -> None:
-    if "pyarrow_table" in str(constructor_eager):
-        request.applymarker(pytest.mark.xfail)
 
->>>>>>> e9804835
+def test_to_datetime_series_infer_fmt(constructor_eager: ConstructorEager) -> None:
     if "cudf" in str(constructor_eager):  # pragma: no cover
         expected = "2020-01-01T12:34:56.000000000"
     else:
