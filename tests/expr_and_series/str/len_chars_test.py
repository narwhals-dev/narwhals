--- conflicted
+++ resolved
@@ -10,13 +10,7 @@
 data = {"a": ["foo", "foobar", "Café", "345", "東京"]}
 
 
-def test_str_len_chars(constructor: Constructor, request: pytest.FixtureRequest) -> None:
-<<<<<<< HEAD
-    if "pyspark" in str(constructor):
-=======
-    if "duckdb" in str(constructor):
->>>>>>> 8229282f
-        request.applymarker(pytest.mark.xfail)
+def test_str_len_chars(constructor: Constructor) -> None:
     df = nw.from_native(constructor(data))
     result = df.select(nw.col("a").str.len_chars())
     expected = {
