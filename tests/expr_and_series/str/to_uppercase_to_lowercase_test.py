from __future__ import annotations

import pytest

import narwhals as nw
from tests.utils import PYARROW_VERSION
from tests.utils import Constructor
from tests.utils import ConstructorEager
from tests.utils import assert_equal_data


@pytest.mark.parametrize(
    ("data", "expected"),
    [
        ({"a": ["foo", "bar"]}, {"a": ["FOO", "BAR"]}),
        (
            {
                "a": [
                    "special case ß",
                    "ςpecial caσe",  # noqa: RUF001
                ]
            },
            {"a": ["SPECIAL CASE ẞ", "ΣPECIAL CAΣE"]},
        ),
    ],
)
def test_str_to_uppercase(
    constructor: Constructor,
    data: dict[str, list[str]],
    expected: dict[str, list[str]],
) -> None:
<<<<<<< HEAD
    if any("ß" in s for value in data.values() for s in value) & (
        constructor.__name__
        in {
            "pandas_pyarrow_constructor",
            "pyarrow_table_constructor",
            "modin_pyarrow_constructor",
            "duckdb_lazy_constructor",
            "sqlframe_pyspark_lazy_constructor",
            "ibis_lazy_constructor",
        }
        or ("dask" in str(constructor) and PYARROW_VERSION >= (12,))
=======
    if "dask" in str(constructor) and PYARROW_VERSION < (12,):
        pytest.skip()

    if (
        any(
            x in str(constructor)
            for x in ("pandas_constructor", "pandas_nullable", "polars")
        )
        and "ẞ" in expected["a"][0]
>>>>>>> 3d92e0df
    ):
        expected = {"a": ["SPECIAL CASE SS", "ΣPECIAL CAΣE"]}

    df = nw.from_native(constructor(data))
    result_frame = df.select(nw.col("a").str.to_uppercase())

    assert_equal_data(result_frame, expected)


@pytest.mark.parametrize(
    ("data", "expected"),
    [
        ({"a": ["foo", "bar"]}, {"a": ["FOO", "BAR"]}),
        (
            {
                "a": [
                    "special case ß",
                    "ςpecial caσe",  # noqa: RUF001
                ]
            },
            {"a": ["SPECIAL CASE ẞ", "ΣPECIAL CAΣE"]},
        ),
    ],
)
def test_str_to_uppercase_series(
    constructor_eager: ConstructorEager,
    data: dict[str, list[str]],
    expected: dict[str, list[str]],
) -> None:
    df = nw.from_native(constructor_eager(data), eager_only=True)

    if (
        any(
            x in str(constructor_eager)
            for x in ("pandas_constructor", "pandas_nullable", "polars")
        )
        and "ẞ" in expected["a"][0]
    ):
        expected = {"a": ["SPECIAL CASE SS", "ΣPECIAL CAΣE"]}

    result_series = df["a"].str.to_uppercase()
    assert_equal_data({"a": result_series}, expected)


@pytest.mark.parametrize(
    ("data", "expected"),
    [
        ({"a": ["FOO", "BAR"]}, {"a": ["foo", "bar"]}),
        (
            {"a": ["SPECIAL CASE ß", "ΣPECIAL CAΣE"]},
            {
                "a": [
                    "special case ß",
                    "σpecial caσe",  # noqa: RUF001
                ]
            },
        ),
    ],
)
def test_str_to_lowercase(
    constructor: Constructor,
    data: dict[str, list[str]],
    expected: dict[str, list[str]],
) -> None:
    df = nw.from_native(constructor(data))
    result_frame = df.select(nw.col("a").str.to_lowercase())
    assert_equal_data(result_frame, expected)


@pytest.mark.parametrize(
    ("data", "expected"),
    [
        ({"a": ["FOO", "BAR"]}, {"a": ["foo", "bar"]}),
        (
            {"a": ["SPECIAL CASE ß", "ΣPECIAL CAΣE"]},
            {
                "a": [
                    "special case ß",
                    "σpecial caσe",  # noqa: RUF001
                ]
            },
        ),
    ],
)
def test_str_to_lowercase_series(
    constructor_eager: ConstructorEager,
    data: dict[str, list[str]],
    expected: dict[str, list[str]],
) -> None:
    df = nw.from_native(constructor_eager(data), eager_only=True)

    result_series = df["a"].str.to_lowercase()
    assert_equal_data({"a": result_series}, expected)<|MERGE_RESOLUTION|>--- conflicted
+++ resolved
@@ -29,19 +29,6 @@
     data: dict[str, list[str]],
     expected: dict[str, list[str]],
 ) -> None:
-<<<<<<< HEAD
-    if any("ß" in s for value in data.values() for s in value) & (
-        constructor.__name__
-        in {
-            "pandas_pyarrow_constructor",
-            "pyarrow_table_constructor",
-            "modin_pyarrow_constructor",
-            "duckdb_lazy_constructor",
-            "sqlframe_pyspark_lazy_constructor",
-            "ibis_lazy_constructor",
-        }
-        or ("dask" in str(constructor) and PYARROW_VERSION >= (12,))
-=======
     if "dask" in str(constructor) and PYARROW_VERSION < (12,):
         pytest.skip()
 
@@ -51,7 +38,6 @@
             for x in ("pandas_constructor", "pandas_nullable", "polars")
         )
         and "ẞ" in expected["a"][0]
->>>>>>> 3d92e0df
     ):
         expected = {"a": ["SPECIAL CASE SS", "ΣPECIAL CAΣE"]}
 
