from __future__ import annotations

import pytest

import narwhals as nw
from tests.utils import PYARROW_VERSION
from tests.utils import Constructor
from tests.utils import ConstructorEager
from tests.utils import assert_equal_data


@pytest.mark.parametrize(
    ("data", "expected"),
    [
        ({"a": ["foo", "bar"]}, {"a": ["FOO", "BAR"]}),
        (
            {
                "a": [
                    "special case ß",
                    "ςpecial caσe",  # noqa: RUF001
                ]
            },
            {"a": ["SPECIAL CASE SS", "ΣPECIAL CAΣE"]},
        ),
    ],
)
def test_str_to_uppercase(
    constructor: Constructor,
    data: dict[str, list[str]],
    expected: dict[str, list[str]],
    request: pytest.FixtureRequest,
) -> None:
    if any("ß" in s for value in data.values() for s in value) & (
        constructor.__name__
        in {
            "pandas_pyarrow_constructor",
            "pyarrow_table_constructor",
            "modin_pyarrow_constructor",
            "duckdb_lazy_constructor",
<<<<<<< HEAD
            "ibis_lazy_constructor",
        )
=======
            "sqlframe_pyspark_lazy_constructor",
        }
>>>>>>> 16427440
        or ("dask" in str(constructor) and PYARROW_VERSION >= (12,))
    ):
        # We are marking it xfail for these conditions above
        # since the pyarrow backend will convert
        # smaller cap 'ß' to upper cap 'ẞ' instead of 'SS'
        request.applymarker(pytest.mark.xfail)
    df = nw.from_native(constructor(data))
    result_frame = df.select(nw.col("a").str.to_uppercase())

    assert_equal_data(result_frame, expected)


@pytest.mark.parametrize(
    ("data", "expected"),
    [
        ({"a": ["foo", "bar"]}, {"a": ["FOO", "BAR"]}),
        (
            {
                "a": [
                    "special case ß",
                    "ςpecial caσe",  # noqa: RUF001
                ]
            },
            {"a": ["SPECIAL CASE SS", "ΣPECIAL CAΣE"]},
        ),
    ],
)
def test_str_to_uppercase_series(
    constructor_eager: ConstructorEager,
    data: dict[str, list[str]],
    expected: dict[str, list[str]],
    request: pytest.FixtureRequest,
) -> None:
    df = nw.from_native(constructor_eager(data), eager_only=True)

    if any("ß" in s for value in data.values() for s in value) & (
        constructor_eager.__name__
        not in {
            "pandas_constructor",
            "pandas_nullable_constructor",
            "polars_eager_constructor",
            "cudf_constructor",
            "duckdb_lazy_constructor",
            "modin_constructor",
        }
    ):
        # We are marking it xfail for these conditions above
        # since the pyarrow backend will convert
        # smaller cap 'ß' to upper cap 'ẞ' instead of 'SS'
        request.applymarker(pytest.mark.xfail)

    result_series = df["a"].str.to_uppercase()
    assert_equal_data({"a": result_series}, expected)


@pytest.mark.parametrize(
    ("data", "expected"),
    [
        ({"a": ["FOO", "BAR"]}, {"a": ["foo", "bar"]}),
        (
            {"a": ["SPECIAL CASE ß", "ΣPECIAL CAΣE"]},
            {
                "a": [
                    "special case ß",
                    "σpecial caσe",  # noqa: RUF001
                ]
            },
        ),
    ],
)
def test_str_to_lowercase(
    constructor: Constructor,
    data: dict[str, list[str]],
    expected: dict[str, list[str]],
) -> None:
    df = nw.from_native(constructor(data))
    result_frame = df.select(nw.col("a").str.to_lowercase())
    assert_equal_data(result_frame, expected)


@pytest.mark.parametrize(
    ("data", "expected"),
    [
        ({"a": ["FOO", "BAR"]}, {"a": ["foo", "bar"]}),
        (
            {"a": ["SPECIAL CASE ß", "ΣPECIAL CAΣE"]},
            {
                "a": [
                    "special case ß",
                    "σpecial caσe",  # noqa: RUF001
                ]
            },
        ),
    ],
)
def test_str_to_lowercase_series(
    constructor_eager: ConstructorEager,
    data: dict[str, list[str]],
    expected: dict[str, list[str]],
) -> None:
    df = nw.from_native(constructor_eager(data), eager_only=True)

    result_series = df["a"].str.to_lowercase()
    assert_equal_data({"a": result_series}, expected)<|MERGE_RESOLUTION|>--- conflicted
+++ resolved
@@ -37,13 +37,9 @@
             "pyarrow_table_constructor",
             "modin_pyarrow_constructor",
             "duckdb_lazy_constructor",
-<<<<<<< HEAD
+            "sqlframe_pyspark_lazy_constructor",
             "ibis_lazy_constructor",
-        )
-=======
-            "sqlframe_pyspark_lazy_constructor",
         }
->>>>>>> 16427440
         or ("dask" in str(constructor) and PYARROW_VERSION >= (12,))
     ):
         # We are marking it xfail for these conditions above
