--- conflicted
+++ resolved
@@ -8,28 +8,14 @@
 
 def test_unary(constructor: Constructor) -> None:
     data = {"a": [1, 3, 2], "b": [4, 4, 6], "z": [7.0, 8, 9]}
-<<<<<<< HEAD
-    result = (
-        nw.from_native(constructor(data))
-        .with_columns(
-            a_mean=nw.col("a").mean(),
-            a_sum=nw.col("a").sum(),
-            a_skew=nw.col("a").skew(),
-            b_nunique=nw.col("b").n_unique(),
-            b_skew=nw.col("b").skew(),
-            z_min=nw.col("z").min(),
-            z_max=nw.col("z").max(),
-        )
-        .unique(["a_mean", "a_sum", "a_skew", "b_nunique", "b_skew", "z_min", "z_max"])
-        .select(["a_mean", "a_sum", "a_skew", "b_nunique", "b_skew", "z_min", "z_max"])
-=======
     result = nw.from_native(constructor(data)).select(
         a_mean=nw.col("a").mean(),
         a_sum=nw.col("a").sum(),
+        a_skew=nw.col("a").skew(),
         b_nunique=nw.col("b").n_unique(),
+        b_skew=nw.col("b").skew(),
         z_min=nw.col("z").min(),
         z_max=nw.col("z").max(),
->>>>>>> e4fe3eef
     )
     expected = {
         "a_mean": [2],
