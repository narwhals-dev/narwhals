--- conflicted
+++ resolved
@@ -18,16 +18,8 @@
             z_min=nw.col("z").min(),
             z_max=nw.col("z").max(),
         )
-<<<<<<< HEAD
-        .select(
-            nw.col(
-                "a_mean", "a_sum", "a_skew", "b_nunique", "b_skew", "z_min", "z_max"
-            ).unique()
-        )
-=======
-        .unique(["a_mean", "a_sum", "b_nunique", "z_min", "z_max"])
-        .select(["a_mean", "a_sum", "b_nunique", "z_min", "z_max"])
->>>>>>> 3f186da4
+        .unique(["a_mean", "a_sum", "b_nunique", "b_skew", "z_min", "z_max"])
+        .select(["a_mean", "a_sum", "b_nunique", "b_skew", "z_min", "z_max"])
     )
     expected = {
         "a_mean": [2],
