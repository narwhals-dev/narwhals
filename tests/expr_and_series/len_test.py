--- conflicted
+++ resolved
@@ -4,12 +4,8 @@
 
 import narwhals.stable.v1 as nw
 from tests.utils import Constructor
-<<<<<<< HEAD
+from tests.utils import ConstructorEager
 from tests.utils import assert_equal_data
-=======
-from tests.utils import ConstructorEager
-from tests.utils import compare_dicts
->>>>>>> feff1f17
 
 
 def test_len_no_filter(constructor: Constructor) -> None:
