--- conflicted
+++ resolved
@@ -1,24 +1,17 @@
-<<<<<<< HEAD
 from __future__ import annotations
 
 from datetime import datetime
 from datetime import timedelta
 from datetime import timezone
-from typing import Any
-
-=======
->>>>>>> 4a5f7b6e
+
 import pandas as pd
 import pyarrow as pa
 import pytest
 
 import narwhals.stable.v1 as nw
 from narwhals.utils import parse_version
-<<<<<<< HEAD
+from tests.utils import Constructor
 from tests.utils import compare_dicts
-=======
-from tests.utils import Constructor
->>>>>>> 4a5f7b6e
 
 data = {
     "a": [1],
@@ -196,7 +189,9 @@
         df.select(nw.col("a").cast(Banana))
 
 
-def test_cast_datetime_tz_aware(constructor: Any, request: Any) -> None:
+def test_cast_datetime_tz_aware(
+    constructor: Constructor, request: pytest.FixtureRequest
+) -> None:
     if "dask" in str(constructor):
         request.applymarker(pytest.mark.xfail)
 
