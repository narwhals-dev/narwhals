--- conflicted
+++ resolved
@@ -44,12 +44,9 @@
         ("hour", [12, 2]),
         ("minute", [34, 4]),
         ("second", [56, 14]),
-<<<<<<< HEAD
-        ("nanosecond", [49000000, 715000000]),
-=======
         ("millisecond", [49, 715]),
         ("microsecond", [49000, 715000]),
->>>>>>> 21ea816d
+        ("nanosecond", [49000000, 715000000]),
         ("ordinal_day", [60, 2]),
     ],
 )
