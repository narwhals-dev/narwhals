import pytest

import narwhals.stable.v1 as nw
from tests.utils import ConstructorEager
from tests.utils import compare_dicts

data = [1, 2, 3]


@pytest.mark.parametrize("sep", ["_", "-"])
def test_to_dummies(constructor_eager: ConstructorEager, sep: str) -> None:
    s = nw.from_native(constructor_eager({"a": data}), eager_only=True)["a"].alias("a")
    result = s.to_dummies(separator=sep)
    expected = {f"a{sep}1": [1, 0, 0], f"a{sep}2": [0, 1, 0], f"a{sep}3": [0, 0, 1]}

    compare_dicts(result, expected)


@pytest.mark.parametrize("sep", ["_", "-"])
<<<<<<< HEAD
def test_to_dummies_drop_first(
    request: pytest.FixtureRequest, constructor_eager: ConstructorEager, sep: str
) -> None:
    if "cudf" in str(constructor_eager):
        request.applymarker(pytest.mark.xfail)
=======
def test_to_dummies_drop_first(constructor_eager: Any, sep: str) -> None:
>>>>>>> 58973a01
    s = nw.from_native(constructor_eager({"a": data}), eager_only=True)["a"].alias("a")
    result = s.to_dummies(drop_first=True, separator=sep)
    expected = {f"a{sep}2": [0, 1, 0], f"a{sep}3": [0, 0, 1]}

    compare_dicts(result, expected)<|MERGE_RESOLUTION|>--- conflicted
+++ resolved
@@ -17,15 +17,7 @@
 
 
 @pytest.mark.parametrize("sep", ["_", "-"])
-<<<<<<< HEAD
-def test_to_dummies_drop_first(
-    request: pytest.FixtureRequest, constructor_eager: ConstructorEager, sep: str
-) -> None:
-    if "cudf" in str(constructor_eager):
-        request.applymarker(pytest.mark.xfail)
-=======
-def test_to_dummies_drop_first(constructor_eager: Any, sep: str) -> None:
->>>>>>> 58973a01
+def test_to_dummies_drop_first(constructor_eager: ConstructorEager, sep: str) -> None:
     s = nw.from_native(constructor_eager({"a": data}), eager_only=True)["a"].alias("a")
     result = s.to_dummies(drop_first=True, separator=sep)
     expected = {f"a{sep}2": [0, 1, 0], f"a{sep}3": [0, 0, 1]}
