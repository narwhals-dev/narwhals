--- conflicted
+++ resolved
@@ -1,9 +1,5 @@
-<<<<<<< HEAD
 from __future__ import annotations
 
-import sys
-=======
->>>>>>> 5cd10ecb
 from typing import Any
 
 import pandas as pd
@@ -16,25 +12,15 @@
 data = [4, 4, 4, 1, 6, 6, 4, 4, 1, 1]
 
 
-<<<<<<< HEAD
 @pytest.mark.parametrize("normalize", [True, False])
 @pytest.mark.parametrize("name", [None, "count_name"])
 def test_value_counts(
     request: Any, constructor_series: Any, normalize: Any, name: str | None
 ) -> None:
-    if "pandas_series_nullable_constructor" in str(
-        constructor_series
-    ) and sys.version_info < (
-        3,
-        9,
-    ):  # fails for py3.8
-=======
-def test_value_counts(request: Any, constructor: Any) -> None:
     if "pandas_nullable_constructor" in str(constructor) and parse_version(
         pd.__version__
     ) < (2, 2):
         # bug in old pandas
->>>>>>> 5cd10ecb
         request.applymarker(pytest.mark.xfail)
 
     expected_count = [5, 3, 2]
