--- conflicted
+++ resolved
@@ -6,12 +6,7 @@
 
 import pytest
 
-<<<<<<< HEAD
-import narwhals as unstable_nw
-import narwhals.stable.v1 as nw
-=======
 import narwhals as nw
->>>>>>> 52355ea5
 from tests.utils import PANDAS_VERSION
 
 if TYPE_CHECKING:
@@ -129,16 +124,16 @@
     ):
         request.applymarker(pytest.mark.xfail)
 
-    df_nw = unstable_nw.from_native(constructor({"a": ["a", "b"]}))
-    col_a = unstable_nw.col("a")
+    df_nw = nw.from_native(constructor({"a": ["a", "b"]}))
+    col_a = nw.col("a")
 
     with pytest.raises(
         ValueError, match="Can not cast / initialize Enum without categories present"
     ):
-        df_nw.select(col_a.cast(unstable_nw.Enum))
+        df_nw.select(col_a.cast(nw.Enum))
 
-    df_nw = df_nw.select(col_a.cast(unstable_nw.Enum(["a", "b"])))
-    assert df_nw.collect_schema() == {"a": unstable_nw.Enum(["a", "b"])}
+    df_nw = df_nw.select(col_a.cast(nw.Enum(["a", "b"])))
+    assert df_nw.collect_schema() == {"a": nw.Enum(["a", "b"])}
 
 
 def test_cast_to_enum_v1(
