--- conflicted
+++ resolved
@@ -115,11 +115,7 @@
     # Backends that do not (yet) support Enum dtype
     if any(
         backend in str(constructor)
-<<<<<<< HEAD
-        for backend in ("pyarrow_table", "sqlframe", "pyspark", "modin", "daft", "ibis")
-=======
-        for backend in ("pyarrow_table", "sqlframe", "pyspark", "ibis")
->>>>>>> 746aa21f
+        for backend in ("pyarrow_table", "sqlframe", "pyspark", "ibis", "daft")
     ):
         request.applymarker(pytest.mark.xfail)
 
