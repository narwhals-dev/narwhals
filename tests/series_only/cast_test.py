--- conflicted
+++ resolved
@@ -117,29 +117,20 @@
     pytest.importorskip("polars")
     import polars as pl
 
-    # we don't yet support metadata in dtypes, so for now disallow this
-    # seems like a very niche use case anyway, and allowing it later wouldn't be
-    # backwards-incompatible
     df_pl = pl.DataFrame({"a": ["a", "b"]}, schema={"a": pl.Categorical})
     with pytest.raises(
         ValueError, match="Can not cast / initialize Enum without categories present"
     ):
         nw.from_native(df_pl).select(nw.col("a").cast(nw.Enum))
 
-<<<<<<< HEAD
     df_nw_pl = nw.from_native(df_pl).select(nw.col("a").cast(nw.Enum(["a", "b"])))
     assert df_nw_pl.schema == {"a": nw.Enum(["a", "b"])}
 
-=======
 
 def test_cast_to_enum_pandas() -> None:
     pytest.importorskip("pandas")
     import pandas as pd
 
-    # we don't yet support metadata in dtypes, so for now disallow this
-    # seems like a very niche use case anyway, and allowing it later wouldn't be
-    # backwards-incompatible
->>>>>>> 5c867632
     df_pd = pd.DataFrame({"a": ["a", "b"]}, dtype="category")
     with pytest.raises(
         ValueError, match="Can not cast / initialize Enum without categories present"
