from __future__ import annotations

import contextlib
from typing import TYPE_CHECKING
from typing import Any
<<<<<<< HEAD
from typing import Callable
from typing import Generator
=======
>>>>>>> 950661f5

import pandas as pd
import polars as pl
import pyarrow as pa
import pytest

from narwhals.dependencies import get_cudf
from narwhals.dependencies import get_dask_dataframe
from narwhals.dependencies import get_modin
from tests.utils import PANDAS_VERSION

<<<<<<< HEAD
=======
if TYPE_CHECKING:
    from narwhals.typing import IntoDataFrame
    from narwhals.typing import IntoFrame
    from tests.utils import Constructor
    from tests.utils import ConstructorEager

>>>>>>> 950661f5
with contextlib.suppress(ImportError):
    import modin.pandas  # noqa: F401
with contextlib.suppress(ImportError):
    import dask.dataframe  # noqa: F401
with contextlib.suppress(ImportError):
    import cudf  # noqa: F401
with contextlib.suppress(ImportError):
    from pyspark.sql import SparkSession

if TYPE_CHECKING:
    from pyspark.sql import SparkSession

    from narwhals.typing import IntoDataFrame
    from narwhals.typing import IntoFrame
    from tests.utils import Constructor


def pytest_addoption(parser: Any) -> None:
    parser.addoption(
        "--runslow", action="store_true", default=False, help="run slow tests"
    )


def pytest_configure(config: Any) -> None:
    config.addinivalue_line("markers", "slow: mark test as slow to run")


def pytest_collection_modifyitems(config: Any, items: Any) -> Any:  # pragma: no cover
    if config.getoption("--runslow"):
        # --runslow given in cli: do not skip slow tests
        return
    skip_slow = pytest.mark.skip(reason="need --runslow option to run")
    for item in items:
        if "slow" in item.keywords:
            item.add_marker(skip_slow)


def pandas_constructor(obj: Any) -> IntoDataFrame:
    return pd.DataFrame(obj)  # type: ignore[no-any-return]


def pandas_nullable_constructor(obj: Any) -> IntoDataFrame:
    return pd.DataFrame(obj).convert_dtypes(dtype_backend="numpy_nullable")  # type: ignore[no-any-return]


def pandas_pyarrow_constructor(obj: Any) -> IntoDataFrame:
    return pd.DataFrame(obj).convert_dtypes(dtype_backend="pyarrow")  # type: ignore[no-any-return]


def modin_constructor(obj: Any) -> IntoDataFrame:  # pragma: no cover
    mpd = get_modin()
    return mpd.DataFrame(pd.DataFrame(obj)).convert_dtypes(dtype_backend="pyarrow")  # type: ignore[no-any-return]


def cudf_constructor(obj: Any) -> IntoDataFrame:  # pragma: no cover
    cudf = get_cudf()
    return cudf.DataFrame(obj)  # type: ignore[no-any-return]


def polars_eager_constructor(obj: Any) -> IntoDataFrame:
    return pl.DataFrame(obj)


def polars_lazy_constructor(obj: Any) -> pl.LazyFrame:
    return pl.LazyFrame(obj)


def dask_lazy_p1_constructor(obj: Any) -> IntoFrame:  # pragma: no cover
    dd = get_dask_dataframe()
    return dd.from_dict(obj, npartitions=1)  # type: ignore[no-any-return]


def dask_lazy_p2_constructor(obj: Any) -> IntoFrame:  # pragma: no cover
    dd = get_dask_dataframe()
    return dd.from_dict(obj, npartitions=2)  # type: ignore[no-any-return]


def pyarrow_table_constructor(obj: Any) -> IntoDataFrame:
    return pa.table(obj)  # type: ignore[no-any-return]


@pytest.fixture(scope="session")
def spark_session() -> Generator[SparkSession, None, None]:  # pragma: no cover
    try:
        from pyspark.sql import SparkSession
    except ImportError:  # pragma: no cover
        pytest.skip("pyspark is not installed")
        return

    import os

    os.environ["PYARROW_IGNORE_TIMEZONE"] = "1"
    session = (
        SparkSession.builder.appName("unit-tests")
        .config("spark.ui.enabled", "false")
        .config("spark.default.parallelism", "1")
        .config("spark.sql.shuffle.partitions", "2")
        .getOrCreate()
    )
    yield session
    session.stop()


if PANDAS_VERSION >= (2, 0, 0):
    eager_constructors = [
        pandas_constructor,
        pandas_nullable_constructor,
        pandas_pyarrow_constructor,
    ]
else:  # pragma: no cover
    eager_constructors = [pandas_constructor]

eager_constructors.extend([polars_eager_constructor, pyarrow_table_constructor])
lazy_constructors = [polars_lazy_constructor]

if get_modin() is not None:  # pragma: no cover
    eager_constructors.append(modin_constructor)
if get_cudf() is not None:
    eager_constructors.append(cudf_constructor)  # pragma: no cover
if get_dask_dataframe() is not None:  # pragma: no cover
    # TODO(unassigned): reinstate both dask constructors once if/when we have a dask use-case
    # lazy_constructors.extend([dask_lazy_p1_constructor, dask_lazy_p2_constructor])  # noqa: ERA001
    lazy_constructors.append(dask_lazy_p2_constructor)  # type: ignore  # noqa: PGH003


@pytest.fixture(params=eager_constructors)
def constructor_eager(
    request: pytest.FixtureRequest,
) -> ConstructorEager:
    return request.param  # type: ignore[no-any-return]


@pytest.fixture(params=[*eager_constructors, *lazy_constructors])
def constructor(request: pytest.FixtureRequest) -> Constructor:
    return request.param  # type: ignore[no-any-return]<|MERGE_RESOLUTION|>--- conflicted
+++ resolved
@@ -3,11 +3,7 @@
 import contextlib
 from typing import TYPE_CHECKING
 from typing import Any
-<<<<<<< HEAD
-from typing import Callable
 from typing import Generator
-=======
->>>>>>> 950661f5
 
 import pandas as pd
 import polars as pl
@@ -19,15 +15,12 @@
 from narwhals.dependencies import get_modin
 from tests.utils import PANDAS_VERSION
 
-<<<<<<< HEAD
-=======
 if TYPE_CHECKING:
     from narwhals.typing import IntoDataFrame
     from narwhals.typing import IntoFrame
     from tests.utils import Constructor
     from tests.utils import ConstructorEager
 
->>>>>>> 950661f5
 with contextlib.suppress(ImportError):
     import modin.pandas  # noqa: F401
 with contextlib.suppress(ImportError):
