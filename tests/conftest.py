--- conflicted
+++ resolved
@@ -9,13 +9,8 @@
 
 import pytest
 
-<<<<<<< HEAD
 from narwhals._utils import Implementation, Version, generate_temporary_column_name
-from tests.utils import PANDAS_VERSION
-=======
-from narwhals._utils import Implementation, generate_temporary_column_name
 from tests.utils import PANDAS_VERSION, pyspark_session, sqlframe_session
->>>>>>> 3c58b0ef
 
 if TYPE_CHECKING:
     from collections.abc import Sequence
