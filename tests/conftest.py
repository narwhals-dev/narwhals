--- conflicted
+++ resolved
@@ -141,13 +141,9 @@
     return pl.LazyFrame(obj)
 
 
-<<<<<<< HEAD
 def duckdb_lazy_constructor(obj: Data) -> NativeDuckDB:
-=======
-def duckdb_lazy_constructor(obj: Data) -> duckdb.DuckDBPyRelation:
     pytest.importorskip("duckdb")
     pytest.importorskip("pyarrow")
->>>>>>> 48a4900e
     import duckdb
     import polars as pl
 
@@ -206,13 +202,9 @@
         return _constructor
 
 
-<<<<<<< HEAD
 def sqlframe_pyspark_lazy_constructor(obj: Data) -> NativeSQLFrame:  # pragma: no cover
-=======
-def sqlframe_pyspark_lazy_constructor(obj: Data) -> SQLFrameDataFrame:  # pragma: no cover
     pytest.importorskip("sqlframe")
     pytest.importorskip("duckdb")
->>>>>>> 48a4900e
     session = sqlframe_session()
     return session.createDataFrame([*zip(*obj.values())], schema=[*obj.keys()])
 
