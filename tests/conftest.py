from __future__ import annotations

import os
import sys
import uuid
from copy import deepcopy
from functools import lru_cache
from typing import TYPE_CHECKING, Any, Callable, Sequence, cast

import pytest

from narwhals.utils import generate_temporary_column_name
from tests.utils import PANDAS_VERSION

if TYPE_CHECKING:
    import duckdb
    import ibis
    import pandas as pd
    import polars as pl
    import pyarrow as pa
    from ibis.backends.duckdb import Backend as IbisDuckDBBackend
    from pyspark.sql import DataFrame as PySparkDataFrame
    from typing_extensions import TypeAlias

    from narwhals._spark_like.dataframe import SQLFrameDataFrame
<<<<<<< HEAD
    from narwhals.typing import NativeFrame
    from narwhals.typing import NativeLazyFrame
    from tests.utils import Constructor
    from tests.utils import ConstructorEager
    from tests.utils import ConstructorLazy
=======
    from narwhals.typing import NativeFrame, NativeLazyFrame
    from tests.utils import Constructor, ConstructorEager
>>>>>>> b5f72dd3

    Data: TypeAlias = "dict[str, list[Any]]"

MIN_PANDAS_NULLABLE_VERSION = (2,)

# When testing cudf.pandas in Kaggle, we get an error if we try to run
# python -m cudf.pandas -m pytest --constructors=pandas. This gives us
# a way to run `python -m cudf.pandas -m pytest` and control which constructors
# get tested.
if default_constructors := os.environ.get(
    "NARWHALS_DEFAULT_CONSTRUCTORS", None
):  # pragma: no cover
    DEFAULT_CONSTRUCTORS = default_constructors
else:
    DEFAULT_CONSTRUCTORS = (
        "pandas,pandas[pyarrow],polars[eager],pyarrow,duckdb,sqlframe,ibis"
    )


def pytest_addoption(parser: Any) -> None:
    parser.addoption(
        "--runslow", action="store_true", default=False, help="run slow tests"
    )
    parser.addoption(
        "--all-cpu-constructors",
        action="store_true",
        default=False,
        help="run tests with all cpu constructors",
    )
    parser.addoption(
        "--constructors",
        action="store",
        default=DEFAULT_CONSTRUCTORS,
        type=str,
        help="libraries to test",
    )


def pytest_configure(config: pytest.Config) -> None:
    config.addinivalue_line("markers", "slow: mark test as slow to run")


def pytest_collection_modifyitems(
    config: pytest.Config, items: Sequence[pytest.Function]
) -> None:  # pragma: no cover
    if config.getoption("--runslow"):
        # --runslow given in cli: do not skip slow tests
        return
    skip_slow = pytest.mark.skip(reason="need --runslow option to run")
    for item in items:
        if "slow" in item.keywords:
            item.add_marker(skip_slow)


def pandas_constructor(obj: Data) -> pd.DataFrame:
    import pandas as pd

    return pd.DataFrame(obj)


def pandas_nullable_constructor(obj: Data) -> pd.DataFrame:
    import pandas as pd

    return pd.DataFrame(obj).convert_dtypes(dtype_backend="numpy_nullable")


def pandas_pyarrow_constructor(obj: Data) -> pd.DataFrame:
    import pandas as pd

    return pd.DataFrame(obj).convert_dtypes(dtype_backend="pyarrow")


def modin_constructor(obj: Data) -> NativeFrame:  # pragma: no cover
    import modin.pandas as mpd
    import pandas as pd

    df = mpd.DataFrame(pd.DataFrame(obj))
    return cast("NativeFrame", df)


def modin_pyarrow_constructor(obj: Data) -> NativeFrame:  # pragma: no cover
    import modin.pandas as mpd
    import pandas as pd

    df = mpd.DataFrame(pd.DataFrame(obj)).convert_dtypes(dtype_backend="pyarrow")
    return cast("NativeFrame", df)


def cudf_constructor(obj: Data) -> NativeFrame:  # pragma: no cover
    import cudf

    df = cudf.DataFrame(obj)
    return cast("NativeFrame", df)


def polars_eager_constructor(obj: Data) -> pl.DataFrame:
    import polars as pl

    return pl.DataFrame(obj)


def polars_lazy_constructor(obj: Data) -> pl.LazyFrame:
    import polars as pl

    return pl.LazyFrame(obj)


def duckdb_lazy_constructor(obj: Data) -> duckdb.DuckDBPyRelation:
    import duckdb
    import polars as pl

    _df = pl.LazyFrame(obj)
    return duckdb.table("_df")


def dask_lazy_p1_constructor(obj: Data) -> NativeLazyFrame:  # pragma: no cover
    import dask.dataframe as dd

    return cast("NativeLazyFrame", dd.from_dict(obj, npartitions=1))


def dask_lazy_p2_constructor(obj: Data) -> NativeLazyFrame:  # pragma: no cover
    import dask.dataframe as dd

    return cast("NativeLazyFrame", dd.from_dict(obj, npartitions=2))


def pyarrow_table_constructor(obj: dict[str, Any]) -> pa.Table:
    import pyarrow as pa

    return pa.table(obj)


def pyspark_lazy_constructor() -> Callable[[Data], PySparkDataFrame]:  # pragma: no cover
    pytest.importorskip("pyspark")
    import warnings
    from atexit import register

    is_spark_connect = bool(os.environ.get("SPARK_CONNECT", None))

    if TYPE_CHECKING:
        from pyspark.sql import SparkSession
    elif is_spark_connect:
        from pyspark.sql.connect.session import SparkSession
    else:
        from pyspark.sql import SparkSession

    with warnings.catch_warnings():
        # The spark session seems to trigger a polars warning.
        # Polars is imported in the tests, but not used in the spark operations
        warnings.filterwarnings(
            "ignore", r"Using fork\(\) can cause Polars", category=RuntimeWarning
        )
        builder = cast("SparkSession.Builder", SparkSession.builder).appName("unit-tests")

        session = (
            (
                builder.remote(f"sc://localhost:{os.environ.get('SPARK_PORT', '15002')}")
                if is_spark_connect
                else builder.master("local[1]").config("spark.ui.enabled", "false")
            )
            .config("spark.default.parallelism", "1")
            .config("spark.sql.shuffle.partitions", "2")
            # common timezone for all tests environments
            .config("spark.sql.session.timeZone", "UTC")
            .getOrCreate()
        )

        register(session.stop)

        def _constructor(obj: Data) -> PySparkDataFrame:
            _obj = deepcopy(obj)
            index_col_name = generate_temporary_column_name(n_bytes=8, columns=list(_obj))
            _obj[index_col_name] = list(range(len(_obj[next(iter(_obj))])))

            return (
                session.createDataFrame([*zip(*_obj.values())], schema=[*_obj.keys()])
                .repartition(2)
                .orderBy(index_col_name)
                .drop(index_col_name)
            )

        return _constructor


def sqlframe_pyspark_lazy_constructor(obj: Data) -> SQLFrameDataFrame:  # pragma: no cover
    from sqlframe.duckdb import DuckDBSession

    session = DuckDBSession()
    return session.createDataFrame([*zip(*obj.values())], schema=[*obj.keys()])


@lru_cache(maxsize=1)
def _ibis_backend() -> IbisDuckDBBackend:  # pragma: no cover
    """Cached (singleton) in-memory backend to ensure all tables exist within the same in-memory database."""
    import ibis

    return ibis.duckdb.connect()


def ibis_lazy_constructor(obj: Data) -> ibis.Table:  # pragma: no cover
    import polars as pl

    ldf = pl.from_dict(obj).lazy()
    table_name = str(uuid.uuid4())
    return _ibis_backend().create_table(table_name, ldf)


EAGER_CONSTRUCTORS: dict[str, ConstructorEager] = {
    "pandas": pandas_constructor,
    "pandas[nullable]": pandas_nullable_constructor,
    "pandas[pyarrow]": pandas_pyarrow_constructor,
    "pyarrow": pyarrow_table_constructor,
    "modin": modin_constructor,
    "modin[pyarrow]": modin_pyarrow_constructor,
    "cudf": cudf_constructor,
    "polars[eager]": polars_eager_constructor,
}
LAZY_CONSTRUCTORS: dict[str, ConstructorLazy] = {
    "dask": dask_lazy_p2_constructor,
    "polars[lazy]": polars_lazy_constructor,
    "duckdb": duckdb_lazy_constructor,
    "pyspark": pyspark_lazy_constructor,  # type: ignore[dict-item]
    "sqlframe": sqlframe_pyspark_lazy_constructor,
    "ibis": ibis_lazy_constructor,
}
GPU_CONSTRUCTORS: dict[str, ConstructorEager] = {"cudf": cudf_constructor}


def pytest_generate_tests(metafunc: pytest.Metafunc) -> None:
    if metafunc.config.getoption("all_cpu_constructors"):  # pragma: no cover
        selected_constructors: list[str] = [
            *iter(EAGER_CONSTRUCTORS.keys()),
            *iter(LAZY_CONSTRUCTORS.keys()),
        ]
        selected_constructors = [
            x
            for x in selected_constructors
            if x not in GPU_CONSTRUCTORS
            and x
            not in {
                "modin",  # too slow
                "spark[connect]",  # complex local setup; can't run together with local spark
            }
        ]
    else:  # pragma: no cover
        opt = cast("str", metafunc.config.getoption("constructors"))
        selected_constructors = opt.split(",")

    eager_constructors: list[ConstructorEager] = []
    eager_constructors_ids: list[str] = []
    lazy_constructors: list[ConstructorLazy] = []
    lazy_constructors_ids: list[str] = []
    constructors: list[Constructor] = []
    constructors_ids: list[str] = []

    for constructor in selected_constructors:
        if (
            constructor in {"pandas[nullable]", "pandas[pyarrow]"}
            and MIN_PANDAS_NULLABLE_VERSION > PANDAS_VERSION
        ) or (constructor == "sqlframe" and sys.version_info < (3, 9)):
            continue  # pragma: no cover

        if constructor in EAGER_CONSTRUCTORS:
            eager_constructors.append(EAGER_CONSTRUCTORS[constructor])
            eager_constructors_ids.append(constructor)
            constructors.append(EAGER_CONSTRUCTORS[constructor])
        elif constructor in {"pyspark", "pyspark[connect]"}:  # pragma: no cover
            lazy_constructors.append(pyspark_lazy_constructor())
            lazy_constructors_ids.append(constructor)
            constructors.append(pyspark_lazy_constructor())
        elif constructor in LAZY_CONSTRUCTORS:
            lazy_constructors.append(LAZY_CONSTRUCTORS[constructor])
            lazy_constructors_ids.append(constructor)
            constructors.append(LAZY_CONSTRUCTORS[constructor])
        else:  # pragma: no cover
            msg = f"Expected one of {EAGER_CONSTRUCTORS.keys()} or {LAZY_CONSTRUCTORS.keys()}, got {constructor}"
            raise ValueError(msg)
        constructors_ids.append(constructor)

    if "constructor_eager" in metafunc.fixturenames:
        metafunc.parametrize(
            "constructor_eager", eager_constructors, ids=eager_constructors_ids
        )
    elif "constructor_lazy" in metafunc.fixturenames:
        metafunc.parametrize(
            "constructor_lazy", lazy_constructors, ids=lazy_constructors_ids
        )
    elif "constructor" in metafunc.fixturenames:
        metafunc.parametrize("constructor", constructors, ids=constructors_ids)<|MERGE_RESOLUTION|>--- conflicted
+++ resolved
@@ -23,16 +23,8 @@
     from typing_extensions import TypeAlias
 
     from narwhals._spark_like.dataframe import SQLFrameDataFrame
-<<<<<<< HEAD
-    from narwhals.typing import NativeFrame
-    from narwhals.typing import NativeLazyFrame
-    from tests.utils import Constructor
-    from tests.utils import ConstructorEager
-    from tests.utils import ConstructorLazy
-=======
     from narwhals.typing import NativeFrame, NativeLazyFrame
-    from tests.utils import Constructor, ConstructorEager
->>>>>>> b5f72dd3
+    from tests.utils import Constructor, ConstructorEager, ConstructorLazy
 
     Data: TypeAlias = "dict[str, list[Any]]"
 
