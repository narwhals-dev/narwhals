--- conflicted
+++ resolved
@@ -10,16 +10,12 @@
 
 import pytest
 
-<<<<<<< HEAD
+import narwhals as nw
 from narwhals._utils import (
     Implementation,
     generate_temporary_column_name,
     qualified_type_name,
 )
-=======
-import narwhals as nw
-from narwhals._utils import Implementation, generate_temporary_column_name
->>>>>>> f05011cf
 from tests.utils import ID_PANDAS_LIKE, PANDAS_VERSION, pyspark_session, sqlframe_session
 
 if TYPE_CHECKING:
@@ -43,18 +39,14 @@
 
     from narwhals._spark_like.dataframe import SQLFrameDataFrame
     from narwhals._typing import EagerAllowed
-<<<<<<< HEAD
-    from narwhals.typing import NativeDataFrame, NativeLazyFrame
-    from tests.utils import Constructor, ConstructorEager, ConstructorLazy, IntoIterable
-=======
     from narwhals.typing import NativeDataFrame, NativeLazyFrame, NonNestedDType
     from tests.utils import (
         Constructor,
         ConstructorEager,
         ConstructorLazy,
+        IntoIterable,
         NestedOrEnumDType,
     )
->>>>>>> f05011cf
 
     Data: TypeAlias = "dict[str, list[Any]]"
 
@@ -353,106 +345,6 @@
     return request.param  # type: ignore[no-any-return]
 
 
-<<<<<<< HEAD
-class UserDefinedIterable:
-    def __init__(self, iterable: Iterable[Any]) -> None:
-        self.iterable: Iterable[Any] = iterable
-
-    def __iter__(self) -> Iterator[Any]:
-        yield from self.iterable
-
-
-def generator_function(iterable: Iterable[Any]) -> Generator[Any, Any, None]:
-    yield from iterable
-
-
-def generator_expression(iterable: Iterable[Any]) -> Generator[Any, None, None]:
-    return (element for element in iterable)
-
-
-def dict_keys(iterable: Iterable[Any]) -> KeysView[Any]:
-    return dict.fromkeys(iterable).keys()
-
-
-def dict_values(iterable: Iterable[Any]) -> ValuesView[Any]:
-    return dict(enumerate(iterable)).values()
-
-
-def chunked_array(iterable: Any) -> Iterable[Any]:
-    import pyarrow as pa
-
-    return pa.chunked_array([iterable])
-
-
-def _ids_into_iter(obj: Any) -> str:
-    module: str = ""
-    if (obj_module := obj.__module__) and obj_module != __name__:
-        module = obj.__module__
-    name = qualified_type_name(obj)
-    if name in {"function", "builtin_function_or_method"} or "_cython" in name:
-        return f"{module}.{obj.__qualname__}" if module else obj.__qualname__
-    return name.removeprefix(__name__).strip(".")
-
-
-def _build_into_iter() -> Iterator[IntoIterable]:  # pragma: no cover
-    yield from (
-        # 1-4: should cover `Iterable`, `Sequence`, `Iterator`
-        list,
-        tuple,
-        iter,
-        deque,
-        # 5-6: cover `Generator`
-        generator_function,
-        generator_expression,
-        # 7-8: `Iterable`, but quite commonly cause issues upstream as they are `Sized` but not `Sequence`
-        dict_keys,
-        dict_values,
-        # 9: duck typing
-        UserDefinedIterable,
-    )
-    # 10: 1D numpy
-    if find_spec("numpy"):
-        import numpy as np
-
-        yield np.array
-    # 11-13: 1D pandas
-    if find_spec("pandas"):
-        import pandas as pd
-
-        yield from (pd.Index, pd.array, pd.Series)
-    # 14: 1D polars
-    if find_spec("polars"):
-        import polars as pl
-
-        yield pl.Series
-    # 15-16: 1D pyarrow
-    if find_spec("pyarrow"):
-        import pyarrow as pa
-
-        yield from (pa.array, chunked_array)
-
-
-def _into_iter_selector() -> Callable[[int], Iterator[IntoIterable]]:
-    callables = tuple(_build_into_iter())
-
-    def pick(n: int, /) -> Iterator[IntoIterable]:
-        yield from callables[:n]
-
-    return pick
-
-
-_into_iter: Callable[[int], Iterator[IntoIterable]] = _into_iter_selector()
-"""`into_iter` fixtures use the suffix `_<n>` to denote the maximum number of constructors.
-
-Anything greater than **10** may return less depending on available dependencies.
-"""
-
-
-@pytest.fixture(params=_into_iter(16), scope="session", ids=_ids_into_iter)
-def into_iter_16(request: pytest.FixtureRequest) -> IntoIterable:
-    function: IntoIterable = request.param
-    return function
-=======
 @pytest.fixture(
     params=[
         nw.Boolean,
@@ -498,4 +390,103 @@
 def nested_dtype(request: pytest.FixtureRequest) -> NestedOrEnumDType:
     dtype: NestedOrEnumDType = request.param
     return dtype
->>>>>>> f05011cf
+
+
+class UserDefinedIterable:
+    def __init__(self, iterable: Iterable[Any]) -> None:
+        self.iterable: Iterable[Any] = iterable
+
+    def __iter__(self) -> Iterator[Any]:
+        yield from self.iterable
+
+
+def generator_function(iterable: Iterable[Any]) -> Generator[Any, Any, None]:
+    yield from iterable
+
+
+def generator_expression(iterable: Iterable[Any]) -> Generator[Any, None, None]:
+    return (element for element in iterable)
+
+
+def dict_keys(iterable: Iterable[Any]) -> KeysView[Any]:
+    return dict.fromkeys(iterable).keys()
+
+
+def dict_values(iterable: Iterable[Any]) -> ValuesView[Any]:
+    return dict(enumerate(iterable)).values()
+
+
+def chunked_array(iterable: Any) -> Iterable[Any]:
+    import pyarrow as pa
+
+    return pa.chunked_array([iterable])
+
+
+def _ids_into_iter(obj: Any) -> str:
+    module: str = ""
+    if (obj_module := obj.__module__) and obj_module != __name__:
+        module = obj.__module__
+    name = qualified_type_name(obj)
+    if name in {"function", "builtin_function_or_method"} or "_cython" in name:
+        return f"{module}.{obj.__qualname__}" if module else obj.__qualname__
+    return name.removeprefix(__name__).strip(".")
+
+
+def _build_into_iter() -> Iterator[IntoIterable]:  # pragma: no cover
+    yield from (
+        # 1-4: should cover `Iterable`, `Sequence`, `Iterator`
+        list,
+        tuple,
+        iter,
+        deque,
+        # 5-6: cover `Generator`
+        generator_function,
+        generator_expression,
+        # 7-8: `Iterable`, but quite commonly cause issues upstream as they are `Sized` but not `Sequence`
+        dict_keys,
+        dict_values,
+        # 9: duck typing
+        UserDefinedIterable,
+    )
+    # 10: 1D numpy
+    if find_spec("numpy"):
+        import numpy as np
+
+        yield np.array
+    # 11-13: 1D pandas
+    if find_spec("pandas"):
+        import pandas as pd
+
+        yield from (pd.Index, pd.array, pd.Series)
+    # 14: 1D polars
+    if find_spec("polars"):
+        import polars as pl
+
+        yield pl.Series
+    # 15-16: 1D pyarrow
+    if find_spec("pyarrow"):
+        import pyarrow as pa
+
+        yield from (pa.array, chunked_array)
+
+
+def _into_iter_selector() -> Callable[[int], Iterator[IntoIterable]]:
+    callables = tuple(_build_into_iter())
+
+    def pick(n: int, /) -> Iterator[IntoIterable]:
+        yield from callables[:n]
+
+    return pick
+
+
+_into_iter: Callable[[int], Iterator[IntoIterable]] = _into_iter_selector()
+"""`into_iter` fixtures use the suffix `_<n>` to denote the maximum number of constructors.
+
+Anything greater than **10** may return less depending on available dependencies.
+"""
+
+
+@pytest.fixture(params=_into_iter(16), scope="session", ids=_ids_into_iter)
+def into_iter_16(request: pytest.FixtureRequest) -> IntoIterable:
+    function: IntoIterable = request.param
+    return function