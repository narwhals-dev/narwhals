--- conflicted
+++ resolved
@@ -14,16 +14,7 @@
 from narwhals.dependencies import get_cudf
 from narwhals.dependencies import get_dask_dataframe
 from narwhals.dependencies import get_modin
-<<<<<<< HEAD
-from narwhals.utils import parse_version
-=======
 from tests.utils import PANDAS_VERSION
-
-if TYPE_CHECKING:
-    from narwhals.typing import IntoDataFrame
-    from narwhals.typing import IntoFrame
-    from tests.utils import Constructor
->>>>>>> e6abf278
 
 with contextlib.suppress(ImportError):
     import modin.pandas  # noqa: F401
@@ -106,7 +97,6 @@
     return pa.table(obj)  # type: ignore[no-any-return]
 
 
-<<<<<<< HEAD
 @pytest.fixture(scope="session")
 def spark_session() -> Generator[SparkSession, None, None]:
     try:
@@ -129,10 +119,7 @@
     session.stop()
 
 
-if parse_version(pd.__version__) >= parse_version("2.0.0"):
-=======
 if PANDAS_VERSION >= (2, 0, 0):
->>>>>>> e6abf278
     eager_constructors = [
         pandas_constructor,
         pandas_nullable_constructor,
