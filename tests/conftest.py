--- conflicted
+++ resolved
@@ -12,12 +12,9 @@
 from tests.utils import PANDAS_VERSION
 
 if TYPE_CHECKING:
-<<<<<<< HEAD
+    from collections.abc import Sequence
+
     import daft
-=======
-    from collections.abc import Sequence
-
->>>>>>> e4f7d300
     import duckdb
     import ibis
     import pandas as pd
