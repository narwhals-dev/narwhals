--- conflicted
+++ resolved
@@ -25,12 +25,8 @@
     from typing_extensions import TypeAlias
 
     from narwhals._spark_like.dataframe import SQLFrameDataFrame
-<<<<<<< HEAD
+    from narwhals._typing import EagerAllowed
     from narwhals.typing import NativeDataFrame, NativeLazyFrame
-=======
-    from narwhals._typing import EagerAllowed
-    from narwhals.typing import NativeFrame, NativeLazyFrame
->>>>>>> db424275
     from tests.utils import Constructor, ConstructorEager, ConstructorLazy
 
     Data: TypeAlias = "dict[str, list[Any]]"
