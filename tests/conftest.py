from __future__ import annotations

import contextlib
from typing import TYPE_CHECKING
from typing import Any

import pandas as pd
import polars as pl
import pyarrow as pa
import pytest

from narwhals.dependencies import get_cudf
from narwhals.dependencies import get_dask_dataframe
from narwhals.dependencies import get_fireducks
from narwhals.dependencies import get_modin
from tests.utils import PANDAS_VERSION

if TYPE_CHECKING:
    from narwhals.typing import IntoDataFrame
    from narwhals.typing import IntoFrame
    from tests.utils import Constructor
    from tests.utils import ConstructorEager

with contextlib.suppress(ImportError):
    import modin.pandas  # noqa: F401
with contextlib.suppress(ImportError):
    import dask.dataframe  # noqa: F401
with contextlib.suppress(ImportError):
    import cudf  # noqa: F401
with contextlib.suppress(ImportError):
    import fireducks.pandas  # noqa: F401


def pytest_addoption(parser: Any) -> None:
    parser.addoption(
        "--runslow", action="store_true", default=False, help="run slow tests"
    )


def pytest_configure(config: Any) -> None:
    config.addinivalue_line("markers", "slow: mark test as slow to run")


def pytest_collection_modifyitems(config: Any, items: Any) -> Any:  # pragma: no cover
    if config.getoption("--runslow"):
        # --runslow given in cli: do not skip slow tests
        return
    skip_slow = pytest.mark.skip(reason="need --runslow option to run")
    for item in items:
        if "slow" in item.keywords:
            item.add_marker(skip_slow)


def pandas_constructor(obj: Any) -> IntoDataFrame:
    return pd.DataFrame(obj)  # type: ignore[no-any-return]


def pandas_nullable_constructor(obj: Any) -> IntoDataFrame:
    return pd.DataFrame(obj).convert_dtypes(dtype_backend="numpy_nullable")  # type: ignore[no-any-return]


def pandas_pyarrow_constructor(obj: Any) -> IntoDataFrame:
    return pd.DataFrame(obj).convert_dtypes(dtype_backend="pyarrow")  # type: ignore[no-any-return]


def modin_constructor(obj: Any) -> IntoDataFrame:  # pragma: no cover
    mpd = get_modin()
    return mpd.DataFrame(pd.DataFrame(obj)).convert_dtypes(dtype_backend="pyarrow")  # type: ignore[no-any-return]


def cudf_constructor(obj: Any) -> IntoDataFrame:  # pragma: no cover
    cudf = get_cudf()
    return cudf.DataFrame(obj)  # type: ignore[no-any-return]


def polars_eager_constructor(obj: Any) -> IntoDataFrame:
    return pl.DataFrame(obj)


def polars_lazy_constructor(obj: Any) -> pl.LazyFrame:
    return pl.LazyFrame(obj)


def dask_lazy_p1_constructor(obj: Any) -> IntoFrame:  # pragma: no cover
    dd = get_dask_dataframe()
    return dd.from_dict(obj, npartitions=1)  # type: ignore[no-any-return]


def dask_lazy_p2_constructor(obj: Any) -> IntoFrame:  # pragma: no cover
    dd = get_dask_dataframe()
    return dd.from_dict(obj, npartitions=2)  # type: ignore[no-any-return]


def pyarrow_table_constructor(obj: Any) -> IntoDataFrame:
    return pa.table(obj)  # type: ignore[no-any-return]


<<<<<<< HEAD
def fireducks_constructor(obj: Any) -> IntoDataFrame:
    fpd = get_fireducks()
    return fpd.DataFrame(obj)  # type: ignore[no-any-return]


if parse_version(pd.__version__) >= parse_version("2.0.0"):
=======
if PANDAS_VERSION >= (2, 0, 0):
>>>>>>> db9a0484
    eager_constructors = [
        pandas_constructor,
        pandas_nullable_constructor,
        pandas_pyarrow_constructor,
    ]
else:  # pragma: no cover
    eager_constructors = [pandas_constructor]

eager_constructors.extend([polars_eager_constructor, pyarrow_table_constructor])
lazy_constructors = [polars_lazy_constructor]

if get_modin() is not None:  # pragma: no cover
    eager_constructors.append(modin_constructor)
if get_cudf() is not None:
    eager_constructors.append(cudf_constructor)  # pragma: no cover
if get_fireducks() is not None:
    eager_constructors.append(fireducks_constructor)  # pragma: no cover
if get_dask_dataframe() is not None:  # pragma: no cover
    # TODO(unassigned): reinstate both dask constructors once if/when we have a dask use-case
    # lazy_constructors.extend([dask_lazy_p1_constructor, dask_lazy_p2_constructor])  # noqa: ERA001
    lazy_constructors.append(dask_lazy_p2_constructor)  # type: ignore  # noqa: PGH003


@pytest.fixture(params=eager_constructors)
def constructor_eager(
    request: pytest.FixtureRequest,
) -> ConstructorEager:
    return request.param  # type: ignore[no-any-return]


@pytest.fixture(params=[*eager_constructors, *lazy_constructors])
def constructor(request: pytest.FixtureRequest) -> Constructor:
    return request.param  # type: ignore[no-any-return]<|MERGE_RESOLUTION|>--- conflicted
+++ resolved
@@ -95,16 +95,12 @@
     return pa.table(obj)  # type: ignore[no-any-return]
 
 
-<<<<<<< HEAD
 def fireducks_constructor(obj: Any) -> IntoDataFrame:
     fpd = get_fireducks()
     return fpd.DataFrame(obj)  # type: ignore[no-any-return]
 
 
-if parse_version(pd.__version__) >= parse_version("2.0.0"):
-=======
 if PANDAS_VERSION >= (2, 0, 0):
->>>>>>> db9a0484
     eager_constructors = [
         pandas_constructor,
         pandas_nullable_constructor,
