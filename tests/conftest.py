from __future__ import annotations

import os
from typing import TYPE_CHECKING
from typing import Any
from typing import Callable
from typing import Generator
from typing import Sequence

import duckdb
import pandas as pd
import polars as pl
import pyarrow as pa
import pytest

if TYPE_CHECKING:
    from narwhals.typing import IntoDataFrame
    from narwhals.typing import IntoFrame

if TYPE_CHECKING:
    from pyspark.sql import SparkSession

    from narwhals.typing import IntoDataFrame
    from narwhals.typing import IntoFrame

# When testing cudf.pandas in Kaggle, we get an error if we try to run
# python -m cudf.pandas -m pytest --constructors=pandas. This gives us
# a way to run `python -m cudf.pandas -m pytest` and control which constructors
# get tested.
if default_constructors := os.environ.get(
    "NARWHALS_DEFAULT_CONSTRUCTORS", None
):  # pragma: no cover
    DEFAULT_CONSTRUCTORS = default_constructors
else:
    DEFAULT_CONSTRUCTORS = (
        "pandas,pandas[nullable],pandas[pyarrow],polars[eager],polars[lazy],pyarrow"
    )


def pytest_addoption(parser: Any) -> None:
    parser.addoption(
        "--runslow", action="store_true", default=False, help="run slow tests"
    )
    parser.addoption(
        "--all-cpu-constructors",
        action="store_true",
        default=False,
        help="run tests with all cpu constructors",
    )
    parser.addoption(
        "--constructors",
        action="store",
        default=DEFAULT_CONSTRUCTORS,
        type=str,
        help="libraries to test",
    )


def pytest_configure(config: pytest.Config) -> None:
    config.addinivalue_line("markers", "slow: mark test as slow to run")


def pytest_collection_modifyitems(
    config: pytest.Config, items: Sequence[pytest.Function]
) -> None:  # pragma: no cover
    if config.getoption("--runslow"):
        # --runslow given in cli: do not skip slow tests
        return
    skip_slow = pytest.mark.skip(reason="need --runslow option to run")
    for item in items:
        if "slow" in item.keywords:
            item.add_marker(skip_slow)


def pandas_constructor(obj: Any) -> IntoDataFrame:
    return pd.DataFrame(obj)  # type: ignore[no-any-return]


def pandas_nullable_constructor(obj: Any) -> IntoDataFrame:
    return pd.DataFrame(obj).convert_dtypes(dtype_backend="numpy_nullable")  # type: ignore[no-any-return]


def pandas_pyarrow_constructor(obj: Any) -> IntoDataFrame:
    return pd.DataFrame(obj).convert_dtypes(dtype_backend="pyarrow")  # type: ignore[no-any-return]


def modin_constructor(obj: Any) -> IntoDataFrame:  # pragma: no cover
    import modin.pandas as mpd

    return mpd.DataFrame(pd.DataFrame(obj))  # type: ignore[no-any-return]


def modin_pyarrow_constructor(obj: Any) -> IntoDataFrame:  # pragma: no cover
    import modin.pandas as mpd

    return mpd.DataFrame(pd.DataFrame(obj)).convert_dtypes(dtype_backend="pyarrow")  # type: ignore[no-any-return]


def cudf_constructor(obj: Any) -> IntoDataFrame:  # pragma: no cover
    import cudf

    return cudf.DataFrame(obj)  # type: ignore[no-any-return]


def polars_eager_constructor(obj: Any) -> IntoDataFrame:
    return pl.DataFrame(obj)


def polars_lazy_constructor(obj: Any) -> pl.LazyFrame:
    return pl.LazyFrame(obj)


def duckdb_lazy_constructor(obj: Any) -> duckdb.DuckDBPyRelation:
    _df = pl.LazyFrame(obj)
    return duckdb.table("_df")


def dask_lazy_p1_constructor(obj: Any) -> IntoFrame:  # pragma: no cover
    import dask.dataframe as dd

    return dd.from_dict(obj, npartitions=1)  # type: ignore[no-any-return]


def dask_lazy_p2_constructor(obj: Any) -> IntoFrame:  # pragma: no cover
    import dask.dataframe as dd

    return dd.from_dict(obj, npartitions=2)  # type: ignore[no-any-return]


def pyarrow_table_constructor(obj: Any) -> IntoDataFrame:
    return pa.table(obj)  # type: ignore[no-any-return]


@pytest.fixture(scope="session")
def spark_session() -> Generator[SparkSession, None, None]:  # pragma: no cover
    try:
        from pyspark.sql import SparkSession
    except ImportError:  # pragma: no cover
        pytest.skip("pyspark is not installed")
        return

    import warnings

    os.environ["PYARROW_IGNORE_TIMEZONE"] = "1"
    with warnings.catch_warnings():
        # The spark session seems to trigger a polars warning.
        # Polars is imported in the tests, but not used in the spark operations
        warnings.filterwarnings(
            "ignore", r"Using fork\(\) can cause Polars", category=RuntimeWarning
        )
        session = (
            SparkSession.builder.appName("unit-tests")
            .master("local[1]")
            .config("spark.ui.enabled", "false")
            # executing one task at a time makes the tests faster
            .config("spark.default.parallelism", "1")
            .config("spark.sql.shuffle.partitions", "2")
            .getOrCreate()
        )
        yield session
    session.stop()


<<<<<<< HEAD
if PANDAS_VERSION >= (2, 0, 0):
    eager_constructors = [
        pandas_constructor,
        pandas_nullable_constructor,
        pandas_pyarrow_constructor,
    ]
else:  # pragma: no cover
    eager_constructors = [pandas_constructor]

eager_constructors.extend([polars_eager_constructor, pyarrow_table_constructor])
lazy_constructors = [polars_lazy_constructor, duckdb_lazy_constructor]

if get_modin() is not None:  # pragma: no cover
    eager_constructors.append(modin_constructor)
if get_cudf() is not None:
    eager_constructors.append(cudf_constructor)  # pragma: no cover
if get_dask_dataframe() is not None:  # pragma: no cover
    # TODO(unassigned): reinstate both dask constructors once if/when we have a dask use-case
    # lazy_constructors.extend([dask_lazy_p1_constructor, dask_lazy_p2_constructor])  # noqa: ERA001
    lazy_constructors.append(dask_lazy_p2_constructor)


@pytest.fixture(params=eager_constructors)
def constructor_eager(
    request: pytest.FixtureRequest,
) -> ConstructorEager:
    return request.param  # type: ignore[no-any-return]


@pytest.fixture(params=[*eager_constructors, *lazy_constructors])
def constructor(request: pytest.FixtureRequest) -> Constructor:
    return request.param  # type: ignore[no-any-return]
=======
EAGER_CONSTRUCTORS: dict[str, Callable[[Any], IntoDataFrame]] = {
    "pandas": pandas_constructor,
    "pandas[nullable]": pandas_nullable_constructor,
    "pandas[pyarrow]": pandas_pyarrow_constructor,
    "pyarrow": pyarrow_table_constructor,
    "modin": modin_constructor,
    "modin[pyarrow]": modin_pyarrow_constructor,
    "cudf": cudf_constructor,
    "polars[eager]": polars_eager_constructor,
}
LAZY_CONSTRUCTORS: dict[str, Callable[[Any], IntoFrame]] = {
    "dask": dask_lazy_p2_constructor,
    "polars[lazy]": polars_lazy_constructor,
}
GPU_CONSTRUCTORS: dict[str, Callable[[Any], IntoFrame]] = {"cudf": cudf_constructor}


def pytest_generate_tests(metafunc: pytest.Metafunc) -> None:
    if metafunc.config.getoption("all_cpu_constructors"):
        selected_constructors: list[str] = [
            *iter(EAGER_CONSTRUCTORS.keys()),
            *iter(LAZY_CONSTRUCTORS.keys()),
        ]
        selected_constructors = [
            x for x in selected_constructors if x not in GPU_CONSTRUCTORS
        ]
    else:  # pragma: no cover
        selected_constructors = metafunc.config.getoption("constructors").split(",")

    eager_constructors: list[Callable[[Any], IntoDataFrame]] = []
    eager_constructors_ids: list[str] = []
    constructors: list[Callable[[Any], IntoFrame]] = []
    constructors_ids: list[str] = []

    for constructor in selected_constructors:
        if constructor in EAGER_CONSTRUCTORS:
            eager_constructors.append(EAGER_CONSTRUCTORS[constructor])
            eager_constructors_ids.append(constructor)
            constructors.append(EAGER_CONSTRUCTORS[constructor])
            constructors_ids.append(constructor)
        elif constructor in LAZY_CONSTRUCTORS:
            constructors.append(LAZY_CONSTRUCTORS[constructor])
            constructors_ids.append(constructor)
        else:  # pragma: no cover
            msg = f"Expected one of {EAGER_CONSTRUCTORS.keys()} or {LAZY_CONSTRUCTORS.keys()}, got {constructor}"
            raise ValueError(msg)

    if "constructor_eager" in metafunc.fixturenames:
        metafunc.parametrize(
            "constructor_eager", eager_constructors, ids=eager_constructors_ids
        )
    elif "constructor" in metafunc.fixturenames:
        metafunc.parametrize("constructor", constructors, ids=constructors_ids)
>>>>>>> b7e4cb9f
<|MERGE_RESOLUTION|>--- conflicted
+++ resolved
@@ -161,40 +161,6 @@
     session.stop()
 
 
-<<<<<<< HEAD
-if PANDAS_VERSION >= (2, 0, 0):
-    eager_constructors = [
-        pandas_constructor,
-        pandas_nullable_constructor,
-        pandas_pyarrow_constructor,
-    ]
-else:  # pragma: no cover
-    eager_constructors = [pandas_constructor]
-
-eager_constructors.extend([polars_eager_constructor, pyarrow_table_constructor])
-lazy_constructors = [polars_lazy_constructor, duckdb_lazy_constructor]
-
-if get_modin() is not None:  # pragma: no cover
-    eager_constructors.append(modin_constructor)
-if get_cudf() is not None:
-    eager_constructors.append(cudf_constructor)  # pragma: no cover
-if get_dask_dataframe() is not None:  # pragma: no cover
-    # TODO(unassigned): reinstate both dask constructors once if/when we have a dask use-case
-    # lazy_constructors.extend([dask_lazy_p1_constructor, dask_lazy_p2_constructor])  # noqa: ERA001
-    lazy_constructors.append(dask_lazy_p2_constructor)
-
-
-@pytest.fixture(params=eager_constructors)
-def constructor_eager(
-    request: pytest.FixtureRequest,
-) -> ConstructorEager:
-    return request.param  # type: ignore[no-any-return]
-
-
-@pytest.fixture(params=[*eager_constructors, *lazy_constructors])
-def constructor(request: pytest.FixtureRequest) -> Constructor:
-    return request.param  # type: ignore[no-any-return]
-=======
 EAGER_CONSTRUCTORS: dict[str, Callable[[Any], IntoDataFrame]] = {
     "pandas": pandas_constructor,
     "pandas[nullable]": pandas_nullable_constructor,
@@ -208,6 +174,7 @@
 LAZY_CONSTRUCTORS: dict[str, Callable[[Any], IntoFrame]] = {
     "dask": dask_lazy_p2_constructor,
     "polars[lazy]": polars_lazy_constructor,
+    "duckdb": duckdb_lazy_constructor,
 }
 GPU_CONSTRUCTORS: dict[str, Callable[[Any], IntoFrame]] = {"cudf": cudf_constructor}
 
@@ -247,5 +214,4 @@
             "constructor_eager", eager_constructors, ids=eager_constructors_ids
         )
     elif "constructor" in metafunc.fixturenames:
-        metafunc.parametrize("constructor", constructors, ids=constructors_ids)
->>>>>>> b7e4cb9f
+        metafunc.parametrize("constructor", constructors, ids=constructors_ids)