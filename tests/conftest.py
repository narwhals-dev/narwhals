from __future__ import annotations

import os
import sys
import uuid
from copy import deepcopy
from functools import lru_cache
from typing import TYPE_CHECKING
from typing import Any
from typing import Callable
from typing import Sequence
from typing import cast

import pytest

from narwhals.utils import generate_temporary_column_name
from tests.utils import PANDAS_VERSION

if TYPE_CHECKING:
    import duckdb
<<<<<<< HEAD
    import ibis
=======
    import pandas as pd
    import polars as pl
    import pyarrow as pa
    from pyspark.sql import DataFrame as PySparkDataFrame
    from typing_extensions import TypeAlias
>>>>>>> 16427440

    from narwhals._spark_like.dataframe import SQLFrameDataFrame
    from narwhals.typing import NativeFrame
    from narwhals.typing import NativeLazyFrame
    from tests.utils import Constructor
    from tests.utils import ConstructorEager

    Data: TypeAlias = "dict[str, list[Any]]"

MIN_PANDAS_NULLABLE_VERSION = (2,)

# When testing cudf.pandas in Kaggle, we get an error if we try to run
# python -m cudf.pandas -m pytest --constructors=pandas. This gives us
# a way to run `python -m cudf.pandas -m pytest` and control which constructors
# get tested.
if default_constructors := os.environ.get(
    "NARWHALS_DEFAULT_CONSTRUCTORS", None
):  # pragma: no cover
    DEFAULT_CONSTRUCTORS = default_constructors
else:
    DEFAULT_CONSTRUCTORS = "pandas,pandas[pyarrow],polars[eager],pyarrow,duckdb,sqlframe"


def pytest_addoption(parser: Any) -> None:
    parser.addoption(
        "--runslow", action="store_true", default=False, help="run slow tests"
    )
    parser.addoption(
        "--all-cpu-constructors",
        action="store_true",
        default=False,
        help="run tests with all cpu constructors",
    )
    parser.addoption(
        "--constructors",
        action="store",
        default=DEFAULT_CONSTRUCTORS,
        type=str,
        help="libraries to test",
    )


def pytest_configure(config: pytest.Config) -> None:
    config.addinivalue_line("markers", "slow: mark test as slow to run")


def pytest_collection_modifyitems(
    config: pytest.Config, items: Sequence[pytest.Function]
) -> None:  # pragma: no cover
    if config.getoption("--runslow"):
        # --runslow given in cli: do not skip slow tests
        return
    skip_slow = pytest.mark.skip(reason="need --runslow option to run")
    for item in items:
        if "slow" in item.keywords:
            item.add_marker(skip_slow)


def pandas_constructor(obj: Data) -> pd.DataFrame:
    import pandas as pd

    return pd.DataFrame(obj)


def pandas_nullable_constructor(obj: Data) -> pd.DataFrame:
    import pandas as pd

    return pd.DataFrame(obj).convert_dtypes(dtype_backend="numpy_nullable")


def pandas_pyarrow_constructor(obj: Data) -> pd.DataFrame:
    import pandas as pd

    return pd.DataFrame(obj).convert_dtypes(dtype_backend="pyarrow")


def modin_constructor(obj: Data) -> NativeFrame:  # pragma: no cover
    import modin.pandas as mpd
    import pandas as pd

    df = mpd.DataFrame(pd.DataFrame(obj))
    return cast("NativeFrame", df)


def modin_pyarrow_constructor(obj: Data) -> NativeFrame:  # pragma: no cover
    import modin.pandas as mpd
    import pandas as pd

    df = mpd.DataFrame(pd.DataFrame(obj)).convert_dtypes(dtype_backend="pyarrow")
    return cast("NativeFrame", df)


def cudf_constructor(obj: Data) -> NativeFrame:  # pragma: no cover
    import cudf

    df = cudf.DataFrame(obj)
    return cast("NativeFrame", df)


def polars_eager_constructor(obj: Data) -> pl.DataFrame:
    import polars as pl

    return pl.DataFrame(obj)


def polars_lazy_constructor(obj: Data) -> pl.LazyFrame:
    import polars as pl

    return pl.LazyFrame(obj)


def duckdb_lazy_constructor(obj: Data) -> duckdb.DuckDBPyRelation:
    import duckdb
    import polars as pl

    _df = pl.LazyFrame(obj)
    return duckdb.table("_df")


def dask_lazy_p1_constructor(obj: Data) -> NativeLazyFrame:  # pragma: no cover
    import dask.dataframe as dd

    return cast("NativeLazyFrame", dd.from_dict(obj, npartitions=1))


def dask_lazy_p2_constructor(obj: Data) -> NativeLazyFrame:  # pragma: no cover
    import dask.dataframe as dd

    return cast("NativeLazyFrame", dd.from_dict(obj, npartitions=2))


def pyarrow_table_constructor(obj: dict[str, Any]) -> pa.Table:
    import pyarrow as pa

    return pa.table(obj)


def pyspark_lazy_constructor() -> Callable[[Data], PySparkDataFrame]:  # pragma: no cover
    pytest.importorskip("pyspark")
    import warnings
    from atexit import register

    from pyspark.sql import SparkSession

    with warnings.catch_warnings():
        # The spark session seems to trigger a polars warning.
        # Polars is imported in the tests, but not used in the spark operations
        warnings.filterwarnings(
            "ignore", r"Using fork\(\) can cause Polars", category=RuntimeWarning
        )
        builder = cast("SparkSession.Builder", SparkSession.builder)
        session = (
            builder.appName("unit-tests")
            .master("local[1]")
            .config("spark.ui.enabled", "false")
            # executing one task at a time makes the tests faster
            .config("spark.default.parallelism", "1")
            .config("spark.sql.shuffle.partitions", "2")
            # common timezone for all tests environments
            .config("spark.sql.session.timeZone", "UTC")
            .getOrCreate()
        )

        register(session.stop)

        def _constructor(obj: Data) -> PySparkDataFrame:
            _obj = deepcopy(obj)
            index_col_name = generate_temporary_column_name(n_bytes=8, columns=list(_obj))
            _obj[index_col_name] = list(range(len(_obj[next(iter(_obj))])))

            return (
                session.createDataFrame([*zip(*_obj.values())], schema=[*_obj.keys()])
                .repartition(2)
                .orderBy(index_col_name)
                .drop(index_col_name)
            )

        return _constructor


def sqlframe_pyspark_lazy_constructor(obj: Data) -> SQLFrameDataFrame:  # pragma: no cover
    from sqlframe.duckdb import DuckDBSession

    session = DuckDBSession()
    return session.createDataFrame([*zip(*obj.values())], schema=[*obj.keys()])


<<<<<<< HEAD
@lru_cache(maxsize=1)
def _ibis_backend() -> ibis.backends.BaseBackend:
    """Cached (singleton) in-memory backend to ensure all tables exist within the same in-memory database."""
    import ibis

    return ibis.duckdb.connect()


def ibis_lazy_constructor(
    obj: dict[str, list[Any]],
) -> Callable[[Any], IntoFrame]:  # pragma: no cover
    ldf = pl.from_dict(obj).lazy()
    table_name = str(uuid.uuid4())
    return _ibis_backend().create_table(table_name, ldf)


EAGER_CONSTRUCTORS: dict[str, Callable[[Any], IntoDataFrame]] = {
=======
EAGER_CONSTRUCTORS: dict[str, ConstructorEager] = {
>>>>>>> 16427440
    "pandas": pandas_constructor,
    "pandas[nullable]": pandas_nullable_constructor,
    "pandas[pyarrow]": pandas_pyarrow_constructor,
    "pyarrow": pyarrow_table_constructor,
    "modin": modin_constructor,
    "modin[pyarrow]": modin_pyarrow_constructor,
    "cudf": cudf_constructor,
    "polars[eager]": polars_eager_constructor,
}
LAZY_CONSTRUCTORS: dict[str, Constructor] = {
    "dask": dask_lazy_p2_constructor,
    "polars[lazy]": polars_lazy_constructor,
    "duckdb": duckdb_lazy_constructor,
    "pyspark": pyspark_lazy_constructor,  # type: ignore[dict-item]
<<<<<<< HEAD
    "ibis": ibis_lazy_constructor,
    # We've reported several bugs to sqlframe - once they address
    # them, we can start testing them as part of our CI.
    # "sqlframe": sqlframe_pyspark_lazy_constructor,  # noqa: ERA001
=======
    "sqlframe": sqlframe_pyspark_lazy_constructor,
>>>>>>> 16427440
}
GPU_CONSTRUCTORS: dict[str, ConstructorEager] = {"cudf": cudf_constructor}


def pytest_generate_tests(metafunc: pytest.Metafunc) -> None:
    if metafunc.config.getoption("all_cpu_constructors"):  # pragma: no cover
        selected_constructors: list[str] = [
            *iter(EAGER_CONSTRUCTORS.keys()),
            *iter(LAZY_CONSTRUCTORS.keys()),
        ]
        selected_constructors = [
            x
            for x in selected_constructors
            if x not in GPU_CONSTRUCTORS and x != "modin"  # too slow
        ]
    else:  # pragma: no cover
        opt = cast("str", metafunc.config.getoption("constructors"))
        selected_constructors = opt.split(",")

    eager_constructors: list[ConstructorEager] = []
    eager_constructors_ids: list[str] = []
    constructors: list[Constructor] = []
    constructors_ids: list[str] = []

    for constructor in selected_constructors:
        if (
            constructor in {"pandas[nullable]", "pandas[pyarrow]"}
            and MIN_PANDAS_NULLABLE_VERSION > PANDAS_VERSION
        ) or (constructor == "sqlframe" and sys.version_info < (3, 9)):
            continue  # pragma: no cover

        if constructor in EAGER_CONSTRUCTORS:
            eager_constructors.append(EAGER_CONSTRUCTORS[constructor])
            eager_constructors_ids.append(constructor)
            constructors.append(EAGER_CONSTRUCTORS[constructor])
        elif constructor == "pyspark":  # pragma: no cover
            constructors.append(pyspark_lazy_constructor())
        elif constructor in LAZY_CONSTRUCTORS:
            constructors.append(LAZY_CONSTRUCTORS[constructor])
        else:  # pragma: no cover
            msg = f"Expected one of {EAGER_CONSTRUCTORS.keys()} or {LAZY_CONSTRUCTORS.keys()}, got {constructor}"
            raise ValueError(msg)
        constructors_ids.append(constructor)

    if "constructor_eager" in metafunc.fixturenames:
        metafunc.parametrize(
            "constructor_eager", eager_constructors, ids=eager_constructors_ids
        )
    elif "constructor" in metafunc.fixturenames:
        metafunc.parametrize("constructor", constructors, ids=constructors_ids)<|MERGE_RESOLUTION|>--- conflicted
+++ resolved
@@ -11,6 +11,7 @@
 from typing import Sequence
 from typing import cast
 
+import polars as pl
 import pytest
 
 from narwhals.utils import generate_temporary_column_name
@@ -18,15 +19,11 @@
 
 if TYPE_CHECKING:
     import duckdb
-<<<<<<< HEAD
     import ibis
-=======
-    import pandas as pd
-    import polars as pl
+    import pandas as pd
     import pyarrow as pa
     from pyspark.sql import DataFrame as PySparkDataFrame
     from typing_extensions import TypeAlias
->>>>>>> 16427440
 
     from narwhals._spark_like.dataframe import SQLFrameDataFrame
     from narwhals.typing import NativeFrame
@@ -214,7 +211,6 @@
     return session.createDataFrame([*zip(*obj.values())], schema=[*obj.keys()])
 
 
-<<<<<<< HEAD
 @lru_cache(maxsize=1)
 def _ibis_backend() -> ibis.backends.BaseBackend:
     """Cached (singleton) in-memory backend to ensure all tables exist within the same in-memory database."""
@@ -224,17 +220,14 @@
 
 
 def ibis_lazy_constructor(
-    obj: dict[str, list[Any]],
-) -> Callable[[Any], IntoFrame]:  # pragma: no cover
+    obj: Data,
+) -> ibis.expr.types.Table:  # pragma: no cover
     ldf = pl.from_dict(obj).lazy()
     table_name = str(uuid.uuid4())
     return _ibis_backend().create_table(table_name, ldf)
 
 
-EAGER_CONSTRUCTORS: dict[str, Callable[[Any], IntoDataFrame]] = {
-=======
 EAGER_CONSTRUCTORS: dict[str, ConstructorEager] = {
->>>>>>> 16427440
     "pandas": pandas_constructor,
     "pandas[nullable]": pandas_nullable_constructor,
     "pandas[pyarrow]": pandas_pyarrow_constructor,
@@ -249,14 +242,8 @@
     "polars[lazy]": polars_lazy_constructor,
     "duckdb": duckdb_lazy_constructor,
     "pyspark": pyspark_lazy_constructor,  # type: ignore[dict-item]
-<<<<<<< HEAD
+    "sqlframe": sqlframe_pyspark_lazy_constructor,
     "ibis": ibis_lazy_constructor,
-    # We've reported several bugs to sqlframe - once they address
-    # them, we can start testing them as part of our CI.
-    # "sqlframe": sqlframe_pyspark_lazy_constructor,  # noqa: ERA001
-=======
-    "sqlframe": sqlframe_pyspark_lazy_constructor,
->>>>>>> 16427440
 }
 GPU_CONSTRUCTORS: dict[str, ConstructorEager] = {"cudf": cudf_constructor}
 
