from __future__ import annotations

from typing import TYPE_CHECKING
from typing import cast

import numpy as np
import pytest

import narwhals as nw
import narwhals.stable.v1 as nw_v1
from tests.utils import ConstructorEager
from tests.utils import assert_equal_data

if TYPE_CHECKING:
    from narwhals.typing import _2DArray

data = {"a": [1, 2, 3], "b": [4, 5, 6]}
arr: _2DArray = cast("_2DArray", np.array([[5, 2, 0, 1], [1, 4, 7, 8], [1, 2, 3, 9]]))
expected = {
    "column_0": [5, 1, 1],
    "column_1": [2, 4, 2],
    "column_2": [0, 7, 3],
    "column_3": [1, 8, 9],
}


<<<<<<< HEAD
def test_from_numpy(constructor: Constructor, request: pytest.FixtureRequest) -> None:
    if "dask" in str(constructor) or "pyspark" in str(constructor) or "ibis" in str(constructor):
        request.applymarker(pytest.mark.xfail)
    df = nw.from_native(constructor(data))
    native_namespace = nw.get_native_namespace(df)
    result = nw.from_numpy(arr, native_namespace=native_namespace)
=======
def test_from_numpy(constructor_eager: ConstructorEager) -> None:
    df = nw.from_native(constructor_eager(data))
    backend = nw.get_native_namespace(df)
    result = nw.from_numpy(arr, backend=backend)
>>>>>>> 16427440
    assert_equal_data(result, expected)
    assert isinstance(result, nw.DataFrame)


<<<<<<< HEAD
def test_from_numpy_schema_dict(
    constructor: Constructor, request: pytest.FixtureRequest
) -> None:
    if "dask" in str(constructor) or "pyspark" in str(constructor) or "ibis" in str(constructor):
        request.applymarker(pytest.mark.xfail)
=======
def test_from_numpy_schema_dict(constructor_eager: ConstructorEager) -> None:
>>>>>>> 16427440
    schema = {
        "c": nw_v1.Int16(),
        "d": nw_v1.Float32(),
        "e": nw_v1.Int16(),
        "f": nw_v1.Float64(),
    }
    df = nw_v1.from_native(constructor_eager(data))
    backend = nw_v1.get_native_namespace(df)
    result = nw_v1.from_numpy(arr, backend=backend, schema=schema)
    assert result.collect_schema() == schema


<<<<<<< HEAD
def test_from_numpy_schema_list(
    constructor: Constructor, request: pytest.FixtureRequest
) -> None:
    if "dask" in str(constructor) or "pyspark" in str(constructor) or "ibis" in str(constructor):
        request.applymarker(pytest.mark.xfail)
=======
def test_from_numpy_schema_list(constructor_eager: ConstructorEager) -> None:
>>>>>>> 16427440
    schema = ["c", "d", "e", "f"]
    df = nw_v1.from_native(constructor_eager(data))
    backend = nw_v1.get_native_namespace(df)
    result = nw_v1.from_numpy(arr, backend=backend, schema=schema)
    assert result.columns == schema


<<<<<<< HEAD
def test_from_numpy_schema_notvalid(
    constructor: Constructor, request: pytest.FixtureRequest
) -> None:
    if "dask" in str(constructor) or "pyspark" in str(constructor) or "ibis" in str(constructor):
        request.applymarker(pytest.mark.xfail)
    df = nw.from_native(constructor(data))
    native_namespace = nw_v1.get_native_namespace(df)
    with pytest.raises(
        TypeError, match="`schema` is expected to be one of the following types"
    ):
        nw.from_numpy(arr, schema="a", native_namespace=native_namespace)  # type: ignore[arg-type]


def test_from_numpy_v1(constructor: Constructor, request: pytest.FixtureRequest) -> None:
    if "dask" in str(constructor) or "pyspark" in str(constructor):
        request.applymarker(pytest.mark.xfail)
    df = nw_v1.from_native(constructor(data))
    native_namespace = nw_v1.get_native_namespace(df)
    result = nw_v1.from_numpy(arr, native_namespace=native_namespace)
=======
def test_from_numpy_schema_notvalid(constructor_eager: ConstructorEager) -> None:
    df = nw.from_native(constructor_eager(data))
    backend = nw_v1.get_native_namespace(df)
    with pytest.raises(TypeError, match=r"`schema.*expected.*types"):
        nw.from_numpy(arr, schema=5, backend=backend)  # type: ignore[arg-type]


def test_from_numpy_v1(constructor_eager: ConstructorEager) -> None:
    df = nw_v1.from_native(constructor_eager(data))
    backend = nw_v1.get_native_namespace(df)
    result = nw_v1.from_numpy(arr, backend=backend)
>>>>>>> 16427440
    assert_equal_data(result, expected)
    assert isinstance(result, nw_v1.DataFrame)


def test_from_numpy_not2d(constructor_eager: ConstructorEager) -> None:
    df = nw.from_native(constructor_eager(data))
    backend = nw_v1.get_native_namespace(df)
    with pytest.raises(ValueError, match="`from_numpy` only accepts 2D numpy arrays"):
        nw.from_numpy(np.array([0]), backend=backend)  # pyright: ignore[reportArgumentType]<|MERGE_RESOLUTION|>--- conflicted
+++ resolved
@@ -24,32 +24,15 @@
 }
 
 
-<<<<<<< HEAD
-def test_from_numpy(constructor: Constructor, request: pytest.FixtureRequest) -> None:
-    if "dask" in str(constructor) or "pyspark" in str(constructor) or "ibis" in str(constructor):
-        request.applymarker(pytest.mark.xfail)
-    df = nw.from_native(constructor(data))
-    native_namespace = nw.get_native_namespace(df)
-    result = nw.from_numpy(arr, native_namespace=native_namespace)
-=======
 def test_from_numpy(constructor_eager: ConstructorEager) -> None:
     df = nw.from_native(constructor_eager(data))
     backend = nw.get_native_namespace(df)
     result = nw.from_numpy(arr, backend=backend)
->>>>>>> 16427440
     assert_equal_data(result, expected)
     assert isinstance(result, nw.DataFrame)
 
 
-<<<<<<< HEAD
-def test_from_numpy_schema_dict(
-    constructor: Constructor, request: pytest.FixtureRequest
-) -> None:
-    if "dask" in str(constructor) or "pyspark" in str(constructor) or "ibis" in str(constructor):
-        request.applymarker(pytest.mark.xfail)
-=======
 def test_from_numpy_schema_dict(constructor_eager: ConstructorEager) -> None:
->>>>>>> 16427440
     schema = {
         "c": nw_v1.Int16(),
         "d": nw_v1.Float32(),
@@ -62,15 +45,7 @@
     assert result.collect_schema() == schema
 
 
-<<<<<<< HEAD
-def test_from_numpy_schema_list(
-    constructor: Constructor, request: pytest.FixtureRequest
-) -> None:
-    if "dask" in str(constructor) or "pyspark" in str(constructor) or "ibis" in str(constructor):
-        request.applymarker(pytest.mark.xfail)
-=======
 def test_from_numpy_schema_list(constructor_eager: ConstructorEager) -> None:
->>>>>>> 16427440
     schema = ["c", "d", "e", "f"]
     df = nw_v1.from_native(constructor_eager(data))
     backend = nw_v1.get_native_namespace(df)
@@ -78,27 +53,6 @@
     assert result.columns == schema
 
 
-<<<<<<< HEAD
-def test_from_numpy_schema_notvalid(
-    constructor: Constructor, request: pytest.FixtureRequest
-) -> None:
-    if "dask" in str(constructor) or "pyspark" in str(constructor) or "ibis" in str(constructor):
-        request.applymarker(pytest.mark.xfail)
-    df = nw.from_native(constructor(data))
-    native_namespace = nw_v1.get_native_namespace(df)
-    with pytest.raises(
-        TypeError, match="`schema` is expected to be one of the following types"
-    ):
-        nw.from_numpy(arr, schema="a", native_namespace=native_namespace)  # type: ignore[arg-type]
-
-
-def test_from_numpy_v1(constructor: Constructor, request: pytest.FixtureRequest) -> None:
-    if "dask" in str(constructor) or "pyspark" in str(constructor):
-        request.applymarker(pytest.mark.xfail)
-    df = nw_v1.from_native(constructor(data))
-    native_namespace = nw_v1.get_native_namespace(df)
-    result = nw_v1.from_numpy(arr, native_namespace=native_namespace)
-=======
 def test_from_numpy_schema_notvalid(constructor_eager: ConstructorEager) -> None:
     df = nw.from_native(constructor_eager(data))
     backend = nw_v1.get_native_namespace(df)
@@ -110,7 +64,6 @@
     df = nw_v1.from_native(constructor_eager(data))
     backend = nw_v1.get_native_namespace(df)
     result = nw_v1.from_numpy(arr, backend=backend)
->>>>>>> 16427440
     assert_equal_data(result, expected)
     assert isinstance(result, nw_v1.DataFrame)
 
