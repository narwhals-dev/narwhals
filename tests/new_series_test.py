--- conflicted
+++ resolved
@@ -5,12 +5,8 @@
 
 import narwhals as nw
 import narwhals.stable.v1 as nw_v1
-<<<<<<< HEAD
+from tests.utils import ConstructorEager
 from tests.utils import assert_equal_data
-=======
-from tests.utils import ConstructorEager
-from tests.utils import compare_dicts
->>>>>>> feff1f17
 
 
 def test_new_series(constructor_eager: ConstructorEager) -> None:
