--- conflicted
+++ resolved
@@ -115,13 +115,8 @@
     expected: dict[str, list[int | float]],
     request: pytest.FixtureRequest,
 ) -> None:
-<<<<<<< HEAD
-    if (
-        "pyspark" in str(constructor) or "duckdb" in str(constructor)
-    ) and attr == "n_unique":
-        request.applymarker(pytest.mark.xfail)
-=======
->>>>>>> 145e4dea
+    if "pyspark" in str(constructor) and attr == "n_unique":
+        request.applymarker(pytest.mark.xfail)
     if "pandas_pyarrow" in str(constructor) and attr == "var" and PANDAS_VERSION < (2, 1):
         # Known issue with variance calculation in pandas 2.0.x with pyarrow backend in groupby operations"
         request.applymarker(pytest.mark.xfail)
@@ -171,15 +166,11 @@
     assert_equal_data(result, expected)
 
 
-<<<<<<< HEAD
 def test_group_by_n_unique_w_missing(
     constructor: Constructor, request: pytest.FixtureRequest
 ) -> None:
-    if ("pyspark" in str(constructor)) or "duckdb" in str(constructor):
-        request.applymarker(pytest.mark.xfail)
-=======
-def test_group_by_n_unique_w_missing(constructor: Constructor) -> None:
->>>>>>> 145e4dea
+    if "pyspark" in str(constructor):
+        request.applymarker(pytest.mark.xfail)
     data = {"a": [1, 1, 2], "b": [4, None, 5], "c": [None, None, 7], "d": [1, 1, 3]}
     result = (
         nw.from_native(constructor(data))
