--- conflicted
+++ resolved
@@ -10,14 +10,10 @@
 import pyarrow as pa
 import pytest
 
-<<<<<<< HEAD
-import narwhals.stable.v1 as nw
+import narwhals as nw
 from narwhals._expression_parsing import ExprKind
 from narwhals._expression_parsing import infer_kind
 from narwhals.exceptions import ComputeError
-=======
-import narwhals as nw
->>>>>>> 52355ea5
 from narwhals.exceptions import InvalidOperationError
 from tests.utils import PANDAS_VERSION
 from tests.utils import POLARS_VERSION
