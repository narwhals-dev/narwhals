--- conflicted
+++ resolved
@@ -10,12 +10,8 @@
 import narwhals.stable.v1 as nw
 from narwhals.utils import parse_version
 from tests.utils import Constructor
-<<<<<<< HEAD
+from tests.utils import ConstructorEager
 from tests.utils import assert_equal_data
-=======
-from tests.utils import ConstructorEager
-from tests.utils import compare_dicts
->>>>>>> feff1f17
 
 data = {"a": [1, 1, 3], "b": [4, 4, 6], "c": [7.0, 8, 9]}
 
