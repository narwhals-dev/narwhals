--- conflicted
+++ resolved
@@ -11,12 +11,8 @@
 from numpy.testing import assert_array_equal
 from pandas.testing import assert_series_equal
 
-<<<<<<< HEAD
-import narwhals as nw
 from narwhals.dependencies import get_dask
-=======
 import narwhals.stable.v1 as nw
->>>>>>> c6afe4cb
 from narwhals.utils import parse_version
 from tests.utils import maybe_get_dask_df
 
@@ -68,12 +64,8 @@
     assert result == 3
 
 
-<<<<<<< HEAD
-@pytest.mark.parametrize("df_raw", [df_pandas, df_polars, df_dask])
-@pytest.mark.filterwarnings("ignore:np.find_common_type is deprecated:DeprecationWarning")
-=======
-@pytest.mark.parametrize("df_raw", [df_pandas, df_polars])
->>>>>>> c6afe4cb
+
+@pytest.mark.parametrize("df_raw", [df_pandas, df_polars, df_dask])
 def test_is_in(df_raw: Any) -> None:
     result = nw.from_native(df_raw["a"], series_only=True).is_in([1, 2])
     result = compute_if_dask(result)
@@ -82,12 +74,7 @@
     assert result[2]
 
 
-<<<<<<< HEAD
-@pytest.mark.parametrize("df_raw", [df_pandas, df_polars, df_dask])
-@pytest.mark.filterwarnings("ignore:np.find_common_type is deprecated:DeprecationWarning")
-=======
-@pytest.mark.parametrize("df_raw", [df_pandas, df_polars])
->>>>>>> c6afe4cb
+@pytest.mark.parametrize("df_raw", [df_pandas, df_polars, df_dask])
 def test_is_in_other(df_raw: Any) -> None:
     with pytest.raises(
         NotImplementedError,
@@ -98,39 +85,6 @@
         nw.from_native(df_raw).with_columns(contains=nw.col("c").is_in("sets"))
 
 
-<<<<<<< HEAD
-@pytest.mark.parametrize("df_raw", [df_pandas, df_polars, df_dask])
-@pytest.mark.filterwarnings("ignore:np.find_common_type is deprecated:DeprecationWarning")
-def test_filter(df_raw: Any) -> None:
-    result = nw.from_native(df_raw["a"], series_only=True).filter(df_raw["a"] > 1)
-    result = compute_if_dask(result)
-    expected = np.array([3, 2])
-    assert (result.to_numpy() == expected).all()
-    result = nw.from_native(df_raw, eager_only=True).select(
-        nw.col("a").filter(nw.col("a") > 1)
-    )["a"]
-    result = compute_if_dask(result)
-    expected = np.array([3, 2])
-    assert (result.to_numpy() == expected).all()
-
-
-@pytest.mark.parametrize("df_raw", [df_pandas, df_polars, df_dask])
-def test_gt(df_raw: Any) -> None:
-    s = nw.from_native(df_raw["a"], series_only=True)
-    result = s > s  # noqa: PLR0124
-    result = compute_if_dask(result)
-    assert not result[0]
-    assert not result[1]
-    assert not result[2]
-    result = s > 1
-    result = compute_if_dask(result)
-    assert not result[0]
-    assert result[1]
-    assert result[2]
-
-
-=======
->>>>>>> c6afe4cb
 @pytest.mark.parametrize(
     "df_raw", [df_pandas, df_lazy, df_pandas_nullable, df_pandas_pyarrow, df_dask]
 )
@@ -334,26 +288,4 @@
         ValueError,
         match=re.escape("can only call '.item()' if the Series is of length 1,"),
     ):
-<<<<<<< HEAD
-        s.item(None)
-
-
-@pytest.mark.parametrize("df_raw", [df_pandas, df_polars, df_dask])
-@pytest.mark.parametrize("n", [1, 2, 3, 10])
-def test_head(df_raw: Any, n: int) -> None:
-    s_raw = df_raw["z"]
-    s = nw.from_native(s_raw, allow_series=True)
-
-    assert s.head(n) == nw.from_native(s_raw.head(n), series_only=True)
-
-
-@pytest.mark.parametrize("df_raw", [df_pandas, df_polars, df_dask])
-@pytest.mark.parametrize("n", [1, 2, 3, 10])
-def test_tail(df_raw: Any, n: int) -> None:
-    s_raw = df_raw["z"]
-    s = nw.from_native(s_raw, allow_series=True)
-
-    assert s.tail(n) == nw.from_native(s_raw.tail(n), series_only=True)
-=======
-        s.item(None)
->>>>>>> c6afe4cb
+        s.item(None)