from __future__ import annotations

import re
import string
from dataclasses import dataclass
from itertools import chain
from typing import TYPE_CHECKING, Any, Callable, Iterable, Iterator, Protocol, cast

import hypothesis.strategies as st
import pandas as pd
import pyarrow as pa
import pytest
from hypothesis import given
from pandas.testing import assert_frame_equal, assert_index_equal, assert_series_equal

import narwhals as nw
import narwhals.stable.v1 as nw_v1
<<<<<<< HEAD
from narwhals.utils import Implementation
from narwhals.utils import Version
from narwhals.utils import _DeferredIterable
from narwhals.utils import check_columns_exist
from narwhals.utils import deprecate_native_namespace
from narwhals.utils import parse_version
from narwhals.utils import requires
from tests.utils import PANDAS_VERSION
from tests.utils import get_module_version_as_tuple
=======
from narwhals.exceptions import ColumnNotFoundError
from narwhals.utils import (
    Implementation,
    Version,
    _DeferredIterable,
    check_column_exists,
    deprecate_native_namespace,
    parse_version,
    requires,
)
from tests.utils import PANDAS_VERSION, get_module_version_as_tuple
>>>>>>> b5f72dd3

if TYPE_CHECKING:
    from types import ModuleType

    from typing_extensions import Self

    from narwhals.series import Series
    from narwhals.typing import IntoSeries
    from narwhals.utils import _SupportsVersion


@dataclass
class DummyModule:
    __version__: str


def test_maybe_align_index_pandas() -> None:
    df = nw_v1.from_native(pd.DataFrame({"a": [1, 2, 3]}, index=[1, 2, 0]))
    s = nw_v1.from_native(pd.Series([1, 2, 3], index=[2, 1, 0]), series_only=True)
    result = nw_v1.maybe_align_index(df, s)
    expected = pd.DataFrame({"a": [2, 1, 3]}, index=[2, 1, 0])
    assert_frame_equal(nw_v1.to_native(result), expected)
    result = nw_v1.maybe_align_index(df, df.sort("a", descending=True))
    expected = pd.DataFrame({"a": [3, 2, 1]}, index=[0, 2, 1])
    assert_frame_equal(nw_v1.to_native(result), expected)
    result_s = nw_v1.maybe_align_index(s, df)
    expected_s = pd.Series([2, 1, 3], index=[1, 2, 0])
    assert_series_equal(nw_v1.to_native(result_s), expected_s)
    result_s = nw_v1.maybe_align_index(s, s.sort(descending=True))
    expected_s = pd.Series([3, 2, 1], index=[0, 1, 2])
    assert_series_equal(nw_v1.to_native(result_s), expected_s)


def test_with_columns_sort() -> None:
    # Check that, unlike in pandas, we don't change the index
    # when sorting
    df = nw_v1.from_native(pd.DataFrame({"a": [2, 1, 3]}))
    result = df.with_columns(a_sorted=nw_v1.col("a").sort()).pipe(nw_v1.to_native)
    expected = pd.DataFrame({"a": [2, 1, 3], "a_sorted": [1, 2, 3]})
    assert_frame_equal(result, expected)


def test_non_unique_index() -> None:
    df = nw_v1.from_native(pd.DataFrame({"a": [1, 2, 3]}, index=[1, 2, 0]))
    s = nw_v1.from_native(pd.Series([1, 2, 3], index=[2, 2, 0]), series_only=True)
    with pytest.raises(ValueError, match="unique"):
        nw_v1.maybe_align_index(df, s)


def test_maybe_align_index_polars() -> None:
    pytest.importorskip("polars")
    import polars as pl

    df = nw_v1.from_native(pl.DataFrame({"a": [1, 2, 3]}))
    s = nw_v1.from_native(pl.Series([1, 2, 3]), series_only=True)
    result = nw_v1.maybe_align_index(df, s)
    assert result is df
    with pytest.raises(ValueError, match="length"):
        nw_v1.maybe_align_index(df, s[1:])


@pytest.mark.parametrize("column_names", ["b", ["a", "b"]])
def test_maybe_set_index_pandas_column_names(
    column_names: str | list[str] | None,
) -> None:
    df = nw_v1.from_native(pd.DataFrame({"a": [1, 2, 3], "b": [4, 5, 6]}))
    result = nw_v1.maybe_set_index(df, column_names)
    expected = pd.DataFrame({"a": [1, 2, 3], "b": [4, 5, 6]}).set_index(column_names)
    assert_frame_equal(nw_v1.to_native(result), expected)


@pytest.mark.parametrize("column_names", ["b", ["a", "b"]])
def test_maybe_set_index_polars_column_names(
    column_names: str | list[str] | None,
) -> None:
    pytest.importorskip("polars")
    import polars as pl

    df = nw_v1.from_native(pl.DataFrame({"a": [1, 2, 3], "b": [4, 5, 6]}))
    result = nw_v1.maybe_set_index(df, column_names)
    assert result is df


@pytest.mark.parametrize(
    "native_df_or_series",
    [pd.DataFrame({"a": [1, 2, 3], "b": [4, 5, 6]}), pd.Series([0, 1, 2])],
)
@pytest.mark.parametrize(
    ("narwhals_index", "pandas_index"),
    [
        (nw_v1.from_native(pd.Series([1, 2, 0]), series_only=True), pd.Series([1, 2, 0])),
        (
            [
                nw_v1.from_native(pd.Series([0, 1, 2]), series_only=True),
                nw_v1.from_native(pd.Series([1, 2, 0]), series_only=True),
            ],
            [pd.Series([0, 1, 2]), pd.Series([1, 2, 0])],
        ),
    ],
)
def test_maybe_set_index_pandas_direct_index(
    narwhals_index: Series[IntoSeries] | list[Series[IntoSeries]],
    pandas_index: pd.Series[Any] | list[pd.Series[Any]],
    native_df_or_series: pd.DataFrame | pd.Series[Any],
) -> None:
    df = nw_v1.from_native(native_df_or_series, allow_series=True)
    result = nw_v1.maybe_set_index(df, index=narwhals_index)
    if isinstance(native_df_or_series, pd.Series):
        native_df_or_series.index = pandas_index  # type: ignore[assignment]
        assert_series_equal(nw_v1.to_native(result), native_df_or_series)
    else:
        expected = native_df_or_series.set_index(pandas_index)  # type: ignore[arg-type]
        assert_frame_equal(nw_v1.to_native(result), expected)


@pytest.mark.parametrize(
    "index",
    [
        nw_v1.from_native(pd.Series([1, 2, 0]), series_only=True),
        [
            nw_v1.from_native(pd.Series([0, 1, 2]), series_only=True),
            nw_v1.from_native(pd.Series([1, 2, 0]), series_only=True),
        ],
    ],
)
def test_maybe_set_index_polars_direct_index(
    index: Series[IntoSeries] | list[Series[IntoSeries]] | None,
) -> None:
    pytest.importorskip("polars")
    import polars as pl

    df = nw_v1.from_native(pl.DataFrame({"a": [1, 2, 3], "b": [4, 5, 6]}))
    result = nw_v1.maybe_set_index(df, index=index)
    assert result is df


def test_maybe_set_index_pandas_series_column_names() -> None:
    df = nw_v1.from_native(pd.Series([0, 1, 2]), allow_series=True)
    with pytest.raises(
        ValueError, match="Cannot set index using column names on a Series"
    ):
        nw_v1.maybe_set_index(df, column_names=["a"])


def test_maybe_set_index_pandas_either_index_or_column_names() -> None:
    df = nw_v1.from_native(pd.DataFrame({"a": [1, 2, 3], "b": [4, 5, 6]}))
    column_names = ["a", "b"]
    index = nw_v1.from_native(pd.Series([0, 1, 2]), series_only=True)
    with pytest.raises(
        ValueError, match="Only one of `column_names` or `index` should be provided"
    ):
        nw_v1.maybe_set_index(df, column_names=column_names, index=index)
    with pytest.raises(
        ValueError, match="Either `column_names` or `index` should be provided"
    ):
        nw_v1.maybe_set_index(df)


def test_maybe_get_index_pandas() -> None:
    pandas_df = pd.DataFrame({"a": [1, 2, 3]}, index=[1, 2, 0])
    result = cast("pd.Index[Any]", nw_v1.maybe_get_index(nw_v1.from_native(pandas_df)))
    assert_index_equal(result, pandas_df.index)
    pandas_series = pd.Series([1, 2, 3], index=[1, 2, 0])
    result_s = cast(
        "pd.Index[Any]",
        nw_v1.maybe_get_index(nw_v1.from_native(pandas_series, series_only=True)),
    )
    assert_index_equal(result_s, pandas_series.index)


def test_maybe_get_index_polars() -> None:
    pytest.importorskip("polars")
    import polars as pl

    df = nw_v1.from_native(pl.DataFrame({"a": [1, 2, 3]}))
    result = nw_v1.maybe_get_index(df)
    assert result is None
    series = nw_v1.from_native(pl.Series([1, 2, 3]), series_only=True)
    result = nw_v1.maybe_get_index(series)
    assert result is None


def test_maybe_reset_index_pandas() -> None:
    pandas_df = nw_v1.from_native(
        pd.DataFrame({"a": [1, 2, 3], "b": [4, 5, 6]}, index=[7, 8, 9])
    )
    result = nw_v1.maybe_reset_index(pandas_df)
    expected = pd.DataFrame({"a": [1, 2, 3], "b": [4, 5, 6]}, index=[0, 1, 2])
    assert_frame_equal(nw_v1.to_native(result), expected)
    pandas_df = nw_v1.from_native(pd.DataFrame({"a": [1, 2, 3], "b": [4, 5, 6]}))
    result = nw_v1.maybe_reset_index(pandas_df)
    expected = pd.DataFrame({"a": [1, 2, 3], "b": [4, 5, 6]})
    assert_frame_equal(nw_v1.to_native(result), expected)
    assert result.to_native() is pandas_df.to_native()
    pandas_series = nw_v1.from_native(
        pd.Series([1, 2, 3], index=[7, 8, 9]), series_only=True
    )
    result_s = nw_v1.maybe_reset_index(pandas_series)
    expected_s = pd.Series([1, 2, 3], index=[0, 1, 2])
    assert_series_equal(nw_v1.to_native(result_s), expected_s)
    pandas_series = nw_v1.from_native(pd.Series([1, 2, 3]), series_only=True)
    result_s = nw_v1.maybe_reset_index(pandas_series)
    expected_s = pd.Series([1, 2, 3])
    assert_series_equal(nw_v1.to_native(result_s), expected_s)
    assert result_s.to_native() is pandas_series.to_native()


def test_maybe_reset_index_polars() -> None:
    pytest.importorskip("polars")
    import polars as pl

    df = nw_v1.from_native(pl.DataFrame({"a": [1, 2, 3], "b": [4, 5, 6]}))
    result = nw_v1.maybe_reset_index(df)
    assert result is df
    series = nw_v1.from_native(pl.Series([1, 2, 3]), series_only=True)
    result_s = nw_v1.maybe_reset_index(series)
    assert result_s is series


@pytest.mark.skipif(PANDAS_VERSION < (1, 0, 0), reason="too old for convert_dtypes")
def test_maybe_convert_dtypes_pandas() -> None:
    import numpy as np

    df = nw_v1.from_native(
        pd.DataFrame({"a": [1, np.nan]}, dtype=np.dtype("float64")), eager_only=True
    )
    result = nw_v1.to_native(nw_v1.maybe_convert_dtypes(df))
    expected = pd.DataFrame({"a": [1, pd.NA]}, dtype="Int64")
    pd.testing.assert_frame_equal(result, expected)
    result_s = nw_v1.to_native(nw_v1.maybe_convert_dtypes(df["a"]))
    expected_s = pd.Series([1, pd.NA], name="a", dtype="Int64")
    pd.testing.assert_series_equal(result_s, expected_s)


def test_maybe_convert_dtypes_polars() -> None:
    import numpy as np

    pytest.importorskip("polars")
    import polars as pl

    df = nw_v1.from_native(pl.DataFrame({"a": [1.1, np.nan]}))
    result = nw_v1.maybe_convert_dtypes(df)
    assert result is df


def test_get_trivial_version_with_uninstalled_module() -> None:
    result = get_module_version_as_tuple("non_existent_module")
    assert result == (0, 0, 0)


@given(n_bytes=st.integers(1, 100))
@pytest.mark.slow
def test_generate_temporary_column_name(n_bytes: int) -> None:
    columns = ["abc", "XYZ"]

    temp_col_name = nw_v1.generate_temporary_column_name(n_bytes=n_bytes, columns=columns)
    assert temp_col_name not in columns


def test_generate_temporary_column_name_raise() -> None:
    from itertools import product

    columns = [
        "".join(t)
        for t in product(
            string.ascii_lowercase + string.digits, string.ascii_lowercase + string.digits
        )
    ]

    with pytest.raises(
        AssertionError,
        match="Internal Error: Narwhals was not able to generate a column name with ",
    ):
        nw_v1.generate_temporary_column_name(n_bytes=1, columns=columns)


@pytest.mark.parametrize(
    ("version", "expected"),
    [
        ("2020.1.2", (2020, 1, 2)),
        ("2020.1.2-dev123", (2020, 1, 2)),
        ("3.0.0.dev0+618.gb552dc95c9", (3, 0, 0)),
        (DummyModule("2020.1.2-dev123"), (2020, 1, 2)),
    ],
)
def test_parse_version(
    version: str | _SupportsVersion, expected: tuple[int, ...]
) -> None:
    assert parse_version(version) == expected


def test_check_columns_exists() -> None:
    columns = ["a", "b", "c"]
    subset = ["d", "f"]
    error = check_columns_exist(subset, available=columns)
    assert error is not None
    assert str(error) == (
        "The following columns were not found: ['d', 'f']\n\nHint: Did you mean one of these columns: ['a', 'b', 'c']?"
    )

    # Check that the error is not returned
    subset = ["a", "b"]
    error = check_columns_exist(subset, available=columns)
    assert error is None


def test_not_implemented() -> None:
    pytest.importorskip("polars")

    from narwhals._arrow.expr import ArrowExpr
    from narwhals._polars.expr import PolarsExpr, PolarsExprStringNamespace
    from narwhals.utils import not_implemented

    data: dict[str, Any] = {"foo": [1, 2], "bar": [6.0, 7.0]}
    df = pa.table(data)
    nw_df = nw.from_native(df)
    ewm_mean = nw.col("foo").ewm_mean(com=1, ignore_nulls=False)
    pattern = re.compile(
        r".+ewm_mean.+ not implemented.+arrow", flags=re.DOTALL | re.IGNORECASE
    )
    with pytest.raises(NotImplementedError, match=pattern):
        nw_df.with_columns(ewm_mean)

    assert isinstance(ArrowExpr.ewm_mean, not_implemented)

    if TYPE_CHECKING:
        from narwhals.utils import _SupportsGet

    class DummyCompliant(Protocol):
        _implementation: nw_v1.Implementation

        def alias(self, name: str) -> str: ...
        def unique(self) -> Self: ...

        # NOTE property option (1)
        str: _SupportsGet
        dt: _SupportsGet

        # NOTE property option (2)
        @property
        def cat(self) -> Any: ...
        @property
        def list(self) -> Any: ...

    class DummyExpr(DummyCompliant):
        def __init__(self) -> None:
            self._implementation = nw_v1.Implementation.POLARS

        def alias(self, name: str) -> str:
            return name

        unique = not_implemented()

        # NOTE: Only `mypy` has an issue with this?
        # error: Cannot override writeable attribute with read-only property
        @property
        def str(self) -> PolarsExprStringNamespace:  # type: ignore[override]
            pl_expr = cast("PolarsExpr", self)
            return PolarsExprStringNamespace(pl_expr)

        dt = not_implemented()

        # NOTE: Typing is happy w/ double property
        @property
        def cat(self) -> PolarsExprStringNamespace:
            pl_expr = cast("PolarsExpr", self)
            return PolarsExprStringNamespace(pl_expr)

        # NOTE: Typing still happy - but it complicates runtime (API completeness) access
        _list = not_implemented("list")

        @property
        def list(self) -> Any:
            return self._list

    expr = DummyExpr()
    # NOTE: Happy path
    assert expr._implementation is nw_v1.Implementation.POLARS
    assert expr.alias("new name") == "new name"
    assert isinstance(expr.str, PolarsExprStringNamespace)
    assert isinstance(expr.cat, PolarsExprStringNamespace)

    # NOTE: not implemented override
    pattern = re.compile(
        r".+unique.+ not implemented.+polars", flags=re.DOTALL | re.IGNORECASE
    )
    with pytest.raises(NotImplementedError, match=pattern):
        expr.unique()

    assert isinstance(DummyExpr.unique, not_implemented)
    assert repr(DummyExpr.unique) == "<not_implemented>: DummyExpr.unique"

    pattern = re.compile(
        r".+unique.+ not implemented.+DummyExpr", flags=re.DOTALL | re.IGNORECASE
    )
    with pytest.raises(NotImplementedError, match=pattern):
        DummyExpr.unique()

    pattern = re.compile(
        r".+dt.+ not implemented.+polars", flags=re.DOTALL | re.IGNORECASE
    )
    with pytest.raises(NotImplementedError, match=pattern):
        expr.dt  # noqa: B018

    assert isinstance(DummyExpr.dt, not_implemented)
    assert repr(DummyExpr.dt) == "<not_implemented>: DummyExpr.dt"

    pattern = re.compile(
        r".+list.+ not implemented.+polars", flags=re.DOTALL | re.IGNORECASE
    )
    with pytest.raises(NotImplementedError, match=pattern):
        expr.list  # noqa: B018

    assert isinstance(DummyExpr._list, not_implemented)
    assert repr(DummyExpr._list) == "<not_implemented>: DummyExpr.list"


def test_deprecate_native_namespace() -> None:
    pytest.importorskip("polars")
    import polars as pl

    @deprecate_native_namespace()
    def func1(
        arg: str,  # noqa: ARG001
        *,
        backend: ModuleType | Implementation | str | None = None,  # noqa: ARG001
        native_namespace: ModuleType | None = None,
    ) -> Any:
        return native_namespace

    @deprecate_native_namespace(warn_version="3.0.0")
    def func2(
        arg: str,  # noqa: ARG001
        *,
        backend: ModuleType | Implementation | str | None = None,
        native_namespace: ModuleType | None = None,  # noqa: ARG001
    ) -> Any:
        return backend

    @deprecate_native_namespace(required=True)
    def func3(
        arg: str,  # noqa: ARG001
        *,
        backend: ModuleType | Implementation | str | None = None,
        native_namespace: ModuleType | None = None,  # noqa: ARG001
    ) -> Any:
        return backend

    param = "hello"
    non_default = cast("ModuleType", "non_default")

    assert func1(param, native_namespace=non_default) is None
    with pytest.warns(DeprecationWarning):
        result = func2(param, native_namespace=pl)
    assert result is pl
    assert func2(param, backend=pl) is pl

    with pytest.raises(ValueError, match=r"`backend` must be specified in `func3`"):
        func3(param)

    with pytest.raises(
        ValueError, match=r"Can't pass both `native_namespace` and `backend`"
    ):
        func3(param, backend=pl, native_namespace=pl)

    assert func3(param, backend=Implementation.POLARS) is Implementation.POLARS


def test_requires() -> None:
    class ProbablyCompliant:
        _implementation: Implementation = Implementation.POLARS
        _version: Version = Version.MAIN

        def __init__(self, native_obj: str, backend_version: tuple[int, ...]) -> None:
            self._native_obj: str = native_obj
            self._backend_version: tuple[int, ...] = backend_version

        @property
        def native(self) -> str:
            return self._native_obj

        @requires.backend_version((1, 0, 0))
        def to_int(self) -> int:
            return int(self.native)

        @requires.backend_version((2,), hint="Something helpful I suppose")
        def concat(self, *strings: str, separator: str = "") -> str:
            return separator.join((self.native, *strings))

        @requires.backend_version((3, 0, 0))
        def repeat(self, n: int) -> str:
            return self.native * n

    v_05 = ProbablyCompliant("123", (0, 5))
    v_201 = ProbablyCompliant("123", (2, 0, 1))
    v_300 = ProbablyCompliant("123", (3, 0, 0))

    converted = v_201.to_int()
    assert converted == 123
    match = r"`to_int`.+\'polars>=1.0.0\'.+found.+\'0.5\'"
    with pytest.raises(NotImplementedError, match=match):
        v_05.to_int()
    repeated = v_300.repeat(3)
    assert repeated == "123123123"
    match = r"`repeat`.+\'polars>=3.0.0\'.+found.+\'2.0.1\'"
    with pytest.raises(NotImplementedError, match=match):
        v_201.repeat(3)
    match = r"`repeat`.+\'polars>=3.0.0\'.+found.+\'0.5\'"
    with pytest.raises(NotImplementedError, match=match):
        v_05.repeat(3)
    joined = v_201.concat("456", "789")
    assert joined == "123456789"
    joined_sep = v_201.concat("456", "789", separator=" ")
    assert joined_sep == "123 456 789"
    assert v_300.concat("forever") == "123forever"
    pattern = re.compile(
        r"`concat`.+\'polars>=2\'.+found.+\'0.5\'.+Something helpful I suppose", re.DOTALL
    )
    with pytest.raises(NotImplementedError, match=pattern):
        v_05.concat("never")


def test_deferred_iterable() -> None:
    def to_upper(it: Iterable[str]) -> Callable[[], Iterator[str]]:
        def fn() -> Iterator[str]:
            for el in it:
                yield el.capitalize()

        return fn

    iterable = list("hello")
    deferred_1 = _DeferredIterable(iterable.copy)
    deferred_2 = _DeferredIterable(to_upper(iterable))

    assert deferred_1.to_tuple() == tuple("hello")
    assert next(iter(deferred_1)) == "h"
    assert list(deferred_1) == list("hello")
    assert "".join(chain(deferred_1, deferred_2)) == "helloHELLO"<|MERGE_RESOLUTION|>--- conflicted
+++ resolved
@@ -15,29 +15,16 @@
 
 import narwhals as nw
 import narwhals.stable.v1 as nw_v1
-<<<<<<< HEAD
-from narwhals.utils import Implementation
-from narwhals.utils import Version
-from narwhals.utils import _DeferredIterable
-from narwhals.utils import check_columns_exist
-from narwhals.utils import deprecate_native_namespace
-from narwhals.utils import parse_version
-from narwhals.utils import requires
-from tests.utils import PANDAS_VERSION
-from tests.utils import get_module_version_as_tuple
-=======
-from narwhals.exceptions import ColumnNotFoundError
 from narwhals.utils import (
     Implementation,
     Version,
     _DeferredIterable,
-    check_column_exists,
+    check_columns_exist,
     deprecate_native_namespace,
     parse_version,
     requires,
 )
 from tests.utils import PANDAS_VERSION, get_module_version_as_tuple
->>>>>>> b5f72dd3
 
 if TYPE_CHECKING:
     from types import ModuleType
