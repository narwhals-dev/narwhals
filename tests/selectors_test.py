from __future__ import annotations

import re
from datetime import datetime, timezone
from typing import Literal

import pytest

import narwhals as nw
import narwhals.selectors as ncs
from tests.utils import (
    PANDAS_VERSION,
    POLARS_VERSION,
    PYARROW_VERSION,
    Constructor,
    assert_equal_data,
    is_windows,
)

data = {
    "a": [1, 1, 2],
    "b": ["a", "b", "c"],
    "c": [4.1, 5.0, 6.0],
    "d": [True, False, True],
}

data_regex = {"foo": ["x", "y"], "bar": [123, 456], "baz": [2.0, 5.5], "zap": [0, 1]}


def test_selectors(constructor: Constructor) -> None:
    df = nw.from_native(constructor(data))
    result = df.select(ncs.by_dtype([nw.Int64, nw.Float64]) + 1)
    expected = {"a": [2, 2, 3], "c": [5.1, 6.0, 7.0]}
    assert_equal_data(result, expected)


def test_matches(constructor: Constructor) -> None:
    df = nw.from_native(constructor(data_regex))
    result = df.select(ncs.matches("[^z]a") + 1)
    expected = {"bar": [124, 457], "baz": [3.0, 6.5]}
    assert_equal_data(result, expected)


def test_numeric(constructor: Constructor) -> None:
    df = nw.from_native(constructor(data))
    result = df.select(ncs.numeric() + 1)
    expected = {"a": [2, 2, 3], "c": [5.1, 6.0, 7.0]}
    assert_equal_data(result, expected)


def test_boolean(constructor: Constructor) -> None:
    df = nw.from_native(constructor(data))
    result = df.select(ncs.boolean())
    expected = {"d": [True, False, True]}
    assert_equal_data(result, expected)


def test_string(constructor: Constructor) -> None:
    df = nw.from_native(constructor(data))
    result = df.select(ncs.string())
    expected = {"b": ["a", "b", "c"]}
    assert_equal_data(result, expected)


def test_categorical(request: pytest.FixtureRequest, constructor: Constructor) -> None:
    if "pyarrow_table_constructor" in str(constructor) and PYARROW_VERSION <= (
        15,
    ):  # pragma: no cover
        request.applymarker(pytest.mark.xfail)
    if (
        "pyspark" in str(constructor)
        or "duckdb" in str(constructor)
        or "ibis" in str(constructor)
    ):
        request.applymarker(pytest.mark.xfail)
    if "bodo" in str(constructor):
        # BODO fail
        pytest.skip()

    expected = {"b": ["a", "b", "c"]}

    df = nw.from_native(constructor(data)).with_columns(nw.col("b").cast(nw.Categorical))
    result = df.select(ncs.categorical())
    assert_equal_data(result, expected)


def test_datetime(constructor: Constructor, request: pytest.FixtureRequest) -> None:
    if (
        "pyspark" in str(constructor)
        or "duckdb" in str(constructor)
        or "dask" in str(constructor)
        or ("pyarrow" in str(constructor) and is_windows())
        or ("pandas" in str(constructor) and PANDAS_VERSION < (2,))
        or "ibis" in str(constructor)
        # https://github.com/pola-rs/polars/issues/23767
        # TODO(FBruzzesi): Manage polars version
        or ("polars" in str(constructor) and POLARS_VERSION >= (1, 32, 0))
    ):
        request.applymarker(pytest.mark.xfail)
    if "modin" in str(constructor):
        pytest.skip(reason="too slow")
    if "bodo" in str(constructor):
        # BODO fail
        pytest.skip()

    ts1 = datetime(2000, 11, 20, 18, 12, 16, 600000)
    ts2 = datetime(2020, 10, 30, 10, 20, 25, 123000)

    data = {"numeric": [3.14, 6.28], "ts": [ts1, ts2]}
    time_units: list[Literal["ns", "us", "ms", "s"]] = ["ms", "us", "ns"]

    df = nw.from_native(constructor(data)).select(
        nw.col("numeric"),
        *[
            nw.col("ts").cast(nw.Datetime(time_unit=tu)).alias(f"ts_{tu}")
            for tu in time_units
        ],
        *[
            nw.col("ts")
            .dt.replace_time_zone("Europe/Lisbon")
            .cast(nw.Datetime(time_zone="Europe/Lisbon", time_unit=tu))
            .alias(f"ts_lisbon_{tu}")
            for tu in time_units
        ],
        *[
            nw.col("ts")
            .dt.replace_time_zone("Europe/Berlin")
            .cast(nw.Datetime(time_zone="Europe/Berlin", time_unit=tu))
            .alias(f"ts_berlin_{tu}")
            for tu in time_units
        ],
    )

    assert df.select(ncs.datetime()).collect_schema().names() == [
        "ts_ms",
        "ts_us",
        "ts_ns",
        "ts_lisbon_ms",
        "ts_lisbon_us",
        "ts_lisbon_ns",
        "ts_berlin_ms",
        "ts_berlin_us",
        "ts_berlin_ns",
    ]
    assert df.select(ncs.datetime(time_unit="ms")).collect_schema().names() == [
        "ts_ms",
        "ts_lisbon_ms",
        "ts_berlin_ms",
    ]
    assert df.select(ncs.datetime(time_unit=["us", "ns"])).collect_schema().names() == [
        "ts_us",
        "ts_ns",
        "ts_lisbon_us",
        "ts_lisbon_ns",
        "ts_berlin_us",
        "ts_berlin_ns",
    ]

    assert df.select(ncs.datetime(time_zone=None)).collect_schema().names() == [
        "ts_ms",
        "ts_us",
        "ts_ns",
    ]
    assert df.select(ncs.datetime(time_zone="*")).collect_schema().names() == [
        "ts_lisbon_ms",
        "ts_lisbon_us",
        "ts_lisbon_ns",
        "ts_berlin_ms",
        "ts_berlin_us",
        "ts_berlin_ns",
    ]
    assert df.select(
        ncs.datetime(time_zone=[None, "Europe/Berlin"])
    ).collect_schema().names() == [
        "ts_ms",
        "ts_us",
        "ts_ns",
        "ts_berlin_ms",
        "ts_berlin_us",
        "ts_berlin_ns",
    ]

    assert df.select(
        ncs.datetime(time_unit="ns", time_zone=[None, "Europe/Berlin"])
    ).collect_schema().names() == ["ts_ns", "ts_berlin_ns"]

    assert df.with_columns(
        nw.col("ts_ms").dt.replace_time_zone("UTC").alias("ts_utc")
    ).select(
        ncs.datetime(time_unit=["ms", "us"], time_zone=[None, timezone.utc])
    ).collect_schema().names() == ["ts_ms", "ts_us", "ts_utc"]


def test_datetime_no_tz(constructor: Constructor) -> None:
    ts1 = datetime(2000, 11, 20, 18, 12, 16, 600000)
    ts2 = datetime(2020, 10, 30, 10, 20, 25, 123000)

    data = {"numeric": [3.14, 6.28], "ts": [ts1, ts2]}

    df = nw.from_native(constructor(data))
    assert df.select(ncs.datetime()).collect_schema().names() == ["ts"]


@pytest.mark.parametrize(
    ("selector", "expected"),
    [
        (ncs.numeric() | ncs.boolean(), ["a", "c", "d"]),
        (ncs.numeric() & ncs.boolean(), []),
        (ncs.numeric() & ncs.by_dtype(nw.Int64), ["a"]),
        (ncs.numeric() | ncs.by_dtype(nw.Int64), ["a", "c"]),
        (~ncs.numeric(), ["b", "d"]),
        (ncs.boolean() & True, ["d"]),
        (ncs.boolean() | True, ["d"]),
        (ncs.numeric() - 1, ["a", "c"]),
        (ncs.all(), ["a", "b", "c", "d"]),
    ],
)
def test_set_ops(
    constructor: Constructor,
    selector: nw.selectors.Selector,
    expected: list[str],
    request: pytest.FixtureRequest,
) -> None:
    if (
        any(x in str(constructor) for x in ("duckdb", "sqlframe", "ibis"))
        and not expected
    ):
        # https://github.com/narwhals-dev/narwhals/issues/2469
        request.applymarker(pytest.mark.xfail)
<<<<<<< HEAD
=======

>>>>>>> 2ed72d0d
    df = nw.from_native(constructor(data))
    result = df.select(selector).collect_schema().names()
    assert sorted(result) == expected


def test_subtract_expr(constructor: Constructor) -> None:
    if "polars" in str(constructor) and POLARS_VERSION < (0, 20, 27):
        # In old Polars versions, cs.numeric() - col('a')
        # would exclude column 'a' from the result, as opposed to
        # subtracting it.
        pytest.skip()
    df = nw.from_native(constructor(data))
    result = df.select(ncs.numeric() - nw.col("a"))
    expected = {"a": [0, 0, 0], "c": [3.1, 4.0, 4.0]}
    assert_equal_data(result, expected)


def test_set_ops_invalid(constructor: Constructor) -> None:
    df = nw.from_native(constructor(data))
    with pytest.raises((NotImplementedError, ValueError)):
        df.select(1 - ncs.numeric())
    with pytest.raises((NotImplementedError, ValueError)):
        df.select(1 | ncs.numeric())
    with pytest.raises((NotImplementedError, ValueError)):
        df.select(1 & ncs.numeric())

    with pytest.raises(
        TypeError,
        match=re.escape("unsupported operand type(s) for op: ('Selector' + 'Selector')"),
    ):
        df.select(ncs.boolean() + ncs.numeric())


@pytest.mark.skipif(is_windows(), reason="windows is what it is")
def test_tz_aware(constructor: Constructor, request: pytest.FixtureRequest) -> None:
    if "polars" in str(constructor) and POLARS_VERSION < (1, 19):
        # bug in old polars
        pytest.skip()
    if (
        "duckdb" in str(constructor)
        or "pyspark" in str(constructor)
        or "ibis" in str(constructor)
    ):
        # replace_time_zone not implemented
        request.applymarker(pytest.mark.xfail)

    data = {"a": [datetime(2020, 1, 1), datetime(2020, 1, 2)], "c": [4, 5]}
    df = nw.from_native(constructor(data)).with_columns(
        b=nw.col("a").dt.replace_time_zone("Asia/Katmandu")
    )
    result = df.select(nw.selectors.by_dtype(nw.Datetime)).collect_schema().names()
    expected = ["a", "b"]
    assert result == expected
    result = df.select(nw.selectors.by_dtype(nw.Int64())).collect_schema().names()
    expected = ["c"]
    assert result == expected<|MERGE_RESOLUTION|>--- conflicted
+++ resolved
@@ -227,10 +227,7 @@
     ):
         # https://github.com/narwhals-dev/narwhals/issues/2469
         request.applymarker(pytest.mark.xfail)
-<<<<<<< HEAD
-=======
-
->>>>>>> 2ed72d0d
+
     df = nw.from_native(constructor(data))
     result = df.select(selector).collect_schema().names()
     assert sorted(result) == expected
