--- conflicted
+++ resolved
@@ -1,12 +1,7 @@
-<<<<<<< HEAD
 import narwhals.stable.v1 as nw
+import narwhals.stable.v1 as nw_v1
 from tests.utils import ConstructorEager
-=======
-from typing import Any
 
-import narwhals as nw
-import narwhals.stable.v1 as nw_v1
->>>>>>> bf55d810
 
 
 def test_lazy(constructor_eager: ConstructorEager) -> None:
