from __future__ import annotations

import narwhals as nw
from tests.utils import ConstructorEager
from tests.utils import assert_equal_data


<<<<<<< HEAD
def test_clone(request: pytest.FixtureRequest, constructor: Constructor) -> None:
    if "dask" in str(constructor):
        request.applymarker(pytest.mark.xfail)
    if (
        ("pyspark" in str(constructor))
        or "duckdb" in str(constructor)
        or "ibis" in str(constructor)
    ):
        request.applymarker(pytest.mark.xfail)
    if "pyarrow_table" in str(constructor):
        request.applymarker(pytest.mark.xfail)

=======
def test_clone(constructor_eager: ConstructorEager) -> None:
>>>>>>> 16427440
    expected = {"a": [1, 2], "b": [3, 4]}
    expected_mod = {"a": [1, 2], "b": [3, 4], "c": [4, 6]}
    df = nw.from_native(constructor_eager(expected), eager_only=True)
    df_clone = df.clone()
    assert df is not df_clone
    assert df._compliant_frame is not df_clone._compliant_frame
    assert_equal_data(df_clone, expected)
    df_clone_mod = df_clone.with_columns((nw.col("a") + nw.col("b")).alias("c"))
    assert_equal_data(df, expected)
    assert_equal_data(df_clone, expected)
    assert_equal_data(df_clone_mod, expected_mod)<|MERGE_RESOLUTION|>--- conflicted
+++ resolved
@@ -5,22 +5,7 @@
 from tests.utils import assert_equal_data
 
 
-<<<<<<< HEAD
-def test_clone(request: pytest.FixtureRequest, constructor: Constructor) -> None:
-    if "dask" in str(constructor):
-        request.applymarker(pytest.mark.xfail)
-    if (
-        ("pyspark" in str(constructor))
-        or "duckdb" in str(constructor)
-        or "ibis" in str(constructor)
-    ):
-        request.applymarker(pytest.mark.xfail)
-    if "pyarrow_table" in str(constructor):
-        request.applymarker(pytest.mark.xfail)
-
-=======
 def test_clone(constructor_eager: ConstructorEager) -> None:
->>>>>>> 16427440
     expected = {"a": [1, 2], "b": [3, 4]}
     expected_mod = {"a": [1, 2], "b": [3, 4], "c": [4, 6]}
     df = nw.from_native(constructor_eager(expected), eager_only=True)
