--- conflicted
+++ resolved
@@ -38,14 +38,11 @@
     "value": [1, 3, 5, 2, 4, 6],
 }
 
-<<<<<<< HEAD
-=======
 expected_on_b_c_idx_none = {
     "variable": ["b", "b", "b", "c", "c", "c"],
     "value": [1, 3, 5, 2, 4, 6],
 }
 
->>>>>>> f34ec91a
 expected_on_none_idx_none = {
     "variable": ["a", "a", "a", "b", "b", "b", "c", "c", "c"],
     "value": ["x", "y", "z", "1", "3", "5", "2", "4", "6"],
@@ -58,10 +55,7 @@
         ("b", ["a"], expected_on_b_idx_a),
         (["b", "c"], ["a"], expected_on_b_c_idx_a),
         (None, ["a"], expected_on_none_idx_a),
-<<<<<<< HEAD
-=======
         (["b", "c"], None, expected_on_b_c_idx_none),
->>>>>>> f34ec91a
         (None, None, expected_on_none_idx_none),
     ],
 )
@@ -73,11 +67,7 @@
     request: pytest.FixtureRequest,
 ) -> None:
     if on is None and index is None and "polars" not in str(constructor):
-<<<<<<< HEAD
-        # TODO(): add support in other backends
-=======
         # TODO(2082): add support in other backends
->>>>>>> f34ec91a
         request.applymarker(pytest.mark.xfail)
     df = nw.from_native(constructor(data))
     sort_columns = ["variable"] if index is None else ["variable", "a"]
