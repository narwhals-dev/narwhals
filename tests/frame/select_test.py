--- conflicted
+++ resolved
@@ -30,17 +30,9 @@
     assert_equal_data(result, expected)
 
 
-<<<<<<< HEAD
-def test_empty_select(constructor: Constructor, request: pytest.FixtureRequest) -> None:
-    if "duckdb" in str(constructor) or "ibis" in str(constructor):
-        request.applymarker(pytest.mark.xfail)
-    result = nw.from_native(constructor({"a": [1, 2, 3]})).lazy().select()
-    assert result.collect().shape == (0, 0)
-=======
 def test_empty_select(constructor_eager: ConstructorEager) -> None:
     result = nw.from_native(constructor_eager({"a": [1, 2, 3]}), eager_only=True).select()
     assert result.shape == (0, 0)
->>>>>>> 16427440
 
 
 def test_non_string_select() -> None:
@@ -89,6 +81,7 @@
         or "duckdb" in str(constructor)
         or "ibis" in str(constructor)
     ):
+        request.applymarker(pytest.mark.xfail)
         request.applymarker(pytest.mark.xfail)
     data = {"a": [1, 3, 2], "b": [4, 4, 6], "z": [7.0, 8.0, 9.0]}
     df = nw.from_native(constructor(data))
