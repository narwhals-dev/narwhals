--- conflicted
+++ resolved
@@ -61,15 +61,10 @@
     assert result["a"] == nw.String
 
 
-<<<<<<< HEAD
 def test_actual_object(
     request: pytest.FixtureRequest, constructor_eager: ConstructorEager
 ) -> None:
-    if any(x in str(constructor_eager) for x in ("modin", "pyarrow_table")):
-=======
-def test_actual_object(request: pytest.FixtureRequest, constructor_eager: Any) -> None:
     if any(x in str(constructor_eager) for x in ("modin", "pyarrow_table", "cudf")):
->>>>>>> 3e0405d8
         request.applymarker(pytest.mark.xfail)
 
     class Foo: ...
