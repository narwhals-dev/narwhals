--- conflicted
+++ resolved
@@ -205,23 +205,6 @@
     assert getattr(schema, method)() == expected
 
 
-<<<<<<< HEAD
-@pytest.mark.skipif(
-    PANDAS_VERSION < (2,),
-    reason="Before 2.0, pandas would raise on `drop_duplicates`",
-)
-def test_from_non_hashable_column_name() -> None:
-    # This is technically super-illegal
-    # BUT, it shows up in a scikit-learn test, so...
-    df_pd = pd.DataFrame([[1, 2], [3, 4]], columns=["pizza", ["a", "b"]])
-
-    df = nw.from_native(df_pd, eager_only=True)
-    assert df.columns == ["pizza", ["a", "b"]]
-    assert df["pizza"].dtype == nw.Int64
-
-
-=======
->>>>>>> 2e693e8c
 def test_validate_not_duplicated_columns_pandas_like() -> None:
     df = pd.DataFrame([[1, 2], [4, 5]], columns=["a", "a"])
     with pytest.raises(
