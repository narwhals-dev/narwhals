from __future__ import annotations

from contextlib import nullcontext as does_not_raise
from typing import TYPE_CHECKING
from typing import Any

import pytest

import narwhals as nw
from narwhals.exceptions import ColumnNotFoundError
from tests.utils import POLARS_VERSION

if TYPE_CHECKING:
    from tests.utils import Constructor


@pytest.mark.parametrize(
    ("to_drop", "expected"),
    [("abc", ["b", "z"]), (["abc"], ["b", "z"]), (["abc", "b"], ["z"])],
)
def test_drop(constructor: Constructor, to_drop: list[str], expected: list[str]) -> None:
    data = {"abc": [1, 3, 2], "b": [4, 4, 6], "z": [7.0, 8.0, 9.0]}
    df = nw.from_native(constructor(data))
    assert df.drop(to_drop).collect_schema().names() == expected
    if not isinstance(to_drop, str):
        assert df.drop(*to_drop).collect_schema().names() == expected


<<<<<<< HEAD
@pytest.mark.parametrize("strict", [True, False])
=======
@pytest.mark.parametrize(
    ("strict", "context"),
    [(True, pytest.raises(ColumnNotFoundError, match="z")), (False, does_not_raise())],
)
>>>>>>> 43d206c6
def test_drop_strict(
    request: pytest.FixtureRequest, constructor: Constructor, *, strict: bool
) -> None:
    if "polars_lazy" in str(constructor) and POLARS_VERSION < (1, 0, 0) and strict:
        request.applymarker(pytest.mark.xfail)

    data = {"a": [1, 3, 2], "b": [4, 4, 6]}
    to_drop = ["a", "z"]

    df = nw.from_native(constructor(data))

    context: Any
    if strict:
        if "polars_lazy" in str(constructor):
            msg = r"^\"z\""
        else:
            msg = (
                r"The following columns were not found: \[.*\]"
                r"\n\nHint: Did you mean one of these columns: \['a', 'b'\]?"
            )
        context = pytest.raises(ColumnNotFoundError, match=msg)
    else:
        context = does_not_raise()

    with context:
        names_out = df.drop(to_drop, strict=strict).collect_schema().names()
        assert names_out == ["b"]<|MERGE_RESOLUTION|>--- conflicted
+++ resolved
@@ -26,14 +26,7 @@
         assert df.drop(*to_drop).collect_schema().names() == expected
 
 
-<<<<<<< HEAD
 @pytest.mark.parametrize("strict", [True, False])
-=======
-@pytest.mark.parametrize(
-    ("strict", "context"),
-    [(True, pytest.raises(ColumnNotFoundError, match="z")), (False, does_not_raise())],
-)
->>>>>>> 43d206c6
 def test_drop_strict(
     request: pytest.FixtureRequest, constructor: Constructor, *, strict: bool
 ) -> None:
