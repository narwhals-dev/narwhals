--- conflicted
+++ resolved
@@ -4,12 +4,8 @@
 import pytest
 
 import narwhals.stable.v1 as nw
-<<<<<<< HEAD
+from tests.utils import ConstructorEager
 from tests.utils import assert_equal_data
-=======
-from tests.utils import ConstructorEager
-from tests.utils import compare_dicts
->>>>>>> feff1f17
 
 
 def test_get_column(constructor_eager: ConstructorEager) -> None:
