--- conflicted
+++ resolved
@@ -1,6 +1,7 @@
 from typing import Any
 
 import narwhals.stable.v1 as nw
+from tests.utils import compare_dicts
 
 
 def test_series_sum(constructor: Any) -> None:
@@ -11,13 +12,8 @@
     }
     df = nw.from_native(constructor(data), eager_only=True, allow_series=True)
 
-<<<<<<< HEAD
 
     result = df.select(nw.col("a", "b", "c").sum())
-=======
-    # Test sum of series "a"
-    result = df.select(nw.col("c").sum())
->>>>>>> 27b74d8a
     result_native = nw.to_native(result)
         # Extract the sum values from the resulting DataFrame
     result_dict = {
