--- conflicted
+++ resolved
@@ -14,7 +14,6 @@
     }
     df = nw.from_native(constructor(data), eager_only=True, allow_series=True)
 
-<<<<<<< HEAD
     # Calculating the sum for each column seperately
     result_sum_a = df.select(nw.col("a").sum())
     result_sum_b = df.select(nw.col("b").sum())
@@ -31,11 +30,4 @@
 
     compare_dicts(result_native_a, expected_sum_a)
     compare_dicts(result_native_b, expected_sum_b)
-    compare_dicts(result_native_c, expected_sum_c)
-=======
-    result = df.select(nw.col("a", "b", "c").sum())
-    result_native = nw.to_native(result)
-    # Extract the sum values from the resulting DataFrame
-    expected_sum = {"a": [10], "b": [14], "c": [12]}
-    compare_dicts(result_native, expected_sum)
->>>>>>> d500498c
+    compare_dicts(result_native_c, expected_sum_c)