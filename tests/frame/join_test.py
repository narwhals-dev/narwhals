--- conflicted
+++ resolved
@@ -8,12 +8,8 @@
 import pandas as pd
 import pytest
 
-<<<<<<< HEAD
-import narwhals as nw  # use nw_main in some tests for coverage
-=======
 import narwhals as nw
 import narwhals.stable.v1 as nw_v1
->>>>>>> 2533342e
 from narwhals.utils import Implementation
 from tests.utils import DUCKDB_VERSION
 from tests.utils import PANDAS_VERSION
@@ -161,7 +157,7 @@
         "zor ro": [7.0, 8.0, 9.0],
         "idx": [0, 1, 2],
     }
-    df = nw_v1.from_native(constructor(data))
+    df = nw.from_native(constructor(data))
     df_right = df
     result = df.join(
         df_right,
@@ -188,13 +184,8 @@
     if "duckdb" in str(constructor) and DUCKDB_VERSION < (1, 1, 4):
         pytest.skip()
     data = {"antananarivo": [1, 3, 2]}
-<<<<<<< HEAD
     df = nw.from_native(constructor(data))
     result = df.join(df, how="cross").sort("antananarivo", "antananarivo_right")
-=======
-    df = nw_v1.from_native(constructor(data))
-    result = df.join(df, how="cross").sort("antananarivo", "antananarivo_right")  # type: ignore[arg-type]
->>>>>>> 2533342e
     expected = {
         "antananarivo": [1, 1, 1, 2, 2, 2, 3, 3, 3],
         "antananarivo_right": [1, 2, 3, 1, 2, 3, 1, 2, 3],
@@ -217,7 +208,7 @@
         "bob": [4, 4, 6],
         "zor ro": [7.0, 8.0, 9.0],
     }
-    df = nw_v1.from_native(constructor(data))
+    df = nw.from_native(constructor(data))
     df_right = df
     result = df.join(
         df_right,
@@ -235,13 +226,8 @@
     if "duckdb" in str(constructor) and DUCKDB_VERSION < (1, 1, 4):
         pytest.skip()
     data = {"antananarivo": [1, 3, 2]}
-<<<<<<< HEAD
     df = nw.from_native(constructor(data))
     result = df.join(df, how="cross", suffix=suffix).sort(
-=======
-    df = nw_v1.from_native(constructor(data))
-    result = df.join(df, how="cross", suffix=suffix).sort(  # type: ignore[arg-type]
->>>>>>> 2533342e
         "antananarivo", f"antananarivo{suffix}"
     )
     expected = {
@@ -253,7 +239,7 @@
 
 def test_cross_join_non_pandas() -> None:
     data = {"antananarivo": [1, 3, 2]}
-    df = nw_v1.from_native(pd.DataFrame(data))
+    df = nw.from_native(pd.DataFrame(data))
     # HACK to force testing for a non-pandas codepath
     df._compliant_frame._implementation = Implementation.MODIN
     result = df.join(df, how="cross")
@@ -291,7 +277,7 @@
     expected: dict[str, list[Any]],
 ) -> None:
     data = {"antananarivo": [1, 3, 2], "bob": [4, 4, 6], "zor ro": [7.0, 8.0, 9.0]}
-    df = nw_v1.from_native(constructor(data))
+    df = nw.from_native(constructor(data))
     other = df.filter(filter_expr)
     result = df.join(other, how="anti", left_on=join_key, right_on=join_key)
     assert_equal_data(result, expected)
@@ -329,7 +315,7 @@
     expected: dict[str, list[Any]],
 ) -> None:
     data = {"antananarivo": [1, 3, 2], "bob": [4, 4, 6], "zor ro": [7.0, 8.0, 9.0]}
-    df = nw_v1.from_native(constructor(data))
+    df = nw.from_native(constructor(data))
     other = df.filter(filter_expr)
     result = df.join(other, how="semi", left_on=join_key, right_on=join_key).sort(
         "antananarivo"
@@ -340,7 +326,7 @@
 @pytest.mark.parametrize("how", ["right"])
 def test_join_not_implemented(constructor: Constructor, how: str) -> None:
     data = {"antananarivo": [1, 3, 2], "bob": [4, 4, 6], "zor ro": [7.0, 8.0, 9.0]}
-    df = nw_v1.from_native(constructor(data))
+    df = nw.from_native(constructor(data))
 
     with pytest.raises(
         NotImplementedError,
@@ -362,15 +348,9 @@
         "co": [4.0, 5.0, 7.0],
         "idx": [0.0, 1.0, 2.0],
     }
-<<<<<<< HEAD
     df_left = nw.from_native(constructor(data_left))
     df_right = nw.from_native(constructor(data_right))
     result = df_left.join(df_right, left_on="bob", right_on="co", how="left")
-=======
-    df_left = nw_v1.from_native(constructor(data_left))
-    df_right = nw_v1.from_native(constructor(data_right))
-    result = df_left.join(df_right, left_on="bob", right_on="co", how="left")  # type: ignore[arg-type]
->>>>>>> 2533342e
     result = result.sort("idx")
     result = result.drop("idx_right")
     expected = {
@@ -398,8 +378,8 @@
 def test_left_join_multiple_column(constructor: Constructor) -> None:
     data_left = {"antananarivo": [1, 2, 3], "bob": [4, 5, 6], "idx": [0, 1, 2]}
     data_right = {"antananarivo": [1, 2, 3], "c": [4, 5, 6], "idx": [0, 1, 2]}
-    df_left = nw_v1.from_native(constructor(data_left))
-    df_right = nw_v1.from_native(constructor(data_right))
+    df_left = nw.from_native(constructor(data_left))
+    df_right = nw.from_native(constructor(data_right))
     result = df_left.join(
         df_right,
         left_on=["antananarivo", "bob"],
@@ -425,15 +405,9 @@
         "d": [1.0, 4.0, 2.0],
         "idx": [0.0, 1.0, 2.0],
     }
-<<<<<<< HEAD
     df_left = nw.from_native(constructor(data_left))
     df_right = nw.from_native(constructor(data_right))
     result = df_left.join(df_right, left_on="bob", right_on="c", how="left").sort("idx")
-=======
-    df_left = nw_v1.from_native(constructor(data_left))
-    df_right = nw_v1.from_native(constructor(data_right))
-    result = df_left.join(df_right, left_on="bob", right_on="c", how="left").sort("idx")  # type: ignore[arg-type]
->>>>>>> 2533342e
     result = result.drop("idx_right")
     expected: dict[str, list[Any]] = {
         "antananarivo": [1, 2, 3],
@@ -466,7 +440,7 @@
 @pytest.mark.parametrize("how", ["inner", "left", "semi", "anti"])
 def test_join_keys_exceptions(constructor: Constructor, how: str) -> None:
     data = {"antananarivo": [1, 3, 2], "bob": [4, 4, 6], "zor ro": [7.0, 8.0, 9.0]}
-    df = nw_v1.from_native(constructor(data))
+    df = nw.from_native(constructor(data))
 
     with pytest.raises(
         ValueError,
@@ -533,10 +507,10 @@
         ("pandas_pyarrow" in str(constructor)) or ("pandas_nullable" in str(constructor))
     ):
         request.applymarker(pytest.mark.xfail)
-    df = nw_v1.from_native(
+    df = nw.from_native(
         constructor({"antananarivo": [1, 5, 10], "val": ["a", "b", "c"]})
     ).sort("antananarivo")
-    df_right = nw_v1.from_native(
+    df_right = nw.from_native(
         constructor({"antananarivo": [1, 2, 3, 6, 7], "val": [1, 2, 3, 6, 7]})
     ).sort("antananarivo")
     result = df.join_asof(
@@ -603,7 +577,7 @@
         request.applymarker(pytest.mark.xfail)
     if PANDAS_VERSION < (2, 1) and ("pandas_pyarrow" in str(constructor)):
         request.applymarker(pytest.mark.xfail)
-    df = nw_v1.from_native(
+    df = nw.from_native(
         constructor(
             {
                 "datetime": [
@@ -615,7 +589,7 @@
             }
         )
     ).sort("datetime")
-    df_right = nw_v1.from_native(
+    df_right = nw.from_native(
         constructor(
             {
                 "datetime": [
@@ -650,7 +624,7 @@
         ("pandas_pyarrow" in str(constructor)) or ("pandas_nullable" in str(constructor))
     ):
         request.applymarker(pytest.mark.xfail)
-    df = nw_v1.from_native(
+    df = nw.from_native(
         constructor(
             {
                 "antananarivo": [1, 5, 7, 10],
@@ -659,7 +633,7 @@
             }
         )
     ).sort("antananarivo")
-    df_right = nw_v1.from_native(
+    df_right = nw.from_native(
         constructor(
             {"antananarivo": [1, 4, 5, 8], "bob": ["D", "D", "A", "F"], "d": [1, 3, 4, 1]}
         )
@@ -686,10 +660,10 @@
         ("pandas_pyarrow" in str(constructor)) or ("pandas_nullable" in str(constructor))
     ):
         request.applymarker(pytest.mark.xfail)
-    df = nw_v1.from_native(
+    df = nw.from_native(
         constructor({"antananarivo": [1, 5, 10], "val": ["a", "b", "c"]})
     ).sort("antananarivo")
-    df_right = nw_v1.from_native(
+    df_right = nw.from_native(
         constructor({"antananarivo": [1, 2, 3, 6, 7], "val": [1, 2, 3, 6, 7]})
     ).sort("antananarivo")
     result = df.join_asof(
@@ -711,7 +685,7 @@
     constructor: Constructor, strategy: Literal["backward", "forward"]
 ) -> None:
     data = {"antananarivo": [1, 3, 2], "bob": [4, 4, 6], "zor ro": [7.0, 8.0, 9.0]}
-    df = nw_v1.from_native(constructor(data))
+    df = nw.from_native(constructor(data))
 
     with pytest.raises(
         NotImplementedError,
@@ -727,7 +701,7 @@
 
 def test_joinasof_keys_exceptions(constructor: Constructor) -> None:
     data = {"antananarivo": [1, 3, 2], "bob": [4, 4, 6], "zor ro": [7.0, 8.0, 9.0]}
-    df = nw_v1.from_native(constructor(data))
+    df = nw.from_native(constructor(data))
 
     with pytest.raises(
         ValueError,
@@ -768,7 +742,7 @@
 
 def test_joinasof_by_exceptions(constructor: Constructor) -> None:
     data = {"antananarivo": [1, 3, 2], "bob": [4, 4, 6], "zor ro": [7.0, 8.0, 9.0]}
-    df = nw_v1.from_native(constructor(data))
+    df = nw.from_native(constructor(data))
     with pytest.raises(
         ValueError,
         match="If `by` is specified, `by_left` and `by_right` should be None.",
@@ -824,6 +798,6 @@
     else:
         exception = nw_v1.exceptions.DuplicateError
     df = constructor({"a": [1, 2, 3, 4, 5], "b": [6, 6, 6, 6, 6]})
-    dfn = nw_v1.from_native(df)
+    dfn = nw.from_native(df)
     with pytest.raises(exception):
         dfn.join(dfn, on=["a"]).join(dfn, on=["a"]).lazy().collect()