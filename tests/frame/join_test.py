from __future__ import annotations

import re
from datetime import datetime
from typing import Any
from typing import Literal

import pandas as pd
import pytest

<<<<<<< HEAD
import narwhals as nw_main  # use nw_main in some tests for coverage
import narwhals.stable.v1 as nw
=======
import narwhals as nw
from narwhals.utils import Implementation
>>>>>>> 302736f7
from tests.utils import DUCKDB_VERSION
from tests.utils import PANDAS_VERSION
from tests.utils import POLARS_VERSION
from tests.utils import Constructor
from tests.utils import assert_equal_data


@pytest.mark.parametrize(
    ("df1", "df2", "expected", "on", "left_on", "right_on"),
    [
        (
            {"id": [1, 2, 3], "name": ["Alice", "Bob", "Charlie"], "age": [25, 30, 35]},
            {
                "id": [2, 3, 4],
                "department": ["HR", "Engineering", "Marketing"],
                "salary": [50000, 60000, 70000],
            },
            {
                "id": [1, 2, 3, None],
                "name": ["Alice", "Bob", "Charlie", None],
                "age": [25, 30, 35, None],
                "id_right": [None, 2, 3, 4],
                "department": [None, "HR", "Engineering", "Marketing"],
                "salary": [None, 50000, 60000, 70000],
            },
            None,
            ["id"],
            ["id"],
        ),
        (
            {"id": [1, 2, 3], "name": ["Alice", "Bob", "Charlie"], "age": [25, 30, 35]},
            {
                "id": [2, 3, 4],
                "department": ["HR", "Engineering", "Marketing"],
                "salary": [50000, 60000, 70000],
            },
            {
                "id": [1, 2, 3, None],
                "name": ["Alice", "Bob", "Charlie", None],
                "age": [25, 30, 35, None],
                "id_right": [None, 2, 3, 4],
                "department": [None, "HR", "Engineering", "Marketing"],
                "salary": [None, 50000, 60000, 70000],
            },
            "id",
            None,
            None,
        ),
        (
            {
                "id": [1, 2, 3, 4],
                "year": [2020, 2021, 2022, 2023],
                "value1": [100, 200, 300, 400],
            },
            {
                "id": [2, 3, 4, 5],
                "year_foo": [2021, 2022, 2023, 2024],
                "value2": [500, 600, 700, 800],
            },
            {
                "id": [1, 2, 3, 4, None],
                "year": [2020, 2021, 2022, 2023, None],
                "value1": [100, 200, 300, 400, None],
                "id_right": [None, 2, 3, 4, 5],
                # since year is different, don't apply suffix
                "year_foo": [None, 2021, 2022, 2023, 2024],
                "value2": [None, 500, 600, 700, 800],
            },
            None,
            ["id", "year"],
            ["id", "year_foo"],
        ),
    ],
)
def test_full_join(
    df1: dict[str, list[Any]],
    df2: dict[str, list[Any]],
    expected: dict[str, list[Any]],
    on: None | str | list[str],
    left_on: None | str | list[str],
    right_on: None | str | list[str],
    constructor: Constructor,
) -> None:
    df_left = nw.from_native(constructor(df1))
    df_right = nw.from_native(constructor(df2))
    result = df_left.join(
        df_right, on=on, left_on=left_on, right_on=right_on, how="full"
    ).sort("id", nulls_last=True)
    assert_equal_data(result, expected)


def test_full_join_duplicate(constructor: Constructor) -> None:
    df1 = {"foo": [1, 2, 3], "val1": [1, 2, 3]}
    df2 = {"foo": [1, 2, 3], "foo_right": [1, 2, 3]}
    df_left = nw.from_native(constructor(df1)).lazy()
    df_right = nw.from_native(constructor(df2)).lazy()

    exceptions: list[type[Exception]] = [nw.exceptions.NarwhalsError]
    if "pyspark" in str(constructor) and "sqlframe" not in str(constructor):
        from pyspark.errors import AnalysisException

        exceptions.append(AnalysisException)
    elif "cudf" in str(constructor):
        # cudf throw their own exception earlier in the stack
        exceptions.append(ValueError)

    with pytest.raises(tuple(exceptions)):
        df_left.join(df_right, on="foo", how="full").collect()


def test_inner_join_two_keys(constructor: Constructor) -> None:
    data = {
        "antananarivo": [1, 3, 2],
        "bob": [4, 4, 6],
        "zor ro": [7.0, 8.0, 9.0],
        "idx": [0, 1, 2],
    }
    df = nw.from_native(constructor(data))
    df_right = df
    result = df.join(
        df_right,
        left_on=["antananarivo", "bob"],
        right_on=["antananarivo", "bob"],
        how="inner",
    )
    result_on = df.join(df_right, on=["antananarivo", "bob"], how="inner")
    result = result.sort("idx").drop("idx_right")
    result_on = result_on.sort("idx").drop("idx_right")
    expected = {
        "antananarivo": [1, 3, 2],
        "bob": [4, 4, 6],
        "zor ro": [7.0, 8.0, 9.0],
        "idx": [0, 1, 2],
        "zor ro_right": [7.0, 8.0, 9.0],
    }
    assert_equal_data(result, expected)
    assert_equal_data(result_on, expected)


def test_inner_join_single_key(constructor: Constructor) -> None:
    data = {
        "antananarivo": [1, 3, 2],
        "bob": [4, 4, 6],
        "zor ro": [7.0, 8.0, 9.0],
        "idx": [0, 1, 2],
    }
    df = nw.from_native(constructor(data))
    df_right = df
    result = df.join(
        df_right,
        left_on="antananarivo",
        right_on="antananarivo",
        how="inner",
    ).sort("idx")
    result_on = df.join(df_right, on="antananarivo", how="inner").sort("idx")
    result = result.drop("idx_right")
    result_on = result_on.drop("idx_right")
    expected = {
        "antananarivo": [1, 3, 2],
        "bob": [4, 4, 6],
        "zor ro": [7.0, 8.0, 9.0],
        "idx": [0, 1, 2],
        "bob_right": [4, 4, 6],
        "zor ro_right": [7.0, 8.0, 9.0],
    }
    assert_equal_data(result, expected)
    assert_equal_data(result_on, expected)


def test_cross_join(constructor: Constructor) -> None:
    if "duckdb" in str(constructor) and DUCKDB_VERSION < (1, 1, 4):
        pytest.skip()
    data = {"antananarivo": [1, 3, 2]}
    df = nw.from_native(constructor(data))
    result = df.join(df, how="cross").sort("antananarivo", "antananarivo_right")
    expected = {
        "antananarivo": [1, 1, 1, 2, 2, 2, 3, 3, 3],
        "antananarivo_right": [1, 2, 3, 1, 2, 3, 1, 2, 3],
    }
    assert_equal_data(result, expected)

    with pytest.raises(
        ValueError, match="Can not pass `left_on`, `right_on` or `on` keys for cross join"
    ):
        df.join(df, how="cross", left_on="antananarivo")


@pytest.mark.parametrize("how", ["inner", "left"])
@pytest.mark.parametrize("suffix", ["_right", "_custom_suffix"])
def test_suffix(
    constructor: Constructor, how: Literal["inner", "left"], suffix: str
) -> None:
    data = {
        "antananarivo": [1, 3, 2],
        "bob": [4, 4, 6],
        "zor ro": [7.0, 8.0, 9.0],
    }
    df = nw.from_native(constructor(data))
    df_right = df
    result = df.join(
        df_right,
        left_on=["antananarivo", "bob"],
        right_on=["antananarivo", "bob"],
        how=how,
        suffix=suffix,
    )
    result_cols = result.collect_schema().names()
    assert result_cols == ["antananarivo", "bob", "zor ro", f"zor ro{suffix}"]


@pytest.mark.parametrize("suffix", ["_right", "_custom_suffix"])
def test_cross_join_suffix(constructor: Constructor, suffix: str) -> None:
    if "duckdb" in str(constructor) and DUCKDB_VERSION < (1, 1, 4):
        pytest.skip()
    data = {"antananarivo": [1, 3, 2]}
    df = nw.from_native(constructor(data))
    result = df.join(df, how="cross", suffix=suffix).sort(
        "antananarivo", f"antananarivo{suffix}"
    )
    expected = {
        "antananarivo": [1, 1, 1, 2, 2, 2, 3, 3, 3],
        f"antananarivo{suffix}": [1, 2, 3, 1, 2, 3, 1, 2, 3],
    }
    assert_equal_data(result, expected)


def test_cross_join_non_pandas() -> None:
    _ = pytest.importorskip("modin")

    import modin.pandas as mpd

    data = {"antananarivo": [1, 3, 2]}
<<<<<<< HEAD
    df1 = nw.from_native(mpd.DataFrame(pd.DataFrame(data)), eager_only=True)
    df2 = nw.from_native(mpd.DataFrame(pd.DataFrame(data)), eager_only=True)
    result = df1.join(df2, how="cross")
=======
    df = nw.from_native(pd.DataFrame(data))
    # HACK to force testing for a non-pandas codepath
    df._compliant_frame._implementation = Implementation.MODIN
    result = df.join(df, how="cross")
>>>>>>> 302736f7
    expected = {
        "antananarivo": [1, 1, 1, 3, 3, 3, 2, 2, 2],
        "antananarivo_right": [1, 3, 2, 1, 3, 2, 1, 3, 2],
    }
    assert_equal_data(result, expected)


@pytest.mark.parametrize(
    ("join_key", "filter_expr", "expected"),
    [
        (
            ["antananarivo", "bob"],
            (nw.col("bob") < 5),
            {"antananarivo": [2], "bob": [6], "zor ro": [9]},
        ),
        (
            ["bob"],
            (nw.col("bob") < 5),
            {"antananarivo": [2], "bob": [6], "zor ro": [9]},
        ),
        (
            ["bob"],
            (nw.col("bob") > 5),
            {"antananarivo": [1, 3], "bob": [4, 4], "zor ro": [7.0, 8.0]},
        ),
    ],
)
def test_anti_join(
    constructor: Constructor,
    join_key: list[str],
    filter_expr: nw.Expr,
    expected: dict[str, list[Any]],
) -> None:
    data = {"antananarivo": [1, 3, 2], "bob": [4, 4, 6], "zor ro": [7.0, 8.0, 9.0]}
    df = nw.from_native(constructor(data))
    other = df.filter(filter_expr)
    result = df.join(other, how="anti", left_on=join_key, right_on=join_key)
    assert_equal_data(result, expected)


@pytest.mark.parametrize(
    ("join_key", "filter_expr", "expected"),
    [
        (
            "antananarivo",
            (nw.col("bob") > 5),
            {"antananarivo": [2], "bob": [6], "zor ro": [9]},
        ),
        (
            ["antananarivo"],
            (nw.col("bob") > 5),
            {"antananarivo": [2], "bob": [6], "zor ro": [9]},
        ),
        (
            ["bob"],
            (nw.col("bob") < 5),
            {"antananarivo": [1, 3], "bob": [4, 4], "zor ro": [7, 8]},
        ),
        (
            ["antananarivo", "bob"],
            (nw.col("bob") < 5),
            {"antananarivo": [1, 3], "bob": [4, 4], "zor ro": [7, 8]},
        ),
    ],
)
def test_semi_join(
    constructor: Constructor,
    join_key: list[str],
    filter_expr: nw.Expr,
    expected: dict[str, list[Any]],
) -> None:
    data = {"antananarivo": [1, 3, 2], "bob": [4, 4, 6], "zor ro": [7.0, 8.0, 9.0]}
    df = nw.from_native(constructor(data))
    other = df.filter(filter_expr)
    result = df.join(other, how="semi", left_on=join_key, right_on=join_key).sort(
        "antananarivo"
    )
    assert_equal_data(result, expected)


@pytest.mark.parametrize("how", ["right"])
def test_join_not_implemented(constructor: Constructor, how: str) -> None:
    data = {"antananarivo": [1, 3, 2], "bob": [4, 4, 6], "zor ro": [7.0, 8.0, 9.0]}
    df = nw.from_native(constructor(data))

    with pytest.raises(
        NotImplementedError,
        match=re.escape(
            f"Only the following join strategies are supported: ('inner', 'left', 'full', 'cross', 'anti', 'semi'); found '{how}'."
        ),
    ):
        df.join(df, left_on="antananarivo", right_on="antananarivo", how=how)  # type: ignore[arg-type]


def test_left_join(constructor: Constructor) -> None:
    data_left = {
        "antananarivo": [1.0, 2.0, 3.0],
        "bob": [4.0, 5.0, 6.0],
        "idx": [0.0, 1.0, 2.0],
    }
    data_right = {
        "antananarivo": [1.0, 2.0, 3.0],
        "co": [4.0, 5.0, 7.0],
        "idx": [0.0, 1.0, 2.0],
    }
    df_left = nw.from_native(constructor(data_left))
    df_right = nw.from_native(constructor(data_right))
    result = df_left.join(df_right, left_on="bob", right_on="co", how="left")
    result = result.sort("idx")
    result = result.drop("idx_right")
    expected = {
        "antananarivo": [1, 2, 3],
        "bob": [4, 5, 6],
        "idx": [0, 1, 2],
        "antananarivo_right": [1, 2, None],
    }
    result_on_list = df_left.join(
        df_right,
        on=["antananarivo", "idx"],
        how="left",
    )
    result_on_list = result_on_list.sort("idx")
    expected_on_list = {
        "antananarivo": [1, 2, 3],
        "bob": [4, 5, 6],
        "idx": [0, 1, 2],
        "co": [4, 5, 7],
    }
    assert_equal_data(result, expected)
    assert_equal_data(result_on_list, expected_on_list)


def test_left_join_multiple_column(constructor: Constructor) -> None:
    data_left = {"antananarivo": [1, 2, 3], "bob": [4, 5, 6], "idx": [0, 1, 2]}
    data_right = {"antananarivo": [1, 2, 3], "c": [4, 5, 6], "idx": [0, 1, 2]}
    df_left = nw.from_native(constructor(data_left))
    df_right = nw.from_native(constructor(data_right))
    result = df_left.join(
        df_right,
        left_on=["antananarivo", "bob"],
        right_on=["antananarivo", "c"],
        how="left",
    )
    result = result.sort("idx")
    result = result.drop("idx_right")
    expected = {"antananarivo": [1, 2, 3], "bob": [4, 5, 6], "idx": [0, 1, 2]}
    assert_equal_data(result, expected)


def test_left_join_overlapping_column(constructor: Constructor) -> None:
    data_left = {
        "antananarivo": [1.0, 2.0, 3.0],
        "bob": [4.0, 5.0, 6.0],
        "d": [1.0, 4.0, 2.0],
        "idx": [0.0, 1.0, 2.0],
    }
    data_right = {
        "antananarivo": [1.0, 2.0, 3.0],
        "c": [4.0, 5.0, 6.0],
        "d": [1.0, 4.0, 2.0],
        "idx": [0.0, 1.0, 2.0],
    }
    df_left = nw.from_native(constructor(data_left))
    df_right = nw.from_native(constructor(data_right))
    result = df_left.join(df_right, left_on="bob", right_on="c", how="left").sort("idx")
    result = result.drop("idx_right")
    expected: dict[str, list[Any]] = {
        "antananarivo": [1, 2, 3],
        "bob": [4, 5, 6],
        "d": [1, 4, 2],
        "idx": [0, 1, 2],
        "antananarivo_right": [1, 2, 3],
        "d_right": [1, 4, 2],
    }
    assert_equal_data(result, expected)
    result = df_left.join(
        df_right,
        left_on="antananarivo",
        right_on="d",
        how="left",
    )
    result = result.sort("idx")
    result = result.drop("idx_right")
    expected = {
        "antananarivo": [1, 2, 3],
        "bob": [4, 5, 6],
        "d": [1, 4, 2],
        "idx": [0, 1, 2],
        "antananarivo_right": [1.0, 3.0, None],
        "c": [4.0, 6.0, None],
    }
    assert_equal_data(result, expected)


@pytest.mark.parametrize("how", ["inner", "left", "semi", "anti"])
def test_join_keys_exceptions(constructor: Constructor, how: str) -> None:
    data = {"antananarivo": [1, 3, 2], "bob": [4, 4, 6], "zor ro": [7.0, 8.0, 9.0]}
    df = nw.from_native(constructor(data))

    with pytest.raises(
        ValueError,
        match=rf"Either \(`left_on` and `right_on`\) or `on` keys should be specified for {how}.",
    ):
        df.join(df, how=how)  # type: ignore[arg-type]
    with pytest.raises(
        ValueError,
        match=rf"Either \(`left_on` and `right_on`\) or `on` keys should be specified for {how}.",
    ):
        df.join(df, how=how, left_on="antananarivo")  # type: ignore[arg-type]
    with pytest.raises(
        ValueError,
        match=rf"Either \(`left_on` and `right_on`\) or `on` keys should be specified for {how}.",
    ):
        df.join(df, how=how, right_on="antananarivo")  # type: ignore[arg-type]
    with pytest.raises(
        ValueError,
        match=f"If `on` is specified, `left_on` and `right_on` should be None for {how}.",
    ):
        df.join(df, how=how, on="antananarivo", right_on="antananarivo")  # type: ignore[arg-type]


@pytest.mark.parametrize(
    ("strategy", "expected"),
    [
        (
            "backward",
            {
                "antananarivo": [1, 5, 10],
                "val": ["a", "b", "c"],
                "val_right": [1, 3, 7],
            },
        ),
        (
            "forward",
            {
                "antananarivo": [1, 5, 10],
                "val": ["a", "b", "c"],
                "val_right": [1, 6, None],
            },
        ),
        (
            "nearest",
            {
                "antananarivo": [1, 5, 10],
                "val": ["a", "b", "c"],
                "val_right": [1, 6, 7],
            },
        ),
    ],
)
def test_joinasof_numeric(
    constructor: Constructor,
    request: pytest.FixtureRequest,
    strategy: Literal["backward", "forward", "nearest"],
    expected: dict[str, list[Any]],
) -> None:
    if any(x in str(constructor) for x in ("pyarrow_table", "cudf", "pyspark")):
        request.applymarker(pytest.mark.xfail)
    if "duckdb" in str(constructor) and strategy == "nearest":
        request.applymarker(pytest.mark.xfail)
    if PANDAS_VERSION < (2, 1) and (
        ("pandas_pyarrow" in str(constructor)) or ("pandas_nullable" in str(constructor))
    ):
        request.applymarker(pytest.mark.xfail)
    df = nw.from_native(
        constructor({"antananarivo": [1, 5, 10], "val": ["a", "b", "c"]})
    ).sort("antananarivo")
    df_right = nw.from_native(
        constructor({"antananarivo": [1, 2, 3, 6, 7], "val": [1, 2, 3, 6, 7]})
    ).sort("antananarivo")
    result = df.join_asof(
        df_right,
        left_on="antananarivo",
        right_on="antananarivo",
        strategy=strategy,
    )
    result_on = df.join_asof(df_right, on="antananarivo", strategy=strategy)
    assert_equal_data(result.sort(by="antananarivo"), expected)
    assert_equal_data(result_on.sort(by="antananarivo"), expected)


@pytest.mark.parametrize(
    ("strategy", "expected"),
    [
        (
            "backward",
            {
                "datetime": [
                    datetime(2016, 3, 1),
                    datetime(2018, 8, 1),
                    datetime(2019, 1, 1),
                ],
                "population": [82.19, 82.66, 83.12],
                "gdp": [4164, 4566, 4696],
            },
        ),
        (
            "forward",
            {
                "datetime": [
                    datetime(2016, 3, 1),
                    datetime(2018, 8, 1),
                    datetime(2019, 1, 1),
                ],
                "population": [82.19, 82.66, 83.12],
                "gdp": [4411, 4696, 4696],
            },
        ),
        (
            "nearest",
            {
                "datetime": [
                    datetime(2016, 3, 1),
                    datetime(2018, 8, 1),
                    datetime(2019, 1, 1),
                ],
                "population": [82.19, 82.66, 83.12],
                "gdp": [4164, 4696, 4696],
            },
        ),
    ],
)
def test_joinasof_time(
    constructor: Constructor,
    request: pytest.FixtureRequest,
    strategy: Literal["backward", "forward", "nearest"],
    expected: dict[str, list[Any]],
) -> None:
    if any(x in str(constructor) for x in ("pyarrow_table", "cudf", "pyspark")):
        request.applymarker(pytest.mark.xfail)
    if "duckdb" in str(constructor) and strategy == "nearest":
        request.applymarker(pytest.mark.xfail)
    if PANDAS_VERSION < (2, 1) and ("pandas_pyarrow" in str(constructor)):
        request.applymarker(pytest.mark.xfail)
    df = nw.from_native(
        constructor(
            {
                "datetime": [
                    datetime(2016, 3, 1),
                    datetime(2018, 8, 1),
                    datetime(2019, 1, 1),
                ],
                "population": [82.19, 82.66, 83.12],
            }
        )
    ).sort("datetime")
    df_right = nw.from_native(
        constructor(
            {
                "datetime": [
                    datetime(2016, 1, 1),
                    datetime(2017, 1, 1),
                    datetime(2018, 1, 1),
                    datetime(2019, 1, 1),
                    datetime(2020, 1, 1),
                ],
                "gdp": [4164, 4411, 4566, 4696, 4827],
            }
        )
    ).sort("datetime")
    result = df.join_asof(
        df_right,
        left_on="datetime",
        right_on="datetime",
        strategy=strategy,
    )
    result_on = df.join_asof(df_right, on="datetime", strategy=strategy)
    assert_equal_data(result.sort(by="datetime"), expected)
    assert_equal_data(result_on.sort(by="datetime"), expected)


def test_joinasof_by(
    constructor: Constructor,
    request: pytest.FixtureRequest,
) -> None:
    if any(x in str(constructor) for x in ("pyarrow_table", "cudf", "pyspark")):
        request.applymarker(pytest.mark.xfail)
    if PANDAS_VERSION < (2, 1) and (
        ("pandas_pyarrow" in str(constructor)) or ("pandas_nullable" in str(constructor))
    ):
        request.applymarker(pytest.mark.xfail)
    df = nw.from_native(
        constructor(
            {
                "antananarivo": [1, 5, 7, 10],
                "bob": ["D", "D", "C", "A"],
                "c": [9, 2, 1, 1],
            }
        )
    ).sort("antananarivo")
    df_right = nw.from_native(
        constructor(
            {"antananarivo": [1, 4, 5, 8], "bob": ["D", "D", "A", "F"], "d": [1, 3, 4, 1]}
        )
    ).sort("antananarivo")
    result = df.join_asof(df_right, on="antananarivo", by_left="bob", by_right="bob")
    result_by = df.join_asof(df_right, on="antananarivo", by="bob")
    expected = {
        "antananarivo": [1, 5, 7, 10],
        "bob": ["D", "D", "C", "A"],
        "c": [9, 2, 1, 1],
        "d": [1, 3, None, 4],
    }
    assert_equal_data(result.sort(by="antananarivo"), expected)
    assert_equal_data(result_by.sort(by="antananarivo"), expected)


def test_joinasof_suffix(
    constructor: Constructor,
    request: pytest.FixtureRequest,
) -> None:
    if any(x in str(constructor) for x in ("pyarrow_table", "cudf", "pyspark")):
        request.applymarker(pytest.mark.xfail)
    if PANDAS_VERSION < (2, 1) and (
        ("pandas_pyarrow" in str(constructor)) or ("pandas_nullable" in str(constructor))
    ):
        request.applymarker(pytest.mark.xfail)
    df = nw.from_native(
        constructor({"antananarivo": [1, 5, 10], "val": ["a", "b", "c"]})
    ).sort("antananarivo")
    df_right = nw.from_native(
        constructor({"antananarivo": [1, 2, 3, 6, 7], "val": [1, 2, 3, 6, 7]})
    ).sort("antananarivo")
    result = df.join_asof(
        df_right,
        left_on="antananarivo",
        right_on="antananarivo",
        suffix="_y",
    )
    expected = {
        "antananarivo": [1, 5, 10],
        "val": ["a", "b", "c"],
        "val_y": [1, 3, 7],
    }
    assert_equal_data(result.sort(by="antananarivo"), expected)


@pytest.mark.parametrize("strategy", ["back", "furthest"])
def test_joinasof_not_implemented(
    constructor: Constructor, strategy: Literal["backward", "forward"]
) -> None:
    data = {"antananarivo": [1, 3, 2], "bob": [4, 4, 6], "zor ro": [7.0, 8.0, 9.0]}
    df = nw.from_native(constructor(data))

    with pytest.raises(
        NotImplementedError,
        match=rf"Only the following strategies are supported: \('backward', 'forward', 'nearest'\); found '{strategy}'.",
    ):
        df.join_asof(
            df,
            left_on="antananarivo",
            right_on="antananarivo",
            strategy=strategy,
        )


def test_joinasof_keys_exceptions(constructor: Constructor) -> None:
    data = {"antananarivo": [1, 3, 2], "bob": [4, 4, 6], "zor ro": [7.0, 8.0, 9.0]}
    df = nw.from_native(constructor(data))

    with pytest.raises(
        ValueError,
        match=r"Either \(`left_on` and `right_on`\) or `on` keys should be specified.",
    ):
        df.join_asof(df, left_on="antananarivo")
    with pytest.raises(
        ValueError,
        match=r"Either \(`left_on` and `right_on`\) or `on` keys should be specified.",
    ):
        df.join_asof(df, right_on="antananarivo")
    with pytest.raises(
        ValueError,
        match=r"Either \(`left_on` and `right_on`\) or `on` keys should be specified.",
    ):
        df.join_asof(df)
    with pytest.raises(
        ValueError,
        match="If `on` is specified, `left_on` and `right_on` should be None.",
    ):
        df.join_asof(
            df,
            left_on="antananarivo",
            right_on="antananarivo",
            on="antananarivo",
        )
    with pytest.raises(
        ValueError,
        match="If `on` is specified, `left_on` and `right_on` should be None.",
    ):
        df.join_asof(df, left_on="antananarivo", on="antananarivo")
    with pytest.raises(
        ValueError,
        match="If `on` is specified, `left_on` and `right_on` should be None.",
    ):
        df.join_asof(df, right_on="antananarivo", on="antananarivo")


def test_joinasof_by_exceptions(constructor: Constructor) -> None:
    data = {"antananarivo": [1, 3, 2], "bob": [4, 4, 6], "zor ro": [7.0, 8.0, 9.0]}
    df = nw.from_native(constructor(data))
    with pytest.raises(
        ValueError,
        match="If `by` is specified, `by_left` and `by_right` should be None.",
    ):
        df.join_asof(df, on="antananarivo", by_left="bob", by_right="bob", by="bob")

    with pytest.raises(
        ValueError,
        match="Can not specify only `by_left` or `by_right`, you need to specify both.",
    ):
        df.join_asof(df, on="antananarivo", by_left="bob")

    with pytest.raises(
        ValueError,
        match="Can not specify only `by_left` or `by_right`, you need to specify both.",
    ):
        df.join_asof(df, on="antananarivo", by_right="bob")

    with pytest.raises(
        ValueError,
        match="If `by` is specified, `by_left` and `by_right` should be None.",
    ):
        df.join_asof(df, on="antananarivo", by_left="bob", by="bob")

    with pytest.raises(
        ValueError,
        match="If `by` is specified, `by_left` and `by_right` should be None.",
    ):
        df.join_asof(df, on="antananarivo", by_right="bob", by="bob")


def test_join_duplicate_column_names(
    constructor: Constructor, request: pytest.FixtureRequest
) -> None:
    if "polars" in str(constructor) and POLARS_VERSION < (1, 26):
        pytest.skip()
    if (
        "cudf" in str(constructor)
        # TODO(unassigned): cudf doesn't raise here for some reason,
        # need to investigate.
    ):
        request.applymarker(pytest.mark.xfail)
    if "sqlframe" in str(constructor):
        import duckdb

        exception: type[Exception] = duckdb.BinderException
    elif "pyspark" in str(constructor):
        from pyspark.errors import AnalysisException

        exception = AnalysisException
    elif "modin" in str(constructor):
        exception = NotImplementedError
    else:
        exception = nw.exceptions.DuplicateError
    df = constructor({"a": [1, 2, 3, 4, 5], "b": [6, 6, 6, 6, 6]})
    dfn = nw.from_native(df)
    with pytest.raises(exception):
        dfn.join(dfn, on=["a"]).join(dfn, on=["a"]).lazy().collect()<|MERGE_RESOLUTION|>--- conflicted
+++ resolved
@@ -8,13 +8,7 @@
 import pandas as pd
 import pytest
 
-<<<<<<< HEAD
-import narwhals as nw_main  # use nw_main in some tests for coverage
-import narwhals.stable.v1 as nw
-=======
 import narwhals as nw
-from narwhals.utils import Implementation
->>>>>>> 302736f7
 from tests.utils import DUCKDB_VERSION
 from tests.utils import PANDAS_VERSION
 from tests.utils import POLARS_VERSION
@@ -247,16 +241,9 @@
     import modin.pandas as mpd
 
     data = {"antananarivo": [1, 3, 2]}
-<<<<<<< HEAD
     df1 = nw.from_native(mpd.DataFrame(pd.DataFrame(data)), eager_only=True)
     df2 = nw.from_native(mpd.DataFrame(pd.DataFrame(data)), eager_only=True)
     result = df1.join(df2, how="cross")
-=======
-    df = nw.from_native(pd.DataFrame(data))
-    # HACK to force testing for a non-pandas codepath
-    df._compliant_frame._implementation = Implementation.MODIN
-    result = df.join(df, how="cross")
->>>>>>> 302736f7
     expected = {
         "antananarivo": [1, 1, 1, 3, 3, 3, 2, 2, 2],
         "antananarivo_right": [1, 3, 2, 1, 3, 2, 1, 3, 2],
