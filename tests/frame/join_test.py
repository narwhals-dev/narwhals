--- conflicted
+++ resolved
@@ -20,13 +20,8 @@
     data = {
         "antananarivo": [1, 3, 2],
         "bob": [4, 4, 6],
-<<<<<<< HEAD
-        "zorro": [7.0, 8, 9],
-        "idx": [0, 1, 2],
-=======
         "zor ro": [7.0, 8, 9],
-        "index": [0, 1, 2],
->>>>>>> 9abe7d25
+        "idx": [0, 1, 2],
     }
     df = nw.from_native(constructor(data))
     df_right = df
@@ -42,15 +37,9 @@
     expected = {
         "antananarivo": [1, 3, 2],
         "bob": [4, 4, 6],
-<<<<<<< HEAD
-        "zorro": [7.0, 8, 9],
-        "idx": [0, 1, 2],
-        "zorro_right": [7.0, 8, 9],
-=======
         "zor ro": [7.0, 8, 9],
-        "index": [0, 1, 2],
+        "idx": [0, 1, 2],
         "zor ro_right": [7.0, 8, 9],
->>>>>>> 9abe7d25
     }
     assert_equal_data(result, expected)
     assert_equal_data(result_on, expected)
@@ -60,13 +49,8 @@
     data = {
         "antananarivo": [1, 3, 2],
         "bob": [4, 4, 6],
-<<<<<<< HEAD
-        "zorro": [7.0, 8, 9],
-        "idx": [0, 1, 2],
-=======
         "zor ro": [7.0, 8, 9],
-        "index": [0, 1, 2],
->>>>>>> 9abe7d25
+        "idx": [0, 1, 2],
     }
     df = nw.from_native(constructor(data))
     df_right = df
@@ -82,13 +66,8 @@
     expected = {
         "antananarivo": [1, 3, 2],
         "bob": [4, 4, 6],
-<<<<<<< HEAD
-        "zorro": [7.0, 8, 9],
-        "idx": [0, 1, 2],
-=======
         "zor ro": [7.0, 8, 9],
-        "index": [0, 1, 2],
->>>>>>> 9abe7d25
+        "idx": [0, 1, 2],
         "bob_right": [4, 4, 6],
         "zor ro_right": [7.0, 8, 9],
     }
