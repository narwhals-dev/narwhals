--- conflicted
+++ resolved
@@ -14,20 +14,15 @@
 from tests.utils import compare_dicts
 
 
-<<<<<<< HEAD
 def test_inner_join_two_keys(request: pytest.FixtureRequest, constructor: Any) -> None:
     if "pyspark" in str(constructor):
         request.applymarker(pytest.mark.xfail)
-    data = {"a": [1, 3, 2], "b": [4, 4, 6], "z": [7.0, 8, 9], "index": [0, 1, 2]}
-=======
-def test_inner_join_two_keys(constructor: Any) -> None:
     data = {
         "antananarivo": [1, 3, 2],
         "bob": [4, 4, 6],
         "zorro": [7.0, 8, 9],
         "index": [0, 1, 2],
     }
->>>>>>> e9afffd2
     df = nw.from_native(constructor(data))
     df_right = df
     result = df.join(
@@ -50,20 +45,15 @@
     compare_dicts(result_on, expected)
 
 
-<<<<<<< HEAD
 def test_inner_join_single_key(request: pytest.FixtureRequest, constructor: Any) -> None:
     if "pyspark" in str(constructor):
         request.applymarker(pytest.mark.xfail)
-    data = {"a": [1, 3, 2], "b": [4, 4, 6], "z": [7.0, 8, 9], "index": [0, 1, 2]}
-=======
-def test_inner_join_single_key(constructor: Any) -> None:
     data = {
         "antananarivo": [1, 3, 2],
         "bob": [4, 4, 6],
         "zorro": [7.0, 8, 9],
         "index": [0, 1, 2],
     }
->>>>>>> e9afffd2
     df = nw.from_native(constructor(data))
     df_right = df
     result = df.join(
@@ -87,15 +77,10 @@
     compare_dicts(result_on, expected)
 
 
-<<<<<<< HEAD
 def test_cross_join(request: pytest.FixtureRequest, constructor: Any) -> None:
     if "pyspark" in str(constructor):
         request.applymarker(pytest.mark.xfail)
-    data = {"a": [1, 3, 2]}
-=======
-def test_cross_join(constructor: Any) -> None:
     data = {"antananarivo": [1, 3, 2]}
->>>>>>> e9afffd2
     df = nw.from_native(constructor(data))
     result = df.join(df, how="cross").sort("antananarivo", "antananarivo_right")  # type: ignore[arg-type]
     expected = {
@@ -181,13 +166,9 @@
     filter_expr: nw.Expr,
     expected: dict[str, list[Any]],
 ) -> None:
-<<<<<<< HEAD
     if "pyspark" in str(constructor):
         request.applymarker(pytest.mark.xfail)
-    data = {"a": [1, 3, 2], "b": [4, 4, 6], "z": [7.0, 8, 9]}
-=======
     data = {"antananarivo": [1, 3, 2], "bob": [4, 4, 6], "zorro": [7.0, 8, 9]}
->>>>>>> e9afffd2
     df = nw.from_native(constructor(data))
     other = df.filter(filter_expr)
     result = df.join(other, how="anti", left_on=join_key, right_on=join_key)  # type: ignore[arg-type]
