from __future__ import annotations

import re
from datetime import datetime
from typing import Any
from typing import Literal

import pandas as pd
import pytest

import narwhals.stable.v1 as nw
from narwhals.utils import Implementation
from narwhals.utils import parse_version
from tests.utils import Constructor
from tests.utils import compare_dicts


def test_inner_join_two_keys(constructor: Constructor) -> None:
    data = {
        "antananarivo": [1, 3, 2],
        "bob": [4, 4, 6],
        "zorro": [7.0, 8, 9],
        "index": [0, 1, 2],
    }
    df = nw.from_native(constructor(data))
    df_right = df
    result = df.join(
        df_right,  # type: ignore[arg-type]
        left_on=["antananarivo", "bob"],
        right_on=["antananarivo", "bob"],
        how="inner",
    )
    result_on = df.join(df_right, on=["antananarivo", "bob"], how="inner")  # type: ignore[arg-type]
    result = result.sort("index").drop("index_right")
    result_on = result_on.sort("index").drop("index_right")
    expected = {
        "antananarivo": [1, 3, 2],
        "bob": [4, 4, 6],
        "zorro": [7.0, 8, 9],
        "zorro_right": [7.0, 8, 9],
        "index": [0, 1, 2],
    }
    compare_dicts(result, expected)
    compare_dicts(result_on, expected)


def test_inner_join_single_key(constructor: Constructor) -> None:
    data = {
        "antananarivo": [1, 3, 2],
        "bob": [4, 4, 6],
        "zorro": [7.0, 8, 9],
        "index": [0, 1, 2],
    }
    df = nw.from_native(constructor(data))
    df_right = df
    result = df.join(
        df_right,  # type: ignore[arg-type]
        left_on="antananarivo",
        right_on="antananarivo",
        how="inner",
    ).sort("index")
    result_on = df.join(df_right, on="antananarivo", how="inner").sort("index")  # type: ignore[arg-type]
    result = result.drop("index_right")
    result_on = result_on.drop("index_right")
    expected = {
        "antananarivo": [1, 3, 2],
        "bob": [4, 4, 6],
        "bob_right": [4, 4, 6],
        "zorro": [7.0, 8, 9],
        "zorro_right": [7.0, 8, 9],
        "index": [0, 1, 2],
    }
    compare_dicts(result, expected)
    compare_dicts(result_on, expected)


def test_cross_join(constructor: Constructor) -> None:
    data = {"antananarivo": [1, 3, 2]}
    df = nw.from_native(constructor(data))
    result = df.join(df, how="cross").sort("antananarivo", "antananarivo_right")  # type: ignore[arg-type]
    expected = {
        "antananarivo": [1, 1, 1, 2, 2, 2, 3, 3, 3],
        "antananarivo_right": [1, 2, 3, 1, 2, 3, 1, 2, 3],
    }
    compare_dicts(result, expected)

    with pytest.raises(
        ValueError, match="Can not pass `left_on`, `right_on` or `on` keys for cross join"
    ):
        df.join(df, how="cross", left_on="antananarivo")  # type: ignore[arg-type]


@pytest.mark.parametrize("how", ["inner", "left"])
@pytest.mark.parametrize("suffix", ["_right", "_custom_suffix"])
def test_suffix(constructor: Constructor, how: str, suffix: str) -> None:
    data = {
        "antananarivo": [1, 3, 2],
        "bob": [4, 4, 6],
        "zorro": [7.0, 8, 9],
    }
    df = nw.from_native(constructor(data))
    df_right = df
    result = df.join(
        df_right,  # type: ignore[arg-type]
        left_on=["antananarivo", "bob"],
        right_on=["antananarivo", "bob"],
        how=how,  # type: ignore[arg-type]
        suffix=suffix,
    )
    result_cols = result.collect_schema().names()
    assert result_cols == ["antananarivo", "bob", "zorro", f"zorro{suffix}"]


@pytest.mark.parametrize("suffix", ["_right", "_custom_suffix"])
def test_cross_join_suffix(constructor: Constructor, suffix: str) -> None:
    data = {"antananarivo": [1, 3, 2]}
    df = nw.from_native(constructor(data))
    result = df.join(df, how="cross", suffix=suffix).sort(  # type: ignore[arg-type]
        "antananarivo", f"antananarivo{suffix}"
    )
    expected = {
        "antananarivo": [1, 1, 1, 2, 2, 2, 3, 3, 3],
        f"antananarivo{suffix}": [1, 2, 3, 1, 2, 3, 1, 2, 3],
    }
    compare_dicts(result, expected)


def test_cross_join_non_pandas() -> None:
    data = {"antananarivo": [1, 3, 2]}
    df = nw.from_native(pd.DataFrame(data))
    # HACK to force testing for a non-pandas codepath
    df._compliant_frame._implementation = Implementation.MODIN
    result = df.join(df, how="cross")  # type: ignore[arg-type]
    expected = {
        "antananarivo": [1, 1, 1, 3, 3, 3, 2, 2, 2],
        "antananarivo_right": [1, 3, 2, 1, 3, 2, 1, 3, 2],
    }
    compare_dicts(result, expected)


@pytest.mark.parametrize(
    ("join_key", "filter_expr", "expected"),
    [
        (
            ["antananarivo", "bob"],
            (nw.col("bob") < 5),
            {"antananarivo": [2], "bob": [6], "zorro": [9]},
        ),
        (["bob"], (nw.col("bob") < 5), {"antananarivo": [2], "bob": [6], "zorro": [9]}),
        (
            ["bob"],
            (nw.col("bob") > 5),
            {"antananarivo": [1, 3], "bob": [4, 4], "zorro": [7.0, 8.0]},
        ),
    ],
)
def test_anti_join(
    constructor: Constructor,
    join_key: list[str],
    filter_expr: nw.Expr,
    expected: dict[str, list[Any]],
) -> None:
    data = {"antananarivo": [1, 3, 2], "bob": [4, 4, 6], "zorro": [7.0, 8, 9]}
    df = nw.from_native(constructor(data))
    other = df.filter(filter_expr)
    result = df.join(other, how="anti", left_on=join_key, right_on=join_key)  # type: ignore[arg-type]
    compare_dicts(result, expected)


@pytest.mark.parametrize(
    ("join_key", "filter_expr", "expected"),
    [
        (
            "antananarivo",
            (nw.col("bob") > 5),
            {"antananarivo": [2], "bob": [6], "zorro": [9]},
        ),
        (
            ["antananarivo"],
            (nw.col("bob") > 5),
            {"antananarivo": [2], "bob": [6], "zorro": [9]},
        ),
        (
            ["bob"],
            (nw.col("bob") < 5),
            {"antananarivo": [1, 3], "bob": [4, 4], "zorro": [7, 8]},
        ),
        (
            ["antananarivo", "bob"],
            (nw.col("bob") < 5),
            {"antananarivo": [1, 3], "bob": [4, 4], "zorro": [7, 8]},
        ),
    ],
)
def test_semi_join(
    constructor: Constructor,
    join_key: list[str],
    filter_expr: nw.Expr,
    expected: dict[str, list[Any]],
) -> None:
    data = {"antananarivo": [1, 3, 2], "bob": [4, 4, 6], "zorro": [7.0, 8, 9]}
    df = nw.from_native(constructor(data))
    other = df.filter(filter_expr)
    result = df.join(other, how="semi", left_on=join_key, right_on=join_key).sort(  # type: ignore[arg-type]
        "antananarivo"
    )
    compare_dicts(result, expected)


@pytest.mark.parametrize("how", ["right", "full"])
def test_join_not_implemented(constructor: Constructor, how: str) -> None:
    data = {"antananarivo": [1, 3, 2], "bob": [4, 4, 6], "zorro": [7.0, 8, 9]}
    df = nw.from_native(constructor(data))

    with pytest.raises(
        NotImplementedError,
        match=re.escape(
            f"Only the following join strategies are supported: ('inner', 'left', 'cross', 'anti', 'semi'); found '{how}'."
        ),
    ):
        df.join(df, left_on="antananarivo", right_on="antananarivo", how=how)  # type: ignore[arg-type]


@pytest.mark.filterwarnings("ignore:the default coalesce behavior")
def test_left_join(constructor: Constructor) -> None:
    data_left = {
        "antananarivo": [1.0, 2, 3],
        "bob": [4.0, 5, 6],
        "index": [0.0, 1.0, 2.0],
    }
    data_right = {
        "antananarivo": [1.0, 2, 3],
        "co": [4.0, 5, 7],
        "index": [0.0, 1.0, 2.0],
    }
    df_left = nw.from_native(constructor(data_left))
    df_right = nw.from_native(constructor(data_right))
    result = df_left.join(df_right, left_on="bob", right_on="co", how="left").select(  # type: ignore[arg-type]
        nw.all().fill_null(float("nan"))
    )
    result = result.sort("index")
    result = result.drop("index_right")
    expected = {
        "antananarivo": [1, 2, 3],
        "bob": [4, 5, 6],
        "antananarivo_right": [1, 2, float("nan")],
        "index": [0, 1, 2],
    }
    result_on_list = df_left.join(
        df_right,  # type: ignore[arg-type]
        on=["antananarivo", "index"],
        how="left",
    ).select(nw.all().fill_null(float("nan")))
    result_on_list = result_on_list.sort("index")
    expected_on_list = {
        "antananarivo": [1, 2, 3],
        "bob": [4, 5, 6],
        "index": [0, 1, 2],
        "co": [4, 5, 7],
    }
    compare_dicts(result, expected)
    compare_dicts(result_on_list, expected_on_list)


@pytest.mark.filterwarnings("ignore: the default coalesce behavior")
def test_left_join_multiple_column(constructor: Constructor) -> None:
    data_left = {"antananarivo": [1, 2, 3], "bob": [4, 5, 6], "index": [0, 1, 2]}
    data_right = {"antananarivo": [1, 2, 3], "c": [4, 5, 6], "index": [0, 1, 2]}
    df_left = nw.from_native(constructor(data_left))
    df_right = nw.from_native(constructor(data_right))
    result = df_left.join(
        df_right,  # type: ignore[arg-type]
        left_on=["antananarivo", "bob"],
        right_on=["antananarivo", "c"],
        how="left",
    )
    result = result.sort("index")
    result = result.drop("index_right")
    expected = {"antananarivo": [1, 2, 3], "bob": [4, 5, 6], "index": [0, 1, 2]}
    compare_dicts(result, expected)


@pytest.mark.filterwarnings("ignore: the default coalesce behavior")
def test_left_join_overlapping_column(constructor: Constructor) -> None:
    data_left = {
        "antananarivo": [1.0, 2, 3],
        "bob": [4.0, 5, 6],
        "d": [1.0, 4, 2],
        "index": [0.0, 1.0, 2.0],
    }
    data_right = {
        "antananarivo": [1.0, 2, 3],
        "c": [4.0, 5, 6],
        "d": [1.0, 4, 2],
        "index": [0.0, 1.0, 2.0],
    }
    df_left = nw.from_native(constructor(data_left))
    df_right = nw.from_native(constructor(data_right))
    result = df_left.join(df_right, left_on="bob", right_on="c", how="left").sort("index")  # type: ignore[arg-type]
    result = result.drop("index_right")
    expected: dict[str, list[Any]] = {
        "antananarivo": [1, 2, 3],
        "bob": [4, 5, 6],
        "d": [1, 4, 2],
        "antananarivo_right": [1, 2, 3],
        "d_right": [1, 4, 2],
        "index": [0, 1, 2],
    }
    compare_dicts(result, expected)
    result = df_left.join(
        df_right,  # type: ignore[arg-type]
        left_on="antananarivo",
        right_on="d",
        how="left",
    ).select(nw.all().fill_null(float("nan")))
    result = result.sort("index")
    result = result.drop("index_right")
    expected = {
        "antananarivo": [1, 2, 3],
        "bob": [4, 5, 6],
        "d": [1, 4, 2],
        "antananarivo_right": [1.0, 3.0, float("nan")],
        "c": [4.0, 6.0, float("nan")],
        "index": [0, 1, 2],
    }
    compare_dicts(result, expected)


@pytest.mark.parametrize("how", ["inner", "left", "semi", "anti"])
def test_join_keys_exceptions(constructor: Constructor, how: str) -> None:
    data = {"antananarivo": [1, 3, 2], "bob": [4, 4, 6], "zorro": [7.0, 8, 9]}
    df = nw.from_native(constructor(data))

    with pytest.raises(
        ValueError,
        match=rf"Either \(`left_on` and `right_on`\) or `on` keys should be specified for {how}.",
    ):
        df.join(df, how=how)  # type: ignore[arg-type]
    with pytest.raises(
        ValueError,
        match=rf"Either \(`left_on` and `right_on`\) or `on` keys should be specified for {how}.",
    ):
        df.join(df, how=how, left_on="antananarivo")  # type: ignore[arg-type]
    with pytest.raises(
        ValueError,
        match=rf"Either \(`left_on` and `right_on`\) or `on` keys should be specified for {how}.",
    ):
        df.join(df, how=how, right_on="antananarivo")  # type: ignore[arg-type]
    with pytest.raises(
        ValueError,
        match=f"If `on` is specified, `left_on` and `right_on` should be None for {how}.",
    ):
        df.join(df, how=how, on="antananarivo", right_on="antananarivo")  # type: ignore[arg-type]


<<<<<<< HEAD
def test_joinasof_numeric(request: Any, constructor: Any) -> None:
    if "pyarrow_table" in str(constructor):
=======
def test_joinasof_numeric(
    constructor: Constructor, request: pytest.FixtureRequest
) -> None:
    if "pyarrow_table" in str(constructor) or "cudf" in str(constructor):
>>>>>>> a2ef4fe2
        request.applymarker(pytest.mark.xfail)
    if parse_version(pd.__version__) < (2, 1) and (
        ("pandas_pyarrow" in str(constructor)) or ("pandas_nullable" in str(constructor))
    ):
        request.applymarker(pytest.mark.xfail)
    df = nw.from_native(
        constructor({"antananarivo": [1, 5, 10], "val": ["a", "b", "c"]})
    ).sort("antananarivo")
    df_right = nw.from_native(
        constructor({"antananarivo": [1, 2, 3, 6, 7], "val": [1, 2, 3, 6, 7]})
    ).sort("antananarivo")
    result_backward = df.join_asof(
        df_right,  # type: ignore[arg-type]
        left_on="antananarivo",
        right_on="antananarivo",
    )
    result_forward = df.join_asof(
        df_right,  # type: ignore[arg-type]
        left_on="antananarivo",
        right_on="antananarivo",
        strategy="forward",
    )
    result_nearest = df.join_asof(
        df_right,  # type: ignore[arg-type]
        left_on="antananarivo",
        right_on="antananarivo",
        strategy="nearest",
    )
    result_backward_on = df.join_asof(df_right, on="antananarivo")  # type: ignore[arg-type]
    result_forward_on = df.join_asof(df_right, on="antananarivo", strategy="forward")  # type: ignore[arg-type]
    result_nearest_on = df.join_asof(df_right, on="antananarivo", strategy="nearest")  # type: ignore[arg-type]
    expected_backward = {
        "antananarivo": [1, 5, 10],
        "val": ["a", "b", "c"],
        "val_right": [1, 3, 7],
    }
    expected_forward = {
        "antananarivo": [1, 5, 10],
        "val": ["a", "b", "c"],
        "val_right": [1, 6, float("nan")],
    }
    expected_nearest = {
        "antananarivo": [1, 5, 10],
        "val": ["a", "b", "c"],
        "val_right": [1, 6, 7],
    }
    compare_dicts(result_backward, expected_backward)
    compare_dicts(result_forward, expected_forward)
    compare_dicts(result_nearest, expected_nearest)
    compare_dicts(result_backward_on, expected_backward)
    compare_dicts(result_forward_on, expected_forward)
    compare_dicts(result_nearest_on, expected_nearest)


def test_joinasof_time(constructor: Constructor, request: pytest.FixtureRequest) -> None:
    if "pyarrow_table" in str(constructor) or "cudf" in str(constructor):
        request.applymarker(pytest.mark.xfail)
    if parse_version(pd.__version__) < (2, 1) and ("pandas_pyarrow" in str(constructor)):
        request.applymarker(pytest.mark.xfail)
    df = nw.from_native(
        constructor(
            {
                "datetime": [
                    datetime(2016, 3, 1),
                    datetime(2018, 8, 1),
                    datetime(2019, 1, 1),
                ],
                "population": [82.19, 82.66, 83.12],
            }
        )
    ).sort("datetime")
    df_right = nw.from_native(
        constructor(
            {
                "datetime": [
                    datetime(2016, 1, 1),
                    datetime(2017, 1, 1),
                    datetime(2018, 1, 1),
                    datetime(2019, 1, 1),
                    datetime(2020, 1, 1),
                ],
                "gdp": [4164, 4411, 4566, 4696, 4827],
            }
        )
    ).sort("datetime")
    result_backward = df.join_asof(df_right, left_on="datetime", right_on="datetime")  # type: ignore[arg-type]
    result_forward = df.join_asof(
        df_right,  # type: ignore[arg-type]
        left_on="datetime",
        right_on="datetime",
        strategy="forward",
    )
    result_nearest = df.join_asof(
        df_right,  # type: ignore[arg-type]
        left_on="datetime",
        right_on="datetime",
        strategy="nearest",
    )
    result_backward_on = df.join_asof(df_right, on="datetime")  # type: ignore[arg-type]
    result_forward_on = df.join_asof(
        df_right,  # type: ignore[arg-type]
        on="datetime",
        strategy="forward",
    )
    result_nearest_on = df.join_asof(
        df_right,  # type: ignore[arg-type]
        on="datetime",
        strategy="nearest",
    )
    expected_backward = {
        "datetime": [datetime(2016, 3, 1), datetime(2018, 8, 1), datetime(2019, 1, 1)],
        "population": [82.19, 82.66, 83.12],
        "gdp": [4164, 4566, 4696],
    }
    expected_forward = {
        "datetime": [datetime(2016, 3, 1), datetime(2018, 8, 1), datetime(2019, 1, 1)],
        "population": [82.19, 82.66, 83.12],
        "gdp": [4411, 4696, 4696],
    }
    expected_nearest = {
        "datetime": [datetime(2016, 3, 1), datetime(2018, 8, 1), datetime(2019, 1, 1)],
        "population": [82.19, 82.66, 83.12],
        "gdp": [4164, 4696, 4696],
    }
    compare_dicts(result_backward, expected_backward)
    compare_dicts(result_forward, expected_forward)
    compare_dicts(result_nearest, expected_nearest)
    compare_dicts(result_backward_on, expected_backward)
    compare_dicts(result_forward_on, expected_forward)
    compare_dicts(result_nearest_on, expected_nearest)


def test_joinasof_by(constructor: Constructor, request: pytest.FixtureRequest) -> None:
    if "pyarrow_table" in str(constructor) or "cudf" in str(constructor):
        request.applymarker(pytest.mark.xfail)
    if parse_version(pd.__version__) < (2, 1) and (
        ("pandas_pyarrow" in str(constructor)) or ("pandas_nullable" in str(constructor))
    ):
        request.applymarker(pytest.mark.xfail)
    df = nw.from_native(
        constructor(
            {
                "antananarivo": [1, 5, 7, 10],
                "bob": ["D", "D", "C", "A"],
                "c": [9, 2, 1, 1],
            }
        )
    ).sort("antananarivo")
    df_right = nw.from_native(
        constructor(
            {"antananarivo": [1, 4, 5, 8], "bob": ["D", "D", "A", "F"], "d": [1, 3, 4, 1]}
        )
    ).sort("antananarivo")
    result = df.join_asof(df_right, on="antananarivo", by_left="bob", by_right="bob")  # type: ignore[arg-type]
    result_by = df.join_asof(df_right, on="antananarivo", by="bob")  # type: ignore[arg-type]
    expected = {
        "antananarivo": [1, 5, 7, 10],
        "bob": ["D", "D", "C", "A"],
        "c": [9, 2, 1, 1],
        "d": [1, 3, float("nan"), 4],
    }
    compare_dicts(result, expected)
    compare_dicts(result_by, expected)


@pytest.mark.parametrize("strategy", ["back", "furthest"])
def test_joinasof_not_implemented(
    constructor: Constructor, strategy: Literal["backward", "forward"]
) -> None:
    data = {"antananarivo": [1, 3, 2], "bob": [4, 4, 6], "zorro": [7.0, 8, 9]}
    df = nw.from_native(constructor(data))

    with pytest.raises(
        NotImplementedError,
        match=rf"Only the following strategies are supported: \('backward', 'forward', 'nearest'\); found '{strategy}'.",
    ):
        df.join_asof(
            df,  # type: ignore[arg-type]
            left_on="antananarivo",
            right_on="antananarivo",
            strategy=strategy,
        )


def test_joinasof_keys_exceptions(constructor: Constructor) -> None:
    data = {"antananarivo": [1, 3, 2], "bob": [4, 4, 6], "zorro": [7.0, 8, 9]}
    df = nw.from_native(constructor(data))

    with pytest.raises(
        ValueError,
        match=r"Either \(`left_on` and `right_on`\) or `on` keys should be specified.",
    ):
        df.join_asof(df, left_on="antananarivo")  # type: ignore[arg-type]
    with pytest.raises(
        ValueError,
        match=r"Either \(`left_on` and `right_on`\) or `on` keys should be specified.",
    ):
        df.join_asof(df, right_on="antananarivo")  # type: ignore[arg-type]
    with pytest.raises(
        ValueError,
        match=r"Either \(`left_on` and `right_on`\) or `on` keys should be specified.",
    ):
        df.join_asof(df)  # type: ignore[arg-type]
    with pytest.raises(
        ValueError,
        match="If `on` is specified, `left_on` and `right_on` should be None.",
    ):
        df.join_asof(
            df,  # type: ignore[arg-type]
            left_on="antananarivo",
            right_on="antananarivo",
            on="antananarivo",
        )
    with pytest.raises(
        ValueError,
        match="If `on` is specified, `left_on` and `right_on` should be None.",
    ):
        df.join_asof(df, left_on="antananarivo", on="antananarivo")  # type: ignore[arg-type]
    with pytest.raises(
        ValueError,
        match="If `on` is specified, `left_on` and `right_on` should be None.",
    ):
        df.join_asof(df, right_on="antananarivo", on="antananarivo")  # type: ignore[arg-type]


def test_joinasof_by_exceptions(constructor: Constructor) -> None:
    data = {"antananarivo": [1, 3, 2], "bob": [4, 4, 6], "zorro": [7.0, 8, 9]}
    df = nw.from_native(constructor(data))
    with pytest.raises(
        ValueError,
        match="If `by` is specified, `by_left` and `by_right` should be None.",
    ):
        df.join_asof(df, on="antananarivo", by_left="bob", by_right="bob", by="bob")  # type: ignore[arg-type]

    with pytest.raises(
        ValueError,
        match="Can not specify only `by_left` or `by_right`, you need to specify both.",
    ):
        df.join_asof(df, on="antananarivo", by_left="bob")  # type: ignore[arg-type]

    with pytest.raises(
        ValueError,
        match="Can not specify only `by_left` or `by_right`, you need to specify both.",
    ):
        df.join_asof(df, on="antananarivo", by_right="bob")  # type: ignore[arg-type]

    with pytest.raises(
        ValueError,
        match="If `by` is specified, `by_left` and `by_right` should be None.",
    ):
        df.join_asof(df, on="antananarivo", by_left="bob", by="bob")  # type: ignore[arg-type]

    with pytest.raises(
        ValueError,
        match="If `by` is specified, `by_left` and `by_right` should be None.",
    ):
        df.join_asof(df, on="antananarivo", by_right="bob", by="bob")  # type: ignore[arg-type]<|MERGE_RESOLUTION|>--- conflicted
+++ resolved
@@ -353,15 +353,10 @@
         df.join(df, how=how, on="antananarivo", right_on="antananarivo")  # type: ignore[arg-type]
 
 
-<<<<<<< HEAD
-def test_joinasof_numeric(request: Any, constructor: Any) -> None:
-    if "pyarrow_table" in str(constructor):
-=======
 def test_joinasof_numeric(
     constructor: Constructor, request: pytest.FixtureRequest
 ) -> None:
     if "pyarrow_table" in str(constructor) or "cudf" in str(constructor):
->>>>>>> a2ef4fe2
         request.applymarker(pytest.mark.xfail)
     if parse_version(pd.__version__) < (2, 1) and (
         ("pandas_pyarrow" in str(constructor)) or ("pandas_nullable" in str(constructor))
