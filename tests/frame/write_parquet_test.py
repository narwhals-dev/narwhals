--- conflicted
+++ resolved
@@ -15,15 +15,7 @@
 @pytest.mark.skipif(
     parse_version(pd.__version__) < parse_version("2.0.0"), reason="too old for pyarrow"
 )
-<<<<<<< HEAD
 def test_write_parquet(constructor: Any, tmpdir: pytest.TempdirFactory) -> None:
-    if "pyarrow_table" in str(constructor):
-        pytest.xfail()
-=======
-def test_write_parquet(
-    constructor_with_pyarrow: Any, tmpdir: pytest.TempdirFactory
-) -> None:
->>>>>>> 5f0e7019
     path = str(tmpdir / "foo.parquet")  # type: ignore[operator]
-    nw.from_native(constructor_with_pyarrow(data), eager_only=True).write_parquet(path)
+    nw.from_native(constructor(data), eager_only=True).write_parquet(path)
     assert os.path.exists(path)