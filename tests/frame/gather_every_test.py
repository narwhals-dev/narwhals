from __future__ import annotations

import pandas as pd
import pytest

import narwhals as nw
import narwhals.stable.v1 as nw_v1
from tests.utils import ConstructorEager
from tests.utils import assert_equal_data

data = {"a": list(range(10))}


@pytest.mark.parametrize("n", [1, 2, 3])
@pytest.mark.parametrize("offset", [1, 2, 3])
<<<<<<< HEAD
def test_gather_every(
    constructor: Constructor, n: int, offset: int, request: pytest.FixtureRequest
) -> None:
    if (
        ("pyspark" in str(constructor))
        or "duckdb" in str(constructor)
        or "ibis" in str(constructor)
    ):
        request.applymarker(pytest.mark.xfail)
    df = nw.from_native(constructor(data))
    result = df.gather_every(n=n, offset=offset)
=======
def test_gather_every(constructor_eager: ConstructorEager, n: int, offset: int) -> None:
    df_v1 = nw_v1.from_native(constructor_eager(data))
    result = df_v1.gather_every(n=n, offset=offset)
    expected = {"a": data["a"][offset::n]}
    assert_equal_data(result, expected)

    # Test deprecation for LazyFrame in main namespace
    lf = nw.from_native(constructor_eager(data)).lazy()
    with pytest.deprecated_call(
        match="is deprecated and will be removed in a future version"
    ):
        lf.gather_every(n=n, offset=offset)


@pytest.mark.parametrize("n", [1, 2, 3])
@pytest.mark.parametrize("offset", [1, 2, 3])
def test_gather_every_dask_v1(n: int, offset: int) -> None:
    pytest.importorskip("dask")
    import dask.dataframe as dd

    df_v1 = nw_v1.from_native(dd.from_pandas(pd.DataFrame(data)))
    result = df_v1.gather_every(n=n, offset=offset)
>>>>>>> 16427440
    expected = {"a": data["a"][offset::n]}
    assert_equal_data(result, expected)<|MERGE_RESOLUTION|>--- conflicted
+++ resolved
@@ -13,19 +13,6 @@
 
 @pytest.mark.parametrize("n", [1, 2, 3])
 @pytest.mark.parametrize("offset", [1, 2, 3])
-<<<<<<< HEAD
-def test_gather_every(
-    constructor: Constructor, n: int, offset: int, request: pytest.FixtureRequest
-) -> None:
-    if (
-        ("pyspark" in str(constructor))
-        or "duckdb" in str(constructor)
-        or "ibis" in str(constructor)
-    ):
-        request.applymarker(pytest.mark.xfail)
-    df = nw.from_native(constructor(data))
-    result = df.gather_every(n=n, offset=offset)
-=======
 def test_gather_every(constructor_eager: ConstructorEager, n: int, offset: int) -> None:
     df_v1 = nw_v1.from_native(constructor_eager(data))
     result = df_v1.gather_every(n=n, offset=offset)
@@ -48,6 +35,5 @@
 
     df_v1 = nw_v1.from_native(dd.from_pandas(pd.DataFrame(data)))
     result = df_v1.gather_every(n=n, offset=offset)
->>>>>>> 16427440
     expected = {"a": data["a"][offset::n]}
     assert_equal_data(result, expected)