--- conflicted
+++ resolved
@@ -38,14 +38,9 @@
     else:
         context = does_not_raise()
 
-<<<<<<< HEAD
-    result = df.unique(subset, keep=keep, maintain_order=True).sort("z")  # type: ignore[arg-type]
-    assert_equal_data(result, expected)
-=======
     with context:
         result = df.unique(subset, keep=keep).sort("z")  # type: ignore[arg-type]
         assert_equal_data(result, expected)
->>>>>>> b7e4cb9f
 
 
 @pytest.mark.filterwarnings("ignore:.*backwards-compatibility:UserWarning")
@@ -53,10 +48,6 @@
     df_raw = constructor(data)
     df = nw.from_native(df_raw)
 
-<<<<<<< HEAD
-    result = df.unique(maintain_order=True).sort("z")
-    assert_equal_data(result, data)
-=======
     result = df.unique(maintain_order=False).sort("z")
     assert_equal_data(result, data)
 
@@ -65,5 +56,4 @@
             result = df.unique(maintain_order=True).sort("z")
     else:
         result = df.unique(maintain_order=True)
-        assert_equal_data(result, data)
->>>>>>> b7e4cb9f
+        assert_equal_data(result, data)