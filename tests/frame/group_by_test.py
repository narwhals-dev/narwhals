from __future__ import annotations

import datetime as dt
import os
import re
from decimal import Decimal
from typing import TYPE_CHECKING, Any

import pandas as pd
import pyarrow as pa
import pytest

import narwhals as nw
from narwhals.exceptions import DuplicateError, InvalidOperationError
from tests.utils import (
    PANDAS_VERSION,
    POLARS_VERSION,
    PYARROW_VERSION,
    Constructor,
    ConstructorEager,
    assert_equal_data,
)

if TYPE_CHECKING:
    from collections.abc import Mapping

    from narwhals.typing import NonNestedLiteral


data: Mapping[str, Any] = {"a": [1, 1, 3], "b": [4, 4, 6], "c": [7.0, 8.0, 9.0]}

df_pandas = pd.DataFrame(data)

POLARS_COLLECT_STREAMING_ENGINE = os.environ.get("NARWHALS_POLARS_NEW_STREAMING", None)


def test_group_by_complex() -> None:
    expected = {"a": [1, 3], "b": [-3.5, -3.0]}

    df = nw.from_native(df_pandas)
    with pytest.warns(UserWarning, match="complex group-by"):
        result_pd = nw.to_native(
            df.group_by("a").agg((nw.col("b") - nw.col("c").mean()).mean()).sort("a")
        )
    assert_equal_data(result_pd, expected)
    with pytest.raises(ValueError, match="complex aggregation"):
        nw.from_native(pa.table({"a": [1, 1, 2], "b": [4, 5, 6]})).group_by("a").agg(
            (nw.col("b") - nw.col("c").mean()).mean()
        )


def test_group_by_complex_polars() -> None:
    pytest.importorskip("polars")
    import polars as pl

    expected = {"a": [1, 3], "b": [-3.5, -3.0]}

    df_lazy = pl.LazyFrame(data)
    lf = nw.from_native(df_lazy).lazy()
    result_pl = lf.group_by("a").agg((nw.col("b") - nw.col("c").mean()).mean()).sort("a")
    assert_equal_data(result_pl, expected)


def test_invalid_group_by_dask() -> None:
    pytest.importorskip("dask")
    import dask.dataframe as dd

    df_dask = dd.from_pandas(df_pandas)

    with pytest.raises(ValueError, match=r"Non-trivial complex aggregation found"):
        nw.from_native(df_dask).group_by("a").agg(nw.col("b").abs().min())


def test_group_by_iter(constructor_eager: ConstructorEager) -> None:
    df = nw.from_native(constructor_eager(data), eager_only=True)
    expected_keys = [(1,), (3,)]
    keys = []
    for key, sub_df in df.group_by("a"):
        if key == (1,):
            expected = {"a": [1, 1], "b": [4, 4], "c": [7.0, 8.0]}
            assert_equal_data(sub_df, expected)
            assert isinstance(sub_df, nw.DataFrame)
        keys.append(key)
    assert sorted(keys) == sorted(expected_keys)
    expected_keys = [(1, 4), (3, 6)]  # type: ignore[list-item]
    keys = []
    for key, _ in df.group_by("a", "b"):
        keys.append(key)
    assert sorted(keys) == sorted(expected_keys)
    keys = []
    for key, _ in df.group_by(["a", "b"]):
        keys.append(key)
    assert sorted(keys) == sorted(expected_keys)


def test_group_by_iter_non_str_pandas() -> None:
    expected = {"a": {0: [1], 1: ["a"]}, "b": {0: [2], 1: ["b"]}}
    df = nw.from_native(pd.DataFrame({0: [1, 2], 1: ["a", "b"]}))
    groups: dict[Any, Any] = {keys[0]: df for keys, df in df.group_by(1)}  # type: ignore[call-overload]
    assert groups.keys() == {"a", "b"}
    groups["a"] = groups["a"].to_dict(as_series=False)
    groups["b"] = groups["b"].to_dict(as_series=False)
    assert_equal_data(groups, expected)


def test_group_by_nw_all(constructor: Constructor) -> None:
    df = nw.from_native(constructor({"a": [1, 1, 2], "b": [4, 5, 6], "c": [7, 8, 9]}))
    result = df.group_by("a").agg(nw.all().sum()).sort("a")
    expected = {"a": [1, 2], "b": [9, 6], "c": [15, 9]}
    assert_equal_data(result, expected)
    result = df.group_by("a").agg(nw.all().sum().name.suffix("_sum")).sort("a")
    expected = {"a": [1, 2], "b_sum": [9, 6], "c_sum": [15, 9]}
    assert_equal_data(result, expected)


@pytest.mark.parametrize(
    ("attr", "expected"),
    [
        ("sum", {"a": [1, 2], "b": [3, 3]}),
        ("mean", {"a": [1, 2], "b": [1.5, 3]}),
        ("max", {"a": [1, 2], "b": [2, 3]}),
        ("min", {"a": [1, 2], "b": [1, 3]}),
        ("std", {"a": [1, 2], "b": [0.707107, None]}),
        ("var", {"a": [1, 2], "b": [0.5, None]}),
        ("len", {"a": [1, 2], "b": [3, 1]}),
        ("n_unique", {"a": [1, 2], "b": [3, 1]}),
        ("count", {"a": [1, 2], "b": [2, 1]}),
    ],
)
def test_group_by_depth_1_agg(
    constructor: Constructor, attr: str, expected: dict[str, list[int | float]]
) -> None:
    if "pandas_pyarrow" in str(constructor) and attr == "var" and PANDAS_VERSION < (2, 1):
        pytest.skip(
            "Known issue with variance calculation in pandas 2.0.x with pyarrow backend in groupby operations"
        )
    data = {"a": [1, 1, 1, 2], "b": [1, None, 2, 3]}
    expr = getattr(nw.col("b"), attr)()
    result = nw.from_native(constructor(data)).group_by("a").agg(expr).sort("a")
    assert_equal_data(result, expected)


@pytest.mark.parametrize(
    ("values", "expected"),
    [
        (
            {"x": [True, True, True, False, False, False]},
            {"all": [True, False, False], "any": [True, True, False]},
        ),
        (
            {"x": [True, None, False, None, None, None]},
            {"all": [True, False, True], "any": [True, False, False]},
        ),
    ],
    ids=["not-nullable", "nullable"],
)
def test_group_by_depth_1_agg_bool_ops(
    request: pytest.FixtureRequest,
    constructor: Constructor,
    values: dict[str, list[bool]],
    expected: dict[str, list[bool]],
) -> None:
    if ("dask-nullable" in request.node.callspec.id) or ("cudf" in str(constructor)):
        request.applymarker(pytest.mark.xfail)

    data = {"a": [1, 1, 2, 2, 3, 3], **values}
    result = (
        nw.from_native(constructor(data))
        .group_by("a")
        .agg(nw.col("x").all().alias("all"), nw.col("x").any().alias("any"))
        .sort("a")
    )
    assert_equal_data(result, {"a": [1, 2, 3], **expected})


@pytest.mark.parametrize(
    ("attr", "ddof"), [("std", 0), ("var", 0), ("std", 2), ("var", 2)]
)
def test_group_by_depth_1_std_var(constructor: Constructor, attr: str, ddof: int) -> None:
    data = {"a": [1, 1, 1, 2, 2, 2], "b": [4, 5, 6, 0, 5, 5]}
    _pow = 0.5 if attr == "std" else 1
    expected = {
        "a": [1, 2],
        "b": [
            (sum((v - 5) ** 2 for v in [4, 5, 6]) / (3 - ddof)) ** _pow,
            (sum((v - 10 / 3) ** 2 for v in [0, 5, 5]) / (3 - ddof)) ** _pow,
        ],
    }
    expr = getattr(nw.col("b"), attr)(ddof=ddof)
    result = nw.from_native(constructor(data)).group_by("a").agg(expr).sort("a")
    assert_equal_data(result, expected)


def test_group_by_median(constructor: Constructor) -> None:
    data = {"a": [1, 1, 1, 2, 2, 2], "b": [5, 4, 6, 7, 3, 2]}
    result = (
        nw.from_native(constructor(data))
        .group_by("a")
        .agg(nw.col("b").median())
        .sort("a")
    )
    expected = {"a": [1, 2], "b": [5, 3]}
    assert_equal_data(result, expected)


def test_group_by_n_unique_w_missing(constructor: Constructor) -> None:
    data = {"a": [1, 1, 2], "b": [4, None, 5], "c": [None, None, 7], "d": [1, 1, 3]}
    result = (
        nw.from_native(constructor(data))
        .group_by("a")
        .agg(
            nw.col("b").n_unique(),
            c_n_unique=nw.col("c").n_unique(),
            c_n_min=nw.col("b").min(),
            d_n_unique=nw.col("d").n_unique(),
        )
        .sort("a")
    )
    expected = {
        "a": [1, 2],
        "b": [2, 1],
        "c_n_unique": [1, 1],
        "c_n_min": [4, 5],
        "d_n_unique": [1, 1],
    }
    assert_equal_data(result, expected)


def test_group_by_same_name_twice() -> None:
    df = pd.DataFrame({"a": [1, 1, 2], "b": [4, 5, 6]})
    pattern = re.compile(
        "expected unique.+names.+'b'.+2 times", re.IGNORECASE | re.DOTALL
    )
    with pytest.raises(DuplicateError, match=pattern):
        nw.from_native(df).group_by("a").agg(nw.col("b").sum(), nw.col("b").n_unique())


def test_group_by_empty_result_pandas() -> None:
    df_any = pd.DataFrame({"a": [1, 2, 3], "b": [4, 3, 2]})
    df = nw.from_native(df_any, eager_only=True)
    with pytest.raises(ValueError, match="No results"):
        df.filter(nw.col("a") < 0).group_by("a").agg(
            nw.col("b").sum().round(2).alias("c")
        )


def test_group_by_simple_named(constructor: Constructor) -> None:
    data = {"a": [1, 1, 2], "b": [4, 5, 6], "c": [7, 2, 1]}
    df = nw.from_native(constructor(data)).lazy()
    result = (
        df.group_by("a").agg(b_min=nw.col("b").min(), b_max=nw.col("b").max()).sort("a")
    )
    expected = {"a": [1, 2], "b_min": [4, 6], "b_max": [5, 6]}
    assert_equal_data(result, expected)


def test_group_by_simple_unnamed(constructor: Constructor) -> None:
    data = {"a": [1, 1, 2], "b": [4, 5, 6], "c": [7, 2, 1]}
    df = nw.from_native(constructor(data)).lazy()
    result = df.group_by("a").agg(nw.col("b").min(), nw.col("c").max()).sort("a")
    expected = {"a": [1, 2], "b": [4, 6], "c": [7, 1]}
    assert_equal_data(result, expected)


def test_group_by_multiple_keys(constructor: Constructor) -> None:
    data = {"a": [1, 1, 2], "b": [4, 4, 6], "c": [7, 2, 1]}
    df = nw.from_native(constructor(data)).lazy()
    result = (
        df.group_by("a", "b")
        .agg(c_min=nw.col("c").min(), c_max=nw.col("c").max())
        .sort("a")
    )
    expected = {"a": [1, 2], "b": [4, 6], "c_min": [2, 1], "c_max": [7, 1]}
    assert_equal_data(result, expected)


def test_key_with_nulls(constructor: Constructor, request: pytest.FixtureRequest) -> None:
    if "modin" in str(constructor):
        request.applymarker(pytest.mark.xfail(reason="Modin flaky here", strict=False))

    data = {"b": [4, 5, None], "a": [1, 2, 3]}
    result = (
        nw.from_native(constructor(data))
        .group_by("b")
        .agg(nw.len(), nw.col("a").min())
        .sort("a")
        .with_columns(nw.col("b").cast(nw.Float64))
    )
    expected = {"b": [4.0, 5, None], "len": [1, 1, 1], "a": [1, 2, 3]}
    assert_equal_data(result, expected)


def test_key_with_nulls_ignored(constructor: Constructor) -> None:
    data = {"b": [4, 5, None], "a": [1, 2, 3]}
    result = (
        nw.from_native(constructor(data))
        .group_by("b", drop_null_keys=True)
        .agg(nw.len(), nw.col("a").min())
        .sort("a")
        .with_columns(nw.col("b").cast(nw.Float64))
    )
    expected = {"b": [4.0, 5], "len": [1, 1], "a": [1, 2]}
    assert_equal_data(result, expected)


def test_key_with_nulls_iter(constructor_eager: ConstructorEager) -> None:
    data = {
        "b": [None, "4", "5", None, "7"],
        "a": [None, 1, 2, 3, 4],
        "c": [None, "4", "3", None, None],
    }
    result = dict(
        nw.from_native(constructor_eager(data), eager_only=True)
        .group_by("b", "c", drop_null_keys=True)
        .__iter__()
    )

    assert len(result) == 2
    assert_equal_data(result[("4", "4")], {"b": ["4"], "a": [1], "c": ["4"]})
    assert_equal_data(result[("5", "3")], {"b": ["5"], "a": [2], "c": ["3"]})

    result = dict(
        nw.from_native(constructor_eager(data), eager_only=True)
        .group_by("b", "c", drop_null_keys=False)
        .__iter__()
    )
    assert_equal_data(result[("4", "4")], {"b": ["4"], "a": [1], "c": ["4"]})
    assert_equal_data(result[("5", "3")], {"b": ["5"], "a": [2], "c": ["3"]})
    assert len(result) == 4


def test_no_agg(constructor: Constructor) -> None:
    result = nw.from_native(constructor(data)).group_by(["a", "b"]).agg().sort("a", "b")

    expected = {"a": [1, 3], "b": [4, 6]}
    assert_equal_data(result, expected)


def test_group_by_categorical(constructor: Constructor) -> None:
    if any(x in str(constructor) for x in ("pyspark", "duckdb", "ibis")):
        pytest.skip(reason="no categorical support")
    if "pyarrow_table" in str(constructor) and PYARROW_VERSION < (
        15,
    ):  # pragma: no cover
        # https://github.com/narwhals-dev/narwhals/issues/1078
        pytest.skip(
            reason="The defaults for grouping by categories in pandas are different"
        )

    data = {"g1": ["a", "a", "b", "b"], "g2": ["x", "y", "x", "z"], "x": [1, 2, 3, 4]}
    df = nw.from_native(constructor(data))
    result = (
        df.with_columns(
            g1=nw.col("g1").cast(nw.Categorical()), g2=nw.col("g2").cast(nw.Categorical())
        )
        .group_by(["g1", "g2"])
        .agg(nw.col("x").sum())
        .sort("x")
    )
    assert_equal_data(result, data)


def test_group_by_shift_raises(constructor: Constructor) -> None:
    df_native = {"a": [1, 2, 3], "b": [1, 1, 2]}
    df = nw.from_native(constructor(df_native))
    with pytest.raises(InvalidOperationError, match="does not aggregate"):
        df.group_by("b").agg(nw.col("a").abs())


def test_double_same_aggregation(
    constructor: Constructor, request: pytest.FixtureRequest
) -> None:
    if any(x in str(constructor) for x in ("dask",)):
        # bugged in dask https://github.com/dask/dask/issues/11612
        # and cudf https://github.com/rapidsai/cudf/issues/17649
        request.applymarker(pytest.mark.xfail)
    df = nw.from_native(constructor({"a": [1, 1, 2], "b": [4, 5, 6]}))
    result = df.group_by("a").agg(c=nw.col("b").mean(), d=nw.col("b").mean()).sort("a")
    expected = {"a": [1, 2], "c": [4.5, 6], "d": [4.5, 6]}
    assert_equal_data(result, expected)


def test_all_kind_of_aggs(
    constructor: Constructor, request: pytest.FixtureRequest
) -> None:
    if any(x in str(constructor) for x in ("dask",)):
        # bugged in dask https://github.com/dask/dask/issues/11612
        # and cudf https://github.com/rapidsai/cudf/issues/17649
        request.applymarker(pytest.mark.xfail)
    if "pandas" in str(constructor) and PANDAS_VERSION < (1, 4):
        pytest.skip(
            "Pandas < 1.4.0 does not support multiple aggregations with the same column"
        )
    df = nw.from_native(constructor({"a": [1, 1, 1, 2, 2, 2], "b": [4, 5, 6, 0, 5, 5]}))
    result = (
        df.group_by("a")
        .agg(
            c=nw.col("b").mean(),
            d=nw.col("b").mean(),
            e=nw.col("b").std(ddof=1),
            f=nw.col("b").std(ddof=2),
            g=nw.col("b").var(ddof=2),
            h=nw.col("b").var(ddof=2),
            i=nw.col("b").n_unique(),
        )
        .sort("a")
    )

    variance_num = sum((v - 10 / 3) ** 2 for v in [0, 5, 5])
    expected = {
        "a": [1, 2],
        "c": [5, 10 / 3],
        "d": [5, 10 / 3],
        "e": [1, (variance_num / (3 - 1)) ** 0.5],
        "f": [2**0.5, (variance_num) ** 0.5],  # denominator is 1 (=3-2)
        "g": [2.0, variance_num],  # denominator is 1 (=3-2)
        "h": [2.0, variance_num],  # denominator is 1 (=3-2)
        "i": [3, 2],
    }
    assert_equal_data(result, expected)


def test_pandas_group_by_index_and_column_overlap() -> None:
    df = pd.DataFrame(
        {"a": [1, 1, 2], "b": [4, 5, 6]}, index=pd.Index([0, 1, 2], name="a")
    )
    result = nw.from_native(df, eager_only=True).group_by("a").agg(nw.col("b").mean())
    expected = {"a": [1, 2], "b": [4.5, 6.0]}
    assert_equal_data(result, expected)

    key, result = next(iter(nw.from_native(df, eager_only=True).group_by("a")))
    assert key == (1,)
    expected_native = pd.DataFrame({"a": [1, 1], "b": [4, 5]}, index=pd.Index([0, 1]))
    pd.testing.assert_frame_equal(result.to_native(), expected_native)


def test_fancy_functions(constructor: Constructor) -> None:
    df = nw.from_native(constructor({"a": [1, 1, 2], "b": [4, 5, 6]}))
    result = df.group_by("a").agg(nw.all().std(ddof=0)).sort("a")
    expected = {"a": [1, 2], "b": [0.5, 0.0]}
    assert_equal_data(result, expected)
    result = df.group_by("a").agg(nw.selectors.numeric().std(ddof=0)).sort("a")
    assert_equal_data(result, expected)
    result = df.group_by("a").agg(nw.selectors.matches("b").std(ddof=0)).sort("a")
    assert_equal_data(result, expected)
    result = (
        df.group_by("a").agg(nw.selectors.matches("b").std(ddof=0).alias("c")).sort("a")
    )
    expected = {"a": [1, 2], "c": [0.5, 0.0]}
    assert_equal_data(result, expected)
    result = (
        df.group_by("a")
        .agg(nw.selectors.matches("b").std(ddof=0).name.map(lambda _x: "c"))
        .sort("a")
    )
    assert_equal_data(result, expected)


@pytest.mark.parametrize(
    ("keys", "aggs", "expected", "sort_by"),
    [
        (
            [nw.col("a").abs(), nw.col("a").abs().alias("a_with_alias")],
            [nw.col("x").sum()],
            {"a": [1, 2], "a_with_alias": [1, 2], "x": [5, 5]},
            ["a"],
        ),
        (
            [nw.col("a").alias("x")],
            [nw.col("x").mean().alias("y")],
            {"x": [-1, 1, 2], "y": [4.0, 0.5, 2.5]},
            ["x"],
        ),
        (
            [nw.col("a")],
            [nw.col("a").count().alias("foo-bar"), nw.all().sum()],
            {"a": [-1, 1, 2], "foo-bar": [1, 2, 2], "x": [4, 1, 5], "y": [1.5, 0, 0]},
            ["a"],
        ),
        (
            [nw.col("a", "y").abs()],
            [nw.col("x").sum()],
            {"a": [1, 1, 2], "y": [0.5, 1.5, 1], "x": [1, 4, 5]},
            ["a", "y"],
        ),
        (
            [nw.col("a").abs().alias("y")],
            [nw.all().sum().name.suffix("c")],
            {"y": [1, 2], "ac": [1, 4], "xc": [5, 5]},
            ["y"],
        ),
        (
            [nw.selectors.by_dtype(nw.Float64()).abs()],
            [nw.selectors.numeric().sum()],
            {"y": [0.5, 1.0, 1.5], "a": [2, 4, -1], "x": [1, 5, 4]},
            ["y"],
        ),
    ],
)
def test_group_by_expr(
    constructor: Constructor,
    keys: list[nw.Expr],
    aggs: list[nw.Expr],
    expected: dict[str, list[Any]],
    sort_by: list[str],
) -> None:
    data = {"a": [1, 1, 2, 2, -1], "x": [0, 1, 2, 3, 4], "y": [0.5, -0.5, 1.0, -1.0, 1.5]}
    df = nw.from_native(constructor(data))
    result = df.group_by(*keys).agg(*aggs).sort(*sort_by)
    assert_equal_data(result, expected)


@pytest.mark.parametrize(
    "keys",
    [
<<<<<<< HEAD
        (
            [nw.col("a").drop_nulls()],
            pytest.raises((InvalidOperationError, NotImplementedError)),
        ),  # Filtration
        (
            [nw.col("a").alias("foo"), nw.col("a").drop_nulls()],
            pytest.raises((InvalidOperationError, NotImplementedError)),
        ),  # Transform and Filtration
        (
            [nw.col("a").alias("foo"), nw.col("a").max()],
            pytest.raises((ComputeError, NotImplementedError)),
        ),  # Transform and Aggregation
        (
            [nw.col("a").alias("foo"), nw.col("a").cum_max()],
            pytest.raises((InvalidOperationError, NotImplementedError)),
        ),  # Transform and Window
        ([nw.lit(42)], pytest.raises((ComputeError, NotImplementedError))),  # Literal
        (
            [nw.lit(42).abs()],
            pytest.raises((ComputeError, NotImplementedError)),
        ),  # Literal
=======
        [nw.col("a").drop_nulls()],  # Transform and Filtration
        [nw.col("a").alias("foo"), nw.col("a").drop_nulls()],  # Transform and Filtration
        [nw.col("a").alias("foo"), nw.col("a").max()],  # Transform and Aggregation
        [nw.lit(42)],  # Literal
        [nw.lit(42).abs()],  # Literal
>>>>>>> 780e6f94
    ],
)
def test_group_by_raise_if_not_preserves_length(
    constructor: Constructor, keys: list[nw.Expr]
) -> None:
    data = {"a": [1, 2, 2, None], "b": [0, 1, 2, 3], "x": [1, 2, 3, 4]}
    df = nw.from_native(constructor(data))
    with pytest.raises(InvalidOperationError):
        df.group_by(keys).agg(nw.col("x").max())


def test_group_by_window(constructor: Constructor) -> None:
    data = {"a": [1, 2, 2, None], "b": [1, 1, 2, 2], "x": [1, 2, 3, 4]}
    df = nw.from_native(constructor(data))
    result = (
        df.group_by(nw.col("a").mean().over("b"))
        .agg(nw.col("x").max())
        .sort("a", nulls_last=True)
    )
    expected = {"a": [1.5, 2.0], "x": [2, 4]}
    assert_equal_data(result, expected)


@pytest.mark.parametrize(
    "keys", [[nw.col("a").abs()], ["a", nw.col("a").abs().alias("a_test")]]
)
def test_group_by_raise_drop_null_keys_with_exprs(
    constructor: Constructor, keys: list[nw.Expr | str]
) -> None:
    data = {"a": [1, 1, 2, 2, -1], "x": [0, 1, 2, 3, 4], "y": [0.5, -0.5, 1.0, -1.0, 1.5]}
    df = nw.from_native(constructor(data))
    with pytest.raises(
        NotImplementedError, match="drop_null_keys cannot be True when keys contains Expr"
    ):
        df.group_by(*keys, drop_null_keys=True)  # type: ignore[call-overload]


def test_group_by_selector(constructor: Constructor) -> None:
    data = {
        "a": [1, 1, 1],
        "b": [4, 4, 6],
        "c": ["foo", "foo", "bar"],
        "x": [7.5, 8.5, 9.0],
    }
    result = (
        nw.from_native(constructor(data))
        .group_by(nw.selectors.by_dtype(nw.Int64), "c")
        .agg(nw.col("x").mean())
        .sort("a", "b")
    )
    expected = {"a": [1, 1], "b": [4, 6], "c": ["foo", "bar"], "x": [8.0, 9.0]}
    assert_equal_data(result, expected)


def test_renaming_edge_case(constructor: Constructor) -> None:
    data = {"a": [0, 0, 0], "_a_tmp": [1, 2, 3], "b": [4, 5, 6]}
    result = nw.from_native(constructor(data)).group_by(nw.col("a")).agg(nw.all().min())
    expected = {"a": [0], "_a_tmp": [1], "b": [4]}
    assert_equal_data(result, expected)


def test_group_by_len_1_column(
    constructor: Constructor, request: pytest.FixtureRequest
) -> None:
    """Based on a failure from marimo.

    - https://github.com/marimo-team/marimo/blob/036fd3ff89ef3a0e598bebb166637028024f98bc/tests/_plugins/ui/_impl/tables/test_narwhals.py#L1098-L1108
    - https://github.com/marimo-team/marimo/blob/036fd3ff89ef3a0e598bebb166637028024f98bc/marimo/_plugins/ui/_impl/tables/narwhals_table.py#L163-L188
    """
    if any(x in str(constructor) for x in ("dask",)):
        # `dask`
        #     ValueError: conflicting aggregation functions: [('size', 'a'), ('size', 'a')]
        request.applymarker(pytest.mark.xfail)
    data = {"a": [1, 2, 1, 2, 3, 4]}
    expected = {"a": [1, 2, 3, 4], "len": [2, 2, 1, 1], "len_a": [2, 2, 1, 1]}
    result = (
        nw.from_native(constructor(data))
        .group_by("a")
        .agg(nw.len(), nw.len().alias("len_a"))
        .sort("a")
    )
    assert_equal_data(result, expected)


@pytest.mark.parametrize(
    ("low", "high"),
    [
        ("A", "B"),
        (1.5, 5.2),
        (dt.datetime(2000, 1, 1), dt.datetime(2002, 1, 1)),
        (dt.date(2000, 1, 1), dt.date(2002, 1, 1)),
        (dt.time(5, 0, 0), dt.time(14, 0, 0)),
        (dt.timedelta(32), dt.timedelta(800)),
        (False, True),
        (b"a", b"z"),
        (Decimal("43.954"), Decimal("264.124")),
    ],
    ids=[
        "str",
        "float",
        "datetime",
        "date",
        "time",
        "timedelta",
        "bool",
        "bytes",
        "Decimal",
    ],
)
def test_group_by_no_preserve_dtype(
    request: pytest.FixtureRequest,
    constructor_eager: ConstructorEager,
    low: NonNestedLiteral,
    high: NonNestedLiteral,
) -> None:
    """Minimal repro for [`px.sunburst` failure].

    The issue appeared for `n_unique`, but applies for any [aggregation that requires a function].

    [`px.sunburst` failure]: https://github.com/narwhals-dev/narwhals/pull/2680#discussion_r2151972940
    [aggregation that requires a function]: https://github.com/pandas-dev/pandas/issues/57317
    """
    if (
        "polars" in str(constructor_eager)
        and isinstance(low, Decimal)
        and POLARS_VERSION < (1, 21, 0)
    ):
        pytest.skip("Decimal support in group_by for polars didn't stabilize until 1.0.0")
    if any(x == request.node.callspec.id for x in ("cudf-time", "cudf-bytes")):
        request.applymarker(pytest.mark.xfail)

    data = {
        "col_a": ["A", "B", None, "A", "A", "B", None],
        "col_b": [low, low, high, high, None, None, None],
    }
    expected = {"col_a": [None, "A", "B"], "n_unique": [2, 3, 2]}
    frame = nw.from_native(constructor_eager(data))
    result = (
        frame.group_by("col_a").agg(n_unique=nw.col("col_b").n_unique()).sort("col_a")
    )
    actual_dtype = result.schema["n_unique"]
    assert actual_dtype.is_integer()
    assert_equal_data(result, expected)


def test_top_level_len(constructor: Constructor) -> None:
    # https://github.com/holoviz/holoviews/pull/6567#issuecomment-3178743331
    df = nw.from_native(
        constructor({"gender": ["m", "f", "f"], "weight": [4, 5, 6], "age": [None, 8, 9]})
    )
    result = df.group_by(["gender"]).agg(nw.all().len()).sort("gender")
    expected = {"gender": ["f", "m"], "weight": [2, 1], "age": [2, 1]}
    assert_equal_data(result, expected)
    result = (
        df.group_by("gender")
        .agg(nw.col("weight").len(), nw.col("age").len())
        .sort("gender")
    )
    assert_equal_data(result, expected)<|MERGE_RESOLUTION|>--- conflicted
+++ resolved
@@ -513,35 +513,11 @@
 @pytest.mark.parametrize(
     "keys",
     [
-<<<<<<< HEAD
-        (
-            [nw.col("a").drop_nulls()],
-            pytest.raises((InvalidOperationError, NotImplementedError)),
-        ),  # Filtration
-        (
-            [nw.col("a").alias("foo"), nw.col("a").drop_nulls()],
-            pytest.raises((InvalidOperationError, NotImplementedError)),
-        ),  # Transform and Filtration
-        (
-            [nw.col("a").alias("foo"), nw.col("a").max()],
-            pytest.raises((ComputeError, NotImplementedError)),
-        ),  # Transform and Aggregation
-        (
-            [nw.col("a").alias("foo"), nw.col("a").cum_max()],
-            pytest.raises((InvalidOperationError, NotImplementedError)),
-        ),  # Transform and Window
-        ([nw.lit(42)], pytest.raises((ComputeError, NotImplementedError))),  # Literal
-        (
-            [nw.lit(42).abs()],
-            pytest.raises((ComputeError, NotImplementedError)),
-        ),  # Literal
-=======
         [nw.col("a").drop_nulls()],  # Transform and Filtration
         [nw.col("a").alias("foo"), nw.col("a").drop_nulls()],  # Transform and Filtration
         [nw.col("a").alias("foo"), nw.col("a").max()],  # Transform and Aggregation
         [nw.lit(42)],  # Literal
         [nw.lit(42).abs()],  # Literal
->>>>>>> 780e6f94
     ],
 )
 def test_group_by_raise_if_not_preserves_length(
