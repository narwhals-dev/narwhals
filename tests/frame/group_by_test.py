--- conflicted
+++ resolved
@@ -2,31 +2,13 @@
 
 import os
 from contextlib import nullcontext
-<<<<<<< HEAD
-from typing import Any
-from typing import Mapping
-from typing import Sequence
-=======
-from typing import Any, Mapping
->>>>>>> b5a32ddc
+from typing import Any, Mapping, Sequence
 
 import pandas as pd
 import pyarrow as pa
 import pytest
 
 import narwhals as nw
-<<<<<<< HEAD
-from narwhals.exceptions import ComputeError
-from narwhals.exceptions import InvalidOperationError
-from narwhals.exceptions import LengthChangingExprError
-from narwhals.exceptions import OrderDependentExprError
-from tests.utils import PANDAS_VERSION
-from tests.utils import PYARROW_VERSION
-from tests.utils import Constructor
-from tests.utils import ConstructorEager
-from tests.utils import assert_equal_data
-from tests.utils import is_pandas_like
-=======
 from narwhals.exceptions import (
     ComputeError,
     InvalidOperationError,
@@ -39,8 +21,8 @@
     Constructor,
     ConstructorEager,
     assert_equal_data,
-)
->>>>>>> b5a32ddc
+    is_pandas_like,
+)
 
 data: Mapping[str, Any] = {"a": [1, 1, 3], "b": [4, 4, 6], "c": [7.0, 8.0, 9.0]}
 
