--- conflicted
+++ resolved
@@ -18,16 +18,10 @@
     [(None, [2, 2, 2]), (nw.String, ["2", "2", "2"]), (nw.Float32, [2.0, 2.0, 2.0])],
 )
 def test_lit(
-<<<<<<< HEAD
-    request: Any, constructor_with_lazy: Any, dtype: DType | None, expected_lit: list[Any]
-=======
-    constructor_with_pyarrow: Any, dtype: DType | None, expected_lit: list[Any]
->>>>>>> 57cdcd0a
+    constructor_with_lazy: Any, dtype: DType | None, expected_lit: list[Any]
 ) -> None:
-    if "pyarrow_table" in str(constructor_with_lazy):
-        request.applymarker(pytest.mark.xfail)
     data = {"a": [1, 3, 2], "b": [4, 4, 6], "z": [7.0, 8, 9]}
-    df_raw = constructor_with_pyarrow(data)
+    df_raw = constructor_with_lazy(data)
     df = nw.from_native(df_raw).lazy()
     result = df.with_columns(nw.lit(2, dtype).alias("lit"))
     expected = {
@@ -39,9 +33,9 @@
     compare_dicts(result, expected)
 
 
-def test_lit_error(constructor_with_pyarrow: Any) -> None:
+def test_lit_error(constructor_with_lazy: Any) -> None:
     data = {"a": [1, 3, 2], "b": [4, 4, 6], "z": [7.0, 8, 9]}
-    df_raw = constructor_with_pyarrow(data)
+    df_raw = constructor_with_lazy(data)
     df = nw.from_native(df_raw).lazy()
     with pytest.raises(
         ValueError, match="numpy arrays are not supported as literal values"
