--- conflicted
+++ resolved
@@ -44,10 +44,7 @@
     result = df.with_columns(nw.col("a") + 1, d=nw.col("a") - 1)
     assert result.collect_schema().names() == ["a", "b", "z", "d"]
     expected = {"a": [2], "b": [4], "z": [7.0], "d": [0]}
-<<<<<<< HEAD
     assert_equal_data(result, expected)
-=======
-    compare_dicts(result, expected)
 
 
 def test_with_columns_dtypes_single_row(
@@ -58,5 +55,4 @@
     data = {"a": ["foo"]}
     df = nw.from_native(constructor(data)).with_columns(nw.col("a").cast(nw.Categorical))
     result = df.with_columns(nw.col("a"))
-    assert result.collect_schema() == {"a": nw.Categorical}
->>>>>>> feff1f17
+    assert result.collect_schema() == {"a": nw.Categorical}