from __future__ import annotations

import numpy as np
import pandas as pd
import pytest

import narwhals as nw
from narwhals.exceptions import ShapeError
from tests.utils import PYARROW_VERSION
from tests.utils import Constructor
from tests.utils import ConstructorEager
from tests.utils import assert_equal_data


def test_with_columns_int_col_name_pandas() -> None:
    np_matrix = np.array([[1, 2, 3], [4, 5, 6], [7, 8, 9]])
    df = pd.DataFrame(np_matrix, dtype="int64")
    nw_df = nw.from_native(df, eager_only=True)
    result = nw_df.with_columns(nw_df.get_column(1).alias(4)).pipe(nw.to_native)  # type: ignore[arg-type]
    expected = pd.DataFrame(
        {0: [1, 4, 7], 1: [2, 5, 8], 2: [3, 6, 9], 4: [2, 5, 8]}, dtype="int64"
    )
    pd.testing.assert_frame_equal(result, expected)


def test_with_columns_order(constructor: Constructor) -> None:
    data = {"a": [1, 3, 2], "b": [4, 4, 6], "z": [7.0, 8.0, 9.0]}
    df = nw.from_native(constructor(data))
    result = df.with_columns(nw.col("a") + 1, d=nw.col("a") - 1)
    assert result.collect_schema().names() == ["a", "b", "z", "d"]
    expected = {"a": [2, 4, 3], "b": [4, 4, 6], "z": [7.0, 8.0, 9.0], "d": [0, 2, 1]}
    assert_equal_data(result, expected)


<<<<<<< HEAD
def test_with_columns_empty(
    constructor: Constructor, request: pytest.FixtureRequest
) -> None:
    if "ibis" in str(constructor):
        request.applymarker(pytest.mark.xfail)

=======
def test_with_columns_empty(constructor_eager: ConstructorEager) -> None:
>>>>>>> 16427440
    data = {"a": [1, 3, 2], "b": [4, 4, 6], "z": [7.0, 8.0, 9.0]}
    df = nw.from_native(constructor_eager(data))
    result = df.select().with_columns()
    assert_equal_data(result, {})


def test_select_with_columns_empty_lazy(constructor: Constructor) -> None:
    data = {"a": [1, 3, 2], "b": [4, 4, 6], "z": [7.0, 8.0, 9.0]}
    df = nw.from_native(constructor(data)).lazy()
    with pytest.raises(ValueError, match="At least one"):
        df.with_columns()
    with pytest.raises(ValueError, match="At least one"):
        df.select()


def test_with_columns_order_single_row(constructor: Constructor) -> None:
    data = {"a": [1, 3, 2], "b": [4, 4, 6], "z": [7.0, 8.0, 9.0], "i": [0, 1, 2]}
    df = nw.from_native(constructor(data)).filter(nw.col("i") < 1).drop("i")
    result = df.with_columns(nw.col("a") + 1, d=nw.col("a") - 1)
    assert result.collect_schema().names() == ["a", "b", "z", "d"]
    expected = {"a": [2], "b": [4], "z": [7.0], "d": [0]}
    assert_equal_data(result, expected)


def test_with_columns_dtypes_single_row(
    constructor: Constructor,
    request: pytest.FixtureRequest,
) -> None:
    if "pyarrow_table" in str(constructor) and PYARROW_VERSION < (15,):
<<<<<<< HEAD
        request.applymarker(pytest.mark.xfail)
    if (
        ("pyspark" in str(constructor))
        or "duckdb" in str(constructor)
        or "ibis" in str(constructor)
    ):
=======
        pytest.skip()
    if ("pyspark" in str(constructor)) or "duckdb" in str(constructor):
>>>>>>> 16427440
        request.applymarker(pytest.mark.xfail)
    data = {"a": ["foo"]}
    df = nw.from_native(constructor(data)).with_columns(nw.col("a").cast(nw.Categorical))
    result = df.with_columns(nw.col("a"))
    assert result.collect_schema() == {"a": nw.Categorical}


def test_with_columns_series_shape_mismatch(constructor_eager: ConstructorEager) -> None:
    df1 = nw.from_native(constructor_eager({"first": [1, 2, 3]}), eager_only=True)
    second = nw.from_native(constructor_eager({"second": [1, 2, 3, 4]}), eager_only=True)[
        "second"
    ]
    with pytest.raises(ShapeError):
        df1.with_columns(second=second)<|MERGE_RESOLUTION|>--- conflicted
+++ resolved
@@ -32,16 +32,7 @@
     assert_equal_data(result, expected)
 
 
-<<<<<<< HEAD
-def test_with_columns_empty(
-    constructor: Constructor, request: pytest.FixtureRequest
-) -> None:
-    if "ibis" in str(constructor):
-        request.applymarker(pytest.mark.xfail)
-
-=======
 def test_with_columns_empty(constructor_eager: ConstructorEager) -> None:
->>>>>>> 16427440
     data = {"a": [1, 3, 2], "b": [4, 4, 6], "z": [7.0, 8.0, 9.0]}
     df = nw.from_native(constructor_eager(data))
     result = df.select().with_columns()
@@ -71,17 +62,12 @@
     request: pytest.FixtureRequest,
 ) -> None:
     if "pyarrow_table" in str(constructor) and PYARROW_VERSION < (15,):
-<<<<<<< HEAD
-        request.applymarker(pytest.mark.xfail)
+        pytest.skip()
     if (
         ("pyspark" in str(constructor))
         or "duckdb" in str(constructor)
         or "ibis" in str(constructor)
     ):
-=======
-        pytest.skip()
-    if ("pyspark" in str(constructor)) or "duckdb" in str(constructor):
->>>>>>> 16427440
         request.applymarker(pytest.mark.xfail)
     data = {"a": ["foo"]}
     df = nw.from_native(constructor(data)).with_columns(nw.col("a").cast(nw.Categorical))
