from __future__ import annotations

from typing import Any

import pandas as pd
import polars as pl
import pytest

from narwhals.utils import parse_version
<<<<<<< HEAD
from tests.utils import nw
=======
from tests.utils import maybe_get_modin_df
>>>>>>> f77cd214

df_pandas = pd.DataFrame({"a": [1, 3, 2], "b": [4, 4, 6], "z": [7.0, 8, 9]})
if parse_version(pd.__version__) >= parse_version("1.5.0"):
    df_pandas_pyarrow = pd.DataFrame(
        {"a": [1, 3, 2], "b": [4, 4, 6], "z": [7.0, 8, 9]}
    ).astype(
        {
            "a": "Int64[pyarrow]",
            "b": "Int64[pyarrow]",
            "z": "Float64[pyarrow]",
        }
    )
    df_pandas_nullable = pd.DataFrame(
        {"a": [1, 3, 2], "b": [4, 4, 6], "z": [7.0, 8, 9]}
    ).astype(
        {
            "a": "Int64",
            "b": "Int64",
            "z": "Float64",
        }
    )
else:  # pragma: no cover
    df_pandas_pyarrow = df_pandas
    df_pandas_nullable = df_pandas
df_polars = pl.DataFrame({"a": [1, 3, 2], "b": [4, 4, 6], "z": [7.0, 8, 9]})
df_mpd = maybe_get_modin_df(df_pandas)

df_pandas_na = pd.DataFrame({"a": [None, 3, 2], "b": [4, 4, 6], "z": [7.0, None, 9]})
df_polars_na = pl.DataFrame({"a": [None, 3, 2], "b": [4, 4, 6], "z": [7.0, None, 9]})


@pytest.mark.parametrize(
    "df_raw", [df_pandas, df_pandas_nullable, df_pandas_pyarrow, df_mpd, df_polars]
)
@pytest.mark.parametrize(
    ("named", "expected"),
    [
        (False, [(1, 4, 7.0), (3, 4, 8.0), (2, 6, 9.0)]),
        (
            True,
            [
                {"a": 1, "b": 4, "z": 7.0},
                {"a": 3, "b": 4, "z": 8.0},
                {"a": 2, "b": 6, "z": 9.0},
            ],
        ),
    ],
)
@pytest.mark.filterwarnings("ignore::FutureWarning")
def test_rows(
    df_raw: Any,
    named: bool,  # noqa: FBT001
    expected: list[tuple[Any, ...]] | list[dict[str, Any]],
) -> None:
    # GIVEN
    df = nw.from_native(df_raw, eager_only=True)

    # WHEN
    result = list(df.iter_rows(named=named))

    # THEN
    assert result == expected


@pytest.mark.parametrize("df_raw", [df_pandas_na, df_polars_na])
def test_rows_with_nulls_unnamed(df_raw: Any) -> None:
    # GIVEN
    df = nw.from_native(df_raw, eager_only=True)

    # WHEN
    result = list(df.iter_rows(named=False))

    # THEN
    expected = [(None, 4, 7.0), (3, 4, None), (2, 6, 9.0)]
    for i, row in enumerate(expected):
        for j, value in enumerate(row):
            value_in_result = result[i][j]
            if value is None:
                assert pd.isnull(value_in_result)  # because float('nan') != float('nan')
            else:
                assert value_in_result == value


@pytest.mark.parametrize("df_raw", [df_pandas_na, df_polars_na])
def test_rows_with_nulls_named(df_raw: Any) -> None:
    # GIVEN
    df = nw.from_native(df_raw, eager_only=True)

    # WHEN
    result = list(df.iter_rows(named=True))

    # THEN
    expected: list[dict[str, Any]] = [
        {"a": None, "b": 4, "z": 7.0},
        {"a": 3, "b": 4, "z": None},
        {"a": 2, "b": 6, "z": 9.0},
    ]
    for i, row in enumerate(expected):
        for col, value in row.items():
            value_in_result = result[i][col]
            if value is None:
                assert pd.isnull(value_in_result)  # because float('nan') != float('nan')
            else:
                assert value_in_result == value<|MERGE_RESOLUTION|>--- conflicted
+++ resolved
@@ -7,11 +7,8 @@
 import pytest
 
 from narwhals.utils import parse_version
-<<<<<<< HEAD
+from tests.utils import maybe_get_modin_df
 from tests.utils import nw
-=======
-from tests.utils import maybe_get_modin_df
->>>>>>> f77cd214
 
 df_pandas = pd.DataFrame({"a": [1, 3, 2], "b": [4, 4, 6], "z": [7.0, 8, 9]})
 if parse_version(pd.__version__) >= parse_version("1.5.0"):
