--- conflicted
+++ resolved
@@ -13,7 +13,6 @@
 import pytest
 
 import narwhals.stable.v1 as nw
-from narwhals._pandas_like.utils import Implementation
 from narwhals.functions import _get_deps_info
 from narwhals.functions import _get_sys_info
 from narwhals.functions import show_versions
@@ -130,109 +129,6 @@
         NotImplementedError, match="Nested datatypes are not supported yet."
     ):
         _ = df.with_columns(nw.lit([1, 2]).alias("lit"))
-
-
-@pytest.mark.parametrize(
-    "df_raw", [df_pandas, df_lazy, df_pandas_nullable, df_pandas_pyarrow]
-)
-def test_join(df_raw: Any) -> None:
-    df = nw.from_native(df_raw).lazy()
-    df_right = df
-    result = df.join(df_right, left_on=["a", "b"], right_on=["a", "b"], how="inner")
-    result_native = nw.to_native(result)
-    expected = {"a": [1, 3, 2], "b": [4, 4, 6], "z": [7.0, 8, 9], "z_right": [7.0, 8, 9]}
-    compare_dicts(result_native, expected)
-
-    with pytest.raises(NotImplementedError):
-        result = df.join(df_right, left_on="a", right_on="a", how="left")  # type: ignore[arg-type]
-
-    result = df.collect().join(df_right.collect(), left_on="a", right_on="a", how="inner")  # type: ignore[assignment]
-    result_native = nw.to_native(result)
-    expected = {
-        "a": [1, 3, 2],
-        "b": [4, 4, 6],
-        "b_right": [4, 4, 6],
-        "z": [7.0, 8, 9],
-        "z_right": [7.0, 8, 9],
-    }
-    compare_dicts(result_native, expected)
-
-
-@pytest.mark.parametrize("df_raw", [df_polars, df_lazy, df_pandas, df_mpd])
-def test_cross_join(df_raw: Any) -> None:
-    df = nw.from_native(df_raw).select("a")
-    result = df.join(df, how="cross")  # type: ignore[arg-type]
-
-    expected = {"a": [1, 1, 1, 3, 3, 3, 2, 2, 2], "a_right": [1, 3, 2, 1, 3, 2, 1, 3, 2]}
-    compare_dicts(result, expected)
-
-    with pytest.raises(ValueError, match="Can not pass left_on, right_on for cross join"):
-        df.join(df, how="cross", left_on="a")  # type: ignore[arg-type]
-
-
-def test_cross_join_non_pandas() -> None:
-    df = nw.from_native(df_pandas).select("a")
-    # HACK to force testing for a non-pandas codepath
-    df._dataframe._implementation = Implementation.MODIN
-    result = df.join(df, how="cross")  # type: ignore[arg-type]
-    expected = {"a": [1, 1, 1, 3, 3, 3, 2, 2, 2], "a_right": [1, 3, 2, 1, 3, 2, 1, 3, 2]}
-    compare_dicts(result, expected)
-
-
-@pytest.mark.parametrize(
-    "df_raw",
-    [
-        df_polars,
-        df_lazy,
-        df_pandas,
-<<<<<<< HEAD
-        # df_mpd, #  (todo: understand the difference between ipython/jupyter and pytest runs)
-=======
-        # df_mpd, (TODO(Unassigned): understand the difference between ipython/jupyter and pytest runs)
->>>>>>> d85fdb6d
-    ],
-)
-@pytest.mark.parametrize(
-    ("join_key", "filter_expr", "expected"),
-    [
-        (["a", "b"], (nw.col("b") < 5), {"a": [2], "b": [6], "z": [9]}),
-        (["b"], (nw.col("b") < 5), {"a": [2], "b": [6], "z": [9]}),
-        (["b"], (nw.col("b") > 5), {"a": [1, 3], "b": [4, 4], "z": [7.0, 8.0]}),
-    ],
-)
-def test_anti_join(
-    df_raw: Any, join_key: list[str], filter_expr: nw.Expr, expected: dict[str, list[Any]]
-) -> None:
-    df = nw.from_native(df_raw)
-    other = df.filter(filter_expr)
-    result = df.join(other, how="anti", left_on=join_key, right_on=join_key)  # type: ignore[arg-type]
-    compare_dicts(result, expected)
-
-
-@pytest.mark.parametrize(
-    "df_raw",
-    [
-        df_polars,
-        df_lazy,
-        df_pandas,
-        df_mpd,
-    ],
-)
-@pytest.mark.parametrize(
-    ("join_key", "filter_expr", "expected"),
-    [
-        (["a"], (nw.col("b") > 5), {"a": [2], "b": [6], "z": [9]}),
-        (["b"], (nw.col("b") < 5), {"a": [1, 3], "b": [4, 4], "z": [7, 8]}),
-        (["a", "b"], (nw.col("b") < 5), {"a": [1, 3], "b": [4, 4], "z": [7, 8]}),
-    ],
-)
-def test_semi_join(
-    df_raw: Any, join_key: list[str], filter_expr: nw.Expr, expected: dict[str, list[Any]]
-) -> None:
-    df = nw.from_native(df_raw)
-    other = df.filter(filter_expr)
-    result = df.join(other, how="semi", left_on=join_key, right_on=join_key)  # type: ignore[arg-type]
-    compare_dicts(result, expected)
 
 
 @pytest.mark.parametrize(
