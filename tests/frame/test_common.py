--- conflicted
+++ resolved
@@ -14,52 +14,10 @@
 from narwhals.functions import _get_sys_info
 from narwhals.functions import show_versions
 from tests.utils import compare_dicts
-<<<<<<< HEAD
-from tests.utils import maybe_get_dask_df
-from tests.utils import maybe_get_modin_df
-
-if TYPE_CHECKING:
-    from narwhals.typing import IntoFrameT
-
-df_pandas = pd.DataFrame({"a": [1, 3, 2], "b": [4, 4, 6], "z": [7.0, 8, 9]})
-if parse_version(pd.__version__) >= parse_version("1.5.0"):
-    df_pandas_pyarrow = pd.DataFrame(
-        {"a": [1, 3, 2], "b": [4, 4, 6], "z": [7.0, 8, 9]}
-    ).astype(
-        {
-            "a": "Int64[pyarrow]",
-            "b": "Int64[pyarrow]",
-            "z": "Float64[pyarrow]",
-        }
-    )
-    df_pandas_nullable = pd.DataFrame(
-        {"a": [1, 3, 2], "b": [4, 4, 6], "z": [7.0, 8, 9]}
-    ).astype(
-        {
-            "a": "Int64",
-            "b": "Int64",
-            "z": "Float64",
-        }
-    )
-else:  # pragma: no cover
-    df_pandas_pyarrow = df_pandas
-    df_pandas_nullable = df_pandas
-df_polars = pl.DataFrame({"a": [1, 3, 2], "b": [4, 4, 6], "z": [7.0, 8, 9]})
-df_lazy = pl.LazyFrame({"a": [1, 3, 2], "b": [4, 4, 6], "z": [7.0, 8, 9]})
-df_pandas_na = pd.DataFrame({"a": [None, 3, 2], "b": [4, 4, 6], "z": [7.0, None, 9]})
-df_lazy_na = pl.LazyFrame({"a": [None, 3, 2], "b": [4, 4, 6], "z": [7.0, None, 9]})
-df_right_pandas = pd.DataFrame({"c": [6, 12, -1], "d": [0, -4, 2]})
-df_right_lazy = pl.LazyFrame({"c": [6, 12, -1], "d": [0, -4, 2]})
-df_mpd = maybe_get_modin_df(df_pandas)
-df_dd = maybe_get_dask_df(df_pandas)
-df_pa = pa.table({"a": [1, 3, 2], "b": [4, 4, 6], "z": [7.0, 8, 9]})
-df_pa_na = pa.table({"a": [None, 3, 2], "b": [4, 4, 6], "z": [7.0, None, 9]})
-=======
 
 data = {"a": [1, 3, 2], "b": [4, 4, 6], "z": [7.0, 8, 9]}
 data_na = {"a": [None, 3, 2], "b": [4, 4, 6], "z": [7.0, None, 9]}
 data_right = {"c": [6, 12, -1], "d": [0, -4, 2]}
->>>>>>> a5276cd6
 
 
 def test_empty_select(constructor: Any) -> None:
@@ -126,21 +84,8 @@
         or "pandas_pyarrow"
         in str(constructor)  # pandas pyarrow raises NotImplementedError for __mod__
     ):
-<<<<<<< HEAD
-        nw.DataFrame(array, is_polars=False, backend_version=(1,))
-    with pytest.raises(
-        TypeError,
-        match="Expected Polars LazyFrame or object that implements `__narwhals_lazyframe__`, got: <class 'numpy.ndarray'>",
-    ):
-        nw.LazyFrame(array, is_polars=False, backend_version=(1,))
-
-
-@pytest.mark.parametrize("df_raw", [df_polars, df_pandas, df_mpd, df_dd, df_lazy])
-def test_expr_binary(df_raw: Any) -> None:
-=======
         request.applymarker(pytest.mark.xfail)
     df_raw = constructor(data)
->>>>>>> a5276cd6
     result = nw.from_native(df_raw).with_columns(
         a=(1 + 3 * nw.col("a")) * (1 / nw.col("a")),
         b=nw.col("z") / (2 - nw.col("b")),
@@ -184,21 +129,13 @@
     compare_dicts(result_native, expected)
 
 
-<<<<<<< HEAD
-@pytest.mark.parametrize("df_raw", [df_polars, df_pandas, df_mpd, df_dd, df_lazy])
-def test_expr_transform(df_raw: Any) -> None:
-    result = nw.from_native(df_raw).with_columns(
-        a=nw.col("a").is_between(-1, 1), b=nw.col("b").is_in([4, 5])
-    )
-    result_native = nw.to_native(result)
-=======
+
 def test_expr_transform(request: Any, constructor: Any) -> None:
     if "pyarrow_table" in str(constructor):
         request.applymarker(pytest.mark.xfail)
 
     df = nw.from_native(constructor(data))
     result = df.with_columns(a=nw.col("a").is_between(-1, 1), b=nw.col("b").is_in([4, 5]))
->>>>>>> a5276cd6
     expected = {"a": [True, False, False], "b": [True, True, False], "z": [7, 8, 9]}
     compare_dicts(result, expected)
 
@@ -242,19 +179,6 @@
 
 
 @pytest.mark.parametrize(
-<<<<<<< HEAD
-    "df_raw",
-    [
-        df_pandas,
-        df_polars,
-        df_mpd,
-        df_dd,
-        df_pa,
-    ],
-)
-@pytest.mark.parametrize(
-=======
->>>>>>> a5276cd6
     ("drop", "left"),
     [
         (["a"], ["b", "z"]),
