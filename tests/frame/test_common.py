from __future__ import annotations

import re
import warnings
from typing import Any

import pandas as pd
import polars as pl
import pyarrow as pa
import pytest

import narwhals.stable.v1 as nw
from narwhals.functions import _get_deps_info
from narwhals.functions import _get_sys_info
from narwhals.functions import show_versions
from tests.utils import compare_dicts

data = {"a": [1, 3, 2], "b": [4, 4, 6], "z": [7.0, 8, 9]}
data_na = {"a": [None, 3, 2], "b": [4, 4, 6], "z": [7.0, None, 9]}
data_right = {"c": [6, 12, -1], "d": [0, -4, 2]}


def test_empty_select(constructor: Any) -> None:
    result = nw.from_native(constructor({"a": [1, 2, 3]}), eager_only=True).select()
    assert result.shape == (0, 0)


def test_std(constructor: Any) -> None:
    df = nw.from_native(constructor(data))
    result = df.select(
        nw.col("a").std().alias("a_ddof_default"),
        nw.col("a").std(ddof=1).alias("a_ddof_1"),
        nw.col("a").std(ddof=0).alias("a_ddof_0"),
        nw.col("b").std(ddof=2).alias("b_ddof_2"),
        nw.col("z").std(ddof=0).alias("z_ddof_0"),
    )
    expected = {
        "a_ddof_default": [1.0],
        "a_ddof_1": [1.0],
        "a_ddof_0": [0.816497],
        "b_ddof_2": [1.632993],
        "z_ddof_0": [0.816497],
    }
    compare_dicts(result, expected)


<<<<<<< HEAD
# TODO(Unassigned): https://github.com/narwhals-dev/narwhals/issues/313
@pytest.mark.filterwarnings("ignore:Determining|Resolving.*")
def test_schema(constructor_with_lazy: Any) -> None:
    df = nw.from_native(
        constructor_with_lazy({"a": [1, 3, 2], "b": [4, 4, 6], "z": [7.1, 8, 9]})
    )
    result = df.schema
=======
@pytest.mark.parametrize(
    "df_raw", [df_pandas, df_lazy, df_pandas_nullable, df_pandas_pyarrow, df_pa]
)
@pytest.mark.filterwarnings("ignore:Determining|Resolving.*")
def test_schema(df_raw: Any) -> None:
    df = nw.from_native(df_raw)
>>>>>>> 5f0e7019
    expected = {"a": nw.Int64, "b": nw.Int64, "z": nw.Float64}

    result = df.schema
    assert result == expected
    result = df.lazy().collect().schema
<<<<<<< HEAD
    expected = {"a": nw.Int64, "b": nw.Int64, "z": nw.Float64}
    assert result == expected
    result = df.columns  # type: ignore[assignment]
    expected = ["a", "b", "z"]  # type: ignore[assignment]
    assert result == expected
    result = df.lazy().collect().columns  # type: ignore[assignment]
    expected = ["a", "b", "z"]  # type: ignore[assignment]
    assert result == expected


# TODO(Unassigned): https://github.com/narwhals-dev/narwhals/issues/313
=======
    assert result == expected


@pytest.mark.parametrize(
    "df_raw", [df_pandas, df_lazy, df_pandas_nullable, df_pandas_pyarrow, df_pa]
)
def test_collect_schema(df_raw: Any) -> None:
    df = nw.from_native(df_raw)
    expected = {"a": nw.Int64, "b": nw.Int64, "z": nw.Float64}

    result = df.collect_schema()
    assert result == expected
    result = df.lazy().collect().collect_schema()
    assert result == expected


@pytest.mark.parametrize(
    "df_raw", [df_pandas, df_lazy, df_pandas_nullable, df_pandas_pyarrow, df_pa]
)
>>>>>>> 5f0e7019
@pytest.mark.filterwarnings("ignore:Determining|Resolving.*")
def test_columns(constructor_with_lazy: Any) -> None:
    df = nw.from_native(constructor_with_lazy(data))
    result = df.columns
    expected = ["a", "b", "z"]
    assert result == expected


def test_expr_binary(constructor: Any) -> None:
    if (
        "pyarrow_table" in str(constructor)
        or "pandas_pyarrow"
        in str(constructor)  # pandas pyarrow raises NotImplementedError for __mod__
    ):
        pytest.xfail()
    df_raw = constructor(data)
    result = nw.from_native(df_raw).with_columns(
        a=(1 + 3 * nw.col("a")) * (1 / nw.col("a")),
        b=nw.col("z") / (2 - nw.col("b")),
        c=nw.col("a") + nw.col("b") / 2,
        d=nw.col("a") - nw.col("b"),
        e=((nw.col("a") > nw.col("b")) & (nw.col("a") >= nw.col("z"))).cast(nw.Int64),
        f=(
            (nw.col("a") < nw.col("b"))
            | (nw.col("a") <= nw.col("z"))
            | (nw.col("a") == 1)
        ).cast(nw.Int64),
        g=nw.col("a") != 1,
        h=(False & (nw.col("a") != 1)),
        i=(False | (nw.col("a") != 1)),
        j=2 ** nw.col("a"),
        k=2 // nw.col("a"),
        l=nw.col("a") // 2,
        m=nw.col("a") ** 2,
        n=nw.col("a") % 2,
        o=2 % nw.col("a"),
    )
    result_native = nw.to_native(result)
    expected = {
        "a": [4, 3.333333, 3.5],
        "b": [-3.5, -4.0, -2.25],
        "z": [7.0, 8.0, 9.0],
        "c": [3, 5, 5],
        "d": [-3, -1, -4],
        "e": [0, 0, 0],
        "f": [1, 1, 1],
        "g": [False, True, True],
        "h": [False, False, False],
        "i": [False, True, True],
        "j": [2, 8, 4],
        "k": [2, 0, 1],
        "l": [0, 1, 1],
        "m": [1, 9, 4],
        "n": [1, 1, 0],
        "o": [0, 2, 0],
    }
    compare_dicts(result_native, expected)


def test_expr_transform(constructor: Any) -> None:
    if "pyarrow_table" in str(constructor):
        pytest.xfail()

    df = nw.from_native(constructor(data))
    result = df.with_columns(a=nw.col("a").is_between(-1, 1), b=nw.col("b").is_in([4, 5]))
    expected = {"a": [True, False, False], "b": [True, True, False], "z": [7, 8, 9]}
    compare_dicts(result, expected)


def test_expr_min_max(constructor: Any) -> None:
    if "pyarrow_table" in str(constructor):
        pytest.xfail()

    df = nw.from_native(constructor(data))
    result_min = df.select(nw.min("a", "b", "z"))
    result_max = df.select(nw.max("a", "b", "z"))
    expected_min = {"a": [1], "b": [4], "z": [7]}
    expected_max = {"a": [3], "b": [6], "z": [9]}
    compare_dicts(result_min, expected_min)
    compare_dicts(result_max, expected_max)


def test_expr_na(constructor_with_lazy: Any) -> None:
    if "pyarrow_table" in str(constructor_with_lazy):
        pytest.xfail()

    df = nw.from_native(constructor_with_lazy(data_na)).lazy()
    result_nna = df.filter((~nw.col("a").is_null()) & (~df.collect()["z"].is_null()))
    expected = {"a": [2], "b": [6], "z": [9]}
    compare_dicts(result_nna, expected)


def test_drop_nulls(constructor_with_lazy: Any) -> None:
    if "pyarrow_table" in str(constructor_with_lazy):
        pytest.xfail()

    df = nw.from_native(constructor_with_lazy(data_na)).lazy()

    result = df.select(nw.col("a").drop_nulls())
    expected = {"a": [3, 2]}
    compare_dicts(result, expected)

    result = df.select(df.collect()["a"].drop_nulls())
    expected = {"a": [3, 2]}
    compare_dicts(result, expected)


@pytest.mark.parametrize(
    ("drop", "left"),
    [
        (["a"], ["b", "z"]),
        (["a", "b"], ["z"]),
    ],
)
def test_drop(constructor: Any, drop: list[str], left: list[str]) -> None:
    df = nw.from_native(constructor(data))
    assert df.drop(drop).columns == left
    assert df.drop(*drop).columns == left


def test_concat_horizontal(constructor_with_lazy: Any) -> None:
    if "pyarrow_table" in str(constructor_with_lazy):
        pytest.xfail()

    df_left = nw.from_native(constructor_with_lazy(data))
    df_right = nw.from_native(constructor_with_lazy(data_right))
    result = nw.concat([df_left, df_right], how="horizontal")
    expected = {
        "a": [1, 3, 2],
        "b": [4, 4, 6],
        "z": [7.0, 8, 9],
        "c": [6, 12, -1],
        "d": [0, -4, 2],
    }
    compare_dicts(result, expected)

    with pytest.raises(ValueError, match="No items"):
        nw.concat([])


def test_concat_vertical(constructor_with_lazy: Any) -> None:
    if "pyarrow_table" in str(constructor_with_lazy):
        pytest.xfail()

    df_left = (
        nw.from_native(constructor_with_lazy(data))
        .rename({"a": "c", "b": "d"})
        .drop("z")
        .lazy()
    )
    df_right = nw.from_native(constructor_with_lazy(data_right)).lazy()

    result = nw.concat([df_left, df_right], how="vertical")
    expected = {"c": [1, 3, 2, 6, 12, -1], "d": [4, 4, 6, 0, -4, 2]}
    compare_dicts(result, expected)

    with pytest.raises(ValueError, match="No items"):
        nw.concat([], how="vertical")
    with pytest.raises(Exception, match="unable to vstack"):
        nw.concat([df_left, df_right.rename({"d": "i"})], how="vertical").collect()


def test_lazy(constructor: Any) -> None:
    df = nw.from_native(constructor({"a": [1, 2, 3]}), eager_only=True)
    result = df.lazy()
    assert isinstance(result, nw.LazyFrame)


def test_invalid() -> None:
    df = nw.from_native(pa.table({"a": [1, 2], "b": [3, 4]}))
    with pytest.raises(ValueError, match="Multi-output"):
        df.select(nw.all() + nw.all())
    df = nw.from_native(pd.DataFrame(data))
    with pytest.raises(ValueError, match="Multi-output"):
        df.select(nw.all() + nw.all())
    with pytest.raises(TypeError, match="Perhaps you:"):
        df.select([pl.col("a")])  # type: ignore[list-item]
    with pytest.raises(TypeError, match="Perhaps you:"):
        df.select([nw.col("a").cast(pl.Int64)])


@pytest.mark.parametrize("df_raw", [pd.DataFrame(data)])
def test_reindex(df_raw: Any) -> None:
    df = nw.from_native(df_raw, eager_only=True)
    result = df.select("b", df["a"].sort(descending=True))
    expected = {"b": [4, 4, 6], "a": [3, 2, 1]}
    compare_dicts(result, expected)
    result = df.select("b", nw.col("a").sort(descending=True))
    compare_dicts(result, expected)

    s = df["a"]
    result_s = s > s.sort()
    assert not result_s[0]
    assert result_s[1]
    assert not result_s[2]
    result = df.with_columns(s.sort())
    expected = {"a": [1, 2, 3], "b": [4, 4, 6], "z": [7.0, 8.0, 9.0]}  # type: ignore[list-item]
    compare_dicts(result, expected)
    with pytest.raises(ValueError, match="Multi-output expressions are not supported"):
        nw.to_native(df.with_columns(nw.all() + nw.all()))


@pytest.mark.parametrize(
    ("c_left", "c_right"),
    [(pd.DataFrame, pl.DataFrame), (pa.table, pd.DataFrame)],
)
def test_library(c_left: Any, c_right: Any) -> None:
    df_left = nw.from_native(c_left(data)).lazy()
    df_right = nw.from_native(c_right(data)).lazy()
    with pytest.raises(
        NotImplementedError, match="Cross-library comparisons aren't supported"
    ):
        nw.concat([df_left, df_right], how="horizontal")
    with pytest.raises(
        NotImplementedError, match="Cross-library comparisons aren't supported"
    ):
        nw.concat([df_left, df_right], how="vertical")
    with pytest.raises(
        NotImplementedError, match="Cross-library comparisons aren't supported"
    ):
        df_left.join(df_right, left_on=["a"], right_on=["a"], how="inner")


<<<<<<< HEAD
=======
@pytest.mark.parametrize("df_raw", [df_pandas, df_polars, df_pa])
>>>>>>> 5f0e7019
@pytest.mark.parametrize(
    ("row", "column", "expected"),
    [(0, 2, 7), (1, "z", 8)],
)
def test_item(
    constructor: Any, row: int | None, column: int | str | None, expected: Any
) -> None:
    if "pyarrow_table" in str(constructor):
        pytest.xfail()

    df = nw.from_native(constructor(data), eager_only=True)
    assert df.item(row, column) == expected
    assert df.select("a").head(1).item() == 1


<<<<<<< HEAD
=======
@pytest.mark.parametrize("df_raw", [df_pandas, df_polars, df_pa])
>>>>>>> 5f0e7019
@pytest.mark.parametrize(
    ("row", "column", "err_msg"),
    [
        (0, None, re.escape("cannot call `.item()` with only one of `row` or `column`")),
        (None, 0, re.escape("cannot call `.item()` with only one of `row` or `column`")),
        (
            None,
            None,
            re.escape("can only call `.item()` if the dataframe is of shape (1, 1)"),
        ),
    ],
)
def test_item_value_error(
    constructor: Any, row: int | None, column: int | str | None, err_msg: str
) -> None:
    if "pyarrow_table" in str(constructor):
        pytest.xfail()

    with pytest.raises(ValueError, match=err_msg):
        nw.from_native(constructor(data), eager_only=True).item(row, column)


def test_with_columns_order(constructor: Any) -> None:
    df = nw.from_native(constructor(data))
    result = df.with_columns(nw.col("a") + 1, d=nw.col("a") - 1)
    assert result.columns == ["a", "b", "z", "d"]
    expected = {"a": [2, 4, 3], "b": [4, 4, 6], "z": [7.0, 8, 9], "d": [0, 2, 1]}
    compare_dicts(result, expected)


def test_with_columns_order_single_row(constructor: Any) -> None:
    if "pyarrow_table" in str(constructor):
        pytest.xfail()
    df = nw.from_native(constructor(data)[:1])
    assert len(df) == 1
    result = df.with_columns(nw.col("a") + 1, d=nw.col("a") - 1)
    assert result.columns == ["a", "b", "z", "d"]
    expected = {"a": [2], "b": [4], "z": [7.0], "d": [0]}
    compare_dicts(result, expected)


def test_get_sys_info() -> None:
    with warnings.catch_warnings():
        warnings.filterwarnings("ignore")
        show_versions()
        sys_info = _get_sys_info()

    assert "python" in sys_info
    assert "executable" in sys_info
    assert "machine" in sys_info


def test_get_deps_info() -> None:
    with warnings.catch_warnings():
        warnings.filterwarnings("ignore")
        show_versions()
        deps_info = _get_deps_info()

    assert "narwhals" in deps_info
    assert "pandas" in deps_info
    assert "polars" in deps_info
    assert "cudf" in deps_info
    assert "modin" in deps_info
    assert "pyarrow" in deps_info
    assert "numpy" in deps_info


def test_show_versions(capsys: Any) -> None:
    with warnings.catch_warnings():
        warnings.filterwarnings("ignore")
        show_versions()
        out, _ = capsys.readouterr()

    assert "python" in out
    assert "machine" in out
    assert "pandas" in out
    assert "polars" in out<|MERGE_RESOLUTION|>--- conflicted
+++ resolved
@@ -44,49 +44,25 @@
     compare_dicts(result, expected)
 
 
-<<<<<<< HEAD
-# TODO(Unassigned): https://github.com/narwhals-dev/narwhals/issues/313
 @pytest.mark.filterwarnings("ignore:Determining|Resolving.*")
 def test_schema(constructor_with_lazy: Any) -> None:
     df = nw.from_native(
         constructor_with_lazy({"a": [1, 3, 2], "b": [4, 4, 6], "z": [7.1, 8, 9]})
     )
     result = df.schema
-=======
-@pytest.mark.parametrize(
-    "df_raw", [df_pandas, df_lazy, df_pandas_nullable, df_pandas_pyarrow, df_pa]
-)
-@pytest.mark.filterwarnings("ignore:Determining|Resolving.*")
-def test_schema(df_raw: Any) -> None:
-    df = nw.from_native(df_raw)
->>>>>>> 5f0e7019
     expected = {"a": nw.Int64, "b": nw.Int64, "z": nw.Float64}
 
     result = df.schema
     assert result == expected
     result = df.lazy().collect().schema
-<<<<<<< HEAD
+    assert result == expected
+
+
+def test_collect_schema(constructor_with_lazy: Any) -> None:
+    df = nw.from_native(
+        constructor_with_lazy({"a": [1, 3, 2], "b": [4, 4, 6], "z": [7.1, 8, 9]})
+    )
     expected = {"a": nw.Int64, "b": nw.Int64, "z": nw.Float64}
-    assert result == expected
-    result = df.columns  # type: ignore[assignment]
-    expected = ["a", "b", "z"]  # type: ignore[assignment]
-    assert result == expected
-    result = df.lazy().collect().columns  # type: ignore[assignment]
-    expected = ["a", "b", "z"]  # type: ignore[assignment]
-    assert result == expected
-
-
-# TODO(Unassigned): https://github.com/narwhals-dev/narwhals/issues/313
-=======
-    assert result == expected
-
-
-@pytest.mark.parametrize(
-    "df_raw", [df_pandas, df_lazy, df_pandas_nullable, df_pandas_pyarrow, df_pa]
-)
-def test_collect_schema(df_raw: Any) -> None:
-    df = nw.from_native(df_raw)
-    expected = {"a": nw.Int64, "b": nw.Int64, "z": nw.Float64}
 
     result = df.collect_schema()
     assert result == expected
@@ -94,10 +70,6 @@
     assert result == expected
 
 
-@pytest.mark.parametrize(
-    "df_raw", [df_pandas, df_lazy, df_pandas_nullable, df_pandas_pyarrow, df_pa]
-)
->>>>>>> 5f0e7019
 @pytest.mark.filterwarnings("ignore:Determining|Resolving.*")
 def test_columns(constructor_with_lazy: Any) -> None:
     df = nw.from_native(constructor_with_lazy(data))
@@ -321,10 +293,6 @@
         df_left.join(df_right, left_on=["a"], right_on=["a"], how="inner")
 
 
-<<<<<<< HEAD
-=======
-@pytest.mark.parametrize("df_raw", [df_pandas, df_polars, df_pa])
->>>>>>> 5f0e7019
 @pytest.mark.parametrize(
     ("row", "column", "expected"),
     [(0, 2, 7), (1, "z", 8)],
@@ -332,18 +300,11 @@
 def test_item(
     constructor: Any, row: int | None, column: int | str | None, expected: Any
 ) -> None:
-    if "pyarrow_table" in str(constructor):
-        pytest.xfail()
-
     df = nw.from_native(constructor(data), eager_only=True)
     assert df.item(row, column) == expected
     assert df.select("a").head(1).item() == 1
 
 
-<<<<<<< HEAD
-=======
-@pytest.mark.parametrize("df_raw", [df_pandas, df_polars, df_pa])
->>>>>>> 5f0e7019
 @pytest.mark.parametrize(
     ("row", "column", "err_msg"),
     [
@@ -359,9 +320,6 @@
 def test_item_value_error(
     constructor: Any, row: int | None, column: int | str | None, err_msg: str
 ) -> None:
-    if "pyarrow_table" in str(constructor):
-        pytest.xfail()
-
     with pytest.raises(ValueError, match=err_msg):
         nw.from_native(constructor(data), eager_only=True).item(row, column)
 
