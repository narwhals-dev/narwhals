from __future__ import annotations

import warnings
from typing import Any

import pandas as pd
import polars as pl
import pyarrow as pa
import pytest

import narwhals.stable.v1 as nw
from narwhals.functions import _get_deps_info
from narwhals.functions import _get_sys_info
from narwhals.functions import show_versions
from tests.utils import compare_dicts

data = {"a": [1, 3, 2], "b": [4, 4, 6], "z": [7.0, 8, 9]}
data_na = {"a": [None, 3, 2], "b": [4, 4, 6], "z": [7.0, None, 9]}
data_right = {"c": [6, 12, -1], "d": [0, -4, 2]}


def test_std(constructor_eager: Any) -> None:
    df = nw.from_native(constructor_eager(data))
    result = df.select(
        nw.col("a").std().alias("a_ddof_default"),
        nw.col("a").std(ddof=1).alias("a_ddof_1"),
        nw.col("a").std(ddof=0).alias("a_ddof_0"),
        nw.col("b").std(ddof=2).alias("b_ddof_2"),
        nw.col("z").std(ddof=0).alias("z_ddof_0"),
    )
    expected = {
        "a_ddof_default": [1.0],
        "a_ddof_1": [1.0],
        "a_ddof_0": [0.816497],
        "b_ddof_2": [1.632993],
        "z_ddof_0": [0.816497],
    }
    compare_dicts(result, expected)


@pytest.mark.filterwarnings("ignore:Determining|Resolving.*")
<<<<<<< HEAD
def test_schema(constructor: Any) -> None:
    df = nw.from_native(constructor({"a": [1, 3, 2], "b": [4, 4, 6], "z": [7.1, 8, 9]}))
    result = df.schema
    expected = {"a": nw.Int64, "b": nw.Int64, "z": nw.Float64}

    result = df.schema
    assert result == expected
    result = df.lazy().collect().schema
    assert result == expected


def test_collect_schema(constructor: Any) -> None:
    df = nw.from_native(constructor({"a": [1, 3, 2], "b": [4, 4, 6], "z": [7.1, 8, 9]}))
    expected = {"a": nw.Int64, "b": nw.Int64, "z": nw.Float64}

    result = df.collect_schema()
    assert result == expected
    result = df.lazy().collect().collect_schema()
    assert result == expected


@pytest.mark.filterwarnings("ignore:Determining|Resolving.*")
def test_columns(constructor: Any) -> None:
    df = nw.from_native(constructor(data))
=======
def test_columns(constructor_lazy: Any) -> None:
    df = nw.from_native(constructor_lazy(data))
>>>>>>> 7fafa8cb
    result = df.columns
    expected = ["a", "b", "z"]
    assert result == expected


def test_expr_binary(constructor_eager: Any) -> None:
    df_raw = constructor_eager(data)
    result = nw.from_native(df_raw).with_columns(
        a=(1 + 3 * nw.col("a")) * (1 / nw.col("a")),
        b=nw.col("z") / (2 - nw.col("b")),
        c=nw.col("a") + nw.col("b") / 2,
        d=nw.col("a") - nw.col("b"),
        e=((nw.col("a") > nw.col("b")) & (nw.col("a") >= nw.col("z"))).cast(nw.Int64),
        f=(
            (nw.col("a") < nw.col("b"))
            | (nw.col("a") <= nw.col("z"))
            | (nw.col("a") == 1)
        ).cast(nw.Int64),
        g=nw.col("a") != 1,
        h=(False & (nw.col("a") != 1)),
        i=(False | (nw.col("a") != 1)),
        j=2 ** nw.col("a"),
        k=2 // nw.col("a"),
        l=nw.col("a") // 2,
        m=nw.col("a") ** 2,
    )
    expected = {
        "a": [4, 3.333333, 3.5],
        "b": [-3.5, -4.0, -2.25],
        "z": [7.0, 8.0, 9.0],
        "c": [3, 5, 5],
        "d": [-3, -1, -4],
        "e": [0, 0, 0],
        "f": [1, 1, 1],
        "g": [False, True, True],
        "h": [False, False, False],
        "i": [False, True, True],
        "j": [2, 8, 4],
        "k": [2, 0, 1],
        "l": [0, 1, 1],
        "m": [1, 9, 4],
    }
    compare_dicts(result, expected)


def test_expr_transform(constructor_eager: Any) -> None:
    df = nw.from_native(constructor_eager(data))
    result = df.with_columns(a=nw.col("a").is_between(-1, 1), b=nw.col("b").is_in([4, 5]))
    expected = {"a": [True, False, False], "b": [True, True, False], "z": [7, 8, 9]}
    compare_dicts(result, expected)


def test_expr_na(constructor: Any) -> None:
    df = nw.from_native(constructor(data_na)).lazy()
    result_nna = df.filter((~nw.col("a").is_null()) & (~df.collect()["z"].is_null()))
    expected = {"a": [2], "b": [6], "z": [9]}
    compare_dicts(result_nna, expected)


def test_lazy(constructor_eager: Any) -> None:
    df = nw.from_native(constructor_eager({"a": [1, 2, 3]}), eager_only=True)
    result = df.lazy()
    assert isinstance(result, nw.LazyFrame)


def test_invalid() -> None:
    df = nw.from_native(pa.table({"a": [1, 2], "b": [3, 4]}))
    with pytest.raises(ValueError, match="Multi-output"):
        df.select(nw.all() + nw.all())
    df = nw.from_native(pd.DataFrame(data))
    with pytest.raises(ValueError, match="Multi-output"):
        df.select(nw.all() + nw.all())
    with pytest.raises(TypeError, match="Perhaps you:"):
        df.select([pl.col("a")])  # type: ignore[list-item]
    with pytest.raises(TypeError, match="Perhaps you:"):
        df.select([nw.col("a").cast(pl.Int64)])


@pytest.mark.parametrize("df_raw", [pd.DataFrame(data)])
def test_reindex(df_raw: Any) -> None:
    df = nw.from_native(df_raw, eager_only=True)
    result = df.select("b", df["a"].sort(descending=True))
    expected = {"b": [4, 4, 6], "a": [3, 2, 1]}
    compare_dicts(result, expected)
    result = df.select("b", nw.col("a").sort(descending=True))
    compare_dicts(result, expected)

    s = df["a"]
    result_s = s > s.sort()
    assert not result_s[0]
    assert result_s[1]
    assert not result_s[2]
    result = df.with_columns(s.sort())
    expected = {"a": [1, 2, 3], "b": [4, 4, 6], "z": [7.0, 8.0, 9.0]}  # type: ignore[list-item]
    compare_dicts(result, expected)
    with pytest.raises(ValueError, match="Multi-output expressions are not supported"):
        nw.to_native(df.with_columns(nw.all() + nw.all()))


def test_with_columns_order(constructor_eager: Any) -> None:
    df = nw.from_native(constructor_eager(data))
    result = df.with_columns(nw.col("a") + 1, d=nw.col("a") - 1)
    assert result.columns == ["a", "b", "z", "d"]
    expected = {"a": [2, 4, 3], "b": [4, 4, 6], "z": [7.0, 8, 9], "d": [0, 2, 1]}
    compare_dicts(result, expected)


def test_with_columns_order_single_row(constructor_eager: Any) -> None:
    df = nw.from_native(constructor_eager(data)[:1])
    assert len(df) == 1
    result = df.with_columns(nw.col("a") + 1, d=nw.col("a") - 1)
    assert result.columns == ["a", "b", "z", "d"]
    expected = {"a": [2], "b": [4], "z": [7.0], "d": [0]}
    compare_dicts(result, expected)


def test_get_sys_info() -> None:
    with warnings.catch_warnings():
        warnings.filterwarnings("ignore")
        show_versions()
        sys_info = _get_sys_info()

    assert "python" in sys_info
    assert "executable" in sys_info
    assert "machine" in sys_info


def test_get_deps_info() -> None:
    with warnings.catch_warnings():
        warnings.filterwarnings("ignore")
        show_versions()
        deps_info = _get_deps_info()

    assert "narwhals" in deps_info
    assert "pandas" in deps_info
    assert "polars" in deps_info
    assert "cudf" in deps_info
    assert "modin" in deps_info
    assert "pyarrow" in deps_info
    assert "numpy" in deps_info


def test_show_versions(capsys: Any) -> None:
    with warnings.catch_warnings():
        warnings.filterwarnings("ignore")
        show_versions()
        out, _ = capsys.readouterr()

    assert "python" in out
    assert "machine" in out
    assert "pandas" in out
    assert "polars" in out<|MERGE_RESOLUTION|>--- conflicted
+++ resolved
@@ -39,35 +39,8 @@
 
 
 @pytest.mark.filterwarnings("ignore:Determining|Resolving.*")
-<<<<<<< HEAD
-def test_schema(constructor: Any) -> None:
-    df = nw.from_native(constructor({"a": [1, 3, 2], "b": [4, 4, 6], "z": [7.1, 8, 9]}))
-    result = df.schema
-    expected = {"a": nw.Int64, "b": nw.Int64, "z": nw.Float64}
-
-    result = df.schema
-    assert result == expected
-    result = df.lazy().collect().schema
-    assert result == expected
-
-
-def test_collect_schema(constructor: Any) -> None:
-    df = nw.from_native(constructor({"a": [1, 3, 2], "b": [4, 4, 6], "z": [7.1, 8, 9]}))
-    expected = {"a": nw.Int64, "b": nw.Int64, "z": nw.Float64}
-
-    result = df.collect_schema()
-    assert result == expected
-    result = df.lazy().collect().collect_schema()
-    assert result == expected
-
-
-@pytest.mark.filterwarnings("ignore:Determining|Resolving.*")
 def test_columns(constructor: Any) -> None:
     df = nw.from_native(constructor(data))
-=======
-def test_columns(constructor_lazy: Any) -> None:
-    df = nw.from_native(constructor_lazy(data))
->>>>>>> 7fafa8cb
     result = df.columns
     expected = ["a", "b", "z"]
     assert result == expected
