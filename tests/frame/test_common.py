--- conflicted
+++ resolved
@@ -134,151 +134,7 @@
 @pytest.mark.parametrize(
     "df_raw", [df_pandas, df_lazy, df_pandas_nullable, df_pandas_pyarrow]
 )
-<<<<<<< HEAD
-def test_double_selected(df_raw: Any) -> None:
-    df = nw.from_native(df_raw)
-    result = df.select(nw.col("a", "b") * 2)
-    result_native = nw.to_native(result)
-    expected = {"a": [2, 6, 4], "b": [8, 8, 12]}
-    compare_dicts(result_native, expected)
-    result = df.select("z", nw.col("a", "b") * 2)
-    result_native = nw.to_native(result)
-    expected = {"z": [7, 8, 9], "a": [2, 6, 4], "b": [8, 8, 12]}
-    compare_dicts(result_native, expected)
-    result = df.select("a").select(nw.col("a") + nw.all())
-    result_native = nw.to_native(result)
-    expected = {"a": [2, 6, 4]}
-    compare_dicts(result_native, expected)
-
-
-@pytest.mark.parametrize(
-    "df_raw", [df_pandas, df_lazy, df_pandas_nullable, df_pandas_pyarrow]
-)
-def test_rename(df_raw: Any) -> None:
-    df = nw.from_native(df_raw)
-    result = df.rename({"a": "x", "b": "y"})
-    result_native = nw.to_native(result)
-    expected = {"x": [1, 3, 2], "y": [4, 4, 6], "z": [7.0, 8, 9]}
-    compare_dicts(result_native, expected)
-
-
-@pytest.mark.parametrize(
-    "df_raw", [df_pandas, df_lazy, df_pandas_nullable, df_pandas_pyarrow]
-)
-def test_join(df_raw: Any) -> None:
-    df = nw.from_native(df_raw).lazy()
-    df_right = df
-    result = df.join(df_right, left_on=["a", "b"], right_on=["a", "b"], how="inner")
-    result_native = nw.to_native(result)
-    expected = {"a": [1, 3, 2], "b": [4, 4, 6], "z": [7.0, 8, 9], "z_right": [7.0, 8, 9]}
-    compare_dicts(result_native, expected)
-
-    result = df.join(df_right, left_on="a", right_on="a", how="left")  # type: ignore[arg-type]
-    result_native = nw.to_native(result)
-    expected = {
-        "a": [1, 3, 2],
-        "b": [4, 4, 6],
-        "z": [7.0, 8, 9],
-        "b_right": [4, 4, 6],
-        "z_right": [7.0, 8.0, 9.0],
-    }
-    compare_dicts(result_native, expected)
-    result = df.join(df_right, left_on="a", right_on="a", how="left")  # type: ignore[arg-type]
-
-    with pytest.raises(NotImplementedError):
-        result = df.join(df_right, left_on="a", right_on="a", how="right")  # type: ignore[arg-type]
-
-    result = df.collect().join(df_right.collect(), left_on="a", right_on="a", how="inner")  # type: ignore[assignment]
-    result_native = nw.to_native(result)
-    expected = {
-        "a": [1, 3, 2],
-        "b": [4, 4, 6],
-        "b_right": [4, 4, 6],
-        "z": [7.0, 8, 9],
-        "z_right": [7.0, 8, 9],
-    }
-    compare_dicts(result_native, expected)
-
-
-@pytest.mark.parametrize("constructor", [pl.DataFrame, pd.DataFrame])
-@pytest.mark.filterwarnings("ignore:the default coalesce behavior")
-def test_left_join(constructor: Any) -> None:
-    data_left = {"a": [1, 2, 3], "b": [4, 5, 6]}
-    data_right = {"a": [1, 2, 3], "c": [4, 5, 6]}
-    df_left = nw.from_native(constructor(data_left))
-    df_right = nw.from_native(constructor(data_right))
-    result = df_left.join(df_right, left_on="b", right_on="c", how="left")
-    expected = {"a": [1, 2, 3], "b": [4, 5, 6], "a_right": [1, 2, 3]}
-    compare_dicts(result, expected)
-
-
-@pytest.mark.parametrize("constructor", [pl.DataFrame, pd.DataFrame])
-@pytest.mark.filterwarnings("ignore: the defaultcoalesce behavior")
-def test_left_join_multiple_column(constructor: Any) -> None:
-    data_left = {"a": [1, 2, 3], "b": [4, 5, 6]}
-    data_right = {"a": [1, 2, 3], "c": [4, 5, 6]}
-    df_left = nw.from_native(constructor(data_left))
-    df_right = nw.from_native(constructor(data_right))
-    result = df_left.join(df_right, left_on=["a", "b"], right_on=["a", "c"], how="left")
-    expected = {"a": [1, 2, 3], "b": [4, 5, 6]}
-    compare_dicts(result, expected)
-
-
-@pytest.mark.parametrize("constructor", [pl.DataFrame, pd.DataFrame])
-@pytest.mark.filterwarnings("ignore: the defaultcoalesce behavior")
-def test_left_join_overlapping_column(constructor: Any) -> None:
-    data_left = {"a": [1, 2, 3], "b": [4, 5, 6], "d": [1, 4, 2]}
-    data_right = {"a": [1, 2, 3], "c": [4, 5, 6], "d": [1, 4, 2]}
-    df_left = nw.from_native(constructor(data_left))
-    df_right = nw.from_native(constructor(data_right))
-    result = df_left.join(df_right, left_on="b", right_on="c", how="left")
-    expected = {
-        "a": [1, 2, 3],
-        "b": [4, 5, 6],
-        "d": [1, 4, 2],
-        "a_right": [1, 2, 3],
-        "d_right": [1, 4, 2],
-    }
-    compare_dicts(result, expected)
-
-
-@pytest.mark.parametrize(
-    ("df_raw", "expected"),
-    [
-        (
-            df_polars,
-            {"a": [1, 1, 1, 3, 3, 3, 2, 2, 2], "a_right": [1, 3, 2, 1, 3, 2, 1, 3, 2]},
-        ),
-        (
-            df_lazy,
-            {"a": [1, 1, 1, 3, 3, 3, 2, 2, 2], "a_right": [1, 3, 2, 1, 3, 2, 1, 3, 2]},
-        ),
-        (
-            df_pandas,
-            {"a": [1, 1, 1, 3, 3, 3, 2, 2, 2], "a_right": [1, 3, 2, 1, 3, 2, 1, 3, 2]},
-        ),
-        (
-            df_mpd,
-            {"a": [1, 1, 1, 3, 3, 3, 2, 2, 2], "a_right": [1, 3, 2, 1, 3, 2, 1, 3, 2]},
-        ),
-    ],
-)
-def test_cross_join(df_raw: Any, expected: dict[str, list[Any]]) -> None:
-    df = nw.from_native(df_raw).select("a")
-    result = df.join(df, how="cross")  # type: ignore[arg-type]
-    compare_dicts(result, expected)
-
-    with pytest.raises(ValueError, match="Can not pass left_on, right_on for cross join"):
-        df.join(df, how="cross", left_on="a")  # type: ignore[arg-type]
-
-
-@pytest.mark.parametrize(
-    "df_raw", [df_pandas, df_lazy, df_pandas_nullable, df_pandas_pyarrow]
-)
-# todo: https://github.com/narwhals-dev/narwhals/issues/313
-=======
 # TODO(Unassigned): https://github.com/narwhals-dev/narwhals/issues/313
->>>>>>> f7c38900
 @pytest.mark.filterwarnings("ignore:Determining|Resolving.*")
 def test_schema(df_raw: Any) -> None:
     result = nw.from_native(df_raw).schema
