--- conflicted
+++ resolved
@@ -137,30 +137,6 @@
     compare_dicts(result_native, expected)
 
 
-@pytest.mark.parametrize(
-    "df_raw",
-    [df_pandas, df_lazy, df_pandas_nullable, df_pandas_pyarrow],
-)
-<<<<<<< HEAD
-def test_select(df_raw: Any) -> None:
-    df = nw.from_native(df_raw)
-    result = df.select("a")
-    result_native = nw.to_native(result)
-    expected = {"a": [1, 3, 2]}
-=======
-def test_double(df_raw: Any) -> None:
-    df = nw.from_native(df_raw)
-    result = df.with_columns(nw.all() * 2)
-    result_native = nw.to_native(result)
-    expected = {"a": [2, 6, 4], "b": [8, 8, 12], "z": [14.0, 16.0, 18.0]}
-    compare_dicts(result_native, expected)
-    result = df.with_columns(nw.col("a").alias("o"), nw.all() * 2)
-    result_native = nw.to_native(result)
-    expected = {"o": [1, 3, 2], "a": [2, 6, 4], "b": [8, 8, 12], "z": [14.0, 16.0, 18.0]}
->>>>>>> cea036bd
-    compare_dicts(result_native, expected)
-
-
 @pytest.mark.parametrize("df_raw", [df_pandas, df_lazy, df_pandas_nullable])
 def test_sumh(df_raw: Any) -> None:
     df = nw.from_native(df_raw)
