--- conflicted
+++ resolved
@@ -89,193 +89,6 @@
     }
     compare_dicts(result_native, expected)
 
-
-<<<<<<< HEAD
-@pytest.mark.parametrize("df_raw", [df_pandas, df_lazy, df_pandas_nullable])
-def test_sumh(df_raw: Any) -> None:
-    df = nw.from_native(df_raw)
-    result = df.with_columns(horizonal_sum=nw.sum_horizontal(nw.col("a"), nw.col("b")))
-    result_native = nw.to_native(result)
-    expected = {
-        "a": [1, 3, 2],
-        "b": [4, 4, 6],
-        "z": [7.0, 8.0, 9.0],
-        "horizonal_sum": [5, 7, 8],
-    }
-    compare_dicts(result_native, expected)
-
-
-@pytest.mark.parametrize(
-    "df_raw", [df_pandas, df_lazy, df_pandas_nullable, df_pandas_pyarrow]
-)
-def test_sumh_literal(df_raw: Any) -> None:
-    df = nw.from_native(df_raw)
-    result = df.with_columns(horizonal_sum=nw.sum_horizontal("a", nw.col("b")))
-    result_native = nw.to_native(result)
-    expected = {
-        "a": [1, 3, 2],
-        "b": [4, 4, 6],
-        "z": [7.0, 8.0, 9.0],
-        "horizonal_sum": [5, 7, 8],
-    }
-    compare_dicts(result_native, expected)
-
-
-@pytest.mark.parametrize(
-    "df_raw", [df_pandas, df_lazy, df_pandas_nullable, df_pandas_pyarrow]
-)
-def test_sum_all(df_raw: Any) -> None:
-    df = nw.from_native(df_raw)
-    result = df.select(nw.all().sum())
-    result_native = nw.to_native(result)
-    expected = {"a": [6], "b": [14], "z": [24.0]}
-    compare_dicts(result_native, expected)
-
-
-@pytest.mark.parametrize(
-    "df_raw", [df_pandas, df_lazy, df_pandas_nullable, df_pandas_pyarrow]
-)
-@pytest.mark.parametrize(
-    ("dtype", "expected_lit"),
-    [(None, [2, 2, 2]), (nw.String, ["2", "2", "2"]), (nw.Float32, [2.0, 2.0, 2.0])],
-)
-def test_lit(df_raw: Any, dtype: DType | None, expected_lit: list[Any]) -> None:
-    df = nw.from_native(df_raw)
-    result = df.with_columns(nw.lit(2, dtype).alias("lit"))
-    result_native = nw.to_native(result)
-    expected = {
-        "a": [1, 3, 2],
-        "b": [4, 4, 6],
-        "z": [7.0, 8.0, 9.0],
-        "lit": expected_lit,
-    }
-    compare_dicts(result_native, expected)
-
-
-@pytest.mark.parametrize(
-    "df_raw", [df_pandas, df_lazy, df_pandas_nullable, df_pandas_pyarrow]
-)
-def test_lit_error(df_raw: Any) -> None:
-    df = nw.from_native(df_raw)
-    with pytest.raises(
-        ValueError, match="numpy arrays are not supported as literal values"
-    ):
-        _ = df.with_columns(nw.lit(np.array([1, 2])).alias("lit"))
-    with pytest.raises(
-        NotImplementedError, match="Nested datatypes are not supported yet."
-    ):
-        _ = df.with_columns(nw.lit((1, 2)).alias("lit"))
-    with pytest.raises(
-        NotImplementedError, match="Nested datatypes are not supported yet."
-    ):
-        _ = df.with_columns(nw.lit([1, 2]).alias("lit"))
-
-
-@pytest.mark.parametrize(
-    "df_raw", [df_pandas, df_lazy, df_pandas_nullable, df_pandas_pyarrow]
-)
-def test_double_selected(df_raw: Any) -> None:
-    df = nw.from_native(df_raw)
-    result = df.select(nw.col("a", "b") * 2)
-    result_native = nw.to_native(result)
-    expected = {"a": [2, 6, 4], "b": [8, 8, 12]}
-    compare_dicts(result_native, expected)
-    result = df.select("z", nw.col("a", "b") * 2)
-    result_native = nw.to_native(result)
-    expected = {"z": [7, 8, 9], "a": [2, 6, 4], "b": [8, 8, 12]}
-    compare_dicts(result_native, expected)
-    result = df.select("a").select(nw.col("a") + nw.all())
-    result_native = nw.to_native(result)
-    expected = {"a": [2, 6, 4]}
-    compare_dicts(result_native, expected)
-
-
-@pytest.mark.parametrize(
-    "df_raw", [df_pandas, df_lazy, df_pandas_nullable, df_pandas_pyarrow]
-)
-def test_rename(df_raw: Any) -> None:
-    df = nw.from_native(df_raw)
-    result = df.rename({"a": "x", "b": "y"})
-    result_native = nw.to_native(result)
-    expected = {"x": [1, 3, 2], "y": [4, 4, 6], "z": [7.0, 8, 9]}
-    compare_dicts(result_native, expected)
-
-
-@pytest.mark.parametrize(
-    "df_raw", [df_pandas, df_lazy, df_pandas_nullable, df_pandas_pyarrow]
-)
-def test_join(df_raw: Any) -> None:
-    df = nw.from_native(df_raw).lazy()
-    df_right = df
-    result = df.join(df_right, left_on=["a", "b"], right_on=["a", "b"], how="inner")
-    result_native = nw.to_native(result)
-    expected = {"a": [1, 3, 2], "b": [4, 4, 6], "z": [7.0, 8, 9], "z_right": [7.0, 8, 9]}
-    compare_dicts(result_native, expected)
-
-    with pytest.raises(NotImplementedError):
-        result = df.join(df_right, left_on="a", right_on="a", how="left")  # type: ignore[arg-type]
-
-    result = df.collect().join(df_right.collect(), left_on="a", right_on="a", how="inner")  # type: ignore[assignment]
-    result_native = nw.to_native(result)
-    expected = {
-        "a": [1, 3, 2],
-        "b": [4, 4, 6],
-        "b_right": [4, 4, 6],
-        "z": [7.0, 8, 9],
-        "z_right": [7.0, 8, 9],
-    }
-    compare_dicts(result_native, expected)
-
-
-@pytest.mark.parametrize("df_raw", [df_polars, df_lazy, df_pandas, df_mpd])
-def test_cross_join(df_raw: Any) -> None:
-    df = nw.from_native(df_raw).select("a")
-    result = df.join(df, how="cross")  # type: ignore[arg-type]
-
-    expected = {"a": [1, 1, 1, 3, 3, 3, 2, 2, 2], "a_right": [1, 3, 2, 1, 3, 2, 1, 3, 2]}
-    compare_dicts(result, expected)
-
-    with pytest.raises(ValueError, match="Can not pass left_on, right_on for cross join"):
-        df.join(df, how="cross", left_on="a")  # type: ignore[arg-type]
-
-
-def test_cross_join_non_pandas() -> None:
-    df = nw.from_native(df_pandas).select("a")
-    # HACK to force testing for a non-pandas codepath
-    df._dataframe._implementation = "modin"
-    result = df.join(df, how="cross")  # type: ignore[arg-type]
-    expected = {"a": [1, 1, 1, 3, 3, 3, 2, 2, 2], "a_right": [1, 3, 2, 1, 3, 2, 1, 3, 2]}
-    compare_dicts(result, expected)
-
-
-@pytest.mark.parametrize(
-    "df_raw",
-    [
-        df_polars,
-        df_lazy,
-        df_pandas,
-        # df_mpd, (todo: understand the difference between ipython/jupyter and pytest runs)
-        df_dd,
-    ],
-)
-@pytest.mark.parametrize(
-    ("join_key", "filter_expr", "expected"),
-    [
-        (["a", "b"], (nw.col("b") < 5), {"a": [2], "b": [6], "z": [9]}),
-        (["b"], (nw.col("b") < 5), {"a": [2], "b": [6], "z": [9]}),
-        (["b"], (nw.col("b") > 5), {"a": [1, 3], "b": [4, 4], "z": [7.0, 8.0]}),
-    ],
-)
-def test_anti_join(
-    df_raw: Any, join_key: list[str], filter_expr: nw.Expr, expected: dict[str, list[Any]]
-) -> None:
-    df = nw.from_native(df_raw)
-    other = df.filter(filter_expr)
-    result = df.join(other, how="anti", left_on=join_key, right_on=join_key)  # type: ignore[arg-type]
-    compare_dicts(result, expected)
-
-=======
->>>>>>> c6afe4cb
 @pytest.mark.parametrize(
     "df_raw", [df_pandas, df_lazy, df_pandas_nullable, df_pandas_pyarrow]
 )
@@ -308,33 +121,6 @@
     assert result == expected
 
 
-<<<<<<< HEAD
-@pytest.mark.parametrize("df_raw", [df_polars, df_pandas, df_mpd, df_dd, df_lazy])
-def test_lazy_instantiation(df_raw: Any) -> None:
-    result = nw.from_native(df_raw)
-    result_native = nw.to_native(result)
-    expected = {"a": [1, 3, 2], "b": [4, 4, 6], "z": [7.0, 8, 9]}
-    compare_dicts(result_native, expected)
-
-
-@pytest.mark.parametrize("df_raw", [df_lazy])
-def test_lazy_instantiation_error(df_raw: Any) -> None:
-    with pytest.raises(
-        TypeError, match="Can't instantiate DataFrame from Polars LazyFrame."
-    ):
-        _ = nw.DataFrame(df_raw).shape
-
-
-@pytest.mark.parametrize("df_raw", [df_polars, df_pandas, df_mpd, df_dd])
-def test_eager_instantiation(df_raw: Any) -> None:
-    result = nw.from_native(df_raw, eager_only=True)
-    result_native = nw.to_native(result)
-    expected = {"a": [1, 3, 2], "b": [4, 4, 6], "z": [7.0, 8, 9]}
-    compare_dicts(result_native, expected)
-
-
-=======
->>>>>>> c6afe4cb
 def test_accepted_dataframes() -> None:
     array = np.array([[0, 4.0], [2, 5]])
     with pytest.raises(
@@ -346,39 +132,7 @@
         TypeError,
         match="Expected Polars LazyFrame or object that implements `__narwhals_lazyframe__`, got: <class 'numpy.ndarray'>",
     ):
-<<<<<<< HEAD
-        nw.LazyFrame(array)
-
-
-@pytest.mark.parametrize("df_raw", [df_polars, df_pandas, df_mpd, df_dd, df_pa])
-@pytest.mark.filterwarnings("ignore:.*Passing a BlockManager.*:DeprecationWarning")
-@pytest.mark.skipif(
-    parse_version(pd.__version__) < parse_version("2.0.0"),
-    reason="too old for pandas-pyarrow",
-)
-def test_convert_pandas(df_raw: Any) -> None:
-    result = nw.from_native(df_raw).to_pandas()  # type: ignore[union-attr]
-    expected = pd.DataFrame({"a": [1, 3, 2], "b": [4, 4, 6], "z": [7.0, 8, 9]})
-    pd.testing.assert_frame_equal(result, expected)
-
-
-@pytest.mark.parametrize(
-    "df_raw", [df_polars, df_pandas, df_mpd, df_dd, df_pandas_nullable, df_pandas_pyarrow]
-)
-@pytest.mark.filterwarnings(
-    r"ignore:np\.find_common_type is deprecated\.:DeprecationWarning"
-)
-def test_convert_numpy(df_raw: Any) -> None:
-    result = nw.from_native(df_raw, eager_only=True).to_numpy()
-    expected = np.array([[1, 3, 2], [4, 4, 6], [7.0, 8, 9]]).T
-    np.testing.assert_array_equal(result, expected)
-    assert result.dtype == "float64"
-    result = nw.from_native(df_raw, eager_only=True).__array__()
-    np.testing.assert_array_equal(result, expected)
-    assert result.dtype == "float64"
-=======
         nw.LazyFrame(array, is_polars=False, backend_version=(1,))
->>>>>>> c6afe4cb
 
 
 @pytest.mark.parametrize("df_raw", [df_polars, df_pandas, df_mpd, df_dd, df_lazy])
@@ -426,29 +180,7 @@
     compare_dicts(result_native, expected)
 
 
-<<<<<<< HEAD
-@pytest.mark.parametrize("df_raw", [df_polars, df_pandas, df_lazy])
-def test_expr_unary(df_raw: Any) -> None:
-    result = (
-        nw.from_native(df_raw)
-        .with_columns(
-            a_mean=nw.col("a").mean(),
-            a_sum=nw.col("a").sum(),
-            b_nunique=nw.col("b").n_unique(),
-            z_min=nw.col("z").min(),
-            z_max=nw.col("z").max(),
-        )
-        .select(nw.col("a_mean", "a_sum", "b_nunique", "z_min", "z_max").unique())
-    )
-    result_native = nw.to_native(result)
-    expected = {"a_mean": [2], "a_sum": [6], "b_nunique": [2], "z_min": [7], "z_max": [9]}
-    compare_dicts(result_native, expected)
-
-
 @pytest.mark.parametrize("df_raw", [df_polars, df_pandas, df_mpd, df_dd, df_lazy])
-=======
-@pytest.mark.parametrize("df_raw", [df_polars, df_pandas, df_mpd, df_lazy])
->>>>>>> c6afe4cb
 def test_expr_transform(df_raw: Any) -> None:
     result = nw.from_native(df_raw).with_columns(
         a=nw.col("a").is_between(-1, 1), b=nw.col("b").is_in([4, 5])
