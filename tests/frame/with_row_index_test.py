from __future__ import annotations

from contextlib import nullcontext as does_not_raise
from typing import TYPE_CHECKING

import pytest

import narwhals as nw
from tests.utils import PANDAS_VERSION, Constructor, ConstructorEager, assert_equal_data

if TYPE_CHECKING:
    from collections.abc import Sequence

data = {"abc": ["foo", "bars"], "xyz": [100, 200], "const": [42, 42]}


def test_with_row_index_eager(constructor_eager: ConstructorEager) -> None:
    result = nw.from_native(constructor_eager(data), eager_only=True).with_row_index()
    expected = {"index": [0, 1], **data}
    assert_equal_data(result, expected)

<<<<<<< HEAD
def test_with_row_index(constructor: Constructor, request: pytest.FixtureRequest) -> None:
    if any(x in str(constructor) for x in ("duckdb", "pyspark", "daft", "ibis")):
        request.applymarker(pytest.mark.xfail)
    result = nw.from_native(constructor(data)).with_row_index()
    expected = {"index": [0, 1], "a": ["foo", "bars"], "ab": ["foo", "bars"]}
    assert_equal_data(result, expected)
=======

@pytest.mark.parametrize(
    ("order_by", "expected_index"),
    [
        ("abc", [1, 0]),
        ("xyz", [0, 1]),
        (["const", "abc"], [1, 0]),
        (["const", "xyz"], [0, 1]),
    ],
)
def test_with_row_index_lazy(
    constructor: Constructor, order_by: str | Sequence[str], expected_index: list[int]
) -> None:
    if (
        "pandas" in str(constructor) and PANDAS_VERSION < (1, 3) and order_by == "abc"
    ):  # pragma: no cover
        reason = "ValueError: first not supported for non-numeric data."
        pytest.skip(reason=reason)

    result = (
        nw.from_native(constructor(data))
        .with_row_index(name="foo bar", order_by=order_by)
        .sort("xyz")
    )
    expected = {"foo bar": expected_index, **data}
    assert_equal_data(result, expected)


def test_with_row_index_lazy_exception(constructor: Constructor) -> None:
    frame = nw.from_native(constructor(data))

    msg = r"(LazyFrame\.)?with_row_index\(\) missing 1 required keyword-only argument: 'order_by'$"
    context = (
        pytest.raises(TypeError, match=msg)
        if isinstance(frame, nw.LazyFrame)
        else does_not_raise()
    )

    with context:
        result = frame.with_row_index()

        expected = {"index": [0, 1], **data}
        assert_equal_data(result, expected)
>>>>>>> e4f7d300
<|MERGE_RESOLUTION|>--- conflicted
+++ resolved
@@ -19,14 +19,6 @@
     expected = {"index": [0, 1], **data}
     assert_equal_data(result, expected)
 
-<<<<<<< HEAD
-def test_with_row_index(constructor: Constructor, request: pytest.FixtureRequest) -> None:
-    if any(x in str(constructor) for x in ("duckdb", "pyspark", "daft", "ibis")):
-        request.applymarker(pytest.mark.xfail)
-    result = nw.from_native(constructor(data)).with_row_index()
-    expected = {"index": [0, 1], "a": ["foo", "bars"], "ab": ["foo", "bars"]}
-    assert_equal_data(result, expected)
-=======
 
 @pytest.mark.parametrize(
     ("order_by", "expected_index"),
@@ -69,5 +61,4 @@
         result = frame.with_row_index()
 
         expected = {"index": [0, 1], **data}
-        assert_equal_data(result, expected)
->>>>>>> e4f7d300
+        assert_equal_data(result, expected)