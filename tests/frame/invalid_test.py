from __future__ import annotations

from typing import TYPE_CHECKING
from typing import TypeVar

import pandas as pd
import pytest

import narwhals.stable.v1 as nw
from narwhals.exceptions import MultiOutputExpressionError
from tests.utils import NUMPY_VERSION
from tests.utils import POLARS_VERSION
from tests.utils import Constructor

if TYPE_CHECKING:
    from narwhals.typing import Frame


T = TypeVar("T")


@pytest.mark.skipif(
    POLARS_VERSION < (1,), reason="Polars would raise unrecoverable panic."
)
def test_all_vs_all(constructor: Constructor) -> None:
    data = {"a": [1, 3, 2], "b": [4, 4, 6]}
    df: Frame = nw.from_native(constructor(data))
    with pytest.raises(MultiOutputExpressionError):
        df.lazy().select(nw.all() + nw.col("b", "a")).collect()


def test_invalid() -> None:
    data = {"a": [1, 3, 2], "b": [4, 4, 6], "z": [7.0, 8.0, 9.0]}
<<<<<<< HEAD
    df: Frame = nw.from_native(pa.table({"a": [1, 2], "b": [3, 4]}))
    with pytest.raises(MultiOutputExpressionError):
        df.select(nw.all() + nw.all())
    df = nw.from_native(pd.DataFrame(data))
    with pytest.raises(MultiOutputExpressionError):
=======
    df: Frame = nw.from_native(pd.DataFrame(data))
    with pytest.raises(ValueError, match="Multi-output"):
        df.select(nw.all() + nw.all())


def test_invalid_pyarrow() -> None:
    pytest.importorskip("pyarrow")
    import pyarrow as pa

    df: Frame = nw.from_native(pa.table({"a": [1, 2], "b": [3, 4]}))
    with pytest.raises(ValueError, match="Multi-output"):
>>>>>>> bfce451d
        df.select(nw.all() + nw.all())


def test_invalid_polars() -> None:
    pytest.importorskip("polars")
    import polars as pl

    data = {"a": [1, 3, 2], "b": [4, 4, 6], "z": [7.0, 8.0, 9.0]}
    df: Frame = nw.from_native(pd.DataFrame(data))
    with pytest.raises(TypeError, match="Perhaps you"):
        df.select([pl.col("a")])  # type: ignore[list-item]
    with pytest.raises(TypeError, match="Expected Narwhals dtype"):
        df.select([nw.col("a").cast(pl.Int64)])  # type: ignore[arg-type]


def test_native_vs_non_native() -> None:
    s_pd = pd.Series([1, 2, 3])
    df_pd = pd.DataFrame({"a": [1, 2, 3], "b": [4, 5, 6]})
    with pytest.raises(TypeError, match="Perhaps you forgot"):
        nw.from_native(df_pd).filter(s_pd > 1)  # type: ignore[arg-type]


def test_native_vs_non_native_polars() -> None:
    pytest.importorskip("polars")
    import polars as pl

    s_pl = pl.Series([1, 2, 3])
    df_pl = pl.DataFrame({"a": [2, 2, 3], "b": [4, 5, 6]})
    with pytest.raises(TypeError, match="Perhaps you\n- forgot"):
        nw.from_native(df_pl).filter(s_pl > 1)


def test_validate_laziness() -> None:
    pytest.importorskip("polars")
    import polars as pl

    df = pl.DataFrame({"a": [1, 2, 3], "b": [4, 5, 6]})
    with pytest.raises(
        TypeError,
        match=("The items to concatenate should either all be eager, or all lazy"),
    ):
        nw.concat([nw.from_native(df, eager_only=True), nw.from_native(df).lazy()])


@pytest.mark.slow
@pytest.mark.skipif(NUMPY_VERSION < (1, 26, 4), reason="too old")
def test_memmap() -> None:
    pytest.importorskip("sklearn")
    # the headache this caused me...
    from sklearn.utils import check_X_y

    if TYPE_CHECKING:

        def create_memmap_backed_data(data: T) -> T:
            return data
    else:
        from sklearn.utils._testing import create_memmap_backed_data

    x_any = pd.DataFrame({"a": [1, 2, 3], "b": [4, 5, 6]})
    y_any = create_memmap_backed_data(x_any["b"])

    x_any, y_any = create_memmap_backed_data((x_any, y_any))

    x = nw.from_native(x_any)
    x = x.with_columns(y=nw.from_native(y_any, series_only=True))

    # check this doesn't raise
    check_X_y(nw.to_native(x), nw.to_native(x["y"]))<|MERGE_RESOLUTION|>--- conflicted
+++ resolved
@@ -31,13 +31,6 @@
 
 def test_invalid() -> None:
     data = {"a": [1, 3, 2], "b": [4, 4, 6], "z": [7.0, 8.0, 9.0]}
-<<<<<<< HEAD
-    df: Frame = nw.from_native(pa.table({"a": [1, 2], "b": [3, 4]}))
-    with pytest.raises(MultiOutputExpressionError):
-        df.select(nw.all() + nw.all())
-    df = nw.from_native(pd.DataFrame(data))
-    with pytest.raises(MultiOutputExpressionError):
-=======
     df: Frame = nw.from_native(pd.DataFrame(data))
     with pytest.raises(ValueError, match="Multi-output"):
         df.select(nw.all() + nw.all())
@@ -48,8 +41,7 @@
     import pyarrow as pa
 
     df: Frame = nw.from_native(pa.table({"a": [1, 2], "b": [3, 4]}))
-    with pytest.raises(ValueError, match="Multi-output"):
->>>>>>> bfce451d
+    with pytest.raises(MultiOutputExpressionError):
         df.select(nw.all() + nw.all())
 
 
