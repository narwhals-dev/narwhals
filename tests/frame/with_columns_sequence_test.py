--- conflicted
+++ resolved
@@ -1,7 +1,6 @@
 from typing import Any
 
 import numpy as np
-import pytest
 
 import narwhals.stable.v1 as nw
 from tests.utils import compare_dicts
@@ -12,18 +11,6 @@
 }
 
 
-<<<<<<< HEAD
-def test_with_columns(constructor_with_pyarrow: Any, request: Any) -> None:
-    if "table" in str(constructor_with_pyarrow):
-        request.applymarker(pytest.mark.xfail)
-
-    result = (
-        nw.from_native(constructor_with_pyarrow(data))
-        .with_columns(d=np.array([4, 5]))
-        .with_columns(d2=nw.col("d") ** 2)
-    )
-    expected = {"a": ["foo", "bars"], "ab": ["foo", "bars"], "d": [4, 5], "d2": [16, 25]}
-=======
 def test_with_columns(constructor_with_pyarrow: Any) -> None:
     result = (
         nw.from_native(constructor_with_pyarrow(data))
@@ -32,5 +19,4 @@
         .select("d", "e")
     )
     expected = {"d": [4, 5], "e": [5, 6]}
->>>>>>> 9663d6f2
     compare_dicts(result, expected)