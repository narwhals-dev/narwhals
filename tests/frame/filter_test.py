--- conflicted
+++ resolved
@@ -19,25 +19,16 @@
 def test_filter_with_boolean_list(constructor: Any) -> None:
     data = {"a": [1, 3, 2], "b": [4, 4, 6], "z": [7.0, 8, 9]}
     df = nw.from_native(constructor(data))
-<<<<<<< HEAD
-    if "pyspark" in str(constructor):
-        with pytest.raises(
-            ValueError, match="Filtering by a list of booleans is not supported"
-        ):
-            result = df.filter([False, True, True])
-    else:
-=======
 
     context = (
         pytest.raises(
             NotImplementedError, match="Filtering with boolean mask is not supported"
         )
-        if "dask" in str(constructor)
+        if "dask" in str(constructor) or "pyspark" in str(constructor)
         else does_not_raise()
     )
 
     with context:
->>>>>>> e9afffd2
         result = df.filter([False, True, True])
         expected = {"a": [3, 2], "b": [4, 6], "z": [8.0, 9.0]}
         compare_dicts(result, expected)