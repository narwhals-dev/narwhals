--- conflicted
+++ resolved
@@ -19,17 +19,8 @@
     assert_equal_data(result, expected)
 
 
-<<<<<<< HEAD
 def test_filter_with_boolean_list(constructor: Constructor) -> None:
-    data = {"a": [1, 3, 2], "b": [4, 4, 6], "z": [7.0, 8, 9]}
-=======
-def test_filter_with_boolean_list(
-    constructor: Constructor, request: pytest.FixtureRequest
-) -> None:
-    if "duckdb" in str(constructor):
-        request.applymarker(pytest.mark.xfail)
     data = {"a": [1, 3, 2], "b": [4, 4, 6], "z": [7.0, 8.0, 9.0]}
->>>>>>> d9a04c0e
     df = nw.from_native(constructor(data))
     context = (
         pytest.raises(TypeError, match="not supported")
