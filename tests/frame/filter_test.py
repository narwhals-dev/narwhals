--- conflicted
+++ resolved
@@ -21,16 +21,8 @@
     data = {"a": [1, 3, 2], "b": [4, 4, 6], "z": [7.0, 8, 9]}
     df = nw.from_native(constructor(data))
     context = (
-<<<<<<< HEAD
-        pytest.raises(
-            NotImplementedError,
-            match="`LazyFrame.filter` is not supported for .* with boolean masks.",
-        )
-        if any(x in str(constructor) for x in ("dask", "duckdb"))
-=======
         pytest.raises(TypeError, match="not supported")
         if isinstance(df, nw.LazyFrame)
->>>>>>> 2dcfd265
         else does_not_raise()
     )
     with context:
