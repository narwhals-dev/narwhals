from typing import Any

import pytest

import narwhals.stable.v1 as nw
from tests.utils import compare_dicts


<<<<<<< HEAD
def test_rename(constructor: Any) -> None:
    if "pyarrow_table" in str(constructor):
        pytest.xfail()
=======
def test_rename(constructor_with_pyarrow: Any) -> None:
>>>>>>> 5f0e7019
    data = {"a": [1, 3, 2], "b": [4, 4, 6], "z": [7.0, 8, 9]}
    df = nw.from_native(constructor_with_pyarrow(data), eager_only=True)
    result = df.rename({"a": "x", "b": "y"})
    expected = {"x": [1, 3, 2], "y": [4, 4, 6], "z": [7.0, 8, 9]}
    compare_dicts(result, expected)<|MERGE_RESOLUTION|>--- conflicted
+++ resolved
@@ -1,20 +1,12 @@
 from typing import Any
-
-import pytest
 
 import narwhals.stable.v1 as nw
 from tests.utils import compare_dicts
 
 
-<<<<<<< HEAD
 def test_rename(constructor: Any) -> None:
-    if "pyarrow_table" in str(constructor):
-        pytest.xfail()
-=======
-def test_rename(constructor_with_pyarrow: Any) -> None:
->>>>>>> 5f0e7019
     data = {"a": [1, 3, 2], "b": [4, 4, 6], "z": [7.0, 8, 9]}
-    df = nw.from_native(constructor_with_pyarrow(data), eager_only=True)
+    df = nw.from_native(constructor(data), eager_only=True)
     result = df.rename({"a": "x", "b": "y"})
     expected = {"x": [1, 3, 2], "y": [4, 4, 6], "z": [7.0, 8, 9]}
     compare_dicts(result, expected)