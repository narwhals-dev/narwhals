--- conflicted
+++ resolved
@@ -476,18 +476,6 @@
     assert_equal_series(result, expected, name)
 
 
-<<<<<<< HEAD
-def test_int_range() -> None:
-    pytest.importorskip("pandas")
-
-    def minimal_function(data: nw_v2.Series[Any]) -> None:
-        data.is_null()
-
-    col = nw_v2.int_range(0, 3, eager="pandas")
-    # check this doesn't raise type-checking errors
-    minimal_function(col)
-    assert isinstance(col, nw_v2.Series)
-=======
 def test_mode_single_expr(constructor_eager: ConstructorEager) -> None:
     data = {"a": [1, 1, 2, 2, 3], "b": [1, 2, 3, 3, 4]}
     df = nw_v2.from_native(constructor_eager(data))
@@ -510,4 +498,15 @@
     df = nw_v2.from_native(constructor_eager({"a": [1, 1, 2], "b": [4, 5, 6]}))
     with pytest.raises(ShapeError):
         df.select(nw_v2.col("a", "b").mode())
->>>>>>> 3c58b0ef
+
+
+def test_int_range() -> None:
+    pytest.importorskip("pandas")
+
+    def minimal_function(data: nw_v2.Series[Any]) -> None:
+        data.is_null()
+
+    col = nw_v2.int_range(0, 3, eager="pandas")
+    # check this doesn't raise type-checking errors
+    minimal_function(col)
+    assert isinstance(col, nw_v2.Series)