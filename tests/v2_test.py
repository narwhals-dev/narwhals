--- conflicted
+++ resolved
@@ -345,18 +345,6 @@
     from narwhals.stable.v2.typing import IntoDataFrame  # noqa: F401
 
 
-<<<<<<< HEAD
-def test_int_range() -> None:
-    pytest.importorskip("pandas")
-
-    def minimal_function(data: nw_v2.Series[Any]) -> None:
-        data.is_null()
-
-    col = nw_v2.int_range(0, 3, eager="pandas")
-    # check this doesn't raise type-checking errors
-    minimal_function(col)
-    assert isinstance(col, nw_v2.Series)
-=======
 @pytest.mark.parametrize(
     ("dtype", "expected"),
     [
@@ -393,4 +381,15 @@
         )
         assert result.dtype == dtype
     assert_equal_series(result, expected, name)
->>>>>>> f57991cc
+
+
+def test_int_range() -> None:
+    pytest.importorskip("pandas")
+
+    def minimal_function(data: nw_v2.Series[Any]) -> None:
+        data.is_null()
+
+    col = nw_v2.int_range(0, 3, eager="pandas")
+    # check this doesn't raise type-checking errors
+    minimal_function(col)
+    assert isinstance(col, nw_v2.Series)