from __future__ import annotations

import os
import re
import warnings
from typing import Any
from typing import Literal

import numpy as np
import pandas as pd
import polars as pl
import pytest
from pandas.testing import assert_series_equal as pd_assert_series_equal
from polars.testing import assert_series_equal as pl_assert_series_equal
from sklearn.utils._testing import ignore_warnings

import narwhals as nw
from narwhals import dtypes
from narwhals.functions import _get_deps_info
from narwhals.functions import _get_sys_info
from narwhals.functions import show_versions
from narwhals.utils import parse_version
from tests.utils import compare_dicts

df_pandas = pd.DataFrame({"a": [1, 3, 2], "b": [4, 4, 6], "z": [7.0, 8, 9]})
if parse_version(pd.__version__) >= parse_version("1.5.0"):
    df_pandas_pyarrow = pd.DataFrame(
        {"a": [1, 3, 2], "b": [4, 4, 6], "z": [7.0, 8, 9]}
    ).astype(
        {
            "a": "Int64[pyarrow]",
            "b": "Int64[pyarrow]",
            "z": "Float64[pyarrow]",
        }
    )
    df_pandas_nullable = pd.DataFrame(
        {"a": [1, 3, 2], "b": [4, 4, 6], "z": [7.0, 8, 9]}
    ).astype(
        {
            "a": "Int64",
            "b": "Int64",
            "z": "Float64",
        }
    )
else:  # pragma: no cover
    df_pandas_pyarrow = df_pandas
    df_pandas_nullable = df_pandas
df_polars = pl.DataFrame({"a": [1, 3, 2], "b": [4, 4, 6], "z": [7.0, 8, 9]})
df_lazy = pl.LazyFrame({"a": [1, 3, 2], "b": [4, 4, 6], "z": [7.0, 8, 9]})
df_pandas_na = pd.DataFrame({"a": [None, 3, 2], "b": [4, 4, 6], "z": [7.0, None, 9]})
df_lazy_na = pl.LazyFrame({"a": [None, 3, 2], "b": [4, 4, 6], "z": [7.0, None, 9]})
df_right_pandas = pd.DataFrame({"c": [6, 12, -1], "d": [0, -4, 2]})
df_right_lazy = pl.LazyFrame({"c": [6, 12, -1], "d": [0, -4, 2]})

if os.environ.get("CI", None):  # pragma: no cover
    try:
        import modin.pandas as mpd
    except ImportError:
        df_mpd = df_pandas.copy()
    else:
        with warnings.catch_warnings():
            warnings.filterwarnings("ignore", category=UserWarning)
            df_mpd = mpd.DataFrame(
                pd.DataFrame({"a": [1, 3, 2], "b": [4, 4, 6], "z": [7.0, 8, 9]})
            )
else:  # pragma: no cover
    df_mpd = df_pandas.copy()


@pytest.mark.parametrize(
    "df_raw",
    [df_pandas, df_polars, df_lazy, df_pandas_nullable, df_pandas_pyarrow],
)
def test_sort(df_raw: Any) -> None:
    df = nw.LazyFrame(df_raw)
    result = df.sort("a", "b")
    result_native = nw.to_native(result)
    expected = {
        "a": [1, 2, 3],
        "b": [4, 6, 4],
        "z": [7.0, 9.0, 8.0],
    }
    compare_dicts(result_native, expected)
    result = df.sort("a", "b", descending=[True, False])
    result_native = nw.to_native(result)
    expected = {
        "a": [3, 2, 1],
        "b": [4, 6, 4],
        "z": [8.0, 9.0, 7.0],
    }
    compare_dicts(result_native, expected)


@pytest.mark.parametrize(
    "df_raw",
    [df_pandas, df_lazy, df_pandas_nullable, df_pandas_pyarrow],
)
def test_filter(df_raw: Any) -> None:
    df = nw.LazyFrame(df_raw)
    result = df.filter(nw.col("a") > 1)
    result_native = nw.to_native(result)
    expected = {"a": [3, 2], "b": [4, 6], "z": [8.0, 9.0]}
    compare_dicts(result_native, expected)


@pytest.mark.parametrize(
    "df_raw",
    [df_pandas, df_polars],
)
def test_filter_series(df_raw: Any) -> None:
    df = nw.DataFrame(df_raw).with_columns(mask=nw.col("a") > 1)
    result = df.filter(df["mask"]).drop("mask")
    result_native = nw.to_native(result)
    expected = {"a": [3, 2], "b": [4, 6], "z": [8.0, 9.0]}
    compare_dicts(result_native, expected)


@pytest.mark.parametrize(
    "df_raw",
    [df_pandas, df_lazy, df_pandas_nullable, df_pandas_pyarrow],
)
def test_add(df_raw: Any) -> None:
    df = nw.LazyFrame(df_raw)
    result = df.with_columns(
        c=nw.col("a") + nw.col("b"),
        d=nw.col("a") - nw.col("a").mean(),
        e=nw.col("a") - nw.col("a").std(),
    )
    result_native = nw.to_native(result)
    expected = {
        "a": [1, 3, 2],
        "b": [4, 4, 6],
        "z": [7.0, 8.0, 9.0],
        "c": [5, 7, 8],
        "d": [-1.0, 1.0, 0.0],
        "e": [0.0, 2.0, 1.0],
    }
    compare_dicts(result_native, expected)


@pytest.mark.parametrize(
    "df_raw",
    [df_pandas, df_lazy, df_pandas_nullable, df_pandas_pyarrow],
)
def test_std(df_raw: Any) -> None:
    df = nw.LazyFrame(df_raw)
    result = df.select(
        nw.col("a").std().alias("a_ddof_default"),
        nw.col("a").std(ddof=1).alias("a_ddof_1"),
        nw.col("a").std(ddof=0).alias("a_ddof_0"),
        nw.col("b").std(ddof=2).alias("b_ddof_2"),
        nw.col("z").std(ddof=0).alias("z_ddof_0"),
    )
    result_native = nw.to_native(result)
    expected = {
        "a_ddof_default": [1.0],
        "a_ddof_1": [1.0],
        "a_ddof_0": [0.816497],
        "b_ddof_2": [1.632993],
        "z_ddof_0": [0.816497],
    }
    compare_dicts(result_native, expected)


@pytest.mark.parametrize(
    "df_raw",
    [df_pandas, df_lazy, df_pandas_nullable, df_pandas_pyarrow],
)
def test_double(df_raw: Any) -> None:
    df = nw.LazyFrame(df_raw)
    result = df.with_columns(nw.all() * 2)
    result_native = nw.to_native(result)
    expected = {"a": [2, 6, 4], "b": [8, 8, 12], "z": [14.0, 16.0, 18.0]}
    compare_dicts(result_native, expected)
    result = df.with_columns(nw.col("a").alias("o"), nw.all() * 2)
    result_native = nw.to_native(result)
    expected = {"o": [1, 3, 2], "a": [2, 6, 4], "b": [8, 8, 12], "z": [14.0, 16.0, 18.0]}
    compare_dicts(result_native, expected)


@pytest.mark.parametrize(
    "df_raw",
    [df_pandas, df_lazy, df_pandas_nullable, df_pandas_pyarrow],
)
def test_select(df_raw: Any) -> None:
    df = nw.LazyFrame(df_raw)
    result = df.select("a")
    result_native = nw.to_native(result)
    expected = {"a": [1, 3, 2]}
    compare_dicts(result_native, expected)


@pytest.mark.parametrize("df_raw", [df_pandas, df_lazy, df_pandas_nullable])
def test_sumh(df_raw: Any) -> None:
    df = nw.LazyFrame(df_raw)
    result = df.with_columns(horizonal_sum=nw.sum_horizontal(nw.col("a"), nw.col("b")))
    result_native = nw.to_native(result)
    expected = {
        "a": [1, 3, 2],
        "b": [4, 4, 6],
        "z": [7.0, 8.0, 9.0],
        "horizonal_sum": [5, 7, 8],
    }
    compare_dicts(result_native, expected)


@pytest.mark.parametrize(
    "df_raw", [df_pandas, df_lazy, df_pandas_nullable, df_pandas_pyarrow]
)
def test_sumh_literal(df_raw: Any) -> None:
    df = nw.LazyFrame(df_raw)
    result = df.with_columns(horizonal_sum=nw.sum_horizontal("a", nw.col("b")))
    result_native = nw.to_native(result)
    expected = {
        "a": [1, 3, 2],
        "b": [4, 4, 6],
        "z": [7.0, 8.0, 9.0],
        "horizonal_sum": [5, 7, 8],
    }
    compare_dicts(result_native, expected)


@pytest.mark.parametrize(
    "df_raw", [df_pandas, df_lazy, df_pandas_nullable, df_pandas_pyarrow]
)
def test_sum_all(df_raw: Any) -> None:
    df = nw.LazyFrame(df_raw)
    result = df.select(nw.all().sum())
    result_native = nw.to_native(result)
    expected = {"a": [6], "b": [14], "z": [24.0]}
    compare_dicts(result_native, expected)


@pytest.mark.parametrize(
    "df_raw", [df_pandas, df_lazy, df_pandas_nullable, df_pandas_pyarrow]
)
@pytest.mark.parametrize(
    ("dtype", "expected_lit"),
    [(None, [2, 2, 2]), (nw.String, ["2", "2", "2"]), (nw.Float32, [2.0, 2.0, 2.0])],
)
def test_lit(df_raw: Any, dtype: dtypes.DType | None, expected_lit: list[Any]) -> None:
    df = nw.LazyFrame(df_raw)
    result = df.with_columns(nw.lit(2, dtype).alias("lit"))
    result_native = nw.to_native(result)
    expected = {
        "a": [1, 3, 2],
        "b": [4, 4, 6],
        "z": [7.0, 8.0, 9.0],
        "lit": expected_lit,
    }
    compare_dicts(result_native, expected)


@pytest.mark.parametrize(
    "df_raw", [df_pandas, df_lazy, df_pandas_nullable, df_pandas_pyarrow]
)
def test_lit_error(df_raw: Any) -> None:
    df = nw.LazyFrame(df_raw)
    with pytest.raises(
        ValueError, match="numpy arrays are not supported as literal values"
    ):
        _ = df.with_columns(nw.lit(np.array([1, 2])).alias("lit"))
    with pytest.raises(
        NotImplementedError, match="Nested datatypes are not supported yet."
    ):
        _ = df.with_columns(nw.lit((1, 2)).alias("lit"))
    with pytest.raises(
        NotImplementedError, match="Nested datatypes are not supported yet."
    ):
        _ = df.with_columns(nw.lit([1, 2]).alias("lit"))


@pytest.mark.parametrize(
    "df_raw", [df_pandas, df_lazy, df_pandas_nullable, df_pandas_pyarrow]
)
def test_double_selected(df_raw: Any) -> None:
    df = nw.LazyFrame(df_raw)
    result = df.select(nw.col("a", "b") * 2)
    result_native = nw.to_native(result)
    expected = {"a": [2, 6, 4], "b": [8, 8, 12]}
    compare_dicts(result_native, expected)
    result = df.select("z", nw.col("a", "b") * 2)
    result_native = nw.to_native(result)
    expected = {"z": [7, 8, 9], "a": [2, 6, 4], "b": [8, 8, 12]}
    compare_dicts(result_native, expected)
    result = df.select("a").select(nw.col("a") + nw.all())
    result_native = nw.to_native(result)
    expected = {"a": [2, 6, 4]}
    compare_dicts(result_native, expected)


@pytest.mark.parametrize(
    "df_raw", [df_pandas, df_lazy, df_pandas_nullable, df_pandas_pyarrow]
)
def test_rename(df_raw: Any) -> None:
    df = nw.LazyFrame(df_raw)
    result = df.rename({"a": "x", "b": "y"})
    result_native = nw.to_native(result)
    expected = {"x": [1, 3, 2], "y": [4, 4, 6], "z": [7.0, 8, 9]}
    compare_dicts(result_native, expected)


@pytest.mark.parametrize(
    "df_raw", [df_pandas, df_lazy, df_pandas_nullable, df_pandas_pyarrow]
)
def test_join(df_raw: Any) -> None:
    df = nw.LazyFrame(df_raw)
    df_right = df
    result = df.join(df_right, left_on=["a", "b"], right_on=["a", "b"], how="inner")
    result_native = nw.to_native(result)
    expected = {"a": [1, 3, 2], "b": [4, 4, 6], "z": [7.0, 8, 9], "z_right": [7.0, 8, 9]}
    compare_dicts(result_native, expected)

    result = df.join(df_right, left_on="a", right_on="a", how="left")  # type: ignore[arg-type]
    result_native = nw.to_native(result)
    expected = {
        "a": [1, 3, 2],
        "b": [4, 4, 6],
        "z": [7.0, 8, 9],
        "b_right": [4, 4, 6],
        "z_right": [7.0, 8.0, 9.0],
    }
    compare_dicts(result_native, expected)
    result = df.join(df_right, left_on="a", right_on="a", how="left")  # type: ignore[arg-type]

    with pytest.raises(NotImplementedError):
        result = df.join(df_right, left_on="a", right_on="a", how="right")  # type: ignore[arg-type]

    result = df.collect().join(df_right.collect(), left_on="a", right_on="a", how="inner")  # type: ignore[assignment]
    result_native = nw.to_native(result)
    expected = {
        "a": [1, 3, 2],
        "b": [4, 4, 6],
        "b_right": [4, 4, 6],
        "z": [7.0, 8, 9],
        "z_right": [7.0, 8, 9],
    }
    compare_dicts(result_native, expected)


# Sample data
df_pandas = pd.DataFrame({"a": [1, 2, 3], "b": [4, 5, 6]})
df_right_pandas = pd.DataFrame({"a": [1, 2, 3], "c": [4, 5, 6]})

df_polars = pl.DataFrame({"a": [1, 2, 3], "b": [4, 5, 6]})
df_right_polars = pl.DataFrame({"a": [1, 2, 3], "c": [4, 5, 6]})


@pytest.mark.parametrize(
    "df_left, df_right", [(df_pandas, df_right_pandas), (df_polars, df_right_polars)]
)
def test_coalesce_overlapping_names(df_left, df_right):
    if isinstance(df_left, pd.DataFrame):
        # Perform the join operation in pandas
        result_pandas = df_left.merge(df_right, left_on="b", right_on="c", how="left")
        # Adjust the pandas result to match the expected column names
        result_pandas = result_pandas.rename(columns={"a_x": "a_left", "a_y": "a_right"})
        result = result_pandas.to_dict(orient="list")
    else:
        # Perform the join operation in narwhals (using polars underneath)
        df_left_nw = nw.DataFrame(df_left)
        df_right_nw = nw.DataFrame(df_right)
<<<<<<< HEAD
        result_polars = df_left_nw.join(df_right_nw, left_on="b", right_on="c", how="left")
=======
        result_polars = df_left_nw.join(
            df_right_nw, left_on="b", right_on="c", how="left"
        )
>>>>>>> bd466931
        result = nw.to_native(result_polars)
        result = result.rename({"a": "a_left"}).to_pandas().to_dict(orient="list")

    expected = {"a_left": [1, 2, 3], "b": [4, 5, 6], "a_right": [1, 2, 3], "c": [4, 5, 6]}
    compare_dicts(result, expected)


@pytest.mark.parametrize(
    "df_raw", [df_pandas, df_lazy, df_pandas_nullable, df_pandas_pyarrow]
)
# todo: https://github.com/narwhals-dev/narwhals/issues/313
@pytest.mark.filterwarnings("ignore:Determining|Resolving.*")
def test_schema(df_raw: Any) -> None:
    result = nw.LazyFrame(df_raw).schema
    expected = {"a": nw.Int64, "b": nw.Int64, "z": nw.Float64}
    assert result == expected
    result = nw.LazyFrame(df_raw).collect().schema
    expected = {"a": nw.Int64, "b": nw.Int64, "z": nw.Float64}
    assert result == expected
    result = nw.LazyFrame(df_raw).columns  # type: ignore[assignment]
    expected = ["a", "b", "z"]  # type: ignore[assignment]
    assert result == expected
    result = nw.LazyFrame(df_raw).collect().columns  # type: ignore[assignment]
    expected = ["a", "b", "z"]  # type: ignore[assignment]
    assert result == expected


@pytest.mark.parametrize(
    "df_raw", [df_pandas, df_lazy, df_pandas_nullable, df_pandas_pyarrow]
)
# todo: https://github.com/narwhals-dev/narwhals/issues/313
@pytest.mark.filterwarnings("ignore:Determining|Resolving.*")
def test_columns(df_raw: Any) -> None:
    df = nw.LazyFrame(df_raw)
    result = df.columns
    expected = ["a", "b", "z"]
    assert result == expected


@pytest.mark.parametrize("df_raw", [df_polars, df_pandas, df_mpd, df_lazy])
def test_lazy_instantiation(df_raw: Any) -> None:
    result = nw.LazyFrame(df_raw)
    result_native = nw.to_native(result)
    expected = {"a": [1, 3, 2], "b": [4, 4, 6], "z": [7.0, 8, 9]}
    compare_dicts(result_native, expected)


@pytest.mark.parametrize("df_raw", [df_lazy])
def test_lazy_instantiation_error(df_raw: Any) -> None:
    with pytest.raises(
        TypeError, match="Can't instantiate DataFrame from Polars LazyFrame."
    ):
        _ = nw.DataFrame(df_raw).shape


@pytest.mark.parametrize("df_raw", [df_polars, df_pandas, df_mpd])
def test_eager_instantiation(df_raw: Any) -> None:
    result = nw.DataFrame(df_raw)
    result_native = nw.to_native(result)
    expected = {"a": [1, 3, 2], "b": [4, 4, 6], "z": [7.0, 8, 9]}
    compare_dicts(result_native, expected)


def test_accepted_dataframes() -> None:
    array = np.array([[0, 4.0], [2, 5]])
    with pytest.raises(
        TypeError,
        match="Expected pandas-like dataframe, Polars dataframe, or Polars lazyframe, got: <class 'numpy.ndarray'>",
    ):
        nw.DataFrame(array)
    with pytest.raises(
        TypeError,
        match="Expected pandas-like dataframe, Polars dataframe, or Polars lazyframe, got: <class 'numpy.ndarray'>",
    ):
        nw.LazyFrame(array)


@pytest.mark.parametrize("df_raw", [df_polars, df_pandas, df_mpd])
@pytest.mark.filterwarnings("ignore:.*Passing a BlockManager.*:DeprecationWarning")
def test_convert_pandas(df_raw: Any) -> None:
    result = nw.from_native(df_raw).to_pandas()  # type: ignore[union-attr]
    expected = pd.DataFrame({"a": [1, 3, 2], "b": [4, 4, 6], "z": [7.0, 8, 9]})
    pd.testing.assert_frame_equal(result, expected)


@pytest.mark.parametrize(
    "df_raw", [df_polars, df_pandas, df_mpd, df_pandas_nullable, df_pandas_pyarrow]
)
@pytest.mark.filterwarnings(
    r"ignore:np\.find_common_type is deprecated\.:DeprecationWarning"
)
def test_convert_numpy(df_raw: Any) -> None:
    result = nw.DataFrame(df_raw).to_numpy()
    expected = np.array([[1, 3, 2], [4, 4, 6], [7.0, 8, 9]]).T
    np.testing.assert_array_equal(result, expected)
    assert result.dtype == "float64"
    result = nw.DataFrame(df_raw).__array__()
    np.testing.assert_array_equal(result, expected)
    assert result.dtype == "float64"


@pytest.mark.parametrize("df_raw", [df_polars, df_pandas, df_mpd])
def test_shape(df_raw: Any) -> None:
    result = nw.DataFrame(df_raw).shape
    expected = (3, 3)
    assert result == expected


@pytest.mark.parametrize("df_raw", [df_polars, df_pandas, df_mpd, df_lazy])
def test_expr_binary(df_raw: Any) -> None:
    result = nw.LazyFrame(df_raw).with_columns(
        a=(1 + 3 * nw.col("a")) * (1 / nw.col("a")),
        b=nw.col("z") / (2 - nw.col("b")),
        c=nw.col("a") + nw.col("b") / 2,
        d=nw.col("a") - nw.col("b"),
        e=((nw.col("a") > nw.col("b")) & (nw.col("a") >= nw.col("z"))).cast(nw.Int64),
        f=(
            (nw.col("a") < nw.col("b"))
            | (nw.col("a") <= nw.col("z"))
            | (nw.col("a") == 1)
        ).cast(nw.Int64),
        g=nw.col("a") != 1,
        h=(False & (nw.col("a") != 1)),
        i=(False | (nw.col("a") != 1)),
        j=2 ** nw.col("a"),
        k=2 // nw.col("a"),
        l=nw.col("a") // 2,
        m=nw.col("a") ** 2,
        n=nw.col("a") % 2,
        o=2 % nw.col("a"),
    )
    result_native = nw.to_native(result)
    expected = {
        "a": [4, 3.333333, 3.5],
        "b": [-3.5, -4.0, -2.25],
        "z": [7.0, 8.0, 9.0],
        "c": [3, 5, 5],
        "d": [-3, -1, -4],
        "e": [0, 0, 0],
        "f": [1, 1, 1],
        "g": [False, True, True],
        "h": [False, False, False],
        "i": [False, True, True],
        "j": [2, 8, 4],
        "k": [2, 0, 1],
        "l": [0, 1, 1],
        "m": [1, 9, 4],
        "n": [1, 1, 0],
        "o": [0, 2, 0],
    }
    compare_dicts(result_native, expected)


@pytest.mark.parametrize("df_raw", [df_polars, df_pandas, df_lazy])
def test_expr_unary(df_raw: Any) -> None:
    result = (
        nw.from_native(df_raw)
        .with_columns(
            a_mean=nw.col("a").mean(),
            a_sum=nw.col("a").sum(),
            b_nunique=nw.col("b").n_unique(),
            z_min=nw.col("z").min(),
            z_max=nw.col("z").max(),
        )
        .select(nw.col("a_mean", "a_sum", "b_nunique", "z_min", "z_max").unique())
    )
    result_native = nw.to_native(result)
    expected = {"a_mean": [2], "a_sum": [6], "b_nunique": [2], "z_min": [7], "z_max": [9]}
    compare_dicts(result_native, expected)


@pytest.mark.parametrize("df_raw", [df_polars, df_pandas, df_mpd, df_lazy])
def test_expr_transform(df_raw: Any) -> None:
    result = nw.LazyFrame(df_raw).with_columns(
        a=nw.col("a").is_between(-1, 1), b=nw.col("b").is_in([4, 5])
    )
    result_native = nw.to_native(result)
    expected = {"a": [True, False, False], "b": [True, True, False], "z": [7, 8, 9]}
    compare_dicts(result_native, expected)


@pytest.mark.parametrize("df_raw", [df_polars, df_pandas, df_lazy])
def test_expr_min_max(df_raw: Any) -> None:
    df = nw.LazyFrame(df_raw)
    result_min = nw.to_native(df.select(nw.min("a", "b", "z")))
    result_max = nw.to_native(df.select(nw.max("a", "b", "z")))
    expected_min = {"a": [1], "b": [4], "z": [7]}
    expected_max = {"a": [3], "b": [6], "z": [9]}
    compare_dicts(result_min, expected_min)
    compare_dicts(result_max, expected_max)


@pytest.mark.parametrize("df_raw", [df_polars, df_pandas, df_mpd, df_lazy])
def test_expr_sample(df_raw: Any) -> None:
    df = nw.LazyFrame(df_raw)
    result_shape = nw.to_native(df.select(nw.col("a").sample(n=2)).collect()).shape
    expected = (2, 1)
    assert result_shape == expected
    result_shape = nw.to_native(df.collect()["a"].sample(n=2)).shape
    expected = (2,)  # type: ignore[assignment]
    assert result_shape == expected


@pytest.mark.parametrize("df_raw", [df_pandas_na, df_lazy_na])
def test_expr_na(df_raw: Any) -> None:
    df = nw.LazyFrame(df_raw)
    result_nna = nw.to_native(
        df.filter((~nw.col("a").is_null()) & (~df.collect()["z"].is_null()))
    )
    expected = {"a": [2], "b": [6], "z": [9]}
    compare_dicts(result_nna, expected)


@pytest.mark.parametrize(
    "df_raw", [df_pandas, df_lazy, df_pandas_nullable, df_pandas_pyarrow]
)
def test_head(df_raw: Any) -> None:
    df = nw.LazyFrame(df_raw)
    result = nw.to_native(df.head(2))
    expected = {"a": [1, 3], "b": [4, 4], "z": [7.0, 8.0]}
    compare_dicts(result, expected)
    result = nw.to_native(df.collect().head(2))
    expected = {"a": [1, 3], "b": [4, 4], "z": [7.0, 8.0]}
    compare_dicts(result, expected)
    result = nw.to_native(df.collect().select(nw.col("a").head(2)))
    expected = {"a": [1, 3]}
    compare_dicts(result, expected)


@pytest.mark.parametrize(
    "df_raw", [df_pandas, df_lazy, df_pandas_nullable, df_pandas_pyarrow]
)
def test_tail(df_raw: Any) -> None:
    df = nw.LazyFrame(df_raw)
    result = nw.to_native(df.tail(2))
    expected = {"a": [3, 2], "b": [4, 6], "z": [8.0, 9]}
    compare_dicts(result, expected)
    result = nw.to_native(df.collect().tail(2))
    expected = {"a": [3, 2], "b": [4, 6], "z": [8.0, 9]}
    compare_dicts(result, expected)
    result = nw.to_native(df.collect().select(nw.col("a").tail(2)))
    expected = {"a": [3, 2]}
    compare_dicts(result, expected)


@pytest.mark.parametrize(
    "df_raw", [df_pandas, df_lazy, df_pandas_nullable, df_pandas_pyarrow]
)
def test_unique(df_raw: Any) -> None:
    df = nw.LazyFrame(df_raw)
    result = nw.to_native(df.unique("b").sort("b"))
    expected = {"a": [1, 2], "b": [4, 6], "z": [7.0, 9.0]}
    compare_dicts(result, expected)
    result = nw.to_native(df.collect().unique("b").sort("b"))
    expected = {"a": [1, 2], "b": [4, 6], "z": [7.0, 9.0]}
    compare_dicts(result, expected)


@pytest.mark.parametrize("df_raw", [df_pandas_na, df_lazy_na])
def test_drop_nulls(df_raw: Any) -> None:
    df = nw.LazyFrame(df_raw)
    result = nw.to_native(df.select(nw.col("a").drop_nulls()))
    expected = {"a": [3, 2]}
    compare_dicts(result, expected)
    result = nw.to_native(df.select(df.collect()["a"].drop_nulls()))
    expected = {"a": [3, 2]}
    compare_dicts(result, expected)


@pytest.mark.parametrize(
    ("df_raw", "df_raw_right"), [(df_pandas, df_right_pandas), (df_lazy, df_right_lazy)]
)
def test_concat_horizontal(df_raw: Any, df_raw_right: Any) -> None:
    df_left = nw.LazyFrame(df_raw)
    df_right = nw.LazyFrame(df_raw_right)
    result = nw.concat([df_left, df_right], how="horizontal")
    result_native = nw.to_native(result)
    expected = {
        "a": [1, 3, 2],
        "b": [4, 4, 6],
        "z": [7.0, 8, 9],
        "c": [6, 12, -1],
        "d": [0, -4, 2],
    }
    compare_dicts(result_native, expected)

    with pytest.raises(ValueError, match="No items"):
        nw.concat([])


@pytest.mark.parametrize(
    ("df_raw", "df_raw_right"), [(df_pandas, df_right_pandas), (df_lazy, df_right_lazy)]
)
def test_concat_vertical(df_raw: Any, df_raw_right: Any) -> None:
    df_left = nw.LazyFrame(df_raw).collect().rename({"a": "c", "b": "d"}).lazy().drop("z")
    df_right = nw.LazyFrame(df_raw_right)
    result = nw.concat([df_left, df_right], how="vertical")
    result_native = nw.to_native(result)
    expected = {"c": [1, 3, 2, 6, 12, -1], "d": [4, 4, 6, 0, -4, 2]}
    compare_dicts(result_native, expected)
    with pytest.raises(ValueError, match="No items"):
        nw.concat([], how="vertical")
    with pytest.raises(Exception, match="unable to vstack"):
        nw.concat([df_left, df_right.rename({"d": "i"})], how="vertical").collect()  # type: ignore[union-attr]


@pytest.mark.parametrize("df_raw", [df_pandas, df_polars])
def test_lazy(df_raw: Any) -> None:
    df = nw.DataFrame(df_raw)
    result = df.lazy()
    assert isinstance(result, nw.LazyFrame)


def test_to_dict() -> None:
    df = nw.DataFrame(df_pandas)
    result = df.to_dict(as_series=True)
    expected = {
        "a": pd.Series([1, 3, 2], name="a"),
        "b": pd.Series([4, 4, 6], name="b"),
        "z": pd.Series([7.0, 8, 9], name="z"),
    }
    for key in expected:
        pd_assert_series_equal(nw.to_native(result[key]), expected[key])

    df = nw.DataFrame(df_polars)
    result = df.to_dict(as_series=True)
    expected = {
        "a": pl.Series("a", [1, 3, 2]),
        "b": pl.Series("b", [4, 4, 6]),
        "z": pl.Series("z", [7.0, 8, 9]),
    }
    for key in expected:
        pl_assert_series_equal(nw.to_native(result[key]), expected[key])


@pytest.mark.parametrize(
    "df_raw", [df_pandas, df_lazy, df_pandas_nullable, df_pandas_pyarrow]
)
def test_any_all(df_raw: Any) -> None:
    df = nw.LazyFrame(df_raw)
    result = nw.to_native(df.select((nw.all() > 1).all()))
    expected = {"a": [False], "b": [True], "z": [True]}
    compare_dicts(result, expected)
    result = nw.to_native(df.select((nw.all() > 1).any()))
    expected = {"a": [True], "b": [True], "z": [True]}
    compare_dicts(result, expected)


def test_invalid() -> None:
    df = nw.LazyFrame(df_pandas)
    with pytest.raises(ValueError, match="Multi-output"):
        df.select(nw.all() + nw.all())
    with pytest.raises(TypeError, match="Perhaps you:"):
        df.select([pl.col("a")])  # type: ignore[list-item]
    with pytest.raises(TypeError, match="Perhaps you:"):
        df.select([nw.col("a").cast(pl.Int64)])


@pytest.mark.parametrize("df_raw", [df_pandas])
def test_reindex(df_raw: Any) -> None:
    df = nw.DataFrame(df_raw)
    result = df.select("b", df["a"].sort(descending=True))
    expected = {"b": [4, 4, 6], "a": [3, 2, 1]}
    compare_dicts(result, expected)
    result = df.select("b", nw.col("a").sort(descending=True))
    compare_dicts(result, expected)

    s = df["a"]
    result_s = s > s.sort()
    assert not result_s[0]
    assert result_s[1]
    assert not result_s[2]
    result = df.with_columns(s.sort())
    expected = {"a": [1, 2, 3], "b": [4, 4, 6], "z": [7.0, 8.0, 9.0]}  # type: ignore[list-item]
    compare_dicts(result, expected)
    with pytest.raises(ValueError, match="Multi-output expressions are not supported"):
        nw.to_native(df.with_columns(nw.all() + nw.all()))


@pytest.mark.parametrize(
    ("df_raw", "df_raw_right"),
    [(df_pandas, df_polars), (df_polars, df_pandas)],
)
def test_library(df_raw: Any, df_raw_right: Any) -> None:
    df_left = nw.LazyFrame(df_raw)
    df_right = nw.LazyFrame(df_raw_right)
    with pytest.raises(
        NotImplementedError, match="Cross-library comparisons aren't supported"
    ):
        nw.concat([df_left, df_right], how="horizontal")
    with pytest.raises(
        NotImplementedError, match="Cross-library comparisons aren't supported"
    ):
        nw.concat([df_left, df_right], how="vertical")
    with pytest.raises(
        NotImplementedError, match="Cross-library comparisons aren't supported"
    ):
        df_left.join(df_right, left_on=["a"], right_on=["a"], how="inner")


@pytest.mark.parametrize("df_raw", [df_pandas, df_polars])
def test_is_duplicated(df_raw: Any) -> None:
    df = nw.DataFrame(df_raw)
    result = nw.concat([df, df.head(1)]).is_duplicated()  # type: ignore [union-attr]
    expected = np.array([True, False, False, True])
    assert (result.to_numpy() == expected).all()


@pytest.mark.parametrize("df_raw", [df_pandas, df_polars])
@pytest.mark.parametrize(("threshold", "expected"), [(0, False), (10, True)])
def test_is_empty(df_raw: Any, threshold: Any, expected: Any) -> None:
    df = nw.DataFrame(df_raw)
    result = df.filter(nw.col("a") > threshold).is_empty()
    assert result == expected


@pytest.mark.parametrize("df_raw", [df_pandas, df_polars])
def test_is_unique(df_raw: Any) -> None:
    df = nw.DataFrame(df_raw)
    result = nw.concat([df, df.head(1)]).is_unique()  # type: ignore [union-attr]
    expected = np.array([False, True, True, False])
    assert (result.to_numpy() == expected).all()


@pytest.mark.parametrize("df_raw", [df_pandas_na, df_lazy_na.collect()])
def test_null_count(df_raw: Any) -> None:
    df = nw.DataFrame(df_raw)
    result = nw.to_native(df.null_count())
    expected = {"a": [1], "b": [0], "z": [1]}
    compare_dicts(result, expected)


@pytest.mark.parametrize("df_raw", [df_pandas, df_polars])
@pytest.mark.parametrize(
    ("interpolation", "expected"),
    [
        ("lower", {"a": [1.0], "b": [4.0], "z": [7.0]}),
        ("higher", {"a": [2.0], "b": [4.0], "z": [8.0]}),
        ("midpoint", {"a": [1.5], "b": [4.0], "z": [7.5]}),
        ("linear", {"a": [1.6], "b": [4.0], "z": [7.6]}),
        ("nearest", {"a": [2.0], "b": [4.0], "z": [8.0]}),
    ],
)
def test_quantile(
    df_raw: Any,
    interpolation: Literal["nearest", "higher", "lower", "midpoint", "linear"],
    expected: dict[str, list[float]],
) -> None:
    q = 0.3

    df = nw.from_native(df_raw)
    result = nw.to_native(
        df.select(nw.all().quantile(quantile=q, interpolation=interpolation))
    )
    compare_dicts(result, expected)


@pytest.mark.parametrize("df_raw", [df_pandas, df_polars])
@pytest.mark.parametrize(
    ("row", "column", "expected"),
    [(0, 2, 7), (1, "z", 8)],
)
def test_item(
    df_raw: Any,
    row: int | None,
    column: int | str | None,
    expected: Any,
) -> None:
    df = nw.from_native(df_raw, eager_only=True)
    assert df.item(row, column) == expected
    assert df.select("a").head(1).item() == 1


@pytest.mark.parametrize("df_raw", [df_pandas, df_polars])
@pytest.mark.parametrize(
    ("row", "column", "err_msg"),
    [
        (0, None, re.escape("cannot call `.item()` with only one of `row` or `column`")),
        (None, 0, re.escape("cannot call `.item()` with only one of `row` or `column`")),
        (
            None,
            None,
            re.escape("can only call `.item()` if the dataframe is of shape (1, 1)"),
        ),
    ],
)
def test_item_value_error(
    df_raw: Any,
    row: int | None,
    column: int | str | None,
    err_msg: str,
) -> None:
    with pytest.raises(ValueError, match=err_msg):
        nw.from_native(df_raw, eager_only=True).item(row, column)


@pytest.mark.parametrize("df_raw", [df_pandas, df_polars])
def test_with_columns_order(df_raw: Any) -> None:
    df = nw.from_native(df_raw)
    result = df.with_columns(nw.col("a") + 1, d=nw.col("a") - 1)
    assert result.columns == ["a", "b", "z", "d"]
    expected = {"a": [2, 4, 3], "b": [4, 4, 6], "z": [7.0, 8, 9], "d": [0, 2, 1]}
    compare_dicts(result, expected)


@pytest.mark.parametrize("df_raw", [df_pandas, df_polars])
def test_with_columns_order_single_row(df_raw: Any) -> None:
    df = nw.from_native(df_raw[:1])
    assert len(df) == 1
    result = df.with_columns(nw.col("a") + 1, d=nw.col("a") - 1)
    assert result.columns == ["a", "b", "z", "d"]
    expected = {"a": [2], "b": [4], "z": [7.0], "d": [0]}
    compare_dicts(result, expected)


def test_get_sys_info() -> None:
    with ignore_warnings():
        sys_info = _get_sys_info()

    assert "python" in sys_info
    assert "executable" in sys_info
    assert "machine" in sys_info


def test_get_deps_info() -> None:
    with ignore_warnings():
        deps_info = _get_deps_info()

    assert "narwhals" in deps_info
    assert "pandas" in deps_info
    assert "polars" in deps_info
    assert "cudf" in deps_info
    assert "modin" in deps_info
    assert "pyarrow" in deps_info
    assert "numpy" in deps_info


def test_show_versions(capsys: Any) -> None:
    with ignore_warnings():
        show_versions()
        out, err = capsys.readouterr()

    assert "python" in out
    assert "machine" in out
    assert "pandas" in out
    assert "polars" in out<|MERGE_RESOLUTION|>--- conflicted
+++ resolved
@@ -360,13 +360,9 @@
         # Perform the join operation in narwhals (using polars underneath)
         df_left_nw = nw.DataFrame(df_left)
         df_right_nw = nw.DataFrame(df_right)
-<<<<<<< HEAD
-        result_polars = df_left_nw.join(df_right_nw, left_on="b", right_on="c", how="left")
-=======
         result_polars = df_left_nw.join(
             df_right_nw, left_on="b", right_on="c", how="left"
         )
->>>>>>> bd466931
         result = nw.to_native(result_polars)
         result = result.rename({"a": "a_left"}).to_pandas().to_dict(orient="list")
 
