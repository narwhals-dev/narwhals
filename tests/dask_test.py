"""
Dask support in Narwhals is still _very_ scant.

Start with a simple test file whilst we develop the basics.
Once we're a bit further along (say, we can at least evaluate
TPC-H Q1 with Dask), then we can integrate dask tests into
the main test suite.
"""

from __future__ import annotations

import sys
import warnings
from datetime import datetime
from typing import Any

import pandas as pd
import pytest

import narwhals.stable.v1 as nw
from narwhals.utils import parse_version
from tests.utils import compare_dicts

pytest.importorskip("dask")
with warnings.catch_warnings():
    warnings.filterwarnings(
        "ignore",
        category=pytest.PytestDeprecationWarning,
    )
    pytest.importorskip("dask_expr")


if sys.version_info < (3, 9):
    pytest.skip("Dask tests require Python 3.9+", allow_module_level=True)


@pytest.mark.parametrize(
    ("prefix", "expected"),
    [
        ("fda", {"a": [True, False]}),
        ("edf", {"a": [False, True]}),
        ("asd", {"a": [False, False]}),
    ],
)
def test_starts_with(prefix: str, expected: dict[str, list[bool]]) -> None:
    import dask.dataframe as dd

    data = {"a": ["fdas", "edfas"]}
    dfdd = dd.from_pandas(pd.DataFrame(data))
    df = nw.from_native(dfdd)
    result = df.with_columns(nw.col("a").str.starts_with(prefix))

    compare_dicts(result, expected)


@pytest.mark.parametrize(
    ("suffix", "expected"),
    [
        ("das", {"a": [True, False]}),
        ("fas", {"a": [False, True]}),
        ("asd", {"a": [False, False]}),
    ],
)
def test_ends_with(suffix: str, expected: dict[str, list[bool]]) -> None:
    import dask.dataframe as dd

    data = {"a": ["fdas", "edfas"]}
    dfdd = dd.from_pandas(pd.DataFrame(data))
    df = nw.from_native(dfdd)
    result = df.with_columns(nw.col("a").str.ends_with(suffix))

    compare_dicts(result, expected)


@pytest.mark.parametrize(
    ("offset", "length", "expected"),
    [(1, 2, {"a": ["da", "df"]}), (-2, None, {"a": ["as", "as"]})],
)
def test_str_slice(offset: int, length: int | None, expected: Any) -> None:
    import dask.dataframe as dd

    data = {"a": ["fdas", "edfas"]}
    dfdd = dd.from_pandas(pd.DataFrame(data))
    df = nw.from_native(dfdd)

    result_frame = df.with_columns(nw.col("a").str.slice(offset, length))
    compare_dicts(result_frame, expected)


def test_to_datetime() -> None:
    import dask.dataframe as dd

    data = {"a": ["2020-01-01T12:34:56"]}
    dfdd = dd.from_pandas(pd.DataFrame(data))
    df = nw.from_native(dfdd)

    format = "%Y-%m-%dT%H:%M:%S"
    result = df.with_columns(b=nw.col("a").str.to_datetime(format=format))

    expected = {
        "a": ["2020-01-01T12:34:56"],
        "b": [datetime.strptime("2020-01-01T12:34:56", format)],  # noqa: DTZ007
    }
    compare_dicts(result, expected)


@pytest.mark.parametrize(
    ("data", "expected"),
    [
        ({"a": ["foo", "bar"]}, {"a": ["FOO", "BAR"]}),
        (
            {
                "a": [
                    "special case ß",
                    "ςpecial caσe",  # noqa: RUF001
                ]
            },
            {"a": ["SPECIAL CASE ẞ", "ΣPECIAL CAΣE"]},
        ),
    ],
)
def test_str_to_uppercase(
    request: pytest.FixtureRequest,
    data: dict[str, list[str]],
    expected: dict[str, list[str]],
) -> None:
    import dask.dataframe as dd
    import pyarrow as pa

    if (parse_version(pa.__version__) < (12, 0, 0)) and ("ß" in data["a"][0]):
        # We are marking it xfail for these conditions above
        # since the pyarrow backend will convert
        # smaller cap 'ß' to upper cap 'ẞ' instead of 'SS'
        request.applymarker(pytest.mark.xfail)

    dfdd = dd.from_pandas(pd.DataFrame(data))
    df = nw.from_native(dfdd)

    result_frame = df.with_columns(nw.col("a").str.to_uppercase())

    compare_dicts(result_frame, expected)


@pytest.mark.parametrize(
    ("data", "expected"),
    [
        ({"a": ["FOO", "BAR"]}, {"a": ["foo", "bar"]}),
        (
            {"a": ["SPECIAL CASE ß", "ΣPECIAL CAΣE"]},
            {
                "a": [
                    "special case ß",
                    "σpecial caσe",  # noqa: RUF001
                ]
            },
        ),
    ],
)
def test_str_to_lowercase(
    data: dict[str, list[str]],
    expected: dict[str, list[str]],
) -> None:
    import dask.dataframe as dd

    dfdd = dd.from_pandas(pd.DataFrame(data))
    df = nw.from_native(dfdd)

    result_frame = df.with_columns(nw.col("a").str.to_lowercase())
<<<<<<< HEAD
    compare_dicts(result_frame, expected)


def test_columns() -> None:
    import dask.dataframe as dd

    dfdd = dd.from_pandas(pd.DataFrame({"a": [1, 2, 3], "b": ["cat", "bat", "mat"]}))
    df = nw.from_native(dfdd)

    result = df.columns

    assert set(result) == {"a", "b"}


def test_filter() -> None:
    import dask.dataframe as dd

    data = {"a": [1, 3, 2], "b": [4, 4, 6], "z": [7.0, 8, 9]}
    dfdd = dd.from_pandas(pd.DataFrame(data))
    df = nw.from_native(dfdd)
    result = df.filter(nw.col("a") > 1)
    expected = {"a": [3, 2], "b": [4, 6], "z": [8.0, 9.0]}

    compare_dicts(result, expected)


def test_select() -> None:
    import dask.dataframe as dd

    data = {"a": [1, 3, 2], "b": [4, 4, 6], "z": [7.0, 8, 9]}
    df = nw.from_native(dd.from_pandas(pd.DataFrame(data)))
    result = df.select("a", nw.col("b") + 1, (nw.col("z") * 2).alias("z*2"))
    expected = {"a": [1, 3, 2], "b": [5, 5, 7], "z*2": [14.0, 16.0, 18.0]}
    compare_dicts(result, expected)


def test_str_only_select() -> None:
    import dask.dataframe as dd

    data = {"a": [1, 3, 2], "b": [4, 4, 6], "z": [7.0, 8, 9]}
    df = nw.from_native(dd.from_pandas(pd.DataFrame(data)))
    result = df.select("a", "b")
    expected = {"a": [1, 3, 2], "b": [4, 4, 6]}
    compare_dicts(result, expected)


def test_empty_select() -> None:
    import dask.dataframe as dd

    result = (
        nw.from_native(dd.from_pandas(pd.DataFrame({"a": [1, 2, 3]})))
        .lazy()
        .select()
        .collect()
    )
    assert result.shape == (0, 0)


def test_dt_year() -> None:
    import dask.dataframe as dd

    data = {"a": [datetime(2020, 1, 1), datetime(2021, 1, 1)]}
    dfdd = dd.from_pandas(pd.DataFrame(data))
    df = nw.from_native(dfdd)
    result = df.with_columns(year=nw.col("a").dt.year())
    expected = {"a": data["a"], "year": [2020, 2021]}
    compare_dicts(result, expected)


def test_dt_month() -> None:
    import dask.dataframe as dd

    data = {"a": [datetime(2020, 1, 1), datetime(2021, 1, 1)]}
    dfdd = dd.from_pandas(pd.DataFrame(data))
    df = nw.from_native(dfdd)
    result = df.with_columns(month=nw.col("a").dt.month())
    expected = {"a": data["a"], "month": [1, 1]}
    compare_dicts(result, expected)


def test_dt_day() -> None:
    import dask.dataframe as dd

    data = {"a": [datetime(2020, 1, 1), datetime(2021, 1, 1)]}
    dfdd = dd.from_pandas(pd.DataFrame(data))
    df = nw.from_native(dfdd)
    result = df.with_columns(day=nw.col("a").dt.day())
    expected = {"a": data["a"], "day": [1, 1]}
    compare_dicts(result, expected)


def test_dt_hour() -> None:
    import dask.dataframe as dd

    data = {"a": [datetime(2020, 1, 1, 1), datetime(2021, 1, 1, 2)]}
    dfdd = dd.from_pandas(pd.DataFrame(data))
    df = nw.from_native(dfdd)
    result = df.with_columns(hour=nw.col("a").dt.hour())
    expected = {"a": data["a"], "hour": [1, 2]}
    compare_dicts(result, expected)


def test_dt_minute() -> None:
    import dask.dataframe as dd

    data = {"a": [datetime(2020, 1, 1, 1, 1), datetime(2021, 1, 1, 2, 2)]}
    dfdd = dd.from_pandas(pd.DataFrame(data))
    df = nw.from_native(dfdd)
    result = df.with_columns(minute=nw.col("a").dt.minute())
    expected = {"a": data["a"], "minute": [1, 2]}
    compare_dicts(result, expected)


def test_dt_second() -> None:
    import dask.dataframe as dd

    data = {"a": [datetime(2020, 1, 1, 1, 1, 1), datetime(2021, 1, 1, 2, 2, 2)]}
    dfdd = dd.from_pandas(pd.DataFrame(data))
    df = nw.from_native(dfdd)
    result = df.with_columns(second=nw.col("a").dt.second())
    expected = {"a": data["a"], "second": [1, 2]}
    compare_dicts(result, expected)


def test_dt_millisecond() -> None:
    import dask.dataframe as dd

    data = {
        "a": [datetime(2020, 1, 1, 1, 1, 1, 1000), datetime(2021, 1, 1, 2, 2, 2, 2000)]
    }
    dfdd = dd.from_pandas(pd.DataFrame(data))
    df = nw.from_native(dfdd)
    result = df.with_columns(millisecond=nw.col("a").dt.millisecond())
    expected = {"a": data["a"], "millisecond": [1, 2]}
    compare_dicts(result, expected)


def test_dt_microsecond() -> None:
    import dask.dataframe as dd

    data = {
        "a": [datetime(2020, 1, 1, 1, 1, 1, 1000), datetime(2021, 1, 1, 2, 2, 2, 2000)]
    }
    dfdd = dd.from_pandas(pd.DataFrame(data))
    df = nw.from_native(dfdd)
    result = df.with_columns(microsecond=nw.col("a").dt.microsecond())
    expected = {"a": data["a"], "microsecond": [1000, 2000]}
    compare_dicts(result, expected)


def test_dt_nanosecond() -> None:
    import dask.dataframe as dd

    val1 = (
        pd.Timestamp("2014-07-04 15:00")
        + pd.tseries.offsets.Micro(654)
        + pd.tseries.offsets.Nano(321)
    )
    val2 = (
        pd.Timestamp("2014-07-04 15:00")
        + pd.tseries.offsets.Micro(123)
        + pd.tseries.offsets.Nano(456)
    )

    data = {"a": [val1, val2]}
    dfdd = dd.from_pandas(pd.DataFrame(data))
    df = nw.from_native(dfdd)
    result = df.with_columns(nanosecond=nw.col("a").dt.nanosecond())
    expected = {"a": data["a"], "nanosecond": [654321, 123456]}
    compare_dicts(result, expected)


def test_dt_ordinal_day() -> None:
    import dask.dataframe as dd

    data = {"a": [datetime(2020, 1, 7), datetime(2021, 2, 1)]}
    dfdd = dd.from_pandas(pd.DataFrame(data))
    df = nw.from_native(dfdd)
    result = df.with_columns(ordinal_day=nw.col("a").dt.ordinal_day())
    expected = {"a": data["a"], "ordinal_day": [7, 32]}
    compare_dicts(result, expected)


def test_drop_nulls() -> None:
    import dask.dataframe as dd

    data = {
        "A": [1, 2, None, 4],
        "B": [5, 6, 7, 8],
        "C": [None, None, None, None],
        "D": [9, 10, 11, 12],
    }

    df = dd.from_pandas(pd.DataFrame(data))
    dddf = nw.from_native(df)

    result_a = dddf.select(nw.col("A")).drop_nulls()
    result_b = dddf.select(nw.col("B")).drop_nulls()
    result_c = dddf.select(nw.col("C")).drop_nulls()
    result_d = dddf.select(nw.col("D")).drop_nulls()
    expected_a = {"A": [1.0, 2.0, 4.0]}
    expected_b = {"B": [5, 6, 7, 8]}
    expected_c = {"C": []}  # type: ignore[var-annotated]
    expected_d = {"D": [9, 10, 11, 12]}

    compare_dicts(result_a, expected_a)
    compare_dicts(result_b, expected_b)
    compare_dicts(result_c, expected_c)
    compare_dicts(result_d, expected_d)


def test_fill_null_series() -> None:
    import dask.dataframe as dd

    data = {
        "a": [0.0, None, 2, 3, 4],
        "b": [1.0, None, None, 5, 3],
        "c": [5.0, None, 3, 2, 1],
    }
    df = nw.from_native(dd.from_pandas(pd.DataFrame(data)))

    expected = {
        "a": [0.0, 99, 2, 3, 4],
        "b": [1.0, 99, 99, 5, 3],
        "c": [5.0, 99, 3, 2, 1],
    }
    result = df.with_columns(
        a=nw.col("a").fill_null(99),
        b=nw.col("b").fill_null(99),
        c=nw.col("c").fill_null(99),
    )
    compare_dicts(result, expected)


def test_comparison_operations() -> None:
    import dask.dataframe as dd

    data = {"a": [1, 2, 3], "b": [3, 2, 1]}
    dfdd = dd.from_pandas(pd.DataFrame(data))
    df = nw.from_native(dfdd)
    result = df.filter(nw.col("a") > nw.col("b"))
    expected = {"a": [3], "b": [1]}
    compare_dicts(result, expected)
    result = df.filter(nw.col("a") >= nw.col("b"))
    expected = {"a": [2, 3], "b": [2, 1]}
    compare_dicts(result, expected)
    result = df.filter(nw.col("a") < nw.col("b"))
    expected = {"a": [1], "b": [3]}
    compare_dicts(result, expected)
    result = df.filter(nw.col("a") <= nw.col("b"))
    expected = {"a": [1, 2], "b": [3, 2]}
    compare_dicts(result, expected)


def test_and_operations() -> None:
    import dask.dataframe as dd

    data = {"a": [True, True, False], "b": [True, False, True]}
    dfdd = dd.from_pandas(pd.DataFrame(data))
    df = nw.from_native(dfdd)
    result = df.filter(nw.col("a") & nw.col("b"))
    expected = {"a": [True], "b": [True]}
    compare_dicts(result, expected)


def test_or_operations() -> None:
    import dask.dataframe as dd

    data = {"a": [True, True, False, False], "b": [True, False, True, False]}
    dfdd = dd.from_pandas(pd.DataFrame(data))
    df = nw.from_native(dfdd)
    result = df.select(c=nw.col("a") | nw.col("b"))
    expected = {"c": [True, True, True, False]}
    compare_dicts(result, expected)


@pytest.mark.parametrize("expr1", ["a", nw.col("a")])
@pytest.mark.parametrize("expr2", ["b", nw.col("b")])
def test_allh(expr1: Any, expr2: Any) -> None:
    import dask.dataframe as dd

    data = {
        "a": [False, False, True],
        "b": [False, True, True],
    }
    dfdd = dd.from_pandas(pd.DataFrame(data))
    df = nw.from_native(dfdd)
    result = df.select(all=nw.all_horizontal(expr1, expr2))
    expected = {"all": [False, False, True]}
    compare_dicts(result, expected)


@pytest.mark.parametrize("expr1", ["a", nw.col("a")])
@pytest.mark.parametrize("expr2", ["b", nw.col("b")])
def test_anyh(expr1: Any, expr2: Any) -> None:
    import dask.dataframe as dd

    data = {
        "a": [False, False, True],
        "b": [False, True, True],
    }
    dfdd = dd.from_pandas(pd.DataFrame(data))
    df = nw.from_native(dfdd)
    result = df.select(any=nw.any_horizontal(expr1, expr2))
    expected = {"any": [False, True, True]}
    compare_dicts(result, expected)
=======
    compare_dicts(result_frame, expected)
>>>>>>> 0e19b4e0
<|MERGE_RESOLUTION|>--- conflicted
+++ resolved
@@ -166,313 +166,4 @@
     df = nw.from_native(dfdd)
 
     result_frame = df.with_columns(nw.col("a").str.to_lowercase())
-<<<<<<< HEAD
-    compare_dicts(result_frame, expected)
-
-
-def test_columns() -> None:
-    import dask.dataframe as dd
-
-    dfdd = dd.from_pandas(pd.DataFrame({"a": [1, 2, 3], "b": ["cat", "bat", "mat"]}))
-    df = nw.from_native(dfdd)
-
-    result = df.columns
-
-    assert set(result) == {"a", "b"}
-
-
-def test_filter() -> None:
-    import dask.dataframe as dd
-
-    data = {"a": [1, 3, 2], "b": [4, 4, 6], "z": [7.0, 8, 9]}
-    dfdd = dd.from_pandas(pd.DataFrame(data))
-    df = nw.from_native(dfdd)
-    result = df.filter(nw.col("a") > 1)
-    expected = {"a": [3, 2], "b": [4, 6], "z": [8.0, 9.0]}
-
-    compare_dicts(result, expected)
-
-
-def test_select() -> None:
-    import dask.dataframe as dd
-
-    data = {"a": [1, 3, 2], "b": [4, 4, 6], "z": [7.0, 8, 9]}
-    df = nw.from_native(dd.from_pandas(pd.DataFrame(data)))
-    result = df.select("a", nw.col("b") + 1, (nw.col("z") * 2).alias("z*2"))
-    expected = {"a": [1, 3, 2], "b": [5, 5, 7], "z*2": [14.0, 16.0, 18.0]}
-    compare_dicts(result, expected)
-
-
-def test_str_only_select() -> None:
-    import dask.dataframe as dd
-
-    data = {"a": [1, 3, 2], "b": [4, 4, 6], "z": [7.0, 8, 9]}
-    df = nw.from_native(dd.from_pandas(pd.DataFrame(data)))
-    result = df.select("a", "b")
-    expected = {"a": [1, 3, 2], "b": [4, 4, 6]}
-    compare_dicts(result, expected)
-
-
-def test_empty_select() -> None:
-    import dask.dataframe as dd
-
-    result = (
-        nw.from_native(dd.from_pandas(pd.DataFrame({"a": [1, 2, 3]})))
-        .lazy()
-        .select()
-        .collect()
-    )
-    assert result.shape == (0, 0)
-
-
-def test_dt_year() -> None:
-    import dask.dataframe as dd
-
-    data = {"a": [datetime(2020, 1, 1), datetime(2021, 1, 1)]}
-    dfdd = dd.from_pandas(pd.DataFrame(data))
-    df = nw.from_native(dfdd)
-    result = df.with_columns(year=nw.col("a").dt.year())
-    expected = {"a": data["a"], "year": [2020, 2021]}
-    compare_dicts(result, expected)
-
-
-def test_dt_month() -> None:
-    import dask.dataframe as dd
-
-    data = {"a": [datetime(2020, 1, 1), datetime(2021, 1, 1)]}
-    dfdd = dd.from_pandas(pd.DataFrame(data))
-    df = nw.from_native(dfdd)
-    result = df.with_columns(month=nw.col("a").dt.month())
-    expected = {"a": data["a"], "month": [1, 1]}
-    compare_dicts(result, expected)
-
-
-def test_dt_day() -> None:
-    import dask.dataframe as dd
-
-    data = {"a": [datetime(2020, 1, 1), datetime(2021, 1, 1)]}
-    dfdd = dd.from_pandas(pd.DataFrame(data))
-    df = nw.from_native(dfdd)
-    result = df.with_columns(day=nw.col("a").dt.day())
-    expected = {"a": data["a"], "day": [1, 1]}
-    compare_dicts(result, expected)
-
-
-def test_dt_hour() -> None:
-    import dask.dataframe as dd
-
-    data = {"a": [datetime(2020, 1, 1, 1), datetime(2021, 1, 1, 2)]}
-    dfdd = dd.from_pandas(pd.DataFrame(data))
-    df = nw.from_native(dfdd)
-    result = df.with_columns(hour=nw.col("a").dt.hour())
-    expected = {"a": data["a"], "hour": [1, 2]}
-    compare_dicts(result, expected)
-
-
-def test_dt_minute() -> None:
-    import dask.dataframe as dd
-
-    data = {"a": [datetime(2020, 1, 1, 1, 1), datetime(2021, 1, 1, 2, 2)]}
-    dfdd = dd.from_pandas(pd.DataFrame(data))
-    df = nw.from_native(dfdd)
-    result = df.with_columns(minute=nw.col("a").dt.minute())
-    expected = {"a": data["a"], "minute": [1, 2]}
-    compare_dicts(result, expected)
-
-
-def test_dt_second() -> None:
-    import dask.dataframe as dd
-
-    data = {"a": [datetime(2020, 1, 1, 1, 1, 1), datetime(2021, 1, 1, 2, 2, 2)]}
-    dfdd = dd.from_pandas(pd.DataFrame(data))
-    df = nw.from_native(dfdd)
-    result = df.with_columns(second=nw.col("a").dt.second())
-    expected = {"a": data["a"], "second": [1, 2]}
-    compare_dicts(result, expected)
-
-
-def test_dt_millisecond() -> None:
-    import dask.dataframe as dd
-
-    data = {
-        "a": [datetime(2020, 1, 1, 1, 1, 1, 1000), datetime(2021, 1, 1, 2, 2, 2, 2000)]
-    }
-    dfdd = dd.from_pandas(pd.DataFrame(data))
-    df = nw.from_native(dfdd)
-    result = df.with_columns(millisecond=nw.col("a").dt.millisecond())
-    expected = {"a": data["a"], "millisecond": [1, 2]}
-    compare_dicts(result, expected)
-
-
-def test_dt_microsecond() -> None:
-    import dask.dataframe as dd
-
-    data = {
-        "a": [datetime(2020, 1, 1, 1, 1, 1, 1000), datetime(2021, 1, 1, 2, 2, 2, 2000)]
-    }
-    dfdd = dd.from_pandas(pd.DataFrame(data))
-    df = nw.from_native(dfdd)
-    result = df.with_columns(microsecond=nw.col("a").dt.microsecond())
-    expected = {"a": data["a"], "microsecond": [1000, 2000]}
-    compare_dicts(result, expected)
-
-
-def test_dt_nanosecond() -> None:
-    import dask.dataframe as dd
-
-    val1 = (
-        pd.Timestamp("2014-07-04 15:00")
-        + pd.tseries.offsets.Micro(654)
-        + pd.tseries.offsets.Nano(321)
-    )
-    val2 = (
-        pd.Timestamp("2014-07-04 15:00")
-        + pd.tseries.offsets.Micro(123)
-        + pd.tseries.offsets.Nano(456)
-    )
-
-    data = {"a": [val1, val2]}
-    dfdd = dd.from_pandas(pd.DataFrame(data))
-    df = nw.from_native(dfdd)
-    result = df.with_columns(nanosecond=nw.col("a").dt.nanosecond())
-    expected = {"a": data["a"], "nanosecond": [654321, 123456]}
-    compare_dicts(result, expected)
-
-
-def test_dt_ordinal_day() -> None:
-    import dask.dataframe as dd
-
-    data = {"a": [datetime(2020, 1, 7), datetime(2021, 2, 1)]}
-    dfdd = dd.from_pandas(pd.DataFrame(data))
-    df = nw.from_native(dfdd)
-    result = df.with_columns(ordinal_day=nw.col("a").dt.ordinal_day())
-    expected = {"a": data["a"], "ordinal_day": [7, 32]}
-    compare_dicts(result, expected)
-
-
-def test_drop_nulls() -> None:
-    import dask.dataframe as dd
-
-    data = {
-        "A": [1, 2, None, 4],
-        "B": [5, 6, 7, 8],
-        "C": [None, None, None, None],
-        "D": [9, 10, 11, 12],
-    }
-
-    df = dd.from_pandas(pd.DataFrame(data))
-    dddf = nw.from_native(df)
-
-    result_a = dddf.select(nw.col("A")).drop_nulls()
-    result_b = dddf.select(nw.col("B")).drop_nulls()
-    result_c = dddf.select(nw.col("C")).drop_nulls()
-    result_d = dddf.select(nw.col("D")).drop_nulls()
-    expected_a = {"A": [1.0, 2.0, 4.0]}
-    expected_b = {"B": [5, 6, 7, 8]}
-    expected_c = {"C": []}  # type: ignore[var-annotated]
-    expected_d = {"D": [9, 10, 11, 12]}
-
-    compare_dicts(result_a, expected_a)
-    compare_dicts(result_b, expected_b)
-    compare_dicts(result_c, expected_c)
-    compare_dicts(result_d, expected_d)
-
-
-def test_fill_null_series() -> None:
-    import dask.dataframe as dd
-
-    data = {
-        "a": [0.0, None, 2, 3, 4],
-        "b": [1.0, None, None, 5, 3],
-        "c": [5.0, None, 3, 2, 1],
-    }
-    df = nw.from_native(dd.from_pandas(pd.DataFrame(data)))
-
-    expected = {
-        "a": [0.0, 99, 2, 3, 4],
-        "b": [1.0, 99, 99, 5, 3],
-        "c": [5.0, 99, 3, 2, 1],
-    }
-    result = df.with_columns(
-        a=nw.col("a").fill_null(99),
-        b=nw.col("b").fill_null(99),
-        c=nw.col("c").fill_null(99),
-    )
-    compare_dicts(result, expected)
-
-
-def test_comparison_operations() -> None:
-    import dask.dataframe as dd
-
-    data = {"a": [1, 2, 3], "b": [3, 2, 1]}
-    dfdd = dd.from_pandas(pd.DataFrame(data))
-    df = nw.from_native(dfdd)
-    result = df.filter(nw.col("a") > nw.col("b"))
-    expected = {"a": [3], "b": [1]}
-    compare_dicts(result, expected)
-    result = df.filter(nw.col("a") >= nw.col("b"))
-    expected = {"a": [2, 3], "b": [2, 1]}
-    compare_dicts(result, expected)
-    result = df.filter(nw.col("a") < nw.col("b"))
-    expected = {"a": [1], "b": [3]}
-    compare_dicts(result, expected)
-    result = df.filter(nw.col("a") <= nw.col("b"))
-    expected = {"a": [1, 2], "b": [3, 2]}
-    compare_dicts(result, expected)
-
-
-def test_and_operations() -> None:
-    import dask.dataframe as dd
-
-    data = {"a": [True, True, False], "b": [True, False, True]}
-    dfdd = dd.from_pandas(pd.DataFrame(data))
-    df = nw.from_native(dfdd)
-    result = df.filter(nw.col("a") & nw.col("b"))
-    expected = {"a": [True], "b": [True]}
-    compare_dicts(result, expected)
-
-
-def test_or_operations() -> None:
-    import dask.dataframe as dd
-
-    data = {"a": [True, True, False, False], "b": [True, False, True, False]}
-    dfdd = dd.from_pandas(pd.DataFrame(data))
-    df = nw.from_native(dfdd)
-    result = df.select(c=nw.col("a") | nw.col("b"))
-    expected = {"c": [True, True, True, False]}
-    compare_dicts(result, expected)
-
-
-@pytest.mark.parametrize("expr1", ["a", nw.col("a")])
-@pytest.mark.parametrize("expr2", ["b", nw.col("b")])
-def test_allh(expr1: Any, expr2: Any) -> None:
-    import dask.dataframe as dd
-
-    data = {
-        "a": [False, False, True],
-        "b": [False, True, True],
-    }
-    dfdd = dd.from_pandas(pd.DataFrame(data))
-    df = nw.from_native(dfdd)
-    result = df.select(all=nw.all_horizontal(expr1, expr2))
-    expected = {"all": [False, False, True]}
-    compare_dicts(result, expected)
-
-
-@pytest.mark.parametrize("expr1", ["a", nw.col("a")])
-@pytest.mark.parametrize("expr2", ["b", nw.col("b")])
-def test_anyh(expr1: Any, expr2: Any) -> None:
-    import dask.dataframe as dd
-
-    data = {
-        "a": [False, False, True],
-        "b": [False, True, True],
-    }
-    dfdd = dd.from_pandas(pd.DataFrame(data))
-    df = nw.from_native(dfdd)
-    result = df.select(any=nw.any_horizontal(expr1, expr2))
-    expected = {"any": [False, True, True]}
-    compare_dicts(result, expected)
-=======
-    compare_dicts(result_frame, expected)
->>>>>>> 0e19b4e0
+    compare_dicts(result_frame, expected)