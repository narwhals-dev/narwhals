"""
Dask support in Narwhals is still _very_ scant.

Start with a simple test file whilst we develop the basics.
Once we're a bit further along (say, we can at least evaluate
TPC-H Q1 with Dask), then we can integrate dask tests into
the main test suite.
"""

from __future__ import annotations

import sys
import warnings
from datetime import datetime
from typing import Any

import pandas as pd
import pytest

import narwhals.stable.v1 as nw
from narwhals.utils import parse_version
from tests.utils import compare_dicts

pytest.importorskip("dask")
with warnings.catch_warnings():
    warnings.filterwarnings(
        "ignore",
        category=pytest.PytestDeprecationWarning,
    )
    pytest.importorskip("dask_expr")


if sys.version_info < (3, 9):
    pytest.skip("Dask tests require Python 3.9+", allow_module_level=True)


def test_with_columns() -> None:
    import dask.dataframe as dd

    dfdd = dd.from_pandas(pd.DataFrame({"a": [1, 2, 3], "b": [4, 5, 6]}))

    df = nw.from_native(dfdd)
    result = df.with_columns(
        nw.col("a") + 1,
        (nw.col("a") + nw.col("b").mean()).alias("c"),
        d=nw.col("a"),
        e=nw.col("a") + nw.col("b"),
        f=nw.col("b") - 1,
        g=nw.col("a") - nw.col("b"),
        h=nw.col("a") * 3,
        i=nw.col("a") * nw.col("b"),
    )
    compare_dicts(
        result,
        {
            "a": [2, 3, 4],
            "b": [4, 5, 6],
            "c": [6.0, 7.0, 8.0],
            "d": [1, 2, 3],
            "e": [5, 7, 9],
            "f": [3, 4, 5],
            "g": [-3, -3, -3],
            "h": [3, 6, 9],
            "i": [4, 10, 18],
        },
    )


def test_shift() -> None:
    import dask.dataframe as dd

    dfdd = dd.from_pandas(pd.DataFrame({"a": [1, 2, 3], "b": [4, 5, 6]}))
    df = nw.from_native(dfdd)
    result = df.with_columns(nw.col("a").shift(1), nw.col("b").shift(-1))
    expected = {"a": [float("nan"), 1, 2], "b": [5, 6, float("nan")]}
    compare_dicts(result, expected)


def test_cum_sum() -> None:
    import dask.dataframe as dd

    dfdd = dd.from_pandas(pd.DataFrame({"a": [1, 2, 3], "b": [4, 5, 6]}))
    df = nw.from_native(dfdd)
    result = df.with_columns(nw.col("a", "b").cum_sum())
    expected = {"a": [1, 3, 6], "b": [4, 9, 15]}
    compare_dicts(result, expected)


def test_sum() -> None:
    import dask.dataframe as dd

    dfdd = dd.from_pandas(pd.DataFrame({"a": [1, 2, 3], "b": [4, 5, 6]}))
    df = nw.from_native(dfdd)
    result = df.with_columns((nw.col("a") + nw.col("b").sum()).alias("c"))
    expected = {"a": [1, 2, 3], "b": [4, 5, 6], "c": [16, 17, 18]}
    compare_dicts(result, expected)


@pytest.mark.parametrize(
    ("closed", "expected"),
    [
        ("left", [True, True, True, False]),
        ("right", [False, True, True, True]),
        ("both", [True, True, True, True]),
        ("neither", [False, True, True, False]),
    ],
)
def test_is_between(closed: str, expected: list[bool]) -> None:
    import dask.dataframe as dd

    data = {
        "a": [1, 4, 2, 5],
    }
    dfdd = dd.from_pandas(pd.DataFrame(data))

    df = nw.from_native(dfdd)
    result = df.with_columns(nw.col("a").is_between(1, 5, closed=closed))
    expected_dict = {"a": expected}
    compare_dicts(result, expected_dict)


@pytest.mark.parametrize(
    ("prefix", "expected"),
    [
        ("fda", {"a": [True, False]}),
        ("edf", {"a": [False, True]}),
        ("asd", {"a": [False, False]}),
    ],
)
def test_starts_with(prefix: str, expected: dict[str, list[bool]]) -> None:
    import dask.dataframe as dd

    data = {"a": ["fdas", "edfas"]}
    dfdd = dd.from_pandas(pd.DataFrame(data))
    df = nw.from_native(dfdd)
    result = df.with_columns(nw.col("a").str.starts_with(prefix))

    compare_dicts(result, expected)


@pytest.mark.parametrize(
    ("suffix", "expected"),
    [
        ("das", {"a": [True, False]}),
        ("fas", {"a": [False, True]}),
        ("asd", {"a": [False, False]}),
    ],
)
def test_ends_with(suffix: str, expected: dict[str, list[bool]]) -> None:
    import dask.dataframe as dd

    data = {"a": ["fdas", "edfas"]}
    dfdd = dd.from_pandas(pd.DataFrame(data))
    df = nw.from_native(dfdd)
    result = df.with_columns(nw.col("a").str.ends_with(suffix))

    compare_dicts(result, expected)


def test_contains() -> None:
    import dask.dataframe as dd

    data = {"pets": ["cat", "dog", "rabbit and parrot", "dove"]}
    dfdd = dd.from_pandas(pd.DataFrame(data))
    df = nw.from_native(dfdd)

    result = df.with_columns(
        case_insensitive_match=nw.col("pets").str.contains("(?i)parrot|Dove")
    )
    expected = {
        "pets": ["cat", "dog", "rabbit and parrot", "dove"],
        "case_insensitive_match": [False, False, True, True],
    }
    compare_dicts(result, expected)


@pytest.mark.parametrize(
    ("offset", "length", "expected"),
    [(1, 2, {"a": ["da", "df"]}), (-2, None, {"a": ["as", "as"]})],
)
def test_str_slice(offset: int, length: int | None, expected: Any) -> None:
    import dask.dataframe as dd

    data = {"a": ["fdas", "edfas"]}
    dfdd = dd.from_pandas(pd.DataFrame(data))
    df = nw.from_native(dfdd)

    result_frame = df.with_columns(nw.col("a").str.slice(offset, length))
    compare_dicts(result_frame, expected)


def test_to_datetime() -> None:
    import dask.dataframe as dd

    data = {"a": ["2020-01-01T12:34:56"]}
    dfdd = dd.from_pandas(pd.DataFrame(data))
    df = nw.from_native(dfdd)

    format = "%Y-%m-%dT%H:%M:%S"
    result = df.with_columns(b=nw.col("a").str.to_datetime(format=format))

    expected = {
        "a": ["2020-01-01T12:34:56"],
        "b": [datetime.strptime("2020-01-01T12:34:56", format)],  # noqa: DTZ007
    }
    compare_dicts(result, expected)


@pytest.mark.parametrize(
    ("data", "expected"),
    [
        ({"a": ["foo", "bar"]}, {"a": ["FOO", "BAR"]}),
        (
            {
                "a": [
                    "special case ß",
                    "ςpecial caσe",  # noqa: RUF001
                ]
            },
            {"a": ["SPECIAL CASE ẞ", "ΣPECIAL CAΣE"]},
        ),
    ],
)
def test_str_to_uppercase(
    request: pytest.FixtureRequest,
    data: dict[str, list[str]],
    expected: dict[str, list[str]],
) -> None:
    import dask.dataframe as dd
    import pyarrow as pa

    if (parse_version(pa.__version__) < (12, 0, 0)) and ("ß" in data["a"][0]):
        # We are marking it xfail for these conditions above
        # since the pyarrow backend will convert
        # smaller cap 'ß' to upper cap 'ẞ' instead of 'SS'
        request.applymarker(pytest.mark.xfail)

    dfdd = dd.from_pandas(pd.DataFrame(data))
    df = nw.from_native(dfdd)

    result_frame = df.with_columns(nw.col("a").str.to_uppercase())

    compare_dicts(result_frame, expected)


@pytest.mark.parametrize(
    ("data", "expected"),
    [
        ({"a": ["FOO", "BAR"]}, {"a": ["foo", "bar"]}),
        (
            {"a": ["SPECIAL CASE ß", "ΣPECIAL CAΣE"]},
            {
                "a": [
                    "special case ß",
                    "σpecial caσe",  # noqa: RUF001
                ]
            },
        ),
    ],
)
def test_str_to_lowercase(
    data: dict[str, list[str]],
    expected: dict[str, list[str]],
) -> None:
    import dask.dataframe as dd

    dfdd = dd.from_pandas(pd.DataFrame(data))
    df = nw.from_native(dfdd)

    result_frame = df.with_columns(nw.col("a").str.to_lowercase())
    compare_dicts(result_frame, expected)


<<<<<<< HEAD
def test_columns() -> None:
    import dask.dataframe as dd

    dfdd = dd.from_pandas(pd.DataFrame({"a": [1, 2, 3], "b": ["cat", "bat", "mat"]}))
    df = nw.from_native(dfdd)

    result = df.columns
    assert result == ["a", "b"]
=======
def test_select() -> None:
    import dask.dataframe as dd

    data = {"a": [1, 3, 2], "b": [4, 4, 6], "z": [7.0, 8, 9]}
    df = nw.from_native(dd.from_pandas(pd.DataFrame(data)))
    result = df.select("a", nw.col("b") + 1, (nw.col("z") * 2).alias("z*2"))
    expected = {"a": [1, 3, 2], "b": [5, 5, 7], "z*2": [14.0, 16.0, 18.0]}
    compare_dicts(result, expected)


def test_str_only_select() -> None:
    import dask.dataframe as dd

    data = {"a": [1, 3, 2], "b": [4, 4, 6], "z": [7.0, 8, 9]}
    df = nw.from_native(dd.from_pandas(pd.DataFrame(data)))
    result = df.select("a", "b")
    expected = {"a": [1, 3, 2], "b": [4, 4, 6]}
    compare_dicts(result, expected)


def test_empty_select() -> None:
    import dask.dataframe as dd

    result = (
        nw.from_native(dd.from_pandas(pd.DataFrame({"a": [1, 2, 3]})))
        .lazy()
        .select()
        .collect()
    )
    assert result.shape == (0, 0)
>>>>>>> 55c9a86e


def test_dt_year() -> None:
    import dask.dataframe as dd

    data = {"a": [datetime(2020, 1, 1), datetime(2021, 1, 1)]}
    dfdd = dd.from_pandas(pd.DataFrame(data))
    df = nw.from_native(dfdd)
    result = df.with_columns(year=nw.col("a").dt.year())
    expected = {"a": data["a"], "year": [2020, 2021]}
    compare_dicts(result, expected)


def test_dt_month() -> None:
    import dask.dataframe as dd

    data = {"a": [datetime(2020, 1, 1), datetime(2021, 1, 1)]}
    dfdd = dd.from_pandas(pd.DataFrame(data))
    df = nw.from_native(dfdd)
    result = df.with_columns(month=nw.col("a").dt.month())
    expected = {"a": data["a"], "month": [1, 1]}
    compare_dicts(result, expected)


def test_dt_day() -> None:
    import dask.dataframe as dd

    data = {"a": [datetime(2020, 1, 1), datetime(2021, 1, 1)]}
    dfdd = dd.from_pandas(pd.DataFrame(data))
    df = nw.from_native(dfdd)
    result = df.with_columns(day=nw.col("a").dt.day())
    expected = {"a": data["a"], "day": [1, 1]}
    compare_dicts(result, expected)


def test_dt_hour() -> None:
    import dask.dataframe as dd

    data = {"a": [datetime(2020, 1, 1, 1), datetime(2021, 1, 1, 2)]}
    dfdd = dd.from_pandas(pd.DataFrame(data))
    df = nw.from_native(dfdd)
    result = df.with_columns(hour=nw.col("a").dt.hour())
    expected = {"a": data["a"], "hour": [1, 2]}
    compare_dicts(result, expected)


def test_dt_minute() -> None:
    import dask.dataframe as dd

    data = {"a": [datetime(2020, 1, 1, 1, 1), datetime(2021, 1, 1, 2, 2)]}
    dfdd = dd.from_pandas(pd.DataFrame(data))
    df = nw.from_native(dfdd)
    result = df.with_columns(minute=nw.col("a").dt.minute())
    expected = {"a": data["a"], "minute": [1, 2]}
    compare_dicts(result, expected)


def test_dt_second() -> None:
    import dask.dataframe as dd

    data = {"a": [datetime(2020, 1, 1, 1, 1, 1), datetime(2021, 1, 1, 2, 2, 2)]}
    dfdd = dd.from_pandas(pd.DataFrame(data))
    df = nw.from_native(dfdd)
    result = df.with_columns(second=nw.col("a").dt.second())
    expected = {"a": data["a"], "second": [1, 2]}
    compare_dicts(result, expected)


def test_dt_millisecond() -> None:
    import dask.dataframe as dd

    data = {
        "a": [datetime(2020, 1, 1, 1, 1, 1, 1000), datetime(2021, 1, 1, 2, 2, 2, 2000)]
    }
    dfdd = dd.from_pandas(pd.DataFrame(data))
    df = nw.from_native(dfdd)
    result = df.with_columns(millisecond=nw.col("a").dt.millisecond())
    expected = {"a": data["a"], "millisecond": [1, 2]}
    compare_dicts(result, expected)


def test_dt_microsecond() -> None:
    import dask.dataframe as dd

    data = {
        "a": [datetime(2020, 1, 1, 1, 1, 1, 1000), datetime(2021, 1, 1, 2, 2, 2, 2000)]
    }
    dfdd = dd.from_pandas(pd.DataFrame(data))
    df = nw.from_native(dfdd)
    result = df.with_columns(microsecond=nw.col("a").dt.microsecond())
    expected = {"a": data["a"], "microsecond": [1000, 2000]}
    compare_dicts(result, expected)


def test_dt_nanosecond() -> None:
    import dask.dataframe as dd

    data = {
        "a": [datetime(2020, 1, 1, 1, 1, 1, 1000), datetime(2021, 1, 1, 2, 2, 2, 2000)]
    }
    dfdd = dd.from_pandas(pd.DataFrame(data))
    df = nw.from_native(dfdd)
    result = df.with_columns(nanosecond=nw.col("a").dt.nanosecond())
    expected = {"a": data["a"], "nanosecond": [1000000, 2000000]}
    compare_dicts(result, expected)


def test_dt_ordinal_day() -> None:
    import dask.dataframe as dd

    data = {"a": [datetime(2020, 1, 7), datetime(2021, 2, 1)]}
    dfdd = dd.from_pandas(pd.DataFrame(data))
    df = nw.from_native(dfdd)
    result = df.with_columns(ordinal_day=nw.col("a").dt.ordinal_day())
    expected = {"a": data["a"], "ordinal_day": [7, 32]}
    compare_dicts(result, expected)<|MERGE_RESOLUTION|>--- conflicted
+++ resolved
@@ -271,7 +271,6 @@
     compare_dicts(result_frame, expected)
 
 
-<<<<<<< HEAD
 def test_columns() -> None:
     import dask.dataframe as dd
 
@@ -280,7 +279,8 @@
 
     result = df.columns
     assert result == ["a", "b"]
-=======
+
+
 def test_select() -> None:
     import dask.dataframe as dd
 
@@ -311,7 +311,6 @@
         .collect()
     )
     assert result.shape == (0, 0)
->>>>>>> 55c9a86e
 
 
 def test_dt_year() -> None:
