"""
Dask support in Narwhals is still _very_ scant.

Start with a simple test file whilst we develop the basics.
Once we're a bit further along (say, we can at least evaluate
TPC-H Q1 with Dask), then we can integrate dask tests into
the main test suite.
"""

from __future__ import annotations

import sys
import warnings

import pandas as pd
import pytest

import narwhals.stable.v1 as nw
from tests.utils import compare_dicts

pytest.importorskip("dask")
with warnings.catch_warnings():
    warnings.filterwarnings(
        "ignore",
        category=pytest.PytestDeprecationWarning,
    )
    pytest.importorskip("dask_expr")


if sys.version_info < (3, 9):
    pytest.skip("Dask tests require Python 3.9+", allow_module_level=True)


def test_with_columns() -> None:
    import dask.dataframe as dd

    dfdd = dd.from_pandas(pd.DataFrame({"a": [1, 2, 3], "b": [4, 5, 6]}))

    df = nw.from_native(dfdd)
    df = df.with_columns(
        nw.col("a") + 1,
        (nw.col("a") + nw.col("b").mean()).alias("c"),
        d=nw.col("a"),
        e=nw.col("a") + nw.col("b"),
<<<<<<< HEAD
        f=nw.col("b") - 1,
        g=nw.col("a") - nw.col("b"),
=======
        h=nw.col("a") * 3,
        i=nw.col("a") * nw.col("b"),
>>>>>>> f96c42f1
    )

    result = nw.to_native(df).compute()
    compare_dicts(
        result,
        {
            "a": [2, 3, 4],
            "b": [4, 5, 6],
            "c": [6.0, 7.0, 8.0],
            "d": [1, 2, 3],
            "e": [5, 7, 9],
<<<<<<< HEAD
            "f": [3, 4, 5],
            "g": [-3, -3, -3],
=======
            "h": [3, 6, 9],
            "i": [4, 10, 18],
>>>>>>> f96c42f1
        },
    )


def test_shift() -> None:
    import dask.dataframe as dd

    dfdd = dd.from_pandas(pd.DataFrame({"a": [1, 2, 3], "b": [4, 5, 6]}))
    df = nw.from_native(dfdd)
    df = df.with_columns(nw.col("a").shift(1), nw.col("b").shift(-1))
    result = nw.to_native(df).compute()
    expected = {"a": [float("nan"), 1, 2], "b": [5, 6, float("nan")]}
    compare_dicts(result, expected)


def test_cum_sum() -> None:
    import dask.dataframe as dd

    dfdd = dd.from_pandas(pd.DataFrame({"a": [1, 2, 3], "b": [4, 5, 6]}))
    df = nw.from_native(dfdd)
    df = df.with_columns(nw.col("a", "b").cum_sum())
    result = nw.to_native(df).compute()
    expected = {"a": [1, 3, 6], "b": [4, 9, 15]}
    compare_dicts(result, expected)


@pytest.mark.parametrize(
    ("closed", "expected"),
    [
        ("left", [True, True, True, False]),
        ("right", [False, True, True, True]),
        ("both", [True, True, True, True]),
        ("neither", [False, True, True, False]),
    ],
)
def test_is_between(closed: str, expected: list[bool]) -> None:
    import dask.dataframe as dd

    data = {
        "a": [1, 4, 2, 5],
    }
    dfdd = dd.from_pandas(pd.DataFrame(data))

    df = nw.from_native(dfdd)
    df = df.with_columns(nw.col("a").is_between(1, 5, closed=closed))
    result = nw.to_native(df).compute()
    expected_dict = {"a": expected}
    compare_dicts(result, expected_dict)<|MERGE_RESOLUTION|>--- conflicted
+++ resolved
@@ -42,13 +42,10 @@
         (nw.col("a") + nw.col("b").mean()).alias("c"),
         d=nw.col("a"),
         e=nw.col("a") + nw.col("b"),
-<<<<<<< HEAD
         f=nw.col("b") - 1,
         g=nw.col("a") - nw.col("b"),
-=======
         h=nw.col("a") * 3,
         i=nw.col("a") * nw.col("b"),
->>>>>>> f96c42f1
     )
 
     result = nw.to_native(df).compute()
@@ -60,13 +57,10 @@
             "c": [6.0, 7.0, 8.0],
             "d": [1, 2, 3],
             "e": [5, 7, 9],
-<<<<<<< HEAD
             "f": [3, 4, 5],
             "g": [-3, -3, -3],
-=======
             "h": [3, 6, 9],
             "i": [4, 10, 18],
->>>>>>> f96c42f1
         },
     )
 
