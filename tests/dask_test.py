--- conflicted
+++ resolved
@@ -43,13 +43,9 @@
         d=nw.col("a"),
         e=nw.col("a") + nw.col("b"),
         f=nw.col("b") - 1,
-<<<<<<< HEAD
-        g=nw.col("b") - nw.col("a"),
-=======
         g=nw.col("a") - nw.col("b"),
         h=nw.col("a") * 3,
         i=nw.col("a") * nw.col("b"),
->>>>>>> c76fe143
     )
 
     result = nw.to_native(df).compute()
@@ -62,13 +58,9 @@
             "d": [1, 2, 3],
             "e": [5, 7, 9],
             "f": [3, 4, 5],
-<<<<<<< HEAD
-            "g": [3, 3, 3],
-=======
             "g": [-3, -3, -3],
             "h": [3, 6, 9],
             "i": [4, 10, 18],
->>>>>>> c76fe143
         },
     )
 
