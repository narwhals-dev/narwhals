"""
Dask support in Narwhals is still _very_ scant.

Start with a simple test file whilst we develop the basics.
Once we're a bit further along (say, we can at least evaluate
TPC-H Q1 with Dask), then we can integrate dask tests into
the main test suite.
"""

from __future__ import annotations

import sys
import warnings
from datetime import datetime
from typing import Any

import pandas as pd
import pytest

import narwhals.stable.v1 as nw
from narwhals.utils import parse_version
from tests.utils import compare_dicts

pytest.importorskip("dask")
with warnings.catch_warnings():
    warnings.filterwarnings(
        "ignore",
        category=pytest.PytestDeprecationWarning,
    )
    pytest.importorskip("dask_expr")


if sys.version_info < (3, 9):
    pytest.skip("Dask tests require Python 3.9+", allow_module_level=True)


def test_with_columns() -> None:
    import dask.dataframe as dd

    dfdd = dd.from_pandas(pd.DataFrame({"a": [1, 2, 3], "b": [4, 5, 6]}))

    df = nw.from_native(dfdd)
    result = df.with_columns(
        nw.col("a") + 1,
        (nw.col("a") + nw.col("b").mean()).alias("c"),
        d=nw.col("a"),
        e=nw.col("a") + nw.col("b"),
        f=nw.col("b") - 1,
        g=nw.col("a") - nw.col("b"),
        h=nw.col("a") * 3,
        i=nw.col("a") * nw.col("b"),
    )
    compare_dicts(
        result,
        {
            "a": [2, 3, 4],
            "b": [4, 5, 6],
            "c": [6.0, 7.0, 8.0],
            "d": [1, 2, 3],
            "e": [5, 7, 9],
            "f": [3, 4, 5],
            "g": [-3, -3, -3],
            "h": [3, 6, 9],
            "i": [4, 10, 18],
        },
    )


def test_shift() -> None:
    import dask.dataframe as dd

    dfdd = dd.from_pandas(pd.DataFrame({"a": [1, 2, 3], "b": [4, 5, 6]}))
    df = nw.from_native(dfdd)
    result = df.with_columns(nw.col("a").shift(1), nw.col("b").shift(-1))
    expected = {"a": [float("nan"), 1, 2], "b": [5, 6, float("nan")]}
    compare_dicts(result, expected)


def test_cum_sum() -> None:
    import dask.dataframe as dd

    dfdd = dd.from_pandas(pd.DataFrame({"a": [1, 2, 3], "b": [4, 5, 6]}))
    df = nw.from_native(dfdd)
    result = df.with_columns(nw.col("a", "b").cum_sum())
    expected = {"a": [1, 3, 6], "b": [4, 9, 15]}
    compare_dicts(result, expected)


def test_sum() -> None:
    import dask.dataframe as dd

    dfdd = dd.from_pandas(pd.DataFrame({"a": [1, 2, 3], "b": [4, 5, 6]}))
    df = nw.from_native(dfdd)
    result = df.with_columns((nw.col("a") + nw.col("b").sum()).alias("c"))
    expected = {"a": [1, 2, 3], "b": [4, 5, 6], "c": [16, 17, 18]}
    compare_dicts(result, expected)


@pytest.mark.parametrize(
    ("closed", "expected"),
    [
        ("left", [True, True, True, False]),
        ("right", [False, True, True, True]),
        ("both", [True, True, True, True]),
        ("neither", [False, True, True, False]),
    ],
)
def test_is_between(closed: str, expected: list[bool]) -> None:
    import dask.dataframe as dd

    data = {
        "a": [1, 4, 2, 5],
    }
    dfdd = dd.from_pandas(pd.DataFrame(data))

    df = nw.from_native(dfdd)
    result = df.with_columns(nw.col("a").is_between(1, 5, closed=closed))
    expected_dict = {"a": expected}
    compare_dicts(result, expected_dict)


@pytest.mark.parametrize(
    ("prefix", "expected"),
    [
        ("fda", {"a": [True, False]}),
        ("edf", {"a": [False, True]}),
        ("asd", {"a": [False, False]}),
    ],
)
def test_starts_with(prefix: str, expected: dict[str, list[bool]]) -> None:
    import dask.dataframe as dd

    data = {"a": ["fdas", "edfas"]}
    dfdd = dd.from_pandas(pd.DataFrame(data))
    df = nw.from_native(dfdd)
    result = df.with_columns(nw.col("a").str.starts_with(prefix))

    compare_dicts(result, expected)


@pytest.mark.parametrize(
    ("suffix", "expected"),
    [
        ("das", {"a": [True, False]}),
        ("fas", {"a": [False, True]}),
        ("asd", {"a": [False, False]}),
    ],
)
def test_ends_with(suffix: str, expected: dict[str, list[bool]]) -> None:
    import dask.dataframe as dd

    data = {"a": ["fdas", "edfas"]}
    dfdd = dd.from_pandas(pd.DataFrame(data))
    df = nw.from_native(dfdd)
    result = df.with_columns(nw.col("a").str.ends_with(suffix))

    compare_dicts(result, expected)


def test_contains() -> None:
    import dask.dataframe as dd

    data = {"pets": ["cat", "dog", "rabbit and parrot", "dove"]}
    dfdd = dd.from_pandas(pd.DataFrame(data))
    df = nw.from_native(dfdd)

    result = df.with_columns(
        case_insensitive_match=nw.col("pets").str.contains("(?i)parrot|Dove")
    )
    expected = {
        "pets": ["cat", "dog", "rabbit and parrot", "dove"],
        "case_insensitive_match": [False, False, True, True],
    }
    compare_dicts(result, expected)


@pytest.mark.parametrize(
    ("offset", "length", "expected"),
    [(1, 2, {"a": ["da", "df"]}), (-2, None, {"a": ["as", "as"]})],
)
def test_str_slice(offset: int, length: int | None, expected: Any) -> None:
    import dask.dataframe as dd

    data = {"a": ["fdas", "edfas"]}
    dfdd = dd.from_pandas(pd.DataFrame(data))
    df = nw.from_native(dfdd)

    result_frame = df.with_columns(nw.col("a").str.slice(offset, length))
    compare_dicts(result_frame, expected)


def test_to_datetime() -> None:
    import dask.dataframe as dd

    data = {"a": ["2020-01-01T12:34:56"]}
    dfdd = dd.from_pandas(pd.DataFrame(data))
    df = nw.from_native(dfdd)

    format = "%Y-%m-%dT%H:%M:%S"
    result = df.with_columns(b=nw.col("a").str.to_datetime(format=format))

    expected = {
        "a": ["2020-01-01T12:34:56"],
        "b": [datetime.strptime("2020-01-01T12:34:56", format)],  # noqa: DTZ007
    }
    compare_dicts(result, expected)


@pytest.mark.parametrize(
    ("data", "expected"),
    [
        ({"a": ["foo", "bar"]}, {"a": ["FOO", "BAR"]}),
        (
            {
                "a": [
                    "special case ß",
                    "ςpecial caσe",  # noqa: RUF001
                ]
            },
            {"a": ["SPECIAL CASE ẞ", "ΣPECIAL CAΣE"]},
        ),
    ],
)
def test_str_to_uppercase(
    request: pytest.FixtureRequest,
    data: dict[str, list[str]],
    expected: dict[str, list[str]],
) -> None:
    import dask.dataframe as dd
    import pyarrow as pa

    if (parse_version(pa.__version__) < (12, 0, 0)) and ("ß" in data["a"][0]):
        # We are marking it xfail for these conditions above
        # since the pyarrow backend will convert
        # smaller cap 'ß' to upper cap 'ẞ' instead of 'SS'
        request.applymarker(pytest.mark.xfail)

    dfdd = dd.from_pandas(pd.DataFrame(data))
    df = nw.from_native(dfdd)

    result_frame = df.with_columns(nw.col("a").str.to_uppercase())

    compare_dicts(result_frame, expected)


@pytest.mark.parametrize(
    ("data", "expected"),
    [
        ({"a": ["FOO", "BAR"]}, {"a": ["foo", "bar"]}),
        (
            {"a": ["SPECIAL CASE ß", "ΣPECIAL CAΣE"]},
            {
                "a": [
                    "special case ß",
                    "σpecial caσe",  # noqa: RUF001
                ]
            },
        ),
    ],
)
def test_str_to_lowercase(
    data: dict[str, list[str]],
    expected: dict[str, list[str]],
) -> None:
    import dask.dataframe as dd

    dfdd = dd.from_pandas(pd.DataFrame(data))
    df = nw.from_native(dfdd)

    result_frame = df.with_columns(nw.col("a").str.to_lowercase())
    compare_dicts(result_frame, expected)


def test_columns() -> None:
    import dask.dataframe as dd

    dfdd = dd.from_pandas(pd.DataFrame({"a": [1, 2, 3], "b": ["cat", "bat", "mat"]}))
    df = nw.from_native(dfdd)

    result = df.columns

    assert set(result) == {"a", "b"}


def test_filter() -> None:
    import dask.dataframe as dd

    data = {"a": [1, 3, 2], "b": [4, 4, 6], "z": [7.0, 8, 9]}
    dfdd = dd.from_pandas(pd.DataFrame(data))
    df = nw.from_native(dfdd)
    result = df.filter(nw.col("a") > 1)
    expected = {"a": [3, 2], "b": [4, 6], "z": [8.0, 9.0]}

    compare_dicts(result, expected)


def test_select() -> None:
    import dask.dataframe as dd

    data = {"a": [1, 3, 2], "b": [4, 4, 6], "z": [7.0, 8, 9]}
    df = nw.from_native(dd.from_pandas(pd.DataFrame(data)))
    result = df.select("a", nw.col("b") + 1, (nw.col("z") * 2).alias("z*2"))
    expected = {"a": [1, 3, 2], "b": [5, 5, 7], "z*2": [14.0, 16.0, 18.0]}
    compare_dicts(result, expected)


def test_str_only_select() -> None:
    import dask.dataframe as dd

    data = {"a": [1, 3, 2], "b": [4, 4, 6], "z": [7.0, 8, 9]}
    df = nw.from_native(dd.from_pandas(pd.DataFrame(data)))
    result = df.select("a", "b")
    expected = {"a": [1, 3, 2], "b": [4, 4, 6]}
    compare_dicts(result, expected)


def test_empty_select() -> None:
    import dask.dataframe as dd

    result = (
        nw.from_native(dd.from_pandas(pd.DataFrame({"a": [1, 2, 3]})))
        .lazy()
        .select()
        .collect()
    )
    assert result.shape == (0, 0)


def test_dt_year() -> None:
    import dask.dataframe as dd

    data = {"a": [datetime(2020, 1, 1), datetime(2021, 1, 1)]}
    dfdd = dd.from_pandas(pd.DataFrame(data))
    df = nw.from_native(dfdd)
    result = df.with_columns(year=nw.col("a").dt.year())
    expected = {"a": data["a"], "year": [2020, 2021]}
    compare_dicts(result, expected)


def test_dt_month() -> None:
    import dask.dataframe as dd

    data = {"a": [datetime(2020, 1, 1), datetime(2021, 1, 1)]}
    dfdd = dd.from_pandas(pd.DataFrame(data))
    df = nw.from_native(dfdd)
    result = df.with_columns(month=nw.col("a").dt.month())
    expected = {"a": data["a"], "month": [1, 1]}
    compare_dicts(result, expected)


def test_dt_day() -> None:
    import dask.dataframe as dd

    data = {"a": [datetime(2020, 1, 1), datetime(2021, 1, 1)]}
    dfdd = dd.from_pandas(pd.DataFrame(data))
    df = nw.from_native(dfdd)
    result = df.with_columns(day=nw.col("a").dt.day())
    expected = {"a": data["a"], "day": [1, 1]}
    compare_dicts(result, expected)


def test_dt_hour() -> None:
    import dask.dataframe as dd

    data = {"a": [datetime(2020, 1, 1, 1), datetime(2021, 1, 1, 2)]}
    dfdd = dd.from_pandas(pd.DataFrame(data))
    df = nw.from_native(dfdd)
    result = df.with_columns(hour=nw.col("a").dt.hour())
    expected = {"a": data["a"], "hour": [1, 2]}
    compare_dicts(result, expected)


def test_dt_minute() -> None:
    import dask.dataframe as dd

    data = {"a": [datetime(2020, 1, 1, 1, 1), datetime(2021, 1, 1, 2, 2)]}
    dfdd = dd.from_pandas(pd.DataFrame(data))
    df = nw.from_native(dfdd)
    result = df.with_columns(minute=nw.col("a").dt.minute())
    expected = {"a": data["a"], "minute": [1, 2]}
    compare_dicts(result, expected)


def test_dt_second() -> None:
    import dask.dataframe as dd

    data = {"a": [datetime(2020, 1, 1, 1, 1, 1), datetime(2021, 1, 1, 2, 2, 2)]}
    dfdd = dd.from_pandas(pd.DataFrame(data))
    df = nw.from_native(dfdd)
    result = df.with_columns(second=nw.col("a").dt.second())
    expected = {"a": data["a"], "second": [1, 2]}
    compare_dicts(result, expected)


def test_dt_millisecond() -> None:
    import dask.dataframe as dd

    data = {
        "a": [datetime(2020, 1, 1, 1, 1, 1, 1000), datetime(2021, 1, 1, 2, 2, 2, 2000)]
    }
    dfdd = dd.from_pandas(pd.DataFrame(data))
    df = nw.from_native(dfdd)
    result = df.with_columns(millisecond=nw.col("a").dt.millisecond())
    expected = {"a": data["a"], "millisecond": [1, 2]}
    compare_dicts(result, expected)


def test_dt_microsecond() -> None:
    import dask.dataframe as dd

    data = {
        "a": [datetime(2020, 1, 1, 1, 1, 1, 1000), datetime(2021, 1, 1, 2, 2, 2, 2000)]
    }
    dfdd = dd.from_pandas(pd.DataFrame(data))
    df = nw.from_native(dfdd)
    result = df.with_columns(microsecond=nw.col("a").dt.microsecond())
    expected = {"a": data["a"], "microsecond": [1000, 2000]}
    compare_dicts(result, expected)


def test_dt_nanosecond() -> None:
    import dask.dataframe as dd

    val1 = (
        pd.Timestamp("2014-07-04 15:00")
        + pd.tseries.offsets.Micro(654)
        + pd.tseries.offsets.Nano(321)
    )
    val2 = (
        pd.Timestamp("2014-07-04 15:00")
        + pd.tseries.offsets.Micro(123)
        + pd.tseries.offsets.Nano(456)
    )

    data = {"a": [val1, val2]}
    dfdd = dd.from_pandas(pd.DataFrame(data))
    df = nw.from_native(dfdd)
    result = df.with_columns(nanosecond=nw.col("a").dt.nanosecond())
    expected = {"a": data["a"], "nanosecond": [654321, 123456]}
    compare_dicts(result, expected)


def test_dt_ordinal_day() -> None:
    import dask.dataframe as dd

    data = {"a": [datetime(2020, 1, 7), datetime(2021, 2, 1)]}
    dfdd = dd.from_pandas(pd.DataFrame(data))
    df = nw.from_native(dfdd)
    result = df.with_columns(ordinal_day=nw.col("a").dt.ordinal_day())
    expected = {"a": data["a"], "ordinal_day": [7, 32]}
    compare_dicts(result, expected)


<<<<<<< HEAD
def test_drop_nulls() -> None:
    import dask.dataframe as dd

    data = {
        "A": [1, 2, None, 4],
        "B": [5, 6, 7, 8],
        "C": [None, None, None, None],
        "D": [9, 10, 11, 12],
    }

    df = dd.from_pandas(pd.DataFrame(data))
    dddf = nw.from_native(df)

    result_a = dddf.select(nw.col("A")).drop_nulls()
    result_b = dddf.select(nw.col("B")).drop_nulls()
    result_c = dddf.select(nw.col("C")).drop_nulls()
    result_d = dddf.select(nw.col("D")).drop_nulls()
    expected_a = {"A": [1.0, 2.0, 4.0]}
    expected_b = {"B": [5, 6, 7, 8]}
    expected_c = {"C": []}  # type: ignore[var-annotated]
    expected_d = {"D": [9, 10, 11, 12]}

    compare_dicts(result_a, expected_a)
    compare_dicts(result_b, expected_b)
    compare_dicts(result_c, expected_c)
    compare_dicts(result_d, expected_d)
=======
def test_comparison_operations() -> None:
    import dask.dataframe as dd

    data = {"a": [1, 2, 3], "b": [3, 2, 1]}
    dfdd = dd.from_pandas(pd.DataFrame(data))
    df = nw.from_native(dfdd)
    result = df.filter(nw.col("a") > nw.col("b"))
    expected = {"a": [3], "b": [1]}
    compare_dicts(result, expected)
    result = df.filter(nw.col("a") >= nw.col("b"))
    expected = {"a": [2, 3], "b": [2, 1]}
    compare_dicts(result, expected)
    result = df.filter(nw.col("a") < nw.col("b"))
    expected = {"a": [1], "b": [3]}
    compare_dicts(result, expected)
    result = df.filter(nw.col("a") <= nw.col("b"))
    expected = {"a": [1, 2], "b": [3, 2]}
    compare_dicts(result, expected)


def test_and_operations() -> None:
    import dask.dataframe as dd

    data = {"a": [True, True, False], "b": [True, False, True]}
    dfdd = dd.from_pandas(pd.DataFrame(data))
    df = nw.from_native(dfdd)
    result = df.filter(nw.col("a") & nw.col("b"))
    expected = {"a": [True], "b": [True]}
    compare_dicts(result, expected)


def test_allh() -> None:
    import dask.dataframe as dd

    data = {
        "a": [False, False, True],
        "b": [False, True, True],
    }
    dfdd = dd.from_pandas(pd.DataFrame(data))
    df = nw.from_native(dfdd)
    result = df.select(all=nw.all_horizontal(nw.col("a")))
    expected = {"all": [False, False, True]}
    compare_dicts(result, expected)
>>>>>>> 94eb1e22
<|MERGE_RESOLUTION|>--- conflicted
+++ resolved
@@ -451,7 +451,7 @@
     compare_dicts(result, expected)
 
 
-<<<<<<< HEAD
+
 def test_drop_nulls() -> None:
     import dask.dataframe as dd
 
@@ -478,7 +478,7 @@
     compare_dicts(result_b, expected_b)
     compare_dicts(result_c, expected_c)
     compare_dicts(result_d, expected_d)
-=======
+
 def test_comparison_operations() -> None:
     import dask.dataframe as dd
 
@@ -522,4 +522,3 @@
     result = df.select(all=nw.all_horizontal(nw.col("a")))
     expected = {"all": [False, False, True]}
     compare_dicts(result, expected)
->>>>>>> 94eb1e22
