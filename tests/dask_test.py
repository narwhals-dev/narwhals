--- conflicted
+++ resolved
@@ -278,7 +278,7 @@
     df = nw.from_native(dfdd)
 
     result = df.columns
-<<<<<<< HEAD
+
     assert set(result) == {"a", "b"}
 
 
@@ -291,7 +291,6 @@
     result = df.filter(nw.col("a") > 1)
     expected = {"a": [3, 2], "b": [4, 6], "z": [8.0, 9.0]}
 
-=======
     assert result == ["a", "b"]
 
 
@@ -440,5 +439,4 @@
     df = nw.from_native(dfdd)
     result = df.with_columns(ordinal_day=nw.col("a").dt.ordinal_day())
     expected = {"a": data["a"], "ordinal_day": [7, 32]}
->>>>>>> ce8d1a07
     compare_dicts(result, expected)