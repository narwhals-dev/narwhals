--- conflicted
+++ resolved
@@ -1006,18 +1006,6 @@
             assert not isinstance(result.to_native(), pa.Table)
 
 
-<<<<<<< HEAD
-def test_int_range() -> None:
-    pytest.importorskip("pandas")
-
-    def minimal_function(data: nw_v1.Series[Any]) -> None:
-        data.is_null()
-
-    col = nw_v1.int_range(0, 3, eager="pandas")
-    # check this doesn't raise type-checking errors
-    minimal_function(col)
-    assert isinstance(col, nw_v1.Series)
-=======
 def test_dataframe_from_numpy(eager_backend: EagerAllowed) -> None:
     arr: _2DArray = cast("_2DArray", np.array([[5, 2, 0, 1], [1, 4, 7, 8], [1, 2, 3, 9]]))
     schema = {"c": nw.Int16(), "d": nw.Float32(), "e": nw.Int16(), "f": nw.Float64()}
@@ -1034,4 +1022,15 @@
         assert isinstance(result_schema, nw_v1.Schema)
 
     assert isinstance(result_schema, nw.Schema)
->>>>>>> 358659a4
+
+
+def test_int_range() -> None:
+    pytest.importorskip("pandas")
+
+    def minimal_function(data: nw_v1.Series[Any]) -> None:
+        data.is_null()
+
+    col = nw_v1.int_range(0, 3, eager="pandas")
+    # check this doesn't raise type-checking errors
+    minimal_function(col)
+    assert isinstance(col, nw_v1.Series)