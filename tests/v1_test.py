--- conflicted
+++ resolved
@@ -353,6 +353,8 @@
     import polars as pl
 
     df = pl.DataFrame({"a": [1, 2, 3]})
+    with pytest.deprecated_call():
+        assert nw.get_level(nw.from_native(df)) == "full"
     assert nw_v1.get_level(nw_v1.from_native(df)) == "full"
     assert (
         nw_v1.get_level(
@@ -360,6 +362,38 @@
         )
         == "interchange"
     )
+
+
+def test_any_horizontal() -> None:
+    # here, it defaults to Kleene logic.
+    pytest.importorskip("polars")
+    import polars as pl
+
+    df = nw_v1.from_native(
+        pl.DataFrame({"a": [True, True, False], "b": [True, None, None]})
+    )
+    result = df.select(nw_v1.any_horizontal("a", "b"))
+    expected = {"a": [True, True, None]}
+    assert_equal_data(result, expected)
+    with pytest.deprecated_call(match="ignore_nulls"):
+        result = df.select(nw.any_horizontal("a", "b"))
+    assert_equal_data(result, expected)
+
+
+def test_all_horizontal() -> None:
+    # here, it defaults to Kleene logic.
+    pytest.importorskip("polars")
+    import polars as pl
+
+    df = nw_v1.from_native(
+        pl.DataFrame({"a": [True, True, False], "b": [True, None, None]})
+    )
+    result = df.select(nw_v1.all_horizontal("a", "b"))
+    expected = {"a": [True, None, False]}
+    assert_equal_data(result, expected)
+    with pytest.deprecated_call(match="ignore_nulls"):
+        result = df.select(nw.all_horizontal("a", "b"))
+    assert_equal_data(result, expected)
 
 
 def test_with_row_index(constructor: Constructor) -> None:
@@ -451,8 +485,6 @@
     assert isinstance(dtype, nw_v1.Duration)
 
 
-<<<<<<< HEAD
-=======
 @pytest.mark.parametrize(
     ("strict", "context"),
     [
@@ -488,46 +520,11 @@
         nw.from_native(df, strict=False, eager_only=True)  # type: ignore[call-overload]
 
 
->>>>>>> 7e905f3c
 def test_from_native_strict_false_invalid() -> None:
     with pytest.raises(ValueError, match="Cannot pass both `strict`"):
         nw_v1.from_native({"a": [1, 2, 3]}, strict=True, pass_through=False)  # type: ignore[call-overload]
 
 
-<<<<<<< HEAD
-@pytest.mark.parametrize(
-    ("descending", "nulls_last", "expected"),
-    [
-        (True, True, {"a": [0, 0, 2, -1], "b": [3, 2, 1, None]}),
-        (True, False, {"a": [0, 0, 2, -1], "b": [None, 3, 2, 1]}),
-        (False, True, {"a": [0, 0, 2, -1], "b": [1, 2, 3, None]}),
-        (False, False, {"a": [0, 0, 2, -1], "b": [None, 1, 2, 3]}),
-    ],
-)
-def test_sort_expr(
-    constructor_eager: ConstructorEager, descending: Any, nulls_last: Any, expected: Any
-) -> None:
-    data = {"a": [0, 0, 2, -1], "b": [1, 3, 2, None]}
-    df = nw_v1.from_native(constructor_eager(data), eager_only=True)
-    result = df.select(
-        "a", nw_v1.col("b").sort(descending=descending, nulls_last=nulls_last)
-    )
-    assert_equal_data(result, expected)
-
-
-@pytest.mark.parametrize("n", [1, 2, 3])
-@pytest.mark.parametrize("offset", [1, 2, 3])
-def test_gather_every_expr(
-    constructor_eager: ConstructorEager, n: int, offset: int
-) -> None:
-    data = {"a": list(range(10))}
-    df = nw_v1.from_native(constructor_eager(data))
-
-    result = df.select(nw_v1.col("a").gather_every(n=n, offset=offset))
-    expected = {"a": data["a"][offset::n]}
-
-    assert_equal_data(result, expected)
-=======
 def test_from_mock_interchange_protocol_non_strict() -> None:
     class MockDf:
         def __dataframe__(self) -> None:  # pragma: no cover
@@ -811,7 +808,6 @@
         match="Found multiple backends. Make sure that all dataframe/series inputs come from the same backend.",
     ):
         func(pl.DataFrame(data), pd.Series(data["a"]))
->>>>>>> 7e905f3c
 
 
 def test_expr_sample(constructor_eager: ConstructorEager) -> None:
@@ -823,42 +819,6 @@
     expected_expr = (2, 1)
     assert result_expr == expected_expr
 
-<<<<<<< HEAD
-
-@pytest.mark.parametrize("n", [2, -1])
-def test_expr_tail(
-    constructor_eager: ConstructorEager, n: int, request: pytest.FixtureRequest
-) -> None:
-    if "polars" in str(constructor_eager) and n < 0:
-        request.applymarker(pytest.mark.xfail)
-    df = nw_v1.from_native(constructor_eager({"a": [1, 2, 3]}))
-    result = df.select(nw_v1.col("a").tail(n))
-    expected = {"a": [2, 3]}
-    assert_equal_data(result, expected)
-
-
-@pytest.mark.parametrize("n", [2, -1])
-def test_head(
-    constructor_eager: ConstructorEager, n: int, request: pytest.FixtureRequest
-) -> None:
-    if "polars" in str(constructor_eager) and n < 0:
-        request.applymarker(pytest.mark.xfail)
-    df = nw_v1.from_native(constructor_eager({"a": [1, 2, 3]}))
-    result = df.select(nw_v1.col("a").head(n))
-    expected = {"a": [1, 2]}
-    assert_equal_data(result, expected)
-
-
-def test_arg_true(constructor_eager: ConstructorEager) -> None:
-    df = nw_v1.from_native(constructor_eager({"a": [1, None, None, 3]}))
-    result = df.select(nw_v1.col("a").is_null().arg_true())
-    expected = {"a": [1, 2]}
-    assert_equal_data(result, expected)
-
-
-@pytest.mark.parametrize("n", [1, 2, 3])
-@pytest.mark.parametrize("offset", [1, 2, 3])
-=======
     with pytest.deprecated_call(
         match="is deprecated and will be removed in a future version"
     ):
@@ -880,7 +840,6 @@
 
 @pytest.mark.parametrize("n", [1, 2])
 @pytest.mark.parametrize("offset", [1, 2])
->>>>>>> 7e905f3c
 def test_gather_every(constructor_eager: ConstructorEager, n: int, offset: int) -> None:
     data = {"a": list(range(10))}
     df_v1 = nw_v1.from_native(constructor_eager(data))
@@ -888,16 +847,6 @@
     expected = {"a": data["a"][offset::n]}
     assert_equal_data(result, expected)
 
-<<<<<<< HEAD
-
-@pytest.mark.parametrize("n", [1, 2, 3])
-@pytest.mark.parametrize("offset", [1, 2, 3])
-def test_gather_every_dask_v1(n: int, offset: int) -> None:
-    data = {"a": list(range(10))}
-    pytest.importorskip("dask")
-    import dask.dataframe as dd
-
-=======
     # Test deprecation for LazyFrame in main namespace
     lf = nw.from_native(constructor_eager(data)).lazy()
     with pytest.deprecated_call(
@@ -914,51 +863,12 @@
 
     data = {"a": list(range(10))}
 
->>>>>>> 7e905f3c
     df_v1 = nw_v1.from_native(dd.from_pandas(pd.DataFrame(data)))
     result = df_v1.gather_every(n=n, offset=offset)
     expected = {"a": data["a"][offset::n]}
     assert_equal_data(result, expected)
 
 
-<<<<<<< HEAD
-def test_new_series_v1(constructor_eager: ConstructorEager) -> None:
-    s = nw_v1.from_native(constructor_eager({"a": [1, 2, 3]}), eager_only=True)["a"]
-    result = nw_v1.new_series("b", [4, 1, 2], backend=nw_v1.get_native_namespace(s))
-    expected = {"b": [4, 1, 2]}
-    # all supported libraries auto-infer this to be int64, we can always special-case
-    # something different if necessary
-    assert result.dtype == nw_v1.Int64
-    assert_equal_data(result.to_frame(), expected)
-
-    result = nw_v1.new_series(
-        "b", [4, 1, 2], nw_v1.Int32, backend=nw_v1.get_native_namespace(s)
-    )
-    expected = {"b": [4, 1, 2]}
-    assert result.dtype == nw_v1.Int32
-    assert_equal_data(result.to_frame(), expected)
-
-
-@pytest.mark.parametrize(
-    ("strict", "context"),
-    [
-        (
-            True,
-            pytest.raises(
-                TypeError,
-                match="Expected pandas-like dataframe, Polars dataframe, or Polars lazyframe",
-            ),
-        ),
-        (False, does_not_raise()),
-    ],
-)
-def test_strict(strict: Any, context: Any) -> None:
-    arr = np.array([1, 2, 3])
-
-    with context:
-        res = nw_v1.from_native(arr, strict=strict)
-        assert isinstance(res, np.ndarray)
-=======
 def test_unique_series_v1() -> None:
     pytest.importorskip("polars")
     import polars as pl
@@ -1032,5 +942,4 @@
         "h": [True, True, True],
         "i": [True, True, True],
     }
-    assert_equal_data(result, expected)
->>>>>>> 7e905f3c
+    assert_equal_data(result, expected)