# Test assorted functions which we overwrite in stable.v1
from __future__ import annotations

from collections import deque
from contextlib import nullcontext as does_not_raise
from datetime import datetime, timedelta
from typing import TYPE_CHECKING, Any, Callable, cast

import numpy as np
import pandas as pd
import pytest

import narwhals as nw
import narwhals.stable.v1 as nw_v1
from narwhals._utils import Implementation
from narwhals.exceptions import InvalidOperationError
from narwhals.stable.v1.dependencies import (
    is_cudf_dataframe,
    is_cudf_series,
    is_dask_dataframe,
    is_ibis_table,
    is_modin_dataframe,
    is_modin_series,
    is_pandas_dataframe,
    is_pandas_like_dataframe,
    is_pandas_like_series,
    is_pandas_series,
    is_polars_dataframe,
    is_polars_lazyframe,
    is_polars_series,
    is_pyarrow_chunked_array,
    is_pyarrow_table,
)
from narwhals.utils import Version
from tests.utils import (
    PANDAS_VERSION,
    PYARROW_VERSION,
    Constructor,
    ConstructorEager,
    assert_equal_data,
    assert_equal_series,
)

if TYPE_CHECKING:
    from collections.abc import Sequence

    from typing_extensions import assert_type

    from narwhals._namespace import EagerAllowed
    from narwhals.stable.v1.typing import IntoDataFrameT
    from narwhals.typing import IntoDType, _1DArray, _2DArray
    from tests.utils import Constructor, ConstructorEager


def test_toplevel() -> None:
    pytest.importorskip("pandas")
    import pandas as pd

    df = nw_v1.from_native(
        pd.DataFrame({"a": [1, 2, 3], "b": [4, 5, 6], "c": [7, None, 9]})
    )
    result = df.select(
        min=nw_v1.min("a"),
        max=nw_v1.max("a"),
        mean=nw_v1.mean("a"),
        median=nw_v1.median("a"),
        sum=nw_v1.sum("a"),
        sum_h=nw_v1.sum_horizontal("a"),
        min_h=nw_v1.min_horizontal("a"),
        max_h=nw_v1.max_horizontal("a"),
        mean_h=nw_v1.mean_horizontal("a"),
        len=nw_v1.len(),
        concat_str=nw_v1.concat_str(nw_v1.lit("a"), nw_v1.lit("b")),
        any_h=nw_v1.any_horizontal(nw_v1.lit(True), nw_v1.lit(True)),  # noqa: FBT003
        all_h=nw_v1.all_horizontal(nw_v1.lit(True), nw_v1.lit(True)),  # noqa: FBT003
        first=nw_v1.nth(0),
        no_first=nw_v1.exclude("a", "c"),
        coalesce=nw_v1.coalesce("c", "a"),
    )
    expected = {
        "min": [1, 1, 1],
        "max": [3, 3, 3],
        "mean": [2.0, 2.0, 2.0],
        "median": [2.0, 2.0, 2.0],
        "sum": [6, 6, 6],
        "sum_h": [1, 2, 3],
        "min_h": [1, 2, 3],
        "max_h": [1, 2, 3],
        "mean_h": [1, 2, 3],
        "len": [3, 3, 3],
        "concat_str": ["ab", "ab", "ab"],
        "any_h": [True, True, True],
        "all_h": [True, True, True],
        "first": [1, 2, 3],
        "no_first": [4, 5, 6],
        "coalesce": [7, 2, 9],
    }
    assert_equal_data(result, expected)
    assert isinstance(result, nw_v1.DataFrame)


def test_when_then() -> None:
    pytest.importorskip("pandas")
    import pandas as pd

    df = nw_v1.from_native(pd.DataFrame({"a": [1, 2, 3], "b": [4, 5, 6], "c": [6, 7, 8]}))
    result = df.select(nw_v1.when(nw_v1.col("a") > 1).then("b").otherwise("c"))
    expected = {"b": [6, 5, 6]}
    assert_equal_data(result, expected)
    assert isinstance(result, nw_v1.DataFrame)


def test_constructors() -> None:
    pytest.importorskip("pyarrow")
    if PANDAS_VERSION < (2, 2):
        pytest.skip()
    assert nw_v1.new_series("a", [1, 2, 3], backend="pandas").to_list() == [1, 2, 3]
    arr: np.ndarray[tuple[int, int], Any] = np.array([[1, 2], [3, 4]])  # pyright: ignore[reportAssignmentType]
    result = nw_v1.from_numpy(arr, schema=["a", "b"], backend="pandas")
    assert_equal_data(result, {"a": [1, 3], "b": [2, 4]})
    assert isinstance(result, nw_v1.DataFrame)
    result = nw_v1.from_numpy(
        arr,
        schema=nw_v1.Schema({"a": nw_v1.Int64(), "b": nw_v1.Int64()}),
        backend="pandas",
    )
    assert_equal_data(result, {"a": [1, 3], "b": [2, 4]})
    assert isinstance(result, nw_v1.DataFrame)
    result = nw_v1.from_dict({"a": [1, 2, 3]}, backend="pandas")
    assert_equal_data(result, {"a": [1, 2, 3]})
    assert isinstance(result, nw_v1.DataFrame)
    result = nw_v1.from_arrow(pd.DataFrame({"a": [1, 2, 3]}), backend="pandas")
    assert_equal_data(result, {"a": [1, 2, 3]})
    assert isinstance(result, nw_v1.DataFrame)


def test_join() -> None:
    pytest.importorskip("pandas")
    import pandas as pd

    df = nw_v1.from_native(pd.DataFrame({"a": [1, 2, 3]})).lazy()
    result = df.join(df, how="inner", on="a").sort("a")
    expected = {"a": [1, 2, 3]}
    assert_equal_data(result, expected)
    assert isinstance(result, nw_v1.LazyFrame)
    result_eager = df.collect().join(df.collect(), how="inner", on="a")
    assert_equal_data(result_eager, expected)
    assert isinstance(result_eager, nw_v1.DataFrame)


def test_by_name() -> None:
    pytest.importorskip("pandas")
    import pandas as pd

    df = nw_v1.from_native(pd.DataFrame({"a": [1, 2, 3]})).lazy()
    result = df.select(nw_v1.col("a").alias("b"), "a")
    expected = {"b": [1, 2, 3], "a": [1, 2, 3]}
    assert_equal_data(result, expected)
    assert isinstance(result, nw_v1.LazyFrame)
    result_eager = df.collect().select(nw_v1.col("a").alias("b"), "a")
    assert_equal_data(result_eager, expected)
    assert isinstance(result_eager, nw_v1.DataFrame)


def test_values_counts_v1() -> None:
    pytest.importorskip("pandas")
    import pandas as pd

    df = nw_v1.from_native(pd.DataFrame({"a": [1, 2, 3]}), eager_only=True)
    result = df["a"].value_counts().sort("a")
    expected = {"a": [1, 2, 3], "count": [1, 1, 1]}
    assert_equal_data(result, expected)
    assert isinstance(result, nw_v1.DataFrame)


def test_is_duplicated_unique() -> None:
    pytest.importorskip("pandas")
    import pandas as pd

    df = nw_v1.from_native(pd.DataFrame({"a": [1, 2, 3]}), eager_only=True)
    assert df.is_duplicated().to_list() == [False, False, False]
    assert df.is_unique().to_list() == [True, True, True]
    assert isinstance(df.is_duplicated(), nw_v1.Series)
    assert isinstance(df.is_unique(), nw_v1.Series)


def test_concat() -> None:
    pytest.importorskip("pyarrow")
    import pyarrow as pa

    df = nw_v1.from_native(pa.table({"a": [1, 2, 3]}), eager_only=True)
    result = nw_v1.concat([df, df], how="vertical")
    expected = {"a": [1, 2, 3, 1, 2, 3]}
    assert_equal_data(result, expected)
    assert isinstance(result, nw_v1.DataFrame)
    if TYPE_CHECKING:
        assert_type(result, nw_v1.DataFrame[Any])


def test_to_dict() -> None:
    pytest.importorskip("pyarrow")
    import pyarrow as pa

    df = nw_v1.from_native(pa.table({"a": [1, 2, 3]}), eager_only=True)
    result = df.to_dict(as_series=False)
    expected = {"a": [1, 2, 3]}
    assert result == expected


def test_tail() -> None:
    pytest.importorskip("pyarrow")
    import pyarrow as pa

    df = nw_v1.from_native(pa.table({"a": [1, 2, 3]}), eager_only=True).lazy()
    result = df.tail(3)
    expected = {"a": [1, 2, 3]}
    assert_equal_data(result, expected)


def test_to_dict_as_series() -> None:
    pytest.importorskip("pyarrow")
    import pyarrow as pa

    df = nw_v1.from_native(pa.table({"a": [1, 2, 3]}), eager_only=True)
    result = df.to_dict(as_series=True)
    expected = {"a": [1, 2, 3]}
    assert_equal_data(result, expected)
    assert isinstance(result["a"], nw_v1.Series)


@pytest.mark.filterwarnings(
    "ignore:`Series.hist` is being called from the stable API although considered an unstable feature."
)
def test_hist_v1() -> None:
    pytest.importorskip("pyarrow")
    import pyarrow as pa

    df = nw_v1.from_native(pa.table({"a": [1, 1, 2]}), eager_only=True)
    result = df["a"].hist(bins=[-1, 1, 2])
    expected = {"breakpoint": [1, 2], "count": [2, 1]}
    assert_equal_data(result, expected)
    assert isinstance(result, nw_v1.DataFrame)


@pytest.mark.skipif(PANDAS_VERSION < (2, 0), reason="requires interchange protocol")
def test_is_ordered_categorical_interchange_protocol() -> None:
    pytest.importorskip("pandas")
    import pandas as pd

    df = pd.DataFrame(
        {"a": ["a", "b"]}, dtype=pd.CategoricalDtype(ordered=True)
    ).__dataframe__()
    assert nw_v1.is_ordered_categorical(
        nw_v1.from_native(df, eager_or_interchange_only=True)["a"]
    )


def test_all_nulls_pandas() -> None:
    assert (
        nw_v1.from_native(pd.Series([None] * 3, dtype="object"), series_only=True).dtype
        == nw_v1.Object
    )


def test_int_select_pandas() -> None:
    df = nw_v1.from_native(pd.DataFrame({0: [1, 2], "b": [3, 4]}))
    with pytest.raises(
        nw_v1.exceptions.InvalidIntoExprError, match="\n\nHint:\n- if you were trying"
    ):
        nw_v1.to_native(df.select(0))  # type: ignore[arg-type]
    with pytest.raises(
        nw_v1.exceptions.InvalidIntoExprError, match="\n\nHint:\n- if you were trying"
    ):
        nw_v1.to_native(df.lazy().select(0))  # type: ignore[arg-type]


def test_enum_v1_is_enum_unstable() -> None:
    enum_v1 = nw_v1.Enum()
    enum_unstable = nw.Enum(("a", "b", "c"))
    assert isinstance(enum_v1, nw.Enum)
    assert issubclass(nw_v1.Enum, nw.Enum)
    assert enum_v1 == nw.Enum
    assert enum_v1 != enum_unstable
    assert enum_unstable != nw_v1.Enum
    assert enum_unstable == nw.Enum

    with pytest.raises(TypeError, match=r"takes 1 positional argument"):
        nw_v1.Enum(("a", "b"))  # type: ignore[call-arg]


def test_cast_to_enum_v1(
    request: pytest.FixtureRequest, constructor: Constructor
) -> None:
    # Backends that do not (yet) support Enum dtype
    if any(
        backend in str(constructor)
        for backend in ("pyarrow_table", "sqlframe", "pyspark", "ibis")
    ):
        request.applymarker(pytest.mark.xfail)

    df_native = constructor({"a": ["a", "b"]})

    with pytest.raises(
        NotImplementedError,
        match="Converting to Enum is not supported in narwhals.stable.v1",
    ):
        nw_v1.from_native(df_native).select(nw_v1.col("a").cast(nw_v1.Enum))  # type: ignore[arg-type]


def test_v1_ordered_categorical_pandas() -> None:
    s = nw_v1.from_native(
        pd.Series([0, 1], dtype=pd.CategoricalDtype(ordered=True)), series_only=True
    )
    assert s.dtype == nw_v1.Categorical


def test_v1_enum_polars() -> None:
    pytest.importorskip("polars")
    import polars as pl

    s = nw_v1.from_native(
        pl.Series(["a", "b"], dtype=pl.Enum(["a", "b"])), series_only=True
    )
    assert s.dtype == nw_v1.Enum


def test_v1_enum_duckdb_2550() -> None:
    pytest.importorskip("duckdb")
    import duckdb

    result_v1 = nw_v1.from_native(
        duckdb.sql("select 'a'::enum('a', 'b', 'c') as a")
    ).collect_schema()
    assert result_v1 == {"a": nw_v1.Enum()}
    result = nw.from_native(
        duckdb.sql("select 'a'::enum('a', 'b', 'c') as a")
    ).collect_schema()
    assert result == {"a": nw.Enum(("a", "b", "c"))}


@pytest.mark.parametrize(
    "is_native_dataframe",
    [
        is_pandas_dataframe,
        is_dask_dataframe,
        is_modin_dataframe,
        is_polars_dataframe,
        is_cudf_dataframe,
        is_ibis_table,
        is_polars_lazyframe,
        is_pyarrow_table,
        is_pandas_like_dataframe,
    ],
)
def test_is_native_dataframe(is_native_dataframe: Callable[[Any], Any]) -> None:
    data = {"a": [1, 2], "b": ["bar", "foo"]}
    df = nw.from_native(pd.DataFrame(data))
    assert not is_native_dataframe(df)


@pytest.mark.parametrize(
    "is_native_series",
    [
        is_pandas_series,
        is_modin_series,
        is_polars_series,
        is_cudf_series,
        is_pyarrow_chunked_array,
        is_pandas_like_series,
    ],
)
def test_is_native_series(is_native_series: Callable[[Any], Any]) -> None:
    data = {"a": [1, 2]}
    ser = nw.from_native(pd.DataFrame(data))["a"]
    assert not is_native_series(ser)


def test_get_level() -> None:
    pytest.importorskip("polars")
    import polars as pl

    df = pl.DataFrame({"a": [1, 2, 3]})
    assert nw_v1.get_level(nw_v1.from_native(df)) == "full"
    assert (
        nw_v1.get_level(
            nw_v1.from_native(df.__dataframe__(), eager_or_interchange_only=True)
        )
        == "interchange"
    )


def test_any_horizontal() -> None:
    # here, it defaults to Kleene logic.
    pytest.importorskip("polars")
    import polars as pl

    df = nw_v1.from_native(
        pl.DataFrame({"a": [True, True, False], "b": [True, None, None]})
    )
    result = df.select(nw_v1.any_horizontal("a", "b"))
    expected = {"a": [True, True, None]}
    assert_equal_data(result, expected)


def test_all_horizontal() -> None:
    # here, it defaults to Kleene logic.
    pytest.importorskip("polars")
    import polars as pl

    df = nw_v1.from_native(
        pl.DataFrame({"a": [True, True, False], "b": [True, None, None]})
    )
    result = df.select(nw_v1.all_horizontal("a", "b"))
    expected = {"a": [True, None, False]}
    assert_equal_data(result, expected)


def test_with_row_index(constructor: Constructor) -> None:
    data = {"abc": ["foo", "bars"], "xyz": [100, 200], "const": [42, 42]}

    frame = nw_v1.from_native(constructor(data))

    msg = "Cannot pass `order_by`"
    context = (
        pytest.raises(TypeError, match=msg)
        if any(x in str(constructor) for x in ("duckdb", "pyspark"))
        else does_not_raise()
    )

    with context:
        result = frame.with_row_index()

        expected = {"index": [0, 1], **data}
        assert_equal_data(result, expected)


def test_renamed_taxicab_norm() -> None:
    pytest.importorskip("pyarrow")
    import pyarrow as pa
    # Suppose we need to rename `_l1_norm` to `_taxicab_norm`.
    # We need `narwhals.stable.v1` to stay stable. So, we
    # make the change in `narwhals`, and then add the new method
    # to the subclass of `Expr` in `narwhals.stable.v1`.
    # Here, we check that anyone who wrote code using the old
    # API will still be able to use it, without the main namespace
    # getting cluttered by the new name.

    df = nw.from_native(pa.table({"a": [1, 2, 3, -4, 5]}))
    result = df.with_columns(b=nw.col("a")._taxicab_norm())
    expected = {"a": [1, 2, 3, -4, 5], "b": [15] * 5}
    assert_equal_data(result, expected)

    with pytest.raises(AttributeError):
        result = df.with_columns(b=nw.col("a")._l1_norm())  # type: ignore[attr-defined]

    df_v1 = nw_v1.from_native(pa.table({"a": [1, 2, 3, -4, 5]}))
    # The newer `_taxicab_norm` can still work in the old API, no issue.
    # It's new, so it couldn't be backwards-incompatible.
    result_v1 = df_v1.with_columns(b=nw_v1.col("a")._taxicab_norm())
    expected = {"a": [1, 2, 3, -4, 5], "b": [15] * 5}
    assert_equal_data(result_v1, expected)

    # The older `_l1_norm` still works in the stable api
    result_v1 = df_v1.with_columns(b=nw_v1.col("a")._l1_norm())
    assert_equal_data(result_v1, expected)


def test_renamed_taxicab_norm_dataframe() -> None:
    pytest.importorskip("pyarrow")
    import pyarrow as pa

    # Suppose we have `DataFrame._l1_norm` in `stable.v1`, but remove it
    # in the main namespace. Here, we check that it's still usable from
    # the stable api.
    result = nw_v1.from_native(pa.table({"a": [1, 2, 3, -4, 5]}))._l1_norm()
    expected = {"a": [15]}
    assert_equal_data(result, expected)
    result = nw_v1.from_native(pa.table({"a": [1, 2, 3, -4, 5]})).lazy()._l1_norm()
    assert_equal_data(result, expected)


def test_renamed_taxicab_norm_dataframe_narwhalify() -> None:
    pytest.importorskip("pyarrow")
    import pyarrow as pa

    # Suppose we have `DataFrame._l1_norm` in `stable.v1`, but remove it
    # in the main namespace. Here, we check that it's still usable from
    # the stable api when using `narwhalify`.
    @nw_v1.narwhalify
    def func(df: Any) -> Any:
        return df._l1_norm()

    result = nw_v1.from_native(func(pa.table({"a": [1, 2, 3, -4, 5]})))
    expected = {"a": [15]}
    assert_equal_data(result, expected)


def test_dtypes() -> None:
    df = nw_v1.from_native(
        pd.DataFrame({"a": [1], "b": [datetime(2020, 1, 1)], "c": [timedelta(1)]})
    )
    dtype = df.collect_schema()["b"]
    assert dtype in {nw_v1.Datetime}
    assert isinstance(dtype, nw_v1.Datetime)
    dtype = df.lazy().schema["c"]
    assert dtype in {nw_v1.Duration}
    assert isinstance(dtype, nw_v1.Duration)


@pytest.mark.parametrize(
    ("strict", "context"),
    [
        (
            True,
            pytest.raises(
                TypeError,
                match="Expected pandas-like dataframe, Polars dataframe, or Polars lazyframe",
            ),
        ),
        (False, does_not_raise()),
    ],
)
def test_strict(strict: Any, context: Any) -> None:
    arr = np.array([1, 2, 3])

    with context:
        res = nw_v1.from_native(arr, strict=strict)
        assert isinstance(res, np.ndarray)


def test_from_native_strict_false_typing() -> None:
    pytest.importorskip("polars")
    import polars as pl

    df = pl.DataFrame()
    nw_v1.from_native(df, strict=False)
    nw_v1.from_native(df, strict=False, eager_only=True)
    nw_v1.from_native(df, strict=False, eager_or_interchange_only=True)


def test_from_native_strict_false_invalid() -> None:
    with pytest.raises(ValueError, match="Cannot pass both `strict`"):
        nw_v1.from_native({"a": [1, 2, 3]}, strict=True, pass_through=False)  # type: ignore[call-overload]


def test_from_mock_interchange_protocol_non_strict() -> None:
    class MockDf:
        def __dataframe__(self) -> None:  # pragma: no cover
            pass

    mockdf = MockDf()
    result = nw_v1.from_native(mockdf, eager_only=True, strict=False)
    assert result is mockdf


def test_from_native_lazyframe() -> None:
    pytest.importorskip("polars")
    import polars as pl

    stable_lazy = nw_v1.from_native(pl.LazyFrame({"a": [1]}))
    if TYPE_CHECKING:
        assert_type(stable_lazy, nw_v1.LazyFrame[pl.LazyFrame])

    assert isinstance(stable_lazy, nw_v1.LazyFrame)


def test_dataframe_recursive_v1() -> None:
    """`v1` always returns a `Union` for `DataFrame`."""
    pytest.importorskip("polars")
    import polars as pl

    pl_frame = pl.DataFrame({"a": [1, 2, 3]})
    nw_frame = nw_v1.from_native(pl_frame)
    # NOTE: (#2629) combined with passing in `nw_v1.DataFrame` (w/ a `_version`) into itself changes the error
    with pytest.raises(AssertionError):
        nw_v1.DataFrame(nw_frame, level="full")

    nw_frame_early_return = nw_v1.from_native(nw_frame)

    if TYPE_CHECKING:
        assert_type(pl_frame, pl.DataFrame)
        assert_type(
            nw_frame, "nw_v1.DataFrame[pl.DataFrame] | nw_v1.LazyFrame[pl.DataFrame]"
        )
        nw_frame_depth_2 = nw_v1.DataFrame(nw_frame, level="full")  # type: ignore[var-annotated]
        assert_type(nw_frame_depth_2, nw_v1.DataFrame[Any])
        # NOTE: Checking that the type is `DataFrame[Unknown]`
        assert_type(
            nw_frame_early_return,
            "nw_v1.DataFrame[pl.DataFrame] | nw_v1.LazyFrame[pl.DataFrame]",
        )


def test_lazyframe_recursive_v1() -> None:
    pytest.importorskip("polars")
    import polars as pl

    pl_frame = pl.DataFrame({"a": [1, 2, 3]}).lazy()
    nw_frame = nw_v1.from_native(pl_frame)
    with pytest.raises(AttributeError):
        nw_v1.LazyFrame(nw_frame, level="lazy")

    nw_frame_early_return = nw_v1.from_native(nw_frame)

    if TYPE_CHECKING:
        assert_type(pl_frame, pl.LazyFrame)
        assert_type(nw_frame, nw_v1.LazyFrame[pl.LazyFrame])

        nw_frame_depth_2 = nw_v1.LazyFrame(nw_frame, level="lazy")  # type: ignore[var-annotated]
        # NOTE: Checking that the type is `LazyFrame[Unknown]`
        assert_type(nw_frame_depth_2, nw_v1.LazyFrame[Any])
        assert_type(nw_frame_early_return, nw_v1.LazyFrame[pl.LazyFrame])


def test_series_recursive_v1() -> None:
    """https://github.com/narwhals-dev/narwhals/issues/2239."""
    pytest.importorskip("polars")
    import polars as pl

    pl_series = pl.Series(name="test", values=[1, 2, 3])
    nw_series = nw_v1.from_native(pl_series, series_only=True)
    # NOTE: (#2629) combined with passing in `nw_v1.Series` (w/ a `_version`) into itself changes the error
    with pytest.raises(AssertionError):
        nw_v1.Series(nw_series, level="full")

    nw_series_early_return = nw_v1.from_native(nw_series, series_only=True)

    if TYPE_CHECKING:
        assert_type(pl_series, pl.Series)
        assert_type(nw_series, nw_v1.Series[pl.Series])

        nw_series_depth_2 = nw_v1.Series(nw_series, level="full")
        # NOTE: `Unknown` isn't possible for `v1`, as it has a `TypeVar` default
        assert_type(nw_series_depth_2, nw_v1.Series[Any])
        assert_type(nw_series_early_return, nw_v1.Series[pl.Series])


def test_from_native_already_nw() -> None:
    pytest.importorskip("polars")
    import polars as pl

    df = nw_v1.from_native(pl.DataFrame({"a": [1]}))
    assert isinstance(nw_v1.from_native(df), nw_v1.DataFrame)
    assert nw_v1.from_native(df) is df
    lf = nw_v1.from_native(pl.LazyFrame({"a": [1]}))
    assert isinstance(nw_v1.from_native(lf), nw_v1.LazyFrame)
    assert nw_v1.from_native(lf) is lf
    s = df["a"]
    assert isinstance(nw_v1.from_native(s, series_only=True), nw_v1.Series)
    assert nw_v1.from_native(df) is df


def test_from_native_invalid_kwds() -> None:
    pytest.importorskip("polars")
    import polars as pl

    with pytest.raises(TypeError, match="got an unexpected keyword"):
        nw_v1.from_native(pl.DataFrame({"a": [1]}), belugas=True)  # type: ignore[call-overload]


def test_io(tmpdir: pytest.TempdirFactory) -> None:
    pytest.importorskip("polars")
    import polars as pl

    csv_filepath = str(tmpdir / "file.csv")  # type: ignore[operator]
    parquet_filepath = str(tmpdir / "file.parquet")  # type: ignore[operator]
    pl.DataFrame({"a": [1]}).write_csv(csv_filepath)
    pl.DataFrame({"a": [1]}).write_parquet(parquet_filepath)
    assert isinstance(nw_v1.read_csv(csv_filepath, backend="polars"), nw_v1.DataFrame)
    assert isinstance(nw_v1.scan_csv(csv_filepath, backend="polars"), nw_v1.LazyFrame)
    assert isinstance(
        nw_v1.read_parquet(parquet_filepath, backend="polars"), nw_v1.DataFrame
    )
    assert isinstance(
        nw_v1.scan_parquet(parquet_filepath, backend="polars"), nw_v1.LazyFrame
    )


def test_narwhalify() -> None:
    pytest.importorskip("pandas")
    import pandas as pd

    data = {"a": [2, 3, 4]}

    @nw_v1.narwhalify
    def func(df: nw_v1.DataFrame[IntoDataFrameT]) -> nw_v1.DataFrame[IntoDataFrameT]:
        return df.with_columns(nw_v1.all() + 1)

    df = pd.DataFrame({"a": [1, 2, 3]})
    result = func(df)
    pd.testing.assert_frame_equal(result, pd.DataFrame(data))
    result = func(df=df)
    pd.testing.assert_frame_equal(result, pd.DataFrame(data))


def test_narwhalify_method() -> None:
    pytest.importorskip("pandas")
    import pandas as pd

    data = {"a": [2, 3, 4]}

    class Foo:
        @nw_v1.narwhalify
        def func(
            self, df: nw_v1.DataFrame[IntoDataFrameT], a: int = 1
        ) -> nw_v1.DataFrame[IntoDataFrameT]:
            return df.with_columns(nw_v1.all() + a)

    df = pd.DataFrame({"a": [1, 2, 3]})
    result = Foo().func(df)
    pd.testing.assert_frame_equal(result, pd.DataFrame(data))
    result = Foo().func(a=1, df=df)
    pd.testing.assert_frame_equal(result, pd.DataFrame(data))


def test_narwhalify_method_called() -> None:
    pytest.importorskip("pandas")
    import pandas as pd

    data = {"a": [2, 3, 4]}

    class Foo:
        @nw_v1.narwhalify
        def func(
            self, df: nw_v1.DataFrame[IntoDataFrameT], a: int = 1
        ) -> nw_v1.DataFrame[IntoDataFrameT]:
            return df.with_columns(nw_v1.all() + a)

    df = pd.DataFrame({"a": [1, 2, 3]})
    result = Foo().func(df)
    pd.testing.assert_frame_equal(result, pd.DataFrame(data))
    result = Foo().func(df=df)
    pd.testing.assert_frame_equal(result, pd.DataFrame(data))
    result = Foo().func(a=1, df=df)
    pd.testing.assert_frame_equal(result, pd.DataFrame(data))


def test_narwhalify_method_invalid() -> None:
    class Foo:
        @nw_v1.narwhalify(strict=True, eager_only=True)
        def func(self) -> Foo:  # pragma: no cover
            return self

        @nw_v1.narwhalify(strict=True, eager_only=True)
        def fun2(self, df: Any) -> Any:  # pragma: no cover
            return df

    with pytest.raises(TypeError):
        Foo().func()


def test_narwhalify_invalid() -> None:
    @nw_v1.narwhalify(strict=True)
    def func() -> None:  # pragma: no cover
        return None

    with pytest.raises(TypeError):
        func()


def test_narwhalify_backends_pandas() -> None:
    pytest.importorskip("pandas")
    import pandas as pd

    data = {"a": [2, 3, 4]}

    @nw_v1.narwhalify
    def func(
        arg1: Any, arg2: Any, extra: int = 1
    ) -> tuple[Any, Any, int]:  # pragma: no cover
        return arg1, arg2, extra

    func(pd.DataFrame(data), pd.Series(data["a"]))


def test_narwhalify_backends_polars() -> None:
    pytest.importorskip("polars")
    import polars as pl

    data = {"a": [2, 3, 4]}

    @nw_v1.narwhalify
    def func(
        arg1: Any, arg2: Any, extra: int = 1
    ) -> tuple[Any, Any, int]:  # pragma: no cover
        return arg1, arg2, extra

    func(pl.DataFrame(data), pl.Series(data["a"]))


def test_narwhalify_backends_cross() -> None:
    pytest.importorskip("pandas")
    pytest.importorskip("polars")
    import pandas as pd
    import polars as pl

    data = {"a": [2, 3, 4]}

    @nw_v1.narwhalify
    def func(
        arg1: Any, arg2: Any, extra: int = 1
    ) -> tuple[Any, Any, int]:  # pragma: no cover
        return arg1, arg2, extra

    with pytest.raises(
        ValueError,
        match="Found multiple backends. Make sure that all dataframe/series inputs come from the same backend.",
    ):
        func(pd.DataFrame(data), pl.DataFrame(data))


def test_narwhalify_backends_cross2() -> None:
    pytest.importorskip("pandas")
    pytest.importorskip("polars")
    import pandas as pd
    import polars as pl

    data = {"a": [2, 3, 4]}

    @nw_v1.narwhalify
    def func(
        arg1: Any, arg2: Any, extra: int = 1
    ) -> tuple[Any, Any, int]:  # pragma: no cover
        return arg1, arg2, extra

    with pytest.raises(
        ValueError,
        match="Found multiple backends. Make sure that all dataframe/series inputs come from the same backend.",
    ):
        func(pl.DataFrame(data), pd.Series(data["a"]))


def test_expr_sample(constructor_eager: ConstructorEager) -> None:
    df = nw_v1.from_native(
        constructor_eager({"a": [1, 2, 3], "b": [4, 5, 6]}), eager_only=True
    )

    result_expr = df.select(nw_v1.col("a").sample(n=2)).shape
    expected_expr = (2, 1)
    assert result_expr == expected_expr


def test_is_frame() -> None:
    pytest.importorskip("pyarrow")
    import pyarrow as pa

    lf = nw_v1.from_native(pa.table({"a": [1, 2]})).lazy()
    assert isinstance(lf, nw_v1.LazyFrame)
    assert nw_v1.dependencies.is_narwhals_lazyframe(lf)
    assert nw_v1.dependencies.is_narwhals_dataframe(lf.collect())


def test_with_version(constructor: Constructor) -> None:
    lf = nw_v1.from_native(constructor({"a": [1, 2]})).lazy()
    assert isinstance(lf, nw_v1.LazyFrame)
    assert lf._compliant_frame._with_version(Version.MAIN)._version is Version.MAIN


@pytest.mark.parametrize("n", [1, 2])
@pytest.mark.parametrize("offset", [1, 2])
def test_gather_every(constructor_eager: ConstructorEager, n: int, offset: int) -> None:
    data = {"a": list(range(10))}
    df_v1 = nw_v1.from_native(constructor_eager(data))
    result = df_v1.gather_every(n=n, offset=offset)
    expected = {"a": data["a"][offset::n]}
    assert_equal_data(result, expected)


@pytest.mark.parametrize("n", [1, 2])
@pytest.mark.parametrize("offset", [1, 2])
def test_gather_every_dask_v1(n: int, offset: int) -> None:
    pytest.importorskip("dask")
    import dask.dataframe as dd

    data = {"a": list(range(10))}

    df_v1 = nw_v1.from_native(dd.from_pandas(pd.DataFrame(data)))
    result = df_v1.gather_every(n=n, offset=offset)
    expected = {"a": data["a"][offset::n]}
    assert_equal_data(result, expected)


def test_unique_series_v1() -> None:
    pytest.importorskip("polars")
    import polars as pl

    data = {"a": [1, 1, 2]}
    series = nw.from_native(pl.DataFrame(data), eager_only=True)["a"]
    # this shouldn't warn
    series.to_frame().select(nw_v1.col("a").unique().sum())

    series = nw_v1.from_native(pl.DataFrame(data), eager_only=True)["a"]
    with pytest.warns(
        UserWarning,
        match="`maintain_order` has no effect and is only kept around for backwards-compatibility.",
    ):
        # this warns that maintain_order has no effect
        series.to_frame().select(nw_v1.col("a").unique(maintain_order=False).sum())


def test_head_aggregation() -> None:
    with pytest.raises(InvalidOperationError):
        nw_v1.col("a").mean().head()


def test_deprecated_expr_methods() -> None:
    data = {"a": [0, 0, 2, -1]}
    df = nw_v1.from_native(pd.DataFrame(data), eager_only=True)
    result = df.select(
        c=nw_v1.col("a").sort().head(2),
        d=nw_v1.col("a").sort().tail(2),
        e=(nw_v1.col("a") == 0).arg_true(),
        f=nw_v1.col("a").gather_every(2),
        g=nw_v1.col("a").arg_min(),
        h=nw_v1.col("a").arg_max(),
    )
    expected = {
        "c": [-1, 0],
        "d": [0, 2],
        "e": [0, 1],
        "f": [0, 2],
        "g": [3, 3],
        "h": [2, 2],
    }
    assert_equal_data(result, expected)


def test_dask_order_dependent_ops() -> None:
    # Preserve these for narwhals.stable.v1, even though they
    # raise after stable.v1.
    pytest.importorskip("dask")
    import dask.dataframe as dd

    df = nw_v1.from_native(dd.from_pandas(pd.DataFrame({"a": [1, 2, 3]})))
    result = df.select(
        a=nw_v1.col("a").cum_sum(),
        b=nw_v1.col("a").cum_count(),
        c=nw_v1.col("a").cum_prod(),
        d=nw_v1.col("a").cum_max(),
        e=nw_v1.col("a").cum_min(),
        f=nw_v1.col("a").shift(1),
        g=nw_v1.col("a").diff(),
        h=nw_v1.col("a").is_first_distinct(),
        i=nw_v1.col("a").is_last_distinct(),
    )
    expected = {
        "a": [1, 3, 6],
        "b": [1, 2, 3],
        "c": [1, 2, 6],
        "d": [1, 2, 3],
        "e": [1, 1, 1],
        "f": [None, 1.0, 2.0],
        "g": [None, 1.0, 1.0],
        "h": [True, True, True],
        "i": [True, True, True],
    }
    assert_equal_data(result, expected)


def test_get_column() -> None:
    pytest.importorskip("pandas")
    import pandas as pd

    def minimal_function(data: nw_v1.Series[Any]) -> None:
        data.is_null()

    pd_df = pd.DataFrame({"col": [1, 2, None, 4]})
    col = nw_v1.from_native(pd_df, eager_only=True).get_column("col")
    # check this doesn't raise type-checking errors
    minimal_function(col)
    assert isinstance(col, nw_v1.Series)


def test_dataframe_from_dict(eager_backend: EagerAllowed) -> None:
    schema = {"c": nw_v1.Int16(), "d": nw_v1.Float32()}
    result = nw_v1.DataFrame.from_dict(
        {"c": [1, 2], "d": [5, 6]}, backend=eager_backend, schema=schema
    )
    assert result.collect_schema() == schema
    assert result._version is Version.V1
    assert isinstance(result, nw_v1.DataFrame)


def test_dataframe_from_arrow(eager_backend: EagerAllowed) -> None:
    pytest.importorskip("pyarrow")
    import pyarrow as pa

    is_pyarrow = eager_backend in {Implementation.PYARROW, "pyarrow"}
    data: dict[str, Any] = {"ab": [1, 2, 3], "ba": ["four", "five", None]}
    table = pa.table(data)
    supports_arrow_c_stream = nw_v1.DataFrame.from_arrow(table, backend=eager_backend)
    assert_equal_data(supports_arrow_c_stream, data)
    assert isinstance(supports_arrow_c_stream, nw_v1.DataFrame)
    assert supports_arrow_c_stream._version is Version.V1
    if is_pyarrow:
        assert isinstance(supports_arrow_c_stream.to_native(), pa.Table)
    else:
        assert not isinstance(supports_arrow_c_stream.to_native(), pa.Table)
    if PYARROW_VERSION < (14,):  # pragma: no cover
        ...
    else:
        result = nw_v1.DataFrame.from_arrow(
            supports_arrow_c_stream, backend=eager_backend
        )
        assert_equal_data(result, data)
        assert result._version is Version.V1
        assert isinstance(result, nw_v1.DataFrame)
        if is_pyarrow:
            assert isinstance(result.to_native(), pa.Table)
        else:
            assert not isinstance(result.to_native(), pa.Table)


def test_dataframe_from_numpy(eager_backend: EagerAllowed) -> None:
    arr: _2DArray = cast("_2DArray", np.array([[5, 2, 0, 1], [1, 4, 7, 8], [1, 2, 3, 9]]))
    schema = {"c": nw.Int16(), "d": nw.Float32(), "e": nw.Int16(), "f": nw.Float64()}
    expected = {"c": [5, 1, 1], "d": [2, 4, 2], "e": [0, 7, 3], "f": [1, 8, 9]}
    result = nw_v1.DataFrame.from_numpy(arr, backend=eager_backend, schema=schema)
    result_schema = result.collect_schema()
    assert result._version is Version.V1
    assert isinstance(result, nw_v1.DataFrame)
    assert result_schema == schema
    assert_equal_data(result, expected)

    # NOTE: Existing bug, `schema` and `collect_schema` should be redefined for `v1`
    with pytest.raises(AssertionError):
        assert isinstance(result_schema, nw_v1.Schema)

    assert isinstance(result_schema, nw.Schema)


@pytest.mark.parametrize(
    ("dtype", "expected"),
    [
        (None, [5, 2, 0, 1]),
        (nw_v1.Int64, [5, 2, 0, 1]),
        (nw_v1.Int16(), [5, 2, 0, 1]),
        (nw_v1.Float64, [5.0, 2.0, 0.0, 1.0]),
        (nw_v1.Float32(), [5.0, 2.0, 0.0, 1.0]),
    ],
    ids=str,
)
def test_series_from_numpy(
    eager_backend: EagerAllowed, dtype: IntoDType | None, expected: Sequence[Any]
) -> None:
    arr: _1DArray = cast("_1DArray", np.array([5, 2, 0, 1]))
    name = "abc"
    result = nw_v1.Series.from_numpy(name, arr, backend=eager_backend, dtype=dtype)
    assert result._version is Version.V1
    assert isinstance(result, nw_v1.Series)
    if dtype:
        assert result.dtype == dtype
    assert_equal_data(result.to_frame(), {name: expected})


<<<<<<< HEAD
def test_int_range() -> None:
    pytest.importorskip("pandas")

    def minimal_function(data: nw_v1.Series[Any]) -> None:
        data.is_null()

    col = nw_v1.int_range(0, 3, eager="pandas")
    # check this doesn't raise type-checking errors
    minimal_function(col)
    assert isinstance(col, nw_v1.Series)
=======
@pytest.mark.parametrize(
    ("dtype", "expected"),
    [
        (None, [5, 2, 0, 1]),
        (nw_v1.Int64, [5, 2, 0, 1]),
        (nw_v1.String, ("a", "b", "c")),
        (nw_v1.Float64, [5.0, 2.0, 0.0, 1.0]),
        (
            nw_v1.Datetime("ns"),
            deque([datetime(2005, 1, 1, 10), datetime(2002, 1, 1, 10, 43)]),
        ),
    ],
    ids=str,
)
def test_series_from_iterable(
    eager_backend: EagerAllowed, dtype: IntoDType | None, expected: Sequence[Any]
) -> None:
    data = expected
    name = "abc"
    result = nw_v1.Series.from_iterable(name, data, backend=eager_backend, dtype=dtype)
    assert result._version is Version.V1
    assert isinstance(result, nw_v1.Series)
    if dtype:
        assert result.dtype == dtype
    assert_equal_series(result, expected, name)
>>>>>>> f57991cc
<|MERGE_RESOLUTION|>--- conflicted
+++ resolved
@@ -1053,18 +1053,6 @@
     assert_equal_data(result.to_frame(), {name: expected})
 
 
-<<<<<<< HEAD
-def test_int_range() -> None:
-    pytest.importorskip("pandas")
-
-    def minimal_function(data: nw_v1.Series[Any]) -> None:
-        data.is_null()
-
-    col = nw_v1.int_range(0, 3, eager="pandas")
-    # check this doesn't raise type-checking errors
-    minimal_function(col)
-    assert isinstance(col, nw_v1.Series)
-=======
 @pytest.mark.parametrize(
     ("dtype", "expected"),
     [
@@ -1090,4 +1078,15 @@
     if dtype:
         assert result.dtype == dtype
     assert_equal_series(result, expected, name)
->>>>>>> f57991cc
+
+
+def test_int_range() -> None:
+    pytest.importorskip("pandas")
+
+    def minimal_function(data: nw_v1.Series[Any]) -> None:
+        data.is_null()
+
+    col = nw_v1.int_range(0, 3, eager="pandas")
+    # check this doesn't raise type-checking errors
+    minimal_function(col)
+    assert isinstance(col, nw_v1.Series)