--- conflicted
+++ resolved
@@ -43,11 +43,8 @@
     from typing_extensions import assert_type
 
     from narwhals._namespace import EagerAllowed
-<<<<<<< HEAD
     from narwhals.stable.v1.typing import IntoDataFrameT
-=======
-    from narwhals.typing import IntoDataFrameT, _2DArray
->>>>>>> 60c04819
+    from narwhals.typing import _2DArray
     from tests.utils import Constructor, ConstructorEager
 
 
