# Test assorted functions which we overwrite in stable.v1
from __future__ import annotations

from contextlib import nullcontext as does_not_raise
from datetime import datetime, timedelta
from typing import TYPE_CHECKING, Any, Callable, cast

import numpy as np
import pandas as pd
import pytest

import narwhals as nw
import narwhals.stable.v1 as nw_v1
from narwhals._utils import Implementation
from narwhals.exceptions import InvalidOperationError
from narwhals.stable.v1.dependencies import (
    is_cudf_dataframe,
    is_cudf_series,
    is_dask_dataframe,
    is_ibis_table,
    is_modin_dataframe,
    is_modin_series,
    is_pandas_dataframe,
    is_pandas_like_dataframe,
    is_pandas_like_series,
    is_pandas_series,
    is_polars_dataframe,
    is_polars_lazyframe,
    is_polars_series,
    is_pyarrow_chunked_array,
    is_pyarrow_table,
)
from narwhals.utils import Version
from tests.utils import (
    PANDAS_VERSION,
    PYARROW_VERSION,
    Constructor,
    ConstructorEager,
    assert_equal_data,
)

if TYPE_CHECKING:
    from typing_extensions import assert_type

    from narwhals._namespace import EagerAllowed
    from narwhals.typing import IntoDataFrameT, _2DArray
    from tests.utils import Constructor, ConstructorEager


def test_toplevel() -> None:
    pytest.importorskip("pandas")
    import pandas as pd

    df = nw_v1.from_native(
        pd.DataFrame({"a": [1, 2, 3], "b": [4, 5, 6], "c": [7, None, 9]})
    )
    result = df.select(
        min=nw_v1.min("a"),
        max=nw_v1.max("a"),
        mean=nw_v1.mean("a"),
        median=nw_v1.median("a"),
        sum=nw_v1.sum("a"),
        sum_h=nw_v1.sum_horizontal("a"),
        min_h=nw_v1.min_horizontal("a"),
        max_h=nw_v1.max_horizontal("a"),
        mean_h=nw_v1.mean_horizontal("a"),
        len=nw_v1.len(),
        concat_str=nw_v1.concat_str(nw_v1.lit("a"), nw_v1.lit("b")),
        any_h=nw_v1.any_horizontal(nw_v1.lit(True), nw_v1.lit(True)),  # noqa: FBT003
        all_h=nw_v1.all_horizontal(nw_v1.lit(True), nw_v1.lit(True)),  # noqa: FBT003
        first=nw_v1.nth(0),
        no_first=nw_v1.exclude("a", "c"),
        coalesce=nw_v1.coalesce("c", "a"),
    )
    expected = {
        "min": [1, 1, 1],
        "max": [3, 3, 3],
        "mean": [2.0, 2.0, 2.0],
        "median": [2.0, 2.0, 2.0],
        "sum": [6, 6, 6],
        "sum_h": [1, 2, 3],
        "min_h": [1, 2, 3],
        "max_h": [1, 2, 3],
        "mean_h": [1, 2, 3],
        "len": [3, 3, 3],
        "concat_str": ["ab", "ab", "ab"],
        "any_h": [True, True, True],
        "all_h": [True, True, True],
        "first": [1, 2, 3],
        "no_first": [4, 5, 6],
        "coalesce": [7, 2, 9],
    }
    assert_equal_data(result, expected)
    assert isinstance(result, nw_v1.DataFrame)


def test_when_then() -> None:
    pytest.importorskip("pandas")
    import pandas as pd

    df = nw_v1.from_native(pd.DataFrame({"a": [1, 2, 3], "b": [4, 5, 6], "c": [6, 7, 8]}))
    result = df.select(nw_v1.when(nw_v1.col("a") > 1).then("b").otherwise("c"))
    expected = {"b": [6, 5, 6]}
    assert_equal_data(result, expected)
    assert isinstance(result, nw_v1.DataFrame)


def test_constructors() -> None:
    pytest.importorskip("pyarrow")
    if PANDAS_VERSION < (2, 2):
        pytest.skip()
    assert nw_v1.new_series("a", [1, 2, 3], backend="pandas").to_list() == [1, 2, 3]
    arr: np.ndarray[tuple[int, int], Any] = np.array([[1, 2], [3, 4]])  # pyright: ignore[reportAssignmentType]
    result = nw_v1.from_numpy(arr, schema=["a", "b"], backend="pandas")
    assert_equal_data(result, {"a": [1, 3], "b": [2, 4]})
    assert isinstance(result, nw_v1.DataFrame)
    result = nw_v1.from_numpy(
        arr,
        schema=nw_v1.Schema({"a": nw_v1.Int64(), "b": nw_v1.Int64()}),
        backend="pandas",
    )
    assert_equal_data(result, {"a": [1, 3], "b": [2, 4]})
    assert isinstance(result, nw_v1.DataFrame)
    result = nw_v1.from_dict({"a": [1, 2, 3]}, backend="pandas")
    assert_equal_data(result, {"a": [1, 2, 3]})
    assert isinstance(result, nw_v1.DataFrame)
    result = nw_v1.from_arrow(pd.DataFrame({"a": [1, 2, 3]}), backend="pandas")
    assert_equal_data(result, {"a": [1, 2, 3]})
    assert isinstance(result, nw_v1.DataFrame)


def test_join() -> None:
    pytest.importorskip("pandas")
    import pandas as pd

    df = nw_v1.from_native(pd.DataFrame({"a": [1, 2, 3]})).lazy()
    result = df.join(df, how="inner", on="a").sort("a")
    expected = {"a": [1, 2, 3]}
    assert_equal_data(result, expected)
    assert isinstance(result, nw_v1.LazyFrame)
    result_eager = df.collect().join(df.collect(), how="inner", on="a")
    assert_equal_data(result_eager, expected)
    assert isinstance(result_eager, nw_v1.DataFrame)


def test_by_name() -> None:
    pytest.importorskip("pandas")
    import pandas as pd

    df = nw_v1.from_native(pd.DataFrame({"a": [1, 2, 3]})).lazy()
    result = df.select(nw_v1.col("a").alias("b"), "a")
    expected = {"b": [1, 2, 3], "a": [1, 2, 3]}
    assert_equal_data(result, expected)
    assert isinstance(result, nw_v1.LazyFrame)
    result_eager = df.collect().select(nw_v1.col("a").alias("b"), "a")
    assert_equal_data(result_eager, expected)
    assert isinstance(result_eager, nw_v1.DataFrame)


def test_values_counts_v1() -> None:
    pytest.importorskip("pandas")
    import pandas as pd

    df = nw_v1.from_native(pd.DataFrame({"a": [1, 2, 3]}), eager_only=True)
    result = df["a"].value_counts().sort("a")
    expected = {"a": [1, 2, 3], "count": [1, 1, 1]}
    assert_equal_data(result, expected)
    assert isinstance(result, nw_v1.DataFrame)


def test_is_duplicated_unique() -> None:
    pytest.importorskip("pandas")
    import pandas as pd

    df = nw_v1.from_native(pd.DataFrame({"a": [1, 2, 3]}), eager_only=True)
    assert df.is_duplicated().to_list() == [False, False, False]
    assert df.is_unique().to_list() == [True, True, True]
    assert isinstance(df.is_duplicated(), nw_v1.Series)
    assert isinstance(df.is_unique(), nw_v1.Series)


def test_concat() -> None:
    pytest.importorskip("pyarrow")
    import pyarrow as pa

    df = nw_v1.from_native(pa.table({"a": [1, 2, 3]}), eager_only=True)
    result = nw_v1.concat([df, df], how="vertical")
    expected = {"a": [1, 2, 3, 1, 2, 3]}
    assert_equal_data(result, expected)
    assert isinstance(result, nw_v1.DataFrame)
    if TYPE_CHECKING:
        assert_type(result, nw_v1.DataFrame[Any])


def test_to_dict() -> None:
    pytest.importorskip("pyarrow")
    import pyarrow as pa

    df = nw_v1.from_native(pa.table({"a": [1, 2, 3]}), eager_only=True)
    result = df.to_dict(as_series=False)
    expected = {"a": [1, 2, 3]}
    assert result == expected


def test_tail() -> None:
    pytest.importorskip("pyarrow")
    import pyarrow as pa

    df = nw_v1.from_native(pa.table({"a": [1, 2, 3]}), eager_only=True).lazy()
    result = df.tail(3)
    expected = {"a": [1, 2, 3]}
    assert_equal_data(result, expected)


def test_to_dict_as_series() -> None:
    pytest.importorskip("pyarrow")
    import pyarrow as pa

    df = nw_v1.from_native(pa.table({"a": [1, 2, 3]}), eager_only=True)
    result = df.to_dict(as_series=True)
    expected = {"a": [1, 2, 3]}
    assert_equal_data(result, expected)
    assert isinstance(result["a"], nw_v1.Series)


@pytest.mark.filterwarnings(
    "ignore:`Series.hist` is being called from the stable API although considered an unstable feature."
)
def test_hist_v1() -> None:
    pytest.importorskip("pyarrow")
    import pyarrow as pa

    df = nw_v1.from_native(pa.table({"a": [1, 1, 2]}), eager_only=True)
    result = df["a"].hist(bins=[-1, 1, 2])
    expected = {"breakpoint": [1, 2], "count": [2, 1]}
    assert_equal_data(result, expected)
    assert isinstance(result, nw_v1.DataFrame)


@pytest.mark.skipif(PANDAS_VERSION < (2, 0), reason="requires interchange protocol")
def test_is_ordered_categorical_interchange_protocol() -> None:
    pytest.importorskip("pandas")
    import pandas as pd

    df = pd.DataFrame(
        {"a": ["a", "b"]}, dtype=pd.CategoricalDtype(ordered=True)
    ).__dataframe__()
    assert nw_v1.is_ordered_categorical(
        nw_v1.from_native(df, eager_or_interchange_only=True)["a"]
    )


def test_all_nulls_pandas() -> None:
    assert (
        nw_v1.from_native(pd.Series([None] * 3, dtype="object"), series_only=True).dtype
        == nw_v1.Object
    )


def test_int_select_pandas() -> None:
    df = nw_v1.from_native(pd.DataFrame({0: [1, 2], "b": [3, 4]}))
    with pytest.raises(
        nw_v1.exceptions.InvalidIntoExprError, match="\n\nHint:\n- if you were trying"
    ):
        nw_v1.to_native(df.select(0))  # type: ignore[arg-type]
    with pytest.raises(
        nw_v1.exceptions.InvalidIntoExprError, match="\n\nHint:\n- if you were trying"
    ):
        nw_v1.to_native(df.lazy().select(0))  # type: ignore[arg-type]


def test_enum_v1_is_enum_unstable() -> None:
    enum_v1 = nw_v1.Enum()
    enum_unstable = nw.Enum(("a", "b", "c"))
    assert isinstance(enum_v1, nw.Enum)
    assert issubclass(nw_v1.Enum, nw.Enum)
    assert enum_v1 == nw.Enum
    assert enum_v1 != enum_unstable
    assert enum_unstable != nw_v1.Enum
    assert enum_unstable == nw.Enum

    with pytest.raises(TypeError, match=r"takes 1 positional argument"):
        nw_v1.Enum(("a", "b"))  # type: ignore[call-arg]


def test_cast_to_enum_v1(
    request: pytest.FixtureRequest, constructor: Constructor
) -> None:
    # Backends that do not (yet) support Enum dtype
    if any(
        backend in str(constructor)
        for backend in ("pyarrow_table", "sqlframe", "pyspark", "ibis")
    ):
        request.applymarker(pytest.mark.xfail)

    df_native = constructor({"a": ["a", "b"]})

    with pytest.raises(
        NotImplementedError,
        match="Converting to Enum is not supported in narwhals.stable.v1",
    ):
        nw_v1.from_native(df_native).select(nw_v1.col("a").cast(nw_v1.Enum))  # type: ignore[arg-type]


def test_v1_ordered_categorical_pandas() -> None:
    s = nw_v1.from_native(
        pd.Series([0, 1], dtype=pd.CategoricalDtype(ordered=True)), series_only=True
    )
    assert s.dtype == nw_v1.Categorical


def test_v1_enum_polars() -> None:
    pytest.importorskip("polars")
    import polars as pl

    s = nw_v1.from_native(
        pl.Series(["a", "b"], dtype=pl.Enum(["a", "b"])), series_only=True
    )
    assert s.dtype == nw_v1.Enum


def test_v1_enum_duckdb_2550() -> None:
    pytest.importorskip("duckdb")
    import duckdb

    result_v1 = nw_v1.from_native(
        duckdb.sql("select 'a'::enum('a', 'b', 'c') as a")
    ).collect_schema()
    assert result_v1 == {"a": nw_v1.Enum()}
    result = nw.from_native(
        duckdb.sql("select 'a'::enum('a', 'b', 'c') as a")
    ).collect_schema()
    assert result == {"a": nw.Enum(("a", "b", "c"))}


@pytest.mark.parametrize(
    "is_native_dataframe",
    [
        is_pandas_dataframe,
        is_dask_dataframe,
        is_modin_dataframe,
        is_polars_dataframe,
        is_cudf_dataframe,
        is_ibis_table,
        is_polars_lazyframe,
        is_pyarrow_table,
        is_pandas_like_dataframe,
    ],
)
def test_is_native_dataframe(is_native_dataframe: Callable[[Any], Any]) -> None:
    data = {"a": [1, 2], "b": ["bar", "foo"]}
    df = nw.from_native(pd.DataFrame(data))
    assert not is_native_dataframe(df)


@pytest.mark.parametrize(
    "is_native_series",
    [
        is_pandas_series,
        is_modin_series,
        is_polars_series,
        is_cudf_series,
        is_pyarrow_chunked_array,
        is_pandas_like_series,
    ],
)
def test_is_native_series(is_native_series: Callable[[Any], Any]) -> None:
    data = {"a": [1, 2]}
    ser = nw.from_native(pd.DataFrame(data))["a"]
    assert not is_native_series(ser)


def test_get_level() -> None:
    pytest.importorskip("polars")
    import polars as pl

    df = pl.DataFrame({"a": [1, 2, 3]})
    with pytest.deprecated_call():
        assert nw.get_level(nw.from_native(df)) == "full"
    assert nw_v1.get_level(nw_v1.from_native(df)) == "full"
    assert (
        nw_v1.get_level(
            nw_v1.from_native(df.__dataframe__(), eager_or_interchange_only=True)
        )
        == "interchange"
    )


def test_any_horizontal() -> None:
    # here, it defaults to Kleene logic.
    pytest.importorskip("polars")
    import polars as pl

    df = nw_v1.from_native(
        pl.DataFrame({"a": [True, True, False], "b": [True, None, None]})
    )
    result = df.select(nw_v1.any_horizontal("a", "b"))
    expected = {"a": [True, True, None]}
    assert_equal_data(result, expected)
    with pytest.deprecated_call(match="ignore_nulls"):
        result = df.select(nw.any_horizontal("a", "b"))
    assert_equal_data(result, expected)


def test_all_horizontal() -> None:
    # here, it defaults to Kleene logic.
    pytest.importorskip("polars")
    import polars as pl

    df = nw_v1.from_native(
        pl.DataFrame({"a": [True, True, False], "b": [True, None, None]})
    )
    result = df.select(nw_v1.all_horizontal("a", "b"))
    expected = {"a": [True, None, False]}
    assert_equal_data(result, expected)
    with pytest.deprecated_call(match="ignore_nulls"):
        result = df.select(nw.all_horizontal("a", "b"))
    assert_equal_data(result, expected)


def test_with_row_index(constructor: Constructor) -> None:
    data = {"abc": ["foo", "bars"], "xyz": [100, 200], "const": [42, 42]}

    frame = nw_v1.from_native(constructor(data))

    msg = "Cannot pass `order_by`"
    context = (
        pytest.raises(TypeError, match=msg)
        if any(x in str(constructor) for x in ("duckdb", "pyspark"))
        else does_not_raise()
    )

    with context:
        result = frame.with_row_index()

        expected = {"index": [0, 1], **data}
        assert_equal_data(result, expected)


def test_renamed_taxicab_norm() -> None:
    pytest.importorskip("pyarrow")
    import pyarrow as pa
    # Suppose we need to rename `_l1_norm` to `_taxicab_norm`.
    # We need `narwhals.stable.v1` to stay stable. So, we
    # make the change in `narwhals`, and then add the new method
    # to the subclass of `Expr` in `narwhals.stable.v1`.
    # Here, we check that anyone who wrote code using the old
    # API will still be able to use it, without the main namespace
    # getting cluttered by the new name.

    df = nw.from_native(pa.table({"a": [1, 2, 3, -4, 5]}))
    result = df.with_columns(b=nw.col("a")._taxicab_norm())
    expected = {"a": [1, 2, 3, -4, 5], "b": [15] * 5}
    assert_equal_data(result, expected)

    with pytest.raises(AttributeError):
        result = df.with_columns(b=nw.col("a")._l1_norm())  # type: ignore[attr-defined]

    df_v1 = nw_v1.from_native(pa.table({"a": [1, 2, 3, -4, 5]}))
    # The newer `_taxicab_norm` can still work in the old API, no issue.
    # It's new, so it couldn't be backwards-incompatible.
    result_v1 = df_v1.with_columns(b=nw_v1.col("a")._taxicab_norm())
    expected = {"a": [1, 2, 3, -4, 5], "b": [15] * 5}
    assert_equal_data(result_v1, expected)

    # The older `_l1_norm` still works in the stable api
    result_v1 = df_v1.with_columns(b=nw_v1.col("a")._l1_norm())
    assert_equal_data(result_v1, expected)


def test_renamed_taxicab_norm_dataframe() -> None:
    pytest.importorskip("pyarrow")
    import pyarrow as pa

    # Suppose we have `DataFrame._l1_norm` in `stable.v1`, but remove it
    # in the main namespace. Here, we check that it's still usable from
    # the stable api.
    result = nw_v1.from_native(pa.table({"a": [1, 2, 3, -4, 5]}))._l1_norm()
    expected = {"a": [15]}
    assert_equal_data(result, expected)
    result = nw_v1.from_native(pa.table({"a": [1, 2, 3, -4, 5]})).lazy()._l1_norm()
    assert_equal_data(result, expected)


def test_renamed_taxicab_norm_dataframe_narwhalify() -> None:
    pytest.importorskip("pyarrow")
    import pyarrow as pa

    # Suppose we have `DataFrame._l1_norm` in `stable.v1`, but remove it
    # in the main namespace. Here, we check that it's still usable from
    # the stable api when using `narwhalify`.
    @nw_v1.narwhalify
    def func(df: Any) -> Any:
        return df._l1_norm()

    result = nw_v1.from_native(func(pa.table({"a": [1, 2, 3, -4, 5]})))
    expected = {"a": [15]}
    assert_equal_data(result, expected)


def test_dtypes() -> None:
    df = nw_v1.from_native(
        pd.DataFrame({"a": [1], "b": [datetime(2020, 1, 1)], "c": [timedelta(1)]})
    )
    dtype = df.collect_schema()["b"]
    assert dtype in {nw_v1.Datetime}
    assert isinstance(dtype, nw_v1.Datetime)
    dtype = df.lazy().schema["c"]
    assert dtype in {nw_v1.Duration}
    assert isinstance(dtype, nw_v1.Duration)


@pytest.mark.parametrize(
    ("strict", "context"),
    [
        (
            True,
            pytest.raises(
                TypeError,
                match="Expected pandas-like dataframe, Polars dataframe, or Polars lazyframe",
            ),
        ),
        (False, does_not_raise()),
    ],
)
def test_strict(strict: Any, context: Any) -> None:
    arr = np.array([1, 2, 3])

    with context:
        res = nw_v1.from_native(arr, strict=strict)
        assert isinstance(res, np.ndarray)


def test_from_native_strict_false_typing() -> None:
    pytest.importorskip("polars")
    import polars as pl

    df = pl.DataFrame()
    nw_v1.from_native(df, strict=False)
    nw_v1.from_native(df, strict=False, eager_only=True)
    nw_v1.from_native(df, strict=False, eager_or_interchange_only=True)

    with pytest.deprecated_call(match="please use `pass_through` instead"):
        nw.from_native(df, strict=False)  # type: ignore[call-overload]
        nw.from_native(df, strict=False, eager_only=True)  # type: ignore[call-overload]


def test_from_native_strict_false_invalid() -> None:
    with pytest.raises(ValueError, match="Cannot pass both `strict`"):
        nw_v1.from_native({"a": [1, 2, 3]}, strict=True, pass_through=False)  # type: ignore[call-overload]


def test_from_mock_interchange_protocol_non_strict() -> None:
    class MockDf:
        def __dataframe__(self) -> None:  # pragma: no cover
            pass

    mockdf = MockDf()
    result = nw_v1.from_native(mockdf, eager_only=True, strict=False)
    assert result is mockdf


def test_from_native_lazyframe() -> None:
    pytest.importorskip("polars")
    import polars as pl

    stable_lazy = nw_v1.from_native(pl.LazyFrame({"a": [1]}))
    if TYPE_CHECKING:
        assert_type(stable_lazy, nw_v1.LazyFrame[pl.LazyFrame])

    assert isinstance(stable_lazy, nw_v1.LazyFrame)


def test_dataframe_recursive_v1() -> None:
    """`v1` always returns a `Union` for `DataFrame`."""
    pytest.importorskip("polars")
    import polars as pl

    pl_frame = pl.DataFrame({"a": [1, 2, 3]})
    nw_frame = nw_v1.from_native(pl_frame)
    # NOTE: (#2629) combined with passing in `nw_v1.DataFrame` (w/ a `_version`) into itself changes the error
    with pytest.raises(AssertionError):
        nw_v1.DataFrame(nw_frame, level="full")

    nw_frame_early_return = nw_v1.from_native(nw_frame)

    if TYPE_CHECKING:
        assert_type(pl_frame, pl.DataFrame)
        assert_type(
            nw_frame, "nw_v1.DataFrame[pl.DataFrame] | nw_v1.LazyFrame[pl.DataFrame]"
        )
        nw_frame_depth_2 = nw_v1.DataFrame(nw_frame, level="full")  # type: ignore[var-annotated]
        assert_type(nw_frame_depth_2, nw_v1.DataFrame[Any])
        # NOTE: Checking that the type is `DataFrame[Unknown]`
        assert_type(
            nw_frame_early_return,
            "nw_v1.DataFrame[pl.DataFrame] | nw_v1.LazyFrame[pl.DataFrame]",
        )


def test_lazyframe_recursive_v1() -> None:
    pytest.importorskip("polars")
    import polars as pl

    pl_frame = pl.DataFrame({"a": [1, 2, 3]}).lazy()
    nw_frame = nw_v1.from_native(pl_frame)
    with pytest.raises(AttributeError):
        nw_v1.LazyFrame(nw_frame, level="lazy")

    nw_frame_early_return = nw_v1.from_native(nw_frame)

    if TYPE_CHECKING:
        assert_type(pl_frame, pl.LazyFrame)
        assert_type(nw_frame, nw_v1.LazyFrame[pl.LazyFrame])

        nw_frame_depth_2 = nw_v1.LazyFrame(nw_frame, level="lazy")  # type: ignore[var-annotated]
        # NOTE: Checking that the type is `LazyFrame[Unknown]`
        assert_type(nw_frame_depth_2, nw_v1.LazyFrame[Any])
        assert_type(nw_frame_early_return, nw_v1.LazyFrame[pl.LazyFrame])


def test_series_recursive_v1() -> None:
    """https://github.com/narwhals-dev/narwhals/issues/2239."""
    pytest.importorskip("polars")
    import polars as pl

    pl_series = pl.Series(name="test", values=[1, 2, 3])
    nw_series = nw_v1.from_native(pl_series, series_only=True)
    with pytest.raises(AttributeError):
        nw_v1.Series(nw_series, level="full")

    nw_series_early_return = nw_v1.from_native(nw_series, series_only=True)

    if TYPE_CHECKING:
        assert_type(pl_series, pl.Series)
        assert_type(nw_series, nw_v1.Series[pl.Series])

        nw_series_depth_2 = nw_v1.Series(nw_series, level="full")
        # NOTE: `Unknown` isn't possible for `v1`, as it has a `TypeVar` default
        assert_type(nw_series_depth_2, nw_v1.Series[Any])
        assert_type(nw_series_early_return, nw_v1.Series[pl.Series])


def test_from_native_already_nw() -> None:
    pytest.importorskip("polars")
    import polars as pl

    df = nw_v1.from_native(pl.DataFrame({"a": [1]}))
    assert isinstance(nw_v1.from_native(df), nw_v1.DataFrame)
    assert nw_v1.from_native(df) is df
    lf = nw_v1.from_native(pl.LazyFrame({"a": [1]}))
    assert isinstance(nw_v1.from_native(lf), nw_v1.LazyFrame)
    assert nw_v1.from_native(lf) is lf
    s = df["a"]
    assert isinstance(nw_v1.from_native(s, series_only=True), nw_v1.Series)
    assert nw_v1.from_native(df) is df


def test_from_native_invalid_kwds() -> None:
    pytest.importorskip("polars")
    import polars as pl

    with pytest.raises(TypeError, match="got an unexpected keyword"):
        nw_v1.from_native(pl.DataFrame({"a": [1]}), belugas=True)  # type: ignore[call-overload]


def test_io(tmpdir: pytest.TempdirFactory) -> None:
    pytest.importorskip("polars")
    import polars as pl

    csv_filepath = str(tmpdir / "file.csv")  # type: ignore[operator]
    parquet_filepath = str(tmpdir / "file.parquet")  # type: ignore[operator]
    pl.DataFrame({"a": [1]}).write_csv(csv_filepath)
    pl.DataFrame({"a": [1]}).write_parquet(parquet_filepath)
    assert isinstance(nw_v1.read_csv(csv_filepath, backend="polars"), nw_v1.DataFrame)
    assert isinstance(nw_v1.scan_csv(csv_filepath, backend="polars"), nw_v1.LazyFrame)
    assert isinstance(
        nw_v1.read_parquet(parquet_filepath, backend="polars"), nw_v1.DataFrame
    )
    assert isinstance(
        nw_v1.scan_parquet(parquet_filepath, backend="polars"), nw_v1.LazyFrame
    )


def test_narwhalify() -> None:
    pytest.importorskip("pandas")
    import pandas as pd

    data = {"a": [2, 3, 4]}

    @nw_v1.narwhalify
    def func(df: nw_v1.DataFrame[IntoDataFrameT]) -> nw_v1.DataFrame[IntoDataFrameT]:
        return df.with_columns(nw_v1.all() + 1)

    df = pd.DataFrame({"a": [1, 2, 3]})
    result = func(df)
    pd.testing.assert_frame_equal(result, pd.DataFrame(data))
    result = func(df=df)
    pd.testing.assert_frame_equal(result, pd.DataFrame(data))


def test_narwhalify_method() -> None:
    pytest.importorskip("pandas")
    import pandas as pd

    data = {"a": [2, 3, 4]}

    class Foo:
        @nw_v1.narwhalify
        def func(
            self, df: nw_v1.DataFrame[IntoDataFrameT], a: int = 1
        ) -> nw_v1.DataFrame[IntoDataFrameT]:
            return df.with_columns(nw_v1.all() + a)

    df = pd.DataFrame({"a": [1, 2, 3]})
    result = Foo().func(df)
    pd.testing.assert_frame_equal(result, pd.DataFrame(data))
    result = Foo().func(a=1, df=df)
    pd.testing.assert_frame_equal(result, pd.DataFrame(data))


def test_narwhalify_method_called() -> None:
    pytest.importorskip("pandas")
    import pandas as pd

    data = {"a": [2, 3, 4]}

    class Foo:
        @nw_v1.narwhalify
        def func(
            self, df: nw_v1.DataFrame[IntoDataFrameT], a: int = 1
        ) -> nw_v1.DataFrame[IntoDataFrameT]:
            return df.with_columns(nw_v1.all() + a)

    df = pd.DataFrame({"a": [1, 2, 3]})
    result = Foo().func(df)
    pd.testing.assert_frame_equal(result, pd.DataFrame(data))
    result = Foo().func(df=df)
    pd.testing.assert_frame_equal(result, pd.DataFrame(data))
    result = Foo().func(a=1, df=df)
    pd.testing.assert_frame_equal(result, pd.DataFrame(data))


def test_narwhalify_method_invalid() -> None:
    class Foo:
        @nw_v1.narwhalify(strict=True, eager_only=True)
        def func(self) -> Foo:  # pragma: no cover
            return self

        @nw_v1.narwhalify(strict=True, eager_only=True)
        def fun2(self, df: Any) -> Any:  # pragma: no cover
            return df

    with pytest.raises(TypeError):
        Foo().func()


def test_narwhalify_invalid() -> None:
    @nw_v1.narwhalify(strict=True)
    def func() -> None:  # pragma: no cover
        return None

    with pytest.raises(TypeError):
        func()


def test_narwhalify_backends_pandas() -> None:
    pytest.importorskip("pandas")
    import pandas as pd

    data = {"a": [2, 3, 4]}

    @nw_v1.narwhalify
    def func(
        arg1: Any, arg2: Any, extra: int = 1
    ) -> tuple[Any, Any, int]:  # pragma: no cover
        return arg1, arg2, extra

    func(pd.DataFrame(data), pd.Series(data["a"]))


def test_narwhalify_backends_polars() -> None:
    pytest.importorskip("polars")
    import polars as pl

    data = {"a": [2, 3, 4]}

    @nw_v1.narwhalify
    def func(
        arg1: Any, arg2: Any, extra: int = 1
    ) -> tuple[Any, Any, int]:  # pragma: no cover
        return arg1, arg2, extra

    func(pl.DataFrame(data), pl.Series(data["a"]))


def test_narwhalify_backends_cross() -> None:
    pytest.importorskip("pandas")
    pytest.importorskip("polars")
    import pandas as pd
    import polars as pl

    data = {"a": [2, 3, 4]}

    @nw_v1.narwhalify
    def func(
        arg1: Any, arg2: Any, extra: int = 1
    ) -> tuple[Any, Any, int]:  # pragma: no cover
        return arg1, arg2, extra

    with pytest.raises(
        ValueError,
        match="Found multiple backends. Make sure that all dataframe/series inputs come from the same backend.",
    ):
        func(pd.DataFrame(data), pl.DataFrame(data))


def test_narwhalify_backends_cross2() -> None:
    pytest.importorskip("pandas")
    pytest.importorskip("polars")
    import pandas as pd
    import polars as pl

    data = {"a": [2, 3, 4]}

    @nw_v1.narwhalify
    def func(
        arg1: Any, arg2: Any, extra: int = 1
    ) -> tuple[Any, Any, int]:  # pragma: no cover
        return arg1, arg2, extra

    with pytest.raises(
        ValueError,
        match="Found multiple backends. Make sure that all dataframe/series inputs come from the same backend.",
    ):
        func(pl.DataFrame(data), pd.Series(data["a"]))


def test_expr_sample(constructor_eager: ConstructorEager) -> None:
    df = nw_v1.from_native(
        constructor_eager({"a": [1, 2, 3], "b": [4, 5, 6]}), eager_only=True
    )

    result_expr = df.select(nw_v1.col("a").sample(n=2)).shape
    expected_expr = (2, 1)
    assert result_expr == expected_expr

    with pytest.deprecated_call(
        match="is deprecated and will be removed in a future version"
    ):
        df.select(nw.col("a").sample(n=2))


def test_is_frame() -> None:
    pytest.importorskip("pyarrow")
    import pyarrow as pa

    lf = nw_v1.from_native(pa.table({"a": [1, 2]})).lazy()
    assert isinstance(lf, nw_v1.LazyFrame)
    assert nw_v1.dependencies.is_narwhals_lazyframe(lf)
    assert nw_v1.dependencies.is_narwhals_dataframe(lf.collect())


def test_with_version(constructor: Constructor) -> None:
    lf = nw_v1.from_native(constructor({"a": [1, 2]})).lazy()
    assert isinstance(lf, nw_v1.LazyFrame)
    assert lf._compliant_frame._with_version(Version.MAIN)._version is Version.MAIN


@pytest.mark.parametrize("n", [1, 2])
@pytest.mark.parametrize("offset", [1, 2])
def test_gather_every(constructor_eager: ConstructorEager, n: int, offset: int) -> None:
    data = {"a": list(range(10))}
    df_v1 = nw_v1.from_native(constructor_eager(data))
    result = df_v1.gather_every(n=n, offset=offset)
    expected = {"a": data["a"][offset::n]}
    assert_equal_data(result, expected)

    # Test deprecation for LazyFrame in main namespace
    lf = nw.from_native(constructor_eager(data)).lazy()
    with pytest.deprecated_call(
        match="is deprecated and will be removed in a future version"
    ):
        lf.gather_every(n=n, offset=offset)


@pytest.mark.parametrize("n", [1, 2])
@pytest.mark.parametrize("offset", [1, 2])
def test_gather_every_dask_v1(n: int, offset: int) -> None:
    pytest.importorskip("dask")
    import dask.dataframe as dd

    data = {"a": list(range(10))}

    df_v1 = nw_v1.from_native(dd.from_pandas(pd.DataFrame(data)))
    result = df_v1.gather_every(n=n, offset=offset)
    expected = {"a": data["a"][offset::n]}
    assert_equal_data(result, expected)


def test_unique_series_v1() -> None:
    pytest.importorskip("polars")
    import polars as pl

    data = {"a": [1, 1, 2]}
    series = nw.from_native(pl.DataFrame(data), eager_only=True)["a"]
    # this shouldn't warn
    series.to_frame().select(nw_v1.col("a").unique().sum())

    series = nw_v1.from_native(pl.DataFrame(data), eager_only=True)["a"]
    with pytest.warns(
        UserWarning,
        match="`maintain_order` has no effect and is only kept around for backwards-compatibility.",
    ):
        # this warns that maintain_order has no effect
        series.to_frame().select(nw_v1.col("a").unique(maintain_order=False).sum())


def test_head_aggregation() -> None:
    with pytest.raises(InvalidOperationError):
        nw_v1.col("a").mean().head()


def test_deprecated_expr_methods() -> None:
    data = {"a": [0, 0, 2, -1]}
    df = nw_v1.from_native(pd.DataFrame(data), eager_only=True)
    result = df.select(
        c=nw_v1.col("a").sort().head(2),
        d=nw_v1.col("a").sort().tail(2),
        e=(nw_v1.col("a") == 0).arg_true(),
        f=nw_v1.col("a").gather_every(2),
        g=nw_v1.col("a").arg_min(),
        h=nw_v1.col("a").arg_max(),
    )
    expected = {
        "c": [-1, 0],
        "d": [0, 2],
        "e": [0, 1],
        "f": [0, 2],
        "g": [3, 3],
        "h": [2, 2],
    }
    assert_equal_data(result, expected)

    with pytest.deprecated_call():
        df.select(
            c=nw.col("a").sort().head(2),
            d=nw.col("a").sort().tail(2),
            e=(nw.col("a") == 0).arg_true(),
            f=nw.col("a").gather_every(2),
            g=nw.col("a").arg_min(),
            h=nw.col("a").arg_max(),
        )


def test_dask_order_dependent_ops() -> None:
    # Preserve these for narwhals.stable.v1, even though they
    # raise after stable.v1.
    pytest.importorskip("dask")
    import dask.dataframe as dd

    df = nw_v1.from_native(dd.from_pandas(pd.DataFrame({"a": [1, 2, 3]})))
    result = df.select(
        a=nw_v1.col("a").cum_sum(),
        b=nw_v1.col("a").cum_count(),
        c=nw_v1.col("a").cum_prod(),
        d=nw_v1.col("a").cum_max(),
        e=nw_v1.col("a").cum_min(),
        f=nw_v1.col("a").shift(1),
        g=nw_v1.col("a").diff(),
        h=nw_v1.col("a").is_first_distinct(),
        i=nw_v1.col("a").is_last_distinct(),
    )
    expected = {
        "a": [1, 3, 6],
        "b": [1, 2, 3],
        "c": [1, 2, 6],
        "d": [1, 2, 3],
        "e": [1, 1, 1],
        "f": [None, 1.0, 2.0],
        "g": [None, 1.0, 1.0],
        "h": [True, True, True],
        "i": [True, True, True],
    }
    assert_equal_data(result, expected)


def test_get_column() -> None:
    pytest.importorskip("pandas")
    import pandas as pd

    def minimal_function(data: nw_v1.Series[Any]) -> None:
        data.is_null()

    pd_df = pd.DataFrame({"col": [1, 2, None, 4]})
    col = nw_v1.from_native(pd_df, eager_only=True).get_column("col")
    # check this doesn't raise type-checking errors
    minimal_function(col)
    assert isinstance(col, nw_v1.Series)


def test_dataframe_from_dict(eager_backend: EagerAllowed) -> None:
    schema = {"c": nw_v1.Int16(), "d": nw_v1.Float32()}
    result = nw_v1.DataFrame.from_dict(
        {"c": [1, 2], "d": [5, 6]}, backend=eager_backend, schema=schema
    )
    assert result.collect_schema() == schema
    assert result._version is Version.V1
    assert isinstance(result, nw_v1.DataFrame)


<<<<<<< HEAD
def test_dataframe_from_numpy(eager_backend: EagerAllowed) -> None:
    arr: _2DArray = cast("_2DArray", np.array([[5, 2, 0, 1], [1, 4, 7, 8], [1, 2, 3, 9]]))
    schema = {"c": nw.Int16(), "d": nw.Float32(), "e": nw.Int16(), "f": nw.Float64()}
    expected = {"c": [5, 1, 1], "d": [2, 4, 2], "e": [0, 7, 3], "f": [1, 8, 9]}
    result = nw_v1.DataFrame.from_numpy(arr, backend=eager_backend, schema=schema)
    result_schema = result.collect_schema()
    assert result._version is Version.V1
    assert isinstance(result, nw_v1.DataFrame)
    assert result_schema == schema
    assert_equal_data(result, expected)

    # NOTE: Existing bug, `schema` and `collect_schema` should be redefined for `v1`
    with pytest.raises(AssertionError):
        assert isinstance(result_schema, nw_v1.Schema)

    assert isinstance(result_schema, nw.Schema)
=======
def test_dataframe_from_arrow(eager_backend: EagerAllowed) -> None:
    pytest.importorskip("pyarrow")
    import pyarrow as pa

    is_pyarrow = eager_backend in {Implementation.PYARROW, "pyarrow"}
    data: dict[str, Any] = {"ab": [1, 2, 3], "ba": ["four", "five", None]}
    table = pa.table(data)
    supports_arrow_c_stream = nw_v1.DataFrame.from_arrow(table, backend=eager_backend)
    assert_equal_data(supports_arrow_c_stream, data)
    assert isinstance(supports_arrow_c_stream, nw_v1.DataFrame)
    assert supports_arrow_c_stream._version is Version.V1
    if is_pyarrow:
        assert isinstance(supports_arrow_c_stream.to_native(), pa.Table)
    else:
        assert not isinstance(supports_arrow_c_stream.to_native(), pa.Table)
    if PYARROW_VERSION < (14,):  # pragma: no cover
        ...
    else:
        result = nw_v1.DataFrame.from_arrow(
            supports_arrow_c_stream, backend=eager_backend
        )
        assert_equal_data(result, data)
        assert result._version is Version.V1
        assert isinstance(result, nw_v1.DataFrame)
        if is_pyarrow:
            assert isinstance(result.to_native(), pa.Table)
        else:
            assert not isinstance(result.to_native(), pa.Table)
>>>>>>> c2ecde08
<|MERGE_RESOLUTION|>--- conflicted
+++ resolved
@@ -1009,24 +1009,6 @@
     assert isinstance(result, nw_v1.DataFrame)
 
 
-<<<<<<< HEAD
-def test_dataframe_from_numpy(eager_backend: EagerAllowed) -> None:
-    arr: _2DArray = cast("_2DArray", np.array([[5, 2, 0, 1], [1, 4, 7, 8], [1, 2, 3, 9]]))
-    schema = {"c": nw.Int16(), "d": nw.Float32(), "e": nw.Int16(), "f": nw.Float64()}
-    expected = {"c": [5, 1, 1], "d": [2, 4, 2], "e": [0, 7, 3], "f": [1, 8, 9]}
-    result = nw_v1.DataFrame.from_numpy(arr, backend=eager_backend, schema=schema)
-    result_schema = result.collect_schema()
-    assert result._version is Version.V1
-    assert isinstance(result, nw_v1.DataFrame)
-    assert result_schema == schema
-    assert_equal_data(result, expected)
-
-    # NOTE: Existing bug, `schema` and `collect_schema` should be redefined for `v1`
-    with pytest.raises(AssertionError):
-        assert isinstance(result_schema, nw_v1.Schema)
-
-    assert isinstance(result_schema, nw.Schema)
-=======
 def test_dataframe_from_arrow(eager_backend: EagerAllowed) -> None:
     pytest.importorskip("pyarrow")
     import pyarrow as pa
@@ -1055,4 +1037,21 @@
             assert isinstance(result.to_native(), pa.Table)
         else:
             assert not isinstance(result.to_native(), pa.Table)
->>>>>>> c2ecde08
+
+
+def test_dataframe_from_numpy(eager_backend: EagerAllowed) -> None:
+    arr: _2DArray = cast("_2DArray", np.array([[5, 2, 0, 1], [1, 4, 7, 8], [1, 2, 3, 9]]))
+    schema = {"c": nw.Int16(), "d": nw.Float32(), "e": nw.Int16(), "f": nw.Float64()}
+    expected = {"c": [5, 1, 1], "d": [2, 4, 2], "e": [0, 7, 3], "f": [1, 8, 9]}
+    result = nw_v1.DataFrame.from_numpy(arr, backend=eager_backend, schema=schema)
+    result_schema = result.collect_schema()
+    assert result._version is Version.V1
+    assert isinstance(result, nw_v1.DataFrame)
+    assert result_schema == schema
+    assert_equal_data(result, expected)
+
+    # NOTE: Existing bug, `schema` and `collect_schema` should be redefined for `v1`
+    with pytest.raises(AssertionError):
+        assert isinstance(result_schema, nw_v1.Schema)
+
+    assert isinstance(result_schema, nw.Schema)