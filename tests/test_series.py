from __future__ import annotations

from typing import Any
from typing import Literal

import numpy as np
import pandas as pd
import polars as pl
import pytest
from numpy.testing import assert_array_equal
from pandas.testing import assert_series_equal

import narwhals as nw
from narwhals.utils import parse_version

df_pandas = pd.DataFrame({"a": [1, 3, 2], "b": [4, 4, 6], "z": [7.0, 8, 9]})
if parse_version(pd.__version__) >= parse_version("1.5.0"):
    df_pandas_pyarrow = pd.DataFrame(
        {"a": [1, 3, 2], "b": [4, 4, 6], "z": [7.0, 8, 9]}
    ).astype(
        {
            "a": "Int64[pyarrow]",
            "b": "Int64[pyarrow]",
            "z": "Float64[pyarrow]",
        }
    )
    df_pandas_nullable = pd.DataFrame(
        {"a": [1, 3, 2], "b": [4, 4, 6], "z": [7.0, 8, 9]}
    ).astype(
        {
            "a": "Int64",
            "b": "Int64",
            "z": "Float64",
        }
    )
else:  # pragma: no cover
    # pyarrow/nullable dtypes not supported so far back
    df_pandas_pyarrow = df_pandas
    df_pandas_nullable = df_pandas
df_polars = pl.DataFrame({"a": [1, 3, 2], "b": [4, 4, 6], "z": [7.0, 8, 9]})
df_lazy = pl.LazyFrame({"a": [1, 3, 2], "b": [4, 4, 6], "z": [7.0, 8, 9]})


@pytest.mark.parametrize(
    "df_raw", [df_pandas, df_polars, df_pandas_nullable, df_pandas_pyarrow]
)
def test_len(df_raw: Any) -> None:
    result = len(nw.Series(df_raw["a"]))
    assert result == 3
    result = len(nw.LazyFrame(df_raw).collect()["a"])
    assert result == 3


@pytest.mark.parametrize("df_raw", [df_pandas, df_polars])
@pytest.mark.filterwarnings("ignore:np.find_common_type is deprecated:DeprecationWarning")
def test_is_in(df_raw: Any) -> None:
    result = nw.from_native(df_raw["a"], series_only=True).is_in([1, 2])
    assert result[0]
    assert not result[1]
    assert result[2]


@pytest.mark.parametrize("df_raw", [df_pandas, df_polars])
@pytest.mark.filterwarnings("ignore:np.find_common_type is deprecated:DeprecationWarning")
def test_is_in_other(df_raw: Any) -> None:
    with pytest.raises(
        NotImplementedError,
        match=(
            "Narwhals `is_in` doesn't accept expressions as an argument, as opposed to Polars. You should provide an iterable instead."
        ),
    ):
        nw.from_native(df_raw).with_columns(contains=nw.col("c").is_in("sets"))


@pytest.mark.parametrize("df_raw", [df_pandas, df_polars])
@pytest.mark.filterwarnings("ignore:np.find_common_type is deprecated:DeprecationWarning")
def test_filter(df_raw: Any) -> None:
    result = nw.from_native(df_raw["a"], series_only=True).filter(df_raw["a"] > 1)
    expected = np.array([3, 2])
    assert (result.to_numpy() == expected).all()
    result = nw.DataFrame(df_raw).select(nw.col("a").filter(nw.col("a") > 1))["a"]
    expected = np.array([3, 2])
    assert (result.to_numpy() == expected).all()


@pytest.mark.parametrize("df_raw", [df_pandas, df_polars])
def test_gt(df_raw: Any) -> None:
    s = nw.Series(df_raw["a"])
    result = s > s  # noqa: PLR0124
    assert not result[0]
    assert not result[1]
    assert not result[2]
    result = s > 1
    assert not result[0]
    assert result[1]
    assert result[2]


@pytest.mark.parametrize(
    "df_raw", [df_pandas, df_lazy, df_pandas_nullable, df_pandas_pyarrow]
)
def test_dtype(df_raw: Any) -> None:
    result = nw.LazyFrame(df_raw).collect()["a"].dtype
    assert result == nw.Int64
    assert result.is_numeric()


@pytest.mark.parametrize(
    "df_raw", [df_pandas, df_lazy, df_pandas_nullable, df_pandas_pyarrow]
)
def test_reductions(df_raw: Any) -> None:
    s = nw.LazyFrame(df_raw).collect()["a"]
    assert s.mean() == 2.0
    assert s.std() == 1.0
    assert s.min() == 1
    assert s.max() == 3
    assert s.sum() == 6
    assert nw.to_native(s.is_between(1, 2))[0]
    assert not nw.to_native(s.is_between(1, 2))[1]
    assert nw.to_native(s.is_between(1, 2))[2]
    assert s.n_unique() == 3
    unique = s.unique().sort()
    assert unique[0] == 1
    assert unique[1] == 2
    assert unique[2] == 3
    assert s.alias("foo").name == "foo"


@pytest.mark.parametrize(
    "df_raw", [df_pandas, df_lazy, df_pandas_nullable, df_pandas_pyarrow]
)
def test_boolean_reductions(df_raw: Any) -> None:
    df = nw.LazyFrame(df_raw).select(nw.col("a") > 1)
    assert not df.collect()["a"].all()
    assert df.collect()["a"].any()


@pytest.mark.parametrize("df_raw", [df_pandas, df_lazy])
def test_convert(df_raw: Any) -> None:
    result = nw.LazyFrame(df_raw).collect()["a"].to_numpy()
    assert_array_equal(result, np.array([1, 3, 2]))
    result = nw.LazyFrame(df_raw).collect()["a"].to_pandas()
    assert_series_equal(result, pd.Series([1, 3, 2], name="a"))


def test_dtypes() -> None:
    df = pl.DataFrame(
        {
            "a": [1],
            "b": [1],
            "c": [1],
            "d": [1],
            "e": [1],
            "f": [1],
            "g": [1],
            "h": [1],
            "i": [1],
            "j": [1],
            "k": [1],
            "l": [1],
            "m": [True],
        },
        schema={
            "a": pl.Int64,
            "b": pl.Int32,
            "c": pl.Int16,
            "d": pl.Int8,
            "e": pl.UInt64,
            "f": pl.UInt32,
            "g": pl.UInt16,
            "h": pl.UInt8,
            "i": pl.Float64,
            "j": pl.Float32,
            "k": pl.String,
            "l": pl.Datetime,
            "m": pl.Boolean,
        },
    )
    result = nw.DataFrame(df).schema
    expected = {
        "a": nw.Int64,
        "b": nw.Int32,
        "c": nw.Int16,
        "d": nw.Int8,
        "e": nw.UInt64,
        "f": nw.UInt32,
        "g": nw.UInt16,
        "h": nw.UInt8,
        "i": nw.Float64,
        "j": nw.Float32,
        "k": nw.String,
        "l": nw.Datetime,
        "m": nw.Boolean,
    }
    assert result == expected
    result_pd = nw.DataFrame(df.to_pandas()).schema
    assert result_pd == expected


def test_cast() -> None:
    df_raw = pl.DataFrame(
        {
            "a": [1],
            "b": [1],
            "c": [1],
            "d": [1],
            "e": [1],
            "f": [1],
            "g": [1],
            "h": [1],
            "i": [1],
            "j": [1],
            "k": [1],
            "l": [1],
            "m": [True],
            "n": [True],
            "o": ["a"],
        },
        schema={
            "a": pl.Int64,
            "b": pl.Int32,
            "c": pl.Int16,
            "d": pl.Int8,
            "e": pl.UInt64,
            "f": pl.UInt32,
            "g": pl.UInt16,
            "h": pl.UInt8,
            "i": pl.Float64,
            "j": pl.Float32,
            "k": pl.String,
            "l": pl.Datetime,
            "m": pl.Boolean,
            "n": pl.Boolean,
            "o": pl.Categorical,
        },
    )
    df = nw.DataFrame(df_raw).select(
        nw.col("a").cast(nw.Int32),
        nw.col("b").cast(nw.Int16),
        nw.col("c").cast(nw.Int8),
        nw.col("d").cast(nw.Int64),
        nw.col("e").cast(nw.UInt32),
        nw.col("f").cast(nw.UInt16),
        nw.col("g").cast(nw.UInt8),
        nw.col("h").cast(nw.UInt64),
        nw.col("i").cast(nw.Float32),
        nw.col("j").cast(nw.Float64),
        nw.col("k").cast(nw.String),
        nw.col("l").cast(nw.Datetime),
        nw.col("m").cast(nw.Int8),
        nw.col("n").cast(nw.Int8),
        nw.col("o").cast(nw.String),
    )
    result = df.schema
    expected = {
        "a": nw.Int32,
        "b": nw.Int16,
        "c": nw.Int8,
        "d": nw.Int64,
        "e": nw.UInt32,
        "f": nw.UInt16,
        "g": nw.UInt8,
        "h": nw.UInt64,
        "i": nw.Float32,
        "j": nw.Float64,
        "k": nw.String,
        "l": nw.Datetime,
        "m": nw.Int8,
        "n": nw.Int8,
        "o": nw.String,
    }
    assert result == expected
    result_pd = nw.DataFrame(df.to_pandas()).schema
    assert result_pd == expected
    result = df.select(
        df["a"].cast(nw.Int32),
        df["b"].cast(nw.Int16),
        df["c"].cast(nw.Int8),
        df["d"].cast(nw.Int64),
        df["e"].cast(nw.UInt32),
        df["f"].cast(nw.UInt16),
        df["g"].cast(nw.UInt8),
        df["h"].cast(nw.UInt64),
        df["i"].cast(nw.Float32),
        df["j"].cast(nw.Float64),
        df["k"].cast(nw.String),
        df["l"].cast(nw.Datetime),
        df["m"].cast(nw.Int8),
        df["n"].cast(nw.Boolean),
        df["o"].cast(nw.Categorical),
    ).schema
    expected = {
        "a": nw.Int32,
        "b": nw.Int16,
        "c": nw.Int8,
        "d": nw.Int64,
        "e": nw.UInt32,
        "f": nw.UInt16,
        "g": nw.UInt8,
        "h": nw.UInt64,
        "i": nw.Float32,
        "j": nw.Float64,
        "k": nw.String,
        "l": nw.Datetime,
        "m": nw.Int8,
        "n": nw.Boolean,
        "o": nw.Categorical,
    }
    df = nw.from_native(df.to_pandas())  # type: ignore[assignment]
    result_pd = df.select(
        df["a"].cast(nw.Int32),
        df["b"].cast(nw.Int16),
        df["c"].cast(nw.Int8),
        df["d"].cast(nw.Int64),
        df["e"].cast(nw.UInt32),
        df["f"].cast(nw.UInt16),
        df["g"].cast(nw.UInt8),
        df["h"].cast(nw.UInt64),
        df["i"].cast(nw.Float32),
        df["j"].cast(nw.Float64),
        df["k"].cast(nw.String),
        df["l"].cast(nw.Datetime),
        df["m"].cast(nw.Int8),
        df["n"].cast(nw.Boolean),
        df["o"].cast(nw.Categorical),
    ).schema
    assert result == expected


def test_to_numpy() -> None:
    s = pd.Series([1, 2, None], dtype="Int64")
    result = nw.Series(s).to_numpy()
    assert result.dtype == "float64"
    result = nw.Series(s).__array__()
    assert result.dtype == "float64"
    assert nw.Series(s).shape == (3,)


@pytest.mark.parametrize("df_raw", [df_pandas, df_polars])
def test_is_duplicated(df_raw: Any) -> None:
    series = nw.Series(df_raw["b"])
    result = series.is_duplicated()
    expected = np.array([True, True, False])
    assert (result.to_numpy() == expected).all()


@pytest.mark.parametrize("df_raw", [df_pandas, df_polars])
@pytest.mark.parametrize(("threshold", "expected"), [(0, False), (10, True)])
def test_is_empty(df_raw: Any, threshold: Any, expected: Any) -> None:
    series = nw.Series(df_raw["a"])
    result = series.filter(series > threshold).is_empty()
    assert result == expected


@pytest.mark.parametrize("df_raw", [df_pandas, df_polars])
def test_is_unique(df_raw: Any) -> None:
    series = nw.Series(df_raw["b"])
    result = series.is_unique()
    expected = np.array([False, False, True])
    assert (result.to_numpy() == expected).all()


@pytest.mark.parametrize("s_raw", [pd.Series([1, 2, None]), pl.Series([1, 2, None])])
def test_null_count(s_raw: Any) -> None:
    series = nw.Series(s_raw)
    result = series.null_count()
    assert result == 1


@pytest.mark.parametrize("df_raw", [df_pandas, df_polars])
def test_is_first_distinct(df_raw: Any) -> None:
    series = nw.Series(df_raw["b"])
    result = series.is_first_distinct()
    expected = np.array([True, False, True])
    assert (result.to_numpy() == expected).all()


@pytest.mark.parametrize("df_raw", [df_pandas, df_polars])
def test_is_last_distinct(df_raw: Any) -> None:
    series = nw.Series(df_raw["b"])
    result = series.is_last_distinct()
    expected = np.array([False, True, True])
    assert (result.to_numpy() == expected).all()


@pytest.mark.parametrize("df_raw", [df_pandas, df_polars])
def test_value_counts(df_raw: Any) -> None:
    series = nw.Series(df_raw["b"])
    sorted_result = series.value_counts(sort=True)
    assert sorted_result.columns == ["b", "count"]

    expected = np.array([[4, 2], [6, 1]])
    assert (sorted_result.to_numpy() == expected).all()

    unsorted_result = series.value_counts(sort=False)
    assert unsorted_result.columns == ["b", "count"]

    a = unsorted_result.to_numpy()

    assert (a[a[:, 0].argsort()] == expected).all()


@pytest.mark.parametrize("df_raw", [df_pandas, df_polars])
@pytest.mark.parametrize(
    ("col", "descending", "expected"),
    [("a", False, False), ("z", False, True), ("z", True, False)],
)
def test_is_sorted(df_raw: Any, col: str, descending: bool, expected: bool) -> None:  # noqa: FBT001
    series = nw.Series(df_raw[col])
    result = series.is_sorted(descending=descending)
    assert result == expected


@pytest.mark.parametrize("df_raw", [df_pandas, df_polars])
def test_is_sorted_invalid(df_raw: Any) -> None:
    series = nw.Series(df_raw["z"])

    with pytest.raises(TypeError):
        series.is_sorted(descending="invalid_type")  # type: ignore[arg-type]


<<<<<<< HEAD
@pytest.mark.parametrize("df_raw", [df_pandas, df_polars])
@pytest.mark.parametrize(
    ("interpolation", "expected"),
    [
        ("lower", 7.0),
        ("higher", 8.0),
        ("midpoint", 7.5),
        ("linear", 7.6),
        ("nearest", 8.0),
    ],
)
def test_quantile(
    df_raw: Any,
    interpolation: Literal["nearest", "higher", "lower", "midpoint", "linear"],
    expected: float,
) -> None:
    q = 0.3

    series = nw.from_native(df_raw["z"], allow_series=True)
    result = series.quantile(quantile=q, interpolation=interpolation)  # type: ignore[union-attr]

=======
@pytest.mark.parametrize(
    ("df_raw", "mask", "expected"),
    [
        (df_pandas, pd.Series([True, False, True]), pd.Series([1, 4, 2])),
        (df_polars, pl.Series([True, False, True]), pl.Series([1, 4, 2])),
    ],
)
def test_zip_with(df_raw: Any, mask: Any, expected: Any) -> None:
    series1 = nw.Series(df_raw["a"])
    series2 = nw.Series(df_raw["b"])
    mask = nw.Series(mask)
    result = series1.zip_with(mask, series2)
    expected = nw.Series(expected)
>>>>>>> 2a70adb1
    assert result == expected<|MERGE_RESOLUTION|>--- conflicted
+++ resolved
@@ -419,7 +419,6 @@
         series.is_sorted(descending="invalid_type")  # type: ignore[arg-type]
 
 
-<<<<<<< HEAD
 @pytest.mark.parametrize("df_raw", [df_pandas, df_polars])
 @pytest.mark.parametrize(
     ("interpolation", "expected"),
@@ -440,8 +439,9 @@
 
     series = nw.from_native(df_raw["z"], allow_series=True)
     result = series.quantile(quantile=q, interpolation=interpolation)  # type: ignore[union-attr]
-
-=======
+    assert result == expected
+
+
 @pytest.mark.parametrize(
     ("df_raw", "mask", "expected"),
     [
@@ -455,5 +455,4 @@
     mask = nw.Series(mask)
     result = series1.zip_with(mask, series2)
     expected = nw.Series(expected)
->>>>>>> 2a70adb1
     assert result == expected