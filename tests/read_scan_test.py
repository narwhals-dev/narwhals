--- conflicted
+++ resolved
@@ -50,32 +50,26 @@
     assert_equal_data(result, data)
 
 
-<<<<<<< HEAD
+@pytest.mark.parametrize("backend", ["duckdb", "ibis", "sqlframe"])
+def test_read_csv_raise_with_lazy(tmpdir: pytest.TempdirFactory, backend: str) -> None:
+    pytest.importorskip(backend)
+    df_pl = pl.DataFrame(data)
+    filepath = str(tmpdir / "file.csv")  # type: ignore[operator]
+    df_pl.write_csv(filepath)
+
+    with pytest.raises(ValueError, match="Expected eager backend, found"):
+        nw.read_csv(filepath, backend=backend)
+
+
 def test_scan_csv(
     tmpdir: pytest.TempdirFactory,
     constructor: Constructor,
     request: pytest.FixtureRequest,
 ) -> None:
-=======
-@pytest.mark.parametrize("backend", ["duckdb", "ibis", "sqlframe"])
-def test_read_csv_raise_with_lazy(tmpdir: pytest.TempdirFactory, backend: str) -> None:
-    pytest.importorskip(backend)
-    df_pl = pl.DataFrame(data)
-    filepath = str(tmpdir / "file.csv")  # type: ignore[operator]
-    df_pl.write_csv(filepath)
-
-    with pytest.raises(ValueError, match="Expected eager backend, found"):
-        nw.read_csv(filepath, backend=backend)
-
-
-def test_scan_csv(tmpdir: pytest.TempdirFactory, constructor: Constructor) -> None:
->>>>>>> 411e6a2b
     kwargs: dict[str, Any]
     if "sqlframe" in str(constructor):
         request.applymarker(
-            pytest.mark.xfail(
-                reason="2D array operations not supported in these backends"
-            )
+            pytest.mark.xfail(reason="https://github.com/eakmanrq/sqlframe/issues/469")
         )
     elif "pyspark" in str(constructor):
         if is_spark_connect := os.environ.get("SPARK_CONNECT", None):
