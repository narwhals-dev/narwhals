--- conflicted
+++ resolved
@@ -77,10 +77,6 @@
 def assert_equal_eager(result: nw.DataFrame[Any]) -> None:
     assert_equal_data(result, data)
     assert isinstance(result, nw.DataFrame)
-    df_pl.write_csv(filepath, separator=";")
-    result = nw.read_csv(filepath, backend=eager_backend, separator=";")
-    assert_equal_data(result, data)
-    assert isinstance(result, nw.DataFrame)
 
 
 def assert_equal_lazy(result: nw.LazyFrame[Any]) -> None:
@@ -116,98 +112,6 @@
         kwargs = {"session": pyspark_session(), "inferSchema": True, "header": True}
     else:
         kwargs = {}
-<<<<<<< HEAD
-
-    df_pl = pl.DataFrame(data)
-    filepath = str(tmpdir / "file.csv")  # type: ignore[operator]
-    df_pl.write_csv(filepath)
-    df = nw.from_native(constructor(data))
-    backend = nw.get_native_namespace(df)
-    result = nw.scan_csv(filepath, backend=backend, **kwargs)
-    assert_equal_data(result, data)
-    assert isinstance(result, nw.LazyFrame)
-    df_pl.write_csv(filepath, separator="|")
-    df = nw.from_native(constructor(data))
-    backend = nw.get_native_namespace(df)
-    result = nw.scan_csv(filepath, backend=backend, separator="|", **kwargs)
-    assert_equal_data(result, data)
-    assert isinstance(result, nw.LazyFrame)
-
-
-@pytest.mark.skipif(PANDAS_VERSION < (1, 5), reason="too old for pyarrow")
-def test_scan_csv_kwargs(tmpdir: pytest.TempdirFactory) -> None:
-    pytest.importorskip("pyarrow")
-    from pyarrow import csv
-
-    df_pl = pl.DataFrame(data)
-    filepath = str(tmpdir / "file.csv")  # type: ignore[operator]
-    df_pl.write_csv(filepath)
-    result = nw.scan_csv(filepath, backend=pd, engine="pyarrow")
-    assert_equal_data(result, data)
-    result = nw.scan_csv(
-        filepath, backend="pyarrow", parse_options=csv.ParseOptions(delimiter=",")
-    )
-    assert_equal_data(result, data)
-
-
-def test_read_csv_raise_sep_multiple(tmpdir: pytest.TempdirFactory) -> None:
-    pytest.importorskip("duckdb")
-    pytest.importorskip("pandas")
-    pytest.importorskip("pyarrow")
-    pytest.importorskip("sqlframe")
-    import duckdb
-    import pandas as pd
-    import pyarrow as pa
-    import sqlframe
-    from pyarrow import csv
-    from sqlframe.duckdb import DuckDBSession
-
-    df_pl = pl.DataFrame(data)
-    filepath = str(tmpdir / "file.csv")  # type: ignore[operator]
-    df_pl.write_csv(filepath)
-
-    msg = "do not match:"
-    with pytest.raises(TypeError, match=msg):
-        nw.read_csv(
-            filepath,
-            backend=pa,
-            separator="|",
-            parse_options=csv.ParseOptions(delimiter=";"),
-        )
-    with pytest.raises(TypeError, match=msg):
-        nw.scan_csv(
-            filepath,
-            backend=pa,
-            separator="|",
-            parse_options=csv.ParseOptions(delimiter=";"),
-        )
-    with pytest.raises(TypeError, match=msg):
-        nw.read_csv(filepath, backend=pd, separator="|", sep=";")
-    with pytest.raises(TypeError, match=msg):
-        nw.scan_csv(filepath, backend=pd, separator="|", sep=";")
-    with pytest.raises(TypeError, match=msg):
-        nw.scan_csv(filepath, backend=duckdb, separator="|", delimiter=";")
-    with pytest.raises(TypeError, match=msg):
-        nw.scan_csv(filepath, backend=duckdb, separator="|", delim=";")
-    with pytest.raises(TypeError, match=msg):
-        nw.scan_csv(
-            filepath,
-            backend=sqlframe,
-            separator="|",
-            sep=";",
-            session=DuckDBSession(),
-            inferSchema=True,
-        )
-    with pytest.raises(TypeError, match=msg):
-        nw.scan_csv(
-            filepath,
-            backend=sqlframe,
-            separator="|",
-            delimiter=";",
-            session=DuckDBSession(),
-            inferSchema=True,
-        )
-=======
     backend = native_namespace(constructor)
     assert_equal_lazy(nw.scan_csv(csv_path, backend=backend, **kwargs))
 
@@ -215,7 +119,6 @@
 @skipif_pandas_lt_1_5
 def test_scan_csv_kwargs(csv_path: FileSource) -> None:
     assert_equal_data(nw.scan_csv(csv_path, backend=pd, engine="pyarrow"), data)
->>>>>>> 48a4900e
 
 
 @skipif_pandas_lt_1_5
