--- conflicted
+++ resolved
@@ -1,58 +1,55 @@
-from __future__ import annotations
-
-import math
-import os
-import warnings
-from typing import TYPE_CHECKING
-from typing import Any
-from typing import Iterator
-from typing import Sequence
-
-<<<<<<< HEAD
-from narwhals import StableAPI
-
-nw = StableAPI("0.20")
-
-=======
-if TYPE_CHECKING:
-    import pandas as pd
->>>>>>> f77cd214
-
-
-def zip_strict(left: Sequence[Any], right: Sequence[Any]) -> Iterator[Any]:
-    if len(left) != len(right):
-        raise ValueError(
-            "left len != right len", len(left), len(right)
-        )  # pragma: no cover
-    return zip(left, right)
-
-
-def compare_dicts(result: Any, expected: dict[str, Any]) -> None:
-    if hasattr(result, "collect"):
-        result = result.collect()
-    if hasattr(result, "columns"):
-        for key in result.columns:
-            assert key in expected
-    for key in expected:
-        for lhs, rhs in zip_strict(result[key], expected[key]):
-            if isinstance(lhs, float) and not math.isnan(lhs):
-                assert math.isclose(lhs, rhs, rel_tol=0, abs_tol=1e-6), (lhs, rhs)
-            elif isinstance(lhs, float) and math.isnan(lhs):
-                assert math.isnan(rhs), (lhs, rhs)  # pragma: no cover
-            else:
-                assert lhs == rhs, (lhs, rhs)
-
-
-def maybe_get_modin_df(df_pandas: pd.DataFrame) -> Any:
-    """Convert a pandas DataFrame to a Modin DataFrame if Modin is available."""
-    if os.environ.get("CI", None):  # pragma: no cover
-        try:
-            import modin.pandas as mpd
-        except ImportError:
-            return df_pandas.copy()
-        else:
-            with warnings.catch_warnings():
-                warnings.filterwarnings("ignore", category=UserWarning)
-                return mpd.DataFrame(df_pandas.to_dict(orient="list"))
-    else:  # pragma: no cover
-        return df_pandas
+from __future__ import annotations
+
+import math
+import os
+import warnings
+from typing import TYPE_CHECKING
+from typing import Any
+from typing import Iterator
+from typing import Sequence
+
+from narwhals import StableAPI
+
+if TYPE_CHECKING:
+    import pandas as pd
+
+nw = StableAPI("0.20")
+
+
+def zip_strict(left: Sequence[Any], right: Sequence[Any]) -> Iterator[Any]:
+    if len(left) != len(right):
+        raise ValueError(
+            "left len != right len", len(left), len(right)
+        )  # pragma: no cover
+    return zip(left, right)
+
+
+def compare_dicts(result: Any, expected: dict[str, Any]) -> None:
+    if hasattr(result, "collect"):
+        result = result.collect()
+    if hasattr(result, "columns"):
+        for key in result.columns:
+            assert key in expected
+    for key in expected:
+        for lhs, rhs in zip_strict(result[key], expected[key]):
+            if isinstance(lhs, float) and not math.isnan(lhs):
+                assert math.isclose(lhs, rhs, rel_tol=0, abs_tol=1e-6), (lhs, rhs)
+            elif isinstance(lhs, float) and math.isnan(lhs):
+                assert math.isnan(rhs), (lhs, rhs)  # pragma: no cover
+            else:
+                assert lhs == rhs, (lhs, rhs)
+
+
+def maybe_get_modin_df(df_pandas: pd.DataFrame) -> Any:
+    """Convert a pandas DataFrame to a Modin DataFrame if Modin is available."""
+    if os.environ.get("CI", None):  # pragma: no cover
+        try:
+            import modin.pandas as mpd
+        except ImportError:
+            return df_pandas.copy()
+        else:
+            with warnings.catch_warnings():
+                warnings.filterwarnings("ignore", category=UserWarning)
+                return mpd.DataFrame(df_pandas.to_dict(orient="list"))
+    else:  # pragma: no cover
+        return df_pandas