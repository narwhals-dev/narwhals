from __future__ import annotations

import math
import os
import sys
import warnings
from datetime import date, datetime
from pathlib import Path
from typing import TYPE_CHECKING, Any, Callable

import pandas as pd
import pyarrow as pa

import narwhals as nw
from narwhals._utils import Implementation, parse_version
from narwhals.translate import from_native

if TYPE_CHECKING:
    from collections.abc import Iterator, Mapping, Sequence

    from typing_extensions import TypeAlias

    from narwhals.typing import DataFrameLike, Frame, NativeFrame, NativeLazyFrame


def get_module_version_as_tuple(module_name: str) -> tuple[int, ...]:
    try:
        return parse_version(__import__(module_name).__version__)
    except ImportError:
        return (0, 0, 0)


IBIS_VERSION: tuple[int, ...] = get_module_version_as_tuple("ibis")
NUMPY_VERSION: tuple[int, ...] = get_module_version_as_tuple("numpy")
PANDAS_VERSION: tuple[int, ...] = get_module_version_as_tuple("pandas")
DUCKDB_VERSION: tuple[int, ...] = get_module_version_as_tuple("duckdb")
POLARS_VERSION: tuple[int, ...] = get_module_version_as_tuple("polars")
DASK_VERSION: tuple[int, ...] = get_module_version_as_tuple("dask")
PYARROW_VERSION: tuple[int, ...] = get_module_version_as_tuple("pyarrow")
PYSPARK_VERSION: tuple[int, ...] = get_module_version_as_tuple("pyspark")
CUDF_VERSION: tuple[int, ...] = get_module_version_as_tuple("cudf")

Constructor: TypeAlias = Callable[[Any], "NativeLazyFrame | NativeFrame | DataFrameLike"]
ConstructorEager: TypeAlias = Callable[[Any], "NativeFrame | DataFrameLike"]
ConstructorLazy: TypeAlias = Callable[[Any], "NativeLazyFrame"]


def zip_strict(left: Sequence[Any], right: Sequence[Any]) -> Iterator[Any]:
    if len(left) != len(right):
        msg = f"{len(left)=} != {len(right)=}\nLeft: {left}\nRight: {right}"  # pragma: no cover
        raise ValueError(msg)  # pragma: no cover
    return zip(left, right)


def _to_comparable_list(column_values: Any) -> Any:
    if isinstance(column_values, nw.Series) and isinstance(
        column_values.to_native(), pa.Array
    ):  # pragma: no cover
        # Narwhals Series for PyArrow should be backed by ChunkedArray, not Array.
        msg = "Did not expect to see Arrow Array here"
        raise TypeError(msg)
    if (
        hasattr(column_values, "_compliant_series")
        and column_values._compliant_series._implementation is Implementation.CUDF
    ):  # pragma: no cover
        column_values = column_values.to_pandas()
    if hasattr(column_values, "to_list"):
        return column_values.to_list()
    return list(column_values)


def assert_equal_data(result: Any, expected: Mapping[str, Any]) -> None:
    is_duckdb = (
        hasattr(result, "_compliant_frame")
        and result._compliant_frame._implementation is Implementation.DUCKDB
    )
    is_ibis = (
        hasattr(result, "_compliant_frame")
        and result._compliant_frame._implementation is Implementation.IBIS
    )
    is_spark_like = (
        hasattr(result, "_compliant_frame")
        and result._compliant_frame._implementation.is_spark_like()
    )
    if is_duckdb:
        result = from_native(result.to_native().arrow())
    if is_ibis:
        result = from_native(result.to_native().to_pyarrow())
    if hasattr(result, "collect"):
        kwargs: dict[Implementation, dict[str, Any]] = {Implementation.POLARS: {}}

        if os.environ.get("NARWHALS_POLARS_GPU", None):  # pragma: no cover
            kwargs[Implementation.POLARS].update({"engine": "gpu"})
        if os.environ.get("NARWHALS_POLARS_NEW_STREAMING", None):  # pragma: no cover
            kwargs[Implementation.POLARS].update({"new_streaming": True})

        result = result.collect(**kwargs.get(result.implementation, {}))

    if hasattr(result, "columns"):
        for idx, (col, key) in enumerate(
            zip_strict(result.columns, list(expected.keys()))
        ):
            assert col == key, f"Expected column name {key} at index {idx}, found {col}"
    result = {key: _to_comparable_list(result[key]) for key in expected}
    assert list(result.keys()) == list(expected.keys()), (
        f"Result keys {result.keys()}, expected keys: {expected.keys()}"
    )

    for key, expected_value in expected.items():
        result_value = result[key]
        for i, (lhs, rhs) in enumerate(zip_strict(result_value, expected_value)):
            if isinstance(lhs, float) and not math.isnan(lhs):
                are_equivalent_values = rhs is not None and math.isclose(
                    lhs, rhs, rel_tol=0, abs_tol=1e-6
                )
            elif isinstance(lhs, float) and math.isnan(lhs):
                are_equivalent_values = rhs is None or math.isnan(rhs)
            elif isinstance(rhs, float) and math.isnan(rhs):
                are_equivalent_values = lhs is None or math.isnan(lhs)
            elif lhs is None:
                are_equivalent_values = rhs is None
            elif isinstance(lhs, list) and isinstance(rhs, list):
                are_equivalent_values = all(
                    left_side == right_side for left_side, right_side in zip(lhs, rhs)
                )
            elif pd.isna(lhs):
                are_equivalent_values = pd.isna(rhs)
            elif type(lhs) is date and type(rhs) is datetime:
                are_equivalent_values = datetime(lhs.year, lhs.month, lhs.day) == rhs
            elif (
                is_spark_like
                and isinstance(lhs, datetime)
                and isinstance(rhs, datetime)
                and rhs.tzinfo is None
                and lhs.tzinfo
            ):
                # PySpark converts timezone-naive to timezone-aware by default in many cases.
                # For now, we just assert that the local result matches the expected one.
                # https://github.com/narwhals-dev/narwhals/issues/2793
                are_equivalent_values = lhs.replace(tzinfo=None) == rhs
            else:
                are_equivalent_values = lhs == rhs

            assert are_equivalent_values, (
                f"Mismatch at index {i}: {lhs} != {rhs}\nExpected: {expected}\nGot: {result}"
            )


def maybe_get_modin_df(df_pandas: pd.DataFrame) -> Any:
    """Convert a pandas DataFrame to a Modin DataFrame if Modin is available."""
    try:
        import modin.pandas as mpd
    except ImportError:  # pragma: no cover
        return df_pandas.copy()
    else:
        with warnings.catch_warnings():
            warnings.filterwarnings("ignore", category=UserWarning)
            return mpd.DataFrame(df_pandas.to_dict(orient="list"))


def is_windows() -> bool:
    """Check if the current platform is Windows."""
    return sys.platform in {"win32", "cygwin"}


def windows_has_tzdata() -> bool:  # pragma: no cover
    """From PyArrow: python/pyarrow/tests/util.py."""
    return (Path.home() / "Downloads" / "tzdata").exists()


def is_pyarrow_windows_no_tzdata(constructor: Constructor, /) -> bool:
    """Skip test on Windows when the tz database is not configured."""
    return "pyarrow" in str(constructor) and is_windows() and not windows_has_tzdata()


def uses_pyarrow_backend(constructor: Constructor | ConstructorEager) -> bool:
    """Checks if the pandas-like constructor uses pyarrow backend."""
    return constructor.__name__ in {
        "pandas_pyarrow_constructor",
        "modin_pyarrow_constructor",
    }


<<<<<<< HEAD
def is_pandas_like(constructor: Constructor) -> bool:
    """Return `True` when `constructor` produces a native pandas-like object."""
    return any(x in str(constructor) for x in ("pandas", "modin", "cudf"))

=======
def maybe_collect(df: Frame) -> Frame:
    """Collect the DataFrame if it is a LazyFrame.

    Use this function to test specific behaviors during collection.
    For example, Polars only errors when we call `collect` in the lazy case.
    """
    if isinstance(df, nw.LazyFrame):
        return df.collect()
    return df  # pragma: no cover

>>>>>>> d43149cb
<|MERGE_RESOLUTION|>--- conflicted
+++ resolved
@@ -1,200 +1,197 @@
-from __future__ import annotations
-
-import math
-import os
-import sys
-import warnings
-from datetime import date, datetime
-from pathlib import Path
-from typing import TYPE_CHECKING, Any, Callable
-
-import pandas as pd
-import pyarrow as pa
-
-import narwhals as nw
-from narwhals._utils import Implementation, parse_version
-from narwhals.translate import from_native
-
-if TYPE_CHECKING:
-    from collections.abc import Iterator, Mapping, Sequence
-
-    from typing_extensions import TypeAlias
-
-    from narwhals.typing import DataFrameLike, Frame, NativeFrame, NativeLazyFrame
-
-
-def get_module_version_as_tuple(module_name: str) -> tuple[int, ...]:
-    try:
-        return parse_version(__import__(module_name).__version__)
-    except ImportError:
-        return (0, 0, 0)
-
-
-IBIS_VERSION: tuple[int, ...] = get_module_version_as_tuple("ibis")
-NUMPY_VERSION: tuple[int, ...] = get_module_version_as_tuple("numpy")
-PANDAS_VERSION: tuple[int, ...] = get_module_version_as_tuple("pandas")
-DUCKDB_VERSION: tuple[int, ...] = get_module_version_as_tuple("duckdb")
-POLARS_VERSION: tuple[int, ...] = get_module_version_as_tuple("polars")
-DASK_VERSION: tuple[int, ...] = get_module_version_as_tuple("dask")
-PYARROW_VERSION: tuple[int, ...] = get_module_version_as_tuple("pyarrow")
-PYSPARK_VERSION: tuple[int, ...] = get_module_version_as_tuple("pyspark")
-CUDF_VERSION: tuple[int, ...] = get_module_version_as_tuple("cudf")
-
-Constructor: TypeAlias = Callable[[Any], "NativeLazyFrame | NativeFrame | DataFrameLike"]
-ConstructorEager: TypeAlias = Callable[[Any], "NativeFrame | DataFrameLike"]
-ConstructorLazy: TypeAlias = Callable[[Any], "NativeLazyFrame"]
-
-
-def zip_strict(left: Sequence[Any], right: Sequence[Any]) -> Iterator[Any]:
-    if len(left) != len(right):
-        msg = f"{len(left)=} != {len(right)=}\nLeft: {left}\nRight: {right}"  # pragma: no cover
-        raise ValueError(msg)  # pragma: no cover
-    return zip(left, right)
-
-
-def _to_comparable_list(column_values: Any) -> Any:
-    if isinstance(column_values, nw.Series) and isinstance(
-        column_values.to_native(), pa.Array
-    ):  # pragma: no cover
-        # Narwhals Series for PyArrow should be backed by ChunkedArray, not Array.
-        msg = "Did not expect to see Arrow Array here"
-        raise TypeError(msg)
-    if (
-        hasattr(column_values, "_compliant_series")
-        and column_values._compliant_series._implementation is Implementation.CUDF
-    ):  # pragma: no cover
-        column_values = column_values.to_pandas()
-    if hasattr(column_values, "to_list"):
-        return column_values.to_list()
-    return list(column_values)
-
-
-def assert_equal_data(result: Any, expected: Mapping[str, Any]) -> None:
-    is_duckdb = (
-        hasattr(result, "_compliant_frame")
-        and result._compliant_frame._implementation is Implementation.DUCKDB
-    )
-    is_ibis = (
-        hasattr(result, "_compliant_frame")
-        and result._compliant_frame._implementation is Implementation.IBIS
-    )
-    is_spark_like = (
-        hasattr(result, "_compliant_frame")
-        and result._compliant_frame._implementation.is_spark_like()
-    )
-    if is_duckdb:
-        result = from_native(result.to_native().arrow())
-    if is_ibis:
-        result = from_native(result.to_native().to_pyarrow())
-    if hasattr(result, "collect"):
-        kwargs: dict[Implementation, dict[str, Any]] = {Implementation.POLARS: {}}
-
-        if os.environ.get("NARWHALS_POLARS_GPU", None):  # pragma: no cover
-            kwargs[Implementation.POLARS].update({"engine": "gpu"})
-        if os.environ.get("NARWHALS_POLARS_NEW_STREAMING", None):  # pragma: no cover
-            kwargs[Implementation.POLARS].update({"new_streaming": True})
-
-        result = result.collect(**kwargs.get(result.implementation, {}))
-
-    if hasattr(result, "columns"):
-        for idx, (col, key) in enumerate(
-            zip_strict(result.columns, list(expected.keys()))
-        ):
-            assert col == key, f"Expected column name {key} at index {idx}, found {col}"
-    result = {key: _to_comparable_list(result[key]) for key in expected}
-    assert list(result.keys()) == list(expected.keys()), (
-        f"Result keys {result.keys()}, expected keys: {expected.keys()}"
-    )
-
-    for key, expected_value in expected.items():
-        result_value = result[key]
-        for i, (lhs, rhs) in enumerate(zip_strict(result_value, expected_value)):
-            if isinstance(lhs, float) and not math.isnan(lhs):
-                are_equivalent_values = rhs is not None and math.isclose(
-                    lhs, rhs, rel_tol=0, abs_tol=1e-6
-                )
-            elif isinstance(lhs, float) and math.isnan(lhs):
-                are_equivalent_values = rhs is None or math.isnan(rhs)
-            elif isinstance(rhs, float) and math.isnan(rhs):
-                are_equivalent_values = lhs is None or math.isnan(lhs)
-            elif lhs is None:
-                are_equivalent_values = rhs is None
-            elif isinstance(lhs, list) and isinstance(rhs, list):
-                are_equivalent_values = all(
-                    left_side == right_side for left_side, right_side in zip(lhs, rhs)
-                )
-            elif pd.isna(lhs):
-                are_equivalent_values = pd.isna(rhs)
-            elif type(lhs) is date and type(rhs) is datetime:
-                are_equivalent_values = datetime(lhs.year, lhs.month, lhs.day) == rhs
-            elif (
-                is_spark_like
-                and isinstance(lhs, datetime)
-                and isinstance(rhs, datetime)
-                and rhs.tzinfo is None
-                and lhs.tzinfo
-            ):
-                # PySpark converts timezone-naive to timezone-aware by default in many cases.
-                # For now, we just assert that the local result matches the expected one.
-                # https://github.com/narwhals-dev/narwhals/issues/2793
-                are_equivalent_values = lhs.replace(tzinfo=None) == rhs
-            else:
-                are_equivalent_values = lhs == rhs
-
-            assert are_equivalent_values, (
-                f"Mismatch at index {i}: {lhs} != {rhs}\nExpected: {expected}\nGot: {result}"
-            )
-
-
-def maybe_get_modin_df(df_pandas: pd.DataFrame) -> Any:
-    """Convert a pandas DataFrame to a Modin DataFrame if Modin is available."""
-    try:
-        import modin.pandas as mpd
-    except ImportError:  # pragma: no cover
-        return df_pandas.copy()
-    else:
-        with warnings.catch_warnings():
-            warnings.filterwarnings("ignore", category=UserWarning)
-            return mpd.DataFrame(df_pandas.to_dict(orient="list"))
-
-
-def is_windows() -> bool:
-    """Check if the current platform is Windows."""
-    return sys.platform in {"win32", "cygwin"}
-
-
-def windows_has_tzdata() -> bool:  # pragma: no cover
-    """From PyArrow: python/pyarrow/tests/util.py."""
-    return (Path.home() / "Downloads" / "tzdata").exists()
-
-
-def is_pyarrow_windows_no_tzdata(constructor: Constructor, /) -> bool:
-    """Skip test on Windows when the tz database is not configured."""
-    return "pyarrow" in str(constructor) and is_windows() and not windows_has_tzdata()
-
-
-def uses_pyarrow_backend(constructor: Constructor | ConstructorEager) -> bool:
-    """Checks if the pandas-like constructor uses pyarrow backend."""
-    return constructor.__name__ in {
-        "pandas_pyarrow_constructor",
-        "modin_pyarrow_constructor",
-    }
-
-
-<<<<<<< HEAD
-def is_pandas_like(constructor: Constructor) -> bool:
-    """Return `True` when `constructor` produces a native pandas-like object."""
-    return any(x in str(constructor) for x in ("pandas", "modin", "cudf"))
-
-=======
-def maybe_collect(df: Frame) -> Frame:
-    """Collect the DataFrame if it is a LazyFrame.
-
-    Use this function to test specific behaviors during collection.
-    For example, Polars only errors when we call `collect` in the lazy case.
-    """
-    if isinstance(df, nw.LazyFrame):
-        return df.collect()
-    return df  # pragma: no cover
-
->>>>>>> d43149cb
+from __future__ import annotations
+
+import math
+import os
+import sys
+import warnings
+from datetime import date, datetime
+from pathlib import Path
+from typing import TYPE_CHECKING, Any, Callable
+
+import pandas as pd
+import pyarrow as pa
+
+import narwhals as nw
+from narwhals._utils import Implementation, parse_version
+from narwhals.translate import from_native
+
+if TYPE_CHECKING:
+    from collections.abc import Iterator, Mapping, Sequence
+
+    from typing_extensions import TypeAlias
+
+    from narwhals.typing import DataFrameLike, Frame, NativeFrame, NativeLazyFrame
+
+
+def get_module_version_as_tuple(module_name: str) -> tuple[int, ...]:
+    try:
+        return parse_version(__import__(module_name).__version__)
+    except ImportError:
+        return (0, 0, 0)
+
+
+IBIS_VERSION: tuple[int, ...] = get_module_version_as_tuple("ibis")
+NUMPY_VERSION: tuple[int, ...] = get_module_version_as_tuple("numpy")
+PANDAS_VERSION: tuple[int, ...] = get_module_version_as_tuple("pandas")
+DUCKDB_VERSION: tuple[int, ...] = get_module_version_as_tuple("duckdb")
+POLARS_VERSION: tuple[int, ...] = get_module_version_as_tuple("polars")
+DASK_VERSION: tuple[int, ...] = get_module_version_as_tuple("dask")
+PYARROW_VERSION: tuple[int, ...] = get_module_version_as_tuple("pyarrow")
+PYSPARK_VERSION: tuple[int, ...] = get_module_version_as_tuple("pyspark")
+CUDF_VERSION: tuple[int, ...] = get_module_version_as_tuple("cudf")
+
+Constructor: TypeAlias = Callable[[Any], "NativeLazyFrame | NativeFrame | DataFrameLike"]
+ConstructorEager: TypeAlias = Callable[[Any], "NativeFrame | DataFrameLike"]
+ConstructorLazy: TypeAlias = Callable[[Any], "NativeLazyFrame"]
+
+
+def zip_strict(left: Sequence[Any], right: Sequence[Any]) -> Iterator[Any]:
+    if len(left) != len(right):
+        msg = f"{len(left)=} != {len(right)=}\nLeft: {left}\nRight: {right}"  # pragma: no cover
+        raise ValueError(msg)  # pragma: no cover
+    return zip(left, right)
+
+
+def _to_comparable_list(column_values: Any) -> Any:
+    if isinstance(column_values, nw.Series) and isinstance(
+        column_values.to_native(), pa.Array
+    ):  # pragma: no cover
+        # Narwhals Series for PyArrow should be backed by ChunkedArray, not Array.
+        msg = "Did not expect to see Arrow Array here"
+        raise TypeError(msg)
+    if (
+        hasattr(column_values, "_compliant_series")
+        and column_values._compliant_series._implementation is Implementation.CUDF
+    ):  # pragma: no cover
+        column_values = column_values.to_pandas()
+    if hasattr(column_values, "to_list"):
+        return column_values.to_list()
+    return list(column_values)
+
+
+def assert_equal_data(result: Any, expected: Mapping[str, Any]) -> None:
+    is_duckdb = (
+        hasattr(result, "_compliant_frame")
+        and result._compliant_frame._implementation is Implementation.DUCKDB
+    )
+    is_ibis = (
+        hasattr(result, "_compliant_frame")
+        and result._compliant_frame._implementation is Implementation.IBIS
+    )
+    is_spark_like = (
+        hasattr(result, "_compliant_frame")
+        and result._compliant_frame._implementation.is_spark_like()
+    )
+    if is_duckdb:
+        result = from_native(result.to_native().arrow())
+    if is_ibis:
+        result = from_native(result.to_native().to_pyarrow())
+    if hasattr(result, "collect"):
+        kwargs: dict[Implementation, dict[str, Any]] = {Implementation.POLARS: {}}
+
+        if os.environ.get("NARWHALS_POLARS_GPU", None):  # pragma: no cover
+            kwargs[Implementation.POLARS].update({"engine": "gpu"})
+        if os.environ.get("NARWHALS_POLARS_NEW_STREAMING", None):  # pragma: no cover
+            kwargs[Implementation.POLARS].update({"new_streaming": True})
+
+        result = result.collect(**kwargs.get(result.implementation, {}))
+
+    if hasattr(result, "columns"):
+        for idx, (col, key) in enumerate(
+            zip_strict(result.columns, list(expected.keys()))
+        ):
+            assert col == key, f"Expected column name {key} at index {idx}, found {col}"
+    result = {key: _to_comparable_list(result[key]) for key in expected}
+    assert list(result.keys()) == list(expected.keys()), (
+        f"Result keys {result.keys()}, expected keys: {expected.keys()}"
+    )
+
+    for key, expected_value in expected.items():
+        result_value = result[key]
+        for i, (lhs, rhs) in enumerate(zip_strict(result_value, expected_value)):
+            if isinstance(lhs, float) and not math.isnan(lhs):
+                are_equivalent_values = rhs is not None and math.isclose(
+                    lhs, rhs, rel_tol=0, abs_tol=1e-6
+                )
+            elif isinstance(lhs, float) and math.isnan(lhs):
+                are_equivalent_values = rhs is None or math.isnan(rhs)
+            elif isinstance(rhs, float) and math.isnan(rhs):
+                are_equivalent_values = lhs is None or math.isnan(lhs)
+            elif lhs is None:
+                are_equivalent_values = rhs is None
+            elif isinstance(lhs, list) and isinstance(rhs, list):
+                are_equivalent_values = all(
+                    left_side == right_side for left_side, right_side in zip(lhs, rhs)
+                )
+            elif pd.isna(lhs):
+                are_equivalent_values = pd.isna(rhs)
+            elif type(lhs) is date and type(rhs) is datetime:
+                are_equivalent_values = datetime(lhs.year, lhs.month, lhs.day) == rhs
+            elif (
+                is_spark_like
+                and isinstance(lhs, datetime)
+                and isinstance(rhs, datetime)
+                and rhs.tzinfo is None
+                and lhs.tzinfo
+            ):
+                # PySpark converts timezone-naive to timezone-aware by default in many cases.
+                # For now, we just assert that the local result matches the expected one.
+                # https://github.com/narwhals-dev/narwhals/issues/2793
+                are_equivalent_values = lhs.replace(tzinfo=None) == rhs
+            else:
+                are_equivalent_values = lhs == rhs
+
+            assert are_equivalent_values, (
+                f"Mismatch at index {i}: {lhs} != {rhs}\nExpected: {expected}\nGot: {result}"
+            )
+
+
+def maybe_get_modin_df(df_pandas: pd.DataFrame) -> Any:
+    """Convert a pandas DataFrame to a Modin DataFrame if Modin is available."""
+    try:
+        import modin.pandas as mpd
+    except ImportError:  # pragma: no cover
+        return df_pandas.copy()
+    else:
+        with warnings.catch_warnings():
+            warnings.filterwarnings("ignore", category=UserWarning)
+            return mpd.DataFrame(df_pandas.to_dict(orient="list"))
+
+
+def is_windows() -> bool:
+    """Check if the current platform is Windows."""
+    return sys.platform in {"win32", "cygwin"}
+
+
+def windows_has_tzdata() -> bool:  # pragma: no cover
+    """From PyArrow: python/pyarrow/tests/util.py."""
+    return (Path.home() / "Downloads" / "tzdata").exists()
+
+
+def is_pyarrow_windows_no_tzdata(constructor: Constructor, /) -> bool:
+    """Skip test on Windows when the tz database is not configured."""
+    return "pyarrow" in str(constructor) and is_windows() and not windows_has_tzdata()
+
+
+def uses_pyarrow_backend(constructor: Constructor | ConstructorEager) -> bool:
+    """Checks if the pandas-like constructor uses pyarrow backend."""
+    return constructor.__name__ in {
+        "pandas_pyarrow_constructor",
+        "modin_pyarrow_constructor",
+    }
+
+
+def maybe_collect(df: Frame) -> Frame:
+    """Collect the DataFrame if it is a LazyFrame.
+
+    Use this function to test specific behaviors during collection.
+    For example, Polars only errors when we call `collect` in the lazy case.
+    """
+    if isinstance(df, nw.LazyFrame):
+        return df.collect()
+    return df  # pragma: no cover
+
+
+def is_pandas_like(constructor: Constructor) -> bool:
+    """Return `True` when `constructor` produces a native pandas-like object."""
+    return any(x in str(constructor) for x in ("pandas", "modin", "cudf"))