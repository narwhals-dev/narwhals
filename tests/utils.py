--- conflicted
+++ resolved
@@ -1,138 +1,134 @@
-from __future__ import annotations
-
-import math
-import os
-import sys
-import warnings
-from typing import Any
-from typing import Callable
-from typing import Iterator
-from typing import Sequence
-
-import pandas as pd
-
-from narwhals.translate import from_native
-from narwhals.typing import IntoDataFrame
-from narwhals.typing import IntoFrame
-from narwhals.utils import Implementation
-from narwhals.utils import parse_version
-
-if sys.version_info >= (3, 10):
-    from typing import TypeAlias  # pragma: no cover
-else:
-    from typing_extensions import TypeAlias  # pragma: no cover
-
-
-def get_module_version_as_tuple(module_name: str) -> tuple[int, ...]:
-    try:
-        return parse_version(__import__(module_name).__version__)
-    except ImportError:
-        return (0, 0, 0)
-
-
-IBIS_VERSION: tuple[int, ...] = get_module_version_as_tuple("ibis")
-NUMPY_VERSION: tuple[int, ...] = get_module_version_as_tuple("numpy")
-PANDAS_VERSION: tuple[int, ...] = get_module_version_as_tuple("pandas")
-POLARS_VERSION: tuple[int, ...] = get_module_version_as_tuple("polars")
-DASK_VERSION: tuple[int, ...] = get_module_version_as_tuple("dask")
-PYARROW_VERSION: tuple[int, ...] = get_module_version_as_tuple("pyarrow")
-PYSPARK_VERSION: tuple[int, ...] = get_module_version_as_tuple("pyspark")
-
-Constructor: TypeAlias = Callable[[Any], IntoFrame]
-ConstructorEager: TypeAlias = Callable[[Any], IntoDataFrame]
-
-
-def zip_strict(left: Sequence[Any], right: Sequence[Any]) -> Iterator[Any]:
-    if len(left) != len(right):
-        msg = f"left {len(left)=} != right {len(right)=}"  # pragma: no cover
-        raise ValueError(msg)  # pragma: no cover
-    return zip(left, right)
-
-
-def _to_comparable_list(column_values: Any) -> Any:
-    if (
-        hasattr(column_values, "_compliant_series")
-        and column_values._compliant_series._implementation is Implementation.CUDF
-    ):  # pragma: no cover
-        column_values = column_values.to_pandas()
-    if hasattr(column_values, "to_list"):
-        return column_values.to_list()
-    return list(column_values)
-
-
-def _sort_dict_by_key(
-    data_dict: dict[str, list[Any]], key: str
-) -> dict[str, list[Any]]:  # pragma: no cover
-    sort_list = data_dict[key]
-    sorted_indices = sorted(range(len(sort_list)), key=lambda i: sort_list[i])
-    return {key: [value[i] for i in sorted_indices] for key, value in data_dict.items()}
-
-
-def assert_equal_data(result: Any, expected: dict[str, Any]) -> None:
-    is_pyspark = (
-        hasattr(result, "_compliant_frame")
-        and result.implementation is Implementation.PYSPARK
-    )
-<<<<<<< HEAD
-    is_duckdb = (
-        hasattr(result, "_compliant_frame")
-        and result._compliant_frame._implementation is Implementation.DUCKDB
-    )
-    if is_duckdb:
-        result = from_native(result.to_native().arrow())
-=======
-
->>>>>>> b7e4cb9f
-    if hasattr(result, "collect"):
-        if result.implementation is Implementation.POLARS and os.environ.get(
-            "NARWHALS_POLARS_GPU", False
-        ):  # pragma: no cover
-            result = result.to_native().collect(engine="gpu")
-        else:
-            result = result.collect()
-
-    if hasattr(result, "columns"):
-        for idx, (col, key) in enumerate(zip(result.columns, expected.keys())):
-            assert col == key, f"Expected column name {key} at index {idx}, found {col}"
-    result = {key: _to_comparable_list(result[key]) for key in expected}
-    if is_pyspark and expected:  # pragma: no cover
-        sort_key = next(iter(expected.keys()))
-        expected = _sort_dict_by_key(expected, sort_key)
-        result = _sort_dict_by_key(result, sort_key)
-    assert list(result.keys()) == list(
-        expected.keys()
-    ), f"Result keys {result.keys()}, expected keys: {expected.keys()}"
-
-    for key, expected_value in expected.items():
-        result_value = result[key]
-        for i, (lhs, rhs) in enumerate(zip_strict(result_value, expected_value)):
-            if isinstance(lhs, float) and not math.isnan(lhs):
-                are_equivalent_values = math.isclose(lhs, rhs, rel_tol=0, abs_tol=1e-6)
-            elif isinstance(lhs, float) and math.isnan(lhs):
-                are_equivalent_values = rhs is None or math.isnan(rhs)
-            elif isinstance(rhs, float) and math.isnan(rhs):
-                are_equivalent_values = lhs is None or math.isnan(lhs)
-            elif lhs is None:
-                are_equivalent_values = rhs is None
-            elif pd.isna(lhs):
-                are_equivalent_values = pd.isna(rhs)
-            else:
-                are_equivalent_values = lhs == rhs
-            assert are_equivalent_values, f"Mismatch at index {i}: {lhs} != {rhs}\nExpected: {expected}\nGot: {result}"
-
-
-def maybe_get_modin_df(df_pandas: pd.DataFrame) -> Any:
-    """Convert a pandas DataFrame to a Modin DataFrame if Modin is available."""
-    try:
-        import modin.pandas as mpd
-    except ImportError:  # pragma: no cover
-        return df_pandas.copy()
-    else:
-        with warnings.catch_warnings():
-            warnings.filterwarnings("ignore", category=UserWarning)
-            return mpd.DataFrame(df_pandas.to_dict(orient="list"))
-
-
-def is_windows() -> bool:
-    """Check if the current platform is Windows."""
-    return sys.platform in ["win32", "cygwin"]
+from __future__ import annotations
+
+import math
+import os
+import sys
+import warnings
+from typing import Any
+from typing import Callable
+from typing import Iterator
+from typing import Sequence
+
+import pandas as pd
+
+from narwhals.translate import from_native
+from narwhals.typing import IntoDataFrame
+from narwhals.typing import IntoFrame
+from narwhals.utils import Implementation
+from narwhals.utils import parse_version
+
+if sys.version_info >= (3, 10):
+    from typing import TypeAlias  # pragma: no cover
+else:
+    from typing_extensions import TypeAlias  # pragma: no cover
+
+
+def get_module_version_as_tuple(module_name: str) -> tuple[int, ...]:
+    try:
+        return parse_version(__import__(module_name).__version__)
+    except ImportError:
+        return (0, 0, 0)
+
+
+IBIS_VERSION: tuple[int, ...] = get_module_version_as_tuple("ibis")
+NUMPY_VERSION: tuple[int, ...] = get_module_version_as_tuple("numpy")
+PANDAS_VERSION: tuple[int, ...] = get_module_version_as_tuple("pandas")
+POLARS_VERSION: tuple[int, ...] = get_module_version_as_tuple("polars")
+DASK_VERSION: tuple[int, ...] = get_module_version_as_tuple("dask")
+PYARROW_VERSION: tuple[int, ...] = get_module_version_as_tuple("pyarrow")
+PYSPARK_VERSION: tuple[int, ...] = get_module_version_as_tuple("pyspark")
+
+Constructor: TypeAlias = Callable[[Any], IntoFrame]
+ConstructorEager: TypeAlias = Callable[[Any], IntoDataFrame]
+
+
+def zip_strict(left: Sequence[Any], right: Sequence[Any]) -> Iterator[Any]:
+    if len(left) != len(right):
+        msg = f"left {len(left)=} != right {len(right)=}"  # pragma: no cover
+        raise ValueError(msg)  # pragma: no cover
+    return zip(left, right)
+
+
+def _to_comparable_list(column_values: Any) -> Any:
+    if (
+        hasattr(column_values, "_compliant_series")
+        and column_values._compliant_series._implementation is Implementation.CUDF
+    ):  # pragma: no cover
+        column_values = column_values.to_pandas()
+    if hasattr(column_values, "to_list"):
+        return column_values.to_list()
+    return list(column_values)
+
+
+def _sort_dict_by_key(
+    data_dict: dict[str, list[Any]], key: str
+) -> dict[str, list[Any]]:  # pragma: no cover
+    sort_list = data_dict[key]
+    sorted_indices = sorted(range(len(sort_list)), key=lambda i: sort_list[i])
+    return {key: [value[i] for i in sorted_indices] for key, value in data_dict.items()}
+
+
+def assert_equal_data(result: Any, expected: dict[str, Any]) -> None:
+    is_pyspark = (
+        hasattr(result, "_compliant_frame")
+        and result.implementation is Implementation.PYSPARK
+    )
+    is_duckdb = (
+        hasattr(result, "_compliant_frame")
+        and result._compliant_frame._implementation is Implementation.DUCKDB
+    )
+    if is_duckdb:
+        result = from_native(result.to_native().arrow())
+    if hasattr(result, "collect"):
+        if result.implementation is Implementation.POLARS and os.environ.get(
+            "NARWHALS_POLARS_GPU", False
+        ):  # pragma: no cover
+            result = result.to_native().collect(engine="gpu")
+        else:
+            result = result.collect()
+
+    if hasattr(result, "columns"):
+        for idx, (col, key) in enumerate(zip(result.columns, expected.keys())):
+            assert col == key, f"Expected column name {key} at index {idx}, found {col}"
+    result = {key: _to_comparable_list(result[key]) for key in expected}
+    if is_pyspark and expected:  # pragma: no cover
+        sort_key = next(iter(expected.keys()))
+        expected = _sort_dict_by_key(expected, sort_key)
+        result = _sort_dict_by_key(result, sort_key)
+    assert list(result.keys()) == list(
+        expected.keys()
+    ), f"Result keys {result.keys()}, expected keys: {expected.keys()}"
+
+    for key, expected_value in expected.items():
+        result_value = result[key]
+        for i, (lhs, rhs) in enumerate(zip_strict(result_value, expected_value)):
+            if isinstance(lhs, float) and not math.isnan(lhs):
+                are_equivalent_values = math.isclose(lhs, rhs, rel_tol=0, abs_tol=1e-6)
+            elif isinstance(lhs, float) and math.isnan(lhs):
+                are_equivalent_values = rhs is None or math.isnan(rhs)
+            elif isinstance(rhs, float) and math.isnan(rhs):
+                are_equivalent_values = lhs is None or math.isnan(lhs)
+            elif lhs is None:
+                are_equivalent_values = rhs is None
+            elif pd.isna(lhs):
+                are_equivalent_values = pd.isna(rhs)
+            else:
+                are_equivalent_values = lhs == rhs
+            assert are_equivalent_values, f"Mismatch at index {i}: {lhs} != {rhs}\nExpected: {expected}\nGot: {result}"
+
+
+def maybe_get_modin_df(df_pandas: pd.DataFrame) -> Any:
+    """Convert a pandas DataFrame to a Modin DataFrame if Modin is available."""
+    try:
+        import modin.pandas as mpd
+    except ImportError:  # pragma: no cover
+        return df_pandas.copy()
+    else:
+        with warnings.catch_warnings():
+            warnings.filterwarnings("ignore", category=UserWarning)
+            return mpd.DataFrame(df_pandas.to_dict(orient="list"))
+
+
+def is_windows() -> bool:
+    """Check if the current platform is Windows."""
+    return sys.platform in ["win32", "cygwin"]