"""PySpark support in Narwhals is still _very_ limited.

Start with a simple test file whilst we develop the basics.
Once we're a bit further along, we can integrate PySpark tests into the main test suite.
"""

from __future__ import annotations

from contextlib import nullcontext as does_not_raise
from typing import TYPE_CHECKING
from typing import Any
from typing import Literal

import pandas as pd
import pytest

import narwhals.stable.v1 as nw
from narwhals.exceptions import ColumnNotFoundError
from tests.utils import assert_equal_data

if TYPE_CHECKING:
    from pyspark.sql import SparkSession

    from narwhals.typing import IntoFrame
    from tests.utils import Constructor


# Apply filterwarnings to all tests in this module
pytestmark = [
    pytest.mark.filterwarnings(
        "ignore:.*is_datetime64tz_dtype is deprecated and will be removed in a future version.*:DeprecationWarning"
    ),
    pytest.mark.filterwarnings(
        "ignore:.*distutils Version classes are deprecated. Use packaging.version instead.*:DeprecationWarning"
    ),
    pytest.mark.filterwarnings("ignore: unclosed <socket.socket"),
    pytest.mark.filterwarnings(
        "ignore: The distutils package is deprecated and slated for removal in Python 3.12."
    ),
]


def _pyspark_constructor_with_session(obj: Any, spark_session: SparkSession) -> IntoFrame:
    # NaN and NULL are not the same in PySpark
    pd_df = pd.DataFrame(obj).replace({float("nan"): None}).reset_index()
    return (  # type: ignore[no-any-return]
        spark_session.createDataFrame(pd_df).repartition(2).orderBy("index").drop("index")
    )


@pytest.fixture(params=[_pyspark_constructor_with_session])
def pyspark_constructor(
    request: pytest.FixtureRequest, spark_session: SparkSession
) -> Constructor:
    def _constructor(obj: Any) -> IntoFrame:
        return request.param(obj, spark_session)  # type: ignore[no-any-return]

    return _constructor


# copied from tests/translate/from_native_test.py
def test_series_only(pyspark_constructor: Constructor) -> None:
    obj = pyspark_constructor({"a": [1, 2, 3]})
    with pytest.raises(TypeError, match="Cannot only use `series_only`"):
        _ = nw.from_native(obj, series_only=True)


def test_eager_only_lazy(pyspark_constructor: Constructor) -> None:
    dframe = pyspark_constructor({"a": [1, 2, 3]})
    with pytest.raises(TypeError, match="Cannot only use `eager_only`"):
        _ = nw.from_native(dframe, eager_only=True)


# copied from tests/frame/with_columns_test.py
def test_columns(pyspark_constructor: Constructor) -> None:
    data = {"a": [1, 3, 2], "b": [4, 4, 6], "z": [7.0, 8, 9]}
    df = nw.from_native(pyspark_constructor(data))
    result = df.columns
    expected = ["a", "b", "z"]
    assert result == expected


# copied from tests/frame/with_columns_test.py
def test_with_columns_order(pyspark_constructor: Constructor) -> None:
    data = {"a": [1, 3, 2], "b": [4, 4, 6], "z": [7.0, 8, 9]}
    df = nw.from_native(pyspark_constructor(data))
    result = df.with_columns(nw.col("a") + 1, d=nw.col("a") - 1)
    assert result.collect_schema().names() == ["a", "b", "z", "d"]
    expected = {"a": [2, 4, 3], "b": [4, 4, 6], "z": [7.0, 8, 9], "d": [0, 2, 1]}
    assert_equal_data(result, expected)


@pytest.mark.filterwarnings("ignore:If `index_col` is not specified for `to_spark`")
def test_with_columns_empty(pyspark_constructor: Constructor) -> None:
    data = {"a": [1, 3, 2], "b": [4, 4, 6], "z": [7.0, 8, 9]}
    df = nw.from_native(pyspark_constructor(data))
    result = df.select().with_columns()
    assert_equal_data(result, {})


def test_with_columns_order_single_row(pyspark_constructor: Constructor) -> None:
    data = {"a": [1, 3, 2], "b": [4, 4, 6], "z": [7.0, 8, 9], "i": [0, 1, 2]}
    df = nw.from_native(pyspark_constructor(data)).filter(nw.col("i") < 1).drop("i")
    result = df.with_columns(nw.col("a") + 1, d=nw.col("a") - 1)
    assert result.collect_schema().names() == ["a", "b", "z", "d"]
    expected = {"a": [2], "b": [4], "z": [7.0], "d": [0]}
    assert_equal_data(result, expected)


# copied from tests/frame/select_test.py
def test_select(pyspark_constructor: Constructor) -> None:
    data = {"a": [1, 3, 2], "b": [4, 4, 6], "z": [7.0, 8, 9]}
    df = nw.from_native(pyspark_constructor(data))
    result = df.select("a")
    expected = {"a": [1, 3, 2]}
    assert_equal_data(result, expected)


@pytest.mark.filterwarnings("ignore:If `index_col` is not specified for `to_spark`")
def test_empty_select(pyspark_constructor: Constructor) -> None:
    result = nw.from_native(pyspark_constructor({"a": [1, 2, 3]})).lazy().select()
    assert result.collect().shape == (0, 0)


# copied from tests/frame/filter_test.py
def test_filter(pyspark_constructor: Constructor) -> None:
    data = {"a": [1, 3, 2], "b": [4, 4, 6], "z": [7.0, 8, 9]}
    df = nw.from_native(pyspark_constructor(data))
    result = df.filter(nw.col("a") > 1)
    expected = {"a": [3, 2], "b": [4, 6], "z": [8.0, 9.0]}
    assert_equal_data(result, expected)


# copied from tests/frame/schema_test.py
@pytest.mark.filterwarnings("ignore:Determining|Resolving.*")
def test_schema(pyspark_constructor: Constructor) -> None:
    df = nw.from_native(
        pyspark_constructor({"a": [1, 3, 2], "b": [4, 4, 6], "z": [7.1, 8, 9]})
    )
    result = df.schema
    expected = {"a": nw.Int64, "b": nw.Int64, "z": nw.Float64}

    result = df.schema
    assert result == expected
    result = df.lazy().collect().schema
    assert result == expected


def test_collect_schema(pyspark_constructor: Constructor) -> None:
    df = nw.from_native(
        pyspark_constructor({"a": [1, 3, 2], "b": [4, 4, 6], "z": [7.1, 8, 9]})
    )
    expected = {"a": nw.Int64, "b": nw.Int64, "z": nw.Float64}

    result = df.collect_schema()
    assert result == expected
    result = df.lazy().collect().collect_schema()
    assert result == expected


# copied from tests/frame/drop_test.py
@pytest.mark.parametrize(
    ("to_drop", "expected"),
    [
        ("abc", ["b", "z"]),
        (["abc"], ["b", "z"]),
        (["abc", "b"], ["z"]),
    ],
)
def test_drop(
    pyspark_constructor: Constructor, to_drop: list[str], expected: list[str]
) -> None:
    data = {"abc": [1, 3, 2], "b": [4, 4, 6], "z": [7.0, 8, 9]}
    df = nw.from_native(pyspark_constructor(data))
    assert df.drop(to_drop).collect_schema().names() == expected
    if not isinstance(to_drop, str):
        assert df.drop(*to_drop).collect_schema().names() == expected


@pytest.mark.parametrize(
    ("strict", "context"),
    [
        (True, pytest.raises(ColumnNotFoundError, match="z")),
        (False, does_not_raise()),
    ],
)
def test_drop_strict(
    pyspark_constructor: Constructor, context: Any, *, strict: bool
) -> None:
    data = {"a": [1, 3, 2], "b": [4, 4, 6]}
    to_drop = ["a", "z"]

    df = nw.from_native(pyspark_constructor(data))

    with context:
        names_out = df.drop(to_drop, strict=strict).collect_schema().names()
        assert names_out == ["b"]


# copied from tests/frame/head_test.py
def test_head(pyspark_constructor: Constructor) -> None:
    data = {"a": [1, 3, 2], "b": [4, 4, 6], "z": [7.0, 8, 9]}
    expected = {"a": [1, 3], "b": [4, 4], "z": [7.0, 8.0]}

    df_raw = pyspark_constructor(data)
    df = nw.from_native(df_raw)

    result = df.head(2)
    assert_equal_data(result, expected)

    result = df.head(2)
    assert_equal_data(result, expected)

    # negative indices not allowed for lazyframes
    result = df.lazy().collect().head(-1)
    assert_equal_data(result, expected)


# copied from tests/frame/sort_test.py
def test_sort(pyspark_constructor: Constructor) -> None:
    data = {"a": [1, 3, 2], "b": [4, 4, 6], "z": [7.0, 8, 9]}
    df = nw.from_native(pyspark_constructor(data))
    result = df.sort("a", "b")
    expected = {
        "a": [1, 2, 3],
        "b": [4, 6, 4],
        "z": [7.0, 9.0, 8.0],
    }
    assert_equal_data(result, expected)
    result = df.sort("a", "b", descending=[True, False]).lazy().collect()
    expected = {
        "a": [3, 2, 1],
        "b": [4, 6, 4],
        "z": [8.0, 9.0, 7.0],
    }
    assert_equal_data(result, expected)


@pytest.mark.parametrize(
    ("nulls_last", "expected"),
    [
        (True, {"a": [0, 2, 0, -1], "b": [3, 2, 1, None]}),
        (False, {"a": [-1, 0, 2, 0], "b": [None, 3, 2, 1]}),
    ],
)
def test_sort_nulls(
    pyspark_constructor: Constructor, *, nulls_last: bool, expected: dict[str, float]
) -> None:
    data = {"a": [0, 0, 2, -1], "b": [1, 3, 2, None]}
    df = nw.from_native(pyspark_constructor(data))
    result = df.sort("b", descending=True, nulls_last=nulls_last).lazy().collect()
    assert_equal_data(result, expected)


# copied from tests/frame/add_test.py
def test_add(pyspark_constructor: Constructor) -> None:
    data = {"a": [1, 3, 2], "b": [4, 4, 6], "z": [7.0, 8, 9]}
    df = nw.from_native(pyspark_constructor(data))
    result = df.with_columns(
        c=nw.col("a") + nw.col("b"),
        d=nw.col("a") - nw.col("a").mean(),
        e=nw.col("a") - nw.col("a").std(),
    )
    expected = {
        "a": [1, 3, 2],
        "b": [4, 4, 6],
        "z": [7.0, 8.0, 9.0],
        "c": [5, 7, 8],
        "d": [-1.0, 1.0, 0.0],
        "e": [0.0, 2.0, 1.0],
    }
    assert_equal_data(result, expected)


def test_abs(pyspark_constructor: Constructor) -> None:
    data = {"a": [1, 2, 3, -4, 5]}
    df = nw.from_native(pyspark_constructor(data))
    result = df.select(nw.col("a").abs())
    expected = {"a": [1, 2, 3, 4, 5]}
    assert_equal_data(result, expected)


# copied from tests/expr_and_series/all_horizontal_test.py
@pytest.mark.parametrize("expr1", ["a", nw.col("a")])
@pytest.mark.parametrize("expr2", ["b", nw.col("b")])
def test_allh(pyspark_constructor: Constructor, expr1: Any, expr2: Any) -> None:
    data = {
        "a": [False, False, True],
        "b": [False, True, True],
    }
    df = nw.from_native(pyspark_constructor(data))
    result = df.select(all=nw.all_horizontal(expr1, expr2))

    expected = {"all": [False, False, True]}
    assert_equal_data(result, expected)


def test_allh_all(pyspark_constructor: Constructor) -> None:
    data = {
        "a": [False, False, True],
        "b": [False, True, True],
    }
    df = nw.from_native(pyspark_constructor(data))
    result = df.select(all=nw.all_horizontal(nw.all()))
    expected = {"all": [False, False, True]}
    assert_equal_data(result, expected)
    result = df.select(nw.all_horizontal(nw.all()))
    expected = {"a": [False, False, True]}
    assert_equal_data(result, expected)


# copied from tests/expr_and_series/sum_horizontal_test.py
@pytest.mark.parametrize("col_expr", [nw.col("a"), "a"])
def test_sumh(pyspark_constructor: Constructor, col_expr: Any) -> None:
    data = {"a": [1, 3, 2], "b": [4, 4, 6], "z": [7.0, 8, 9]}
    df = nw.from_native(pyspark_constructor(data))
    result = df.with_columns(horizontal_sum=nw.sum_horizontal(col_expr, nw.col("b")))
    expected = {
        "a": [1, 3, 2],
        "b": [4, 4, 6],
        "z": [7.0, 8.0, 9.0],
        "horizontal_sum": [5, 7, 8],
    }
    assert_equal_data(result, expected)


def test_sumh_nullable(pyspark_constructor: Constructor) -> None:
    data = {"a": [1, 8, 3], "b": [4, 5, None], "idx": [0, 1, 2]}
    expected = {"hsum": [5, 13, 3]}

    df = nw.from_native(pyspark_constructor(data))
    result = df.select("idx", hsum=nw.sum_horizontal("a", "b")).sort("idx").drop("idx")
    assert_equal_data(result, expected)


def test_sumh_all(pyspark_constructor: Constructor) -> None:
    data = {"a": [1, 2, 3], "b": [10, 20, 30]}
    df = nw.from_native(pyspark_constructor(data))
    result = df.select(nw.sum_horizontal(nw.all()))
    expected = {
        "a": [11, 22, 33],
    }
    assert_equal_data(result, expected)
    result = df.select(c=nw.sum_horizontal(nw.all()))
    expected = {
        "c": [11, 22, 33],
    }
    assert_equal_data(result, expected)


# copied from tests/expr_and_series/count_test.py
def test_count(pyspark_constructor: Constructor) -> None:
    data = {"a": [1, 2, 3], "b": [4, None, 6], "z": [7.0, None, None]}
    df = nw.from_native(pyspark_constructor(data))
    result = df.select(nw.col("a", "b", "z").count())
    expected = {"a": [3], "b": [2], "z": [1]}
    assert_equal_data(result, expected)


# copied from tests/expr_and_series/double_test.py
def test_double(pyspark_constructor: Constructor) -> None:
    data = {"a": [1, 3, 2], "b": [4, 4, 6], "z": [7.0, 8, 9]}
    df = nw.from_native(pyspark_constructor(data))
    result = df.with_columns(nw.all() * 2)
    expected = {"a": [2, 6, 4], "b": [8, 8, 12], "z": [14.0, 16.0, 18.0]}
    assert_equal_data(result, expected)


def test_double_alias(pyspark_constructor: Constructor) -> None:
    data = {"a": [1, 3, 2], "b": [4, 4, 6], "z": [7.0, 8, 9]}
    df = nw.from_native(pyspark_constructor(data))
    result = df.with_columns(nw.col("a").alias("o"), nw.all() * 2)
    expected = {
        "a": [2, 6, 4],
        "b": [8, 8, 12],
        "z": [14.0, 16.0, 18.0],
        "o": [1, 3, 2],
    }
    assert_equal_data(result, expected)


# copied from tests/expr_and_series/max_test.py
def test_expr_max_expr(pyspark_constructor: Constructor) -> None:
    data = {"a": [1, 3, 2], "b": [4, 4, 6], "z": [7.0, 8, 9]}

    df = nw.from_native(pyspark_constructor(data))
    result = df.select(nw.col("a", "b", "z").max())
    expected = {"a": [3], "b": [6], "z": [9.0]}
    assert_equal_data(result, expected)


# copied from tests/expr_and_series/min_test.py
def test_expr_min_expr(pyspark_constructor: Constructor) -> None:
    data = {"a": [1, 3, 2], "b": [4, 4, 6], "z": [7.0, 8, 9]}
    df = nw.from_native(pyspark_constructor(data))
    result = df.select(nw.col("a", "b", "z").min())
    expected = {"a": [1], "b": [4], "z": [7.0]}
    assert_equal_data(result, expected)


# copied from tests/expr_and_series/min_test.py
@pytest.mark.parametrize("expr", [nw.col("a", "b", "z").sum(), nw.sum("a", "b", "z")])
def test_expr_sum_expr(pyspark_constructor: Constructor, expr: nw.Expr) -> None:
    data = {"a": [1, 3, 2], "b": [4, 4, 6], "z": [7.0, 8, 9]}
    df = nw.from_native(pyspark_constructor(data))
    result = df.select(expr)
    expected = {"a": [6], "b": [14], "z": [24.0]}
    assert_equal_data(result, expected)


# copied from tests/expr_and_series/std_test.py
def test_std(pyspark_constructor: Constructor) -> None:
    data = {"a": [1, 3, 2], "b": [4, 4, 6], "z": [7.0, 8, 9]}

    df = nw.from_native(pyspark_constructor(data))
    result = df.select(
        nw.col("a").std().alias("a_ddof_default"),
        nw.col("a").std(ddof=1).alias("a_ddof_1"),
        nw.col("a").std(ddof=0).alias("a_ddof_0"),
        nw.col("b").std(ddof=2).alias("b_ddof_2"),
        nw.col("z").std(ddof=0).alias("z_ddof_0"),
    )
    expected = {
        "a_ddof_default": [1.0],
        "a_ddof_1": [1.0],
        "a_ddof_0": [0.816497],
        "b_ddof_2": [1.632993],
        "z_ddof_0": [0.816497],
    }
    assert_equal_data(result, expected)


# copied from tests/expr_and_series/var_test.py
def test_var(pyspark_constructor: Constructor) -> None:
    data = {"a": [1, 3, 2, None], "b": [4, 4, 6, None], "z": [7.0, 8, 9, None]}

    expected_results = {
        "a_ddof_1": [1.0],
        "a_ddof_0": [0.6666666666666666],
        "b_ddof_2": [2.666666666666667],
        "z_ddof_0": [0.6666666666666666],
    }

    df = nw.from_native(pyspark_constructor(data))
    result = df.select(
        nw.col("a").var(ddof=1).alias("a_ddof_1"),
        nw.col("a").var(ddof=0).alias("a_ddof_0"),
        nw.col("b").var(ddof=2).alias("b_ddof_2"),
        nw.col("z").var(ddof=0).alias("z_ddof_0"),
    )
    assert_equal_data(result, expected_results)


# copied from tests/group_by_test.py
def test_group_by_std(pyspark_constructor: Constructor) -> None:
    data = {"a": [1, 1, 2, 2], "b": [5, 4, 3, 2]}
    result = (
        nw.from_native(pyspark_constructor(data))
        .group_by("a")
        .agg(nw.col("b").std())
        .sort("a")
    )
    expected = {"a": [1, 2], "b": [0.707107] * 2}
    assert_equal_data(result, expected)


def test_group_by_simple_named(pyspark_constructor: Constructor) -> None:
    data = {"a": [1, 1, 2], "b": [4, 5, 6], "c": [7, 2, 1]}
    df = nw.from_native(pyspark_constructor(data)).lazy()
    result = (
        df.group_by("a")
        .agg(
            b_min=nw.col("b").min(),
            b_max=nw.col("b").max(),
        )
        .collect()
        .sort("a")
    )
    expected = {
        "a": [1, 2],
        "b_min": [4, 6],
        "b_max": [5, 6],
    }
    assert_equal_data(result, expected)


def test_group_by_simple_unnamed(pyspark_constructor: Constructor) -> None:
    data = {"a": [1, 1, 2], "b": [4, 5, 6], "c": [7, 2, 1]}
    df = nw.from_native(pyspark_constructor(data)).lazy()
    result = (
        df.group_by("a")
        .agg(
            nw.col("b").min(),
            nw.col("c").max(),
        )
        .collect()
        .sort("a")
    )
    expected = {
        "a": [1, 2],
        "b": [4, 6],
        "c": [7, 1],
    }
    assert_equal_data(result, expected)


def test_group_by_multiple_keys(pyspark_constructor: Constructor) -> None:
    data = {"a": [1, 1, 2], "b": [4, 4, 6], "c": [7, 2, 1]}
    df = nw.from_native(pyspark_constructor(data)).lazy()
    result = (
        df.group_by("a", "b")
        .agg(
            c_min=nw.col("c").min(),
            c_max=nw.col("c").max(),
        )
        .collect()
        .sort("a")
    )
    expected = {
        "a": [1, 2],
        "b": [4, 6],
        "c_min": [2, 1],
        "c_max": [7, 1],
    }
    assert_equal_data(result, expected)


# copied from tests/group_by_test.py
@pytest.mark.parametrize(
    ("attr", "ddof"),
    [
        ("std", 0),
        ("var", 0),
        ("std", 2),
        ("var", 2),
    ],
)
def test_group_by_depth_1_std_var(
    pyspark_constructor: Constructor,
    attr: str,
    ddof: int,
) -> None:
    data = {"a": [1, 1, 1, 2, 2, 2], "b": [4, 5, 6, 0, 5, 5]}
    _pow = 0.5 if attr == "std" else 1
    expected = {
        "a": [1, 2],
        "b": [
            (sum((v - 5) ** 2 for v in [4, 5, 6]) / (3 - ddof)) ** _pow,
            (sum((v - 10 / 3) ** 2 for v in [0, 5, 5]) / (3 - ddof)) ** _pow,
        ],
    }
    expr = getattr(nw.col("b"), attr)(ddof=ddof)
    result = nw.from_native(pyspark_constructor(data)).group_by("a").agg(expr).sort("a")
    assert_equal_data(result, expected)


# copied from tests/frame/drop_nulls_test.py
def test_drop_nulls(pyspark_constructor: Constructor) -> None:
    data = {
        "a": [1.0, 2.0, None, 4.0],
        "b": [None, 3.0, None, 5.0],
    }

    result = nw.from_native(pyspark_constructor(data)).drop_nulls()
    expected = {
        "a": [2.0, 4.0],
        "b": [3.0, 5.0],
    }
    assert_equal_data(result, expected)


@pytest.mark.parametrize(
    ("subset", "expected"),
    [
        ("a", {"a": [1, 2.0, 4.0], "b": [None, 3.0, 5.0]}),
        (["a"], {"a": [1, 2.0, 4.0], "b": [None, 3.0, 5.0]}),
        (["a", "b"], {"a": [2.0, 4.0], "b": [3.0, 5.0]}),
    ],
)
def test_drop_nulls_subset(
    pyspark_constructor: Constructor,
    subset: str | list[str],
    expected: dict[str, float],
) -> None:
    data = {
        "a": [1.0, 2.0, None, 4.0],
        "b": [None, 3.0, None, 5.0],
    }

    result = nw.from_native(pyspark_constructor(data)).drop_nulls(subset=subset)
    assert_equal_data(result, expected)


# copied from tests/frame/rename_test.py
def test_rename(pyspark_constructor: Constructor) -> None:
    data = {"a": [1, 3, 2], "b": [4, 4, 6], "z": [7.0, 8, 9]}
    df = nw.from_native(pyspark_constructor(data))
    result = df.rename({"a": "x", "b": "y"})
    expected = {"x": [1, 3, 2], "y": [4, 4, 6], "z": [7.0, 8, 9]}
    assert_equal_data(result, expected)


# adapted from tests/frame/unique_test.py
@pytest.mark.parametrize("subset", ["b", ["b"]])
@pytest.mark.parametrize(
    ("keep", "expected"),
    [
        ("first", {"a": [1, 2], "b": [4, 6], "z": [7.0, 9.0]}),
        ("last", {"a": [3, 2], "b": [4, 6], "z": [8.0, 9.0]}),
        ("any", {"a": [1, 2], "b": [4, 6], "z": [7.0, 9.0]}),
        ("none", {"a": [2], "b": [6], "z": [9]}),
    ],
)
def test_unique(
    pyspark_constructor: Constructor,
    subset: str | list[str] | None,
    keep: str,
    expected: dict[str, list[float]],
) -> None:
    if keep == "any":
        context: Any = does_not_raise()
    elif keep == "none":
        context = pytest.raises(
            ValueError,
            match=r"`LazyFrame.unique` with PySpark backend only supports `keep='any'`.",
        )
    else:
        context = pytest.raises(ValueError, match=f": {keep}")

    with context:
        data = {"a": [1, 3, 2], "b": [4, 4, 6], "z": [7.0, 8, 9]}
        df = nw.from_native(pyspark_constructor(data))

        result = df.unique(subset, keep=keep).sort("z")  # type: ignore[arg-type]
        assert_equal_data(result, expected)


def test_unique_none(pyspark_constructor: Constructor) -> None:
    data = {"a": [1, 3, 2], "b": [4, 4, 6], "z": [7.0, 8, 9]}
    df = nw.from_native(pyspark_constructor(data))
    result = df.unique().sort("z")
    assert_equal_data(result, data)


def test_inner_join_two_keys(pyspark_constructor: Constructor) -> None:
    data = {
        "antananarivo": [1, 3, 2],
        "bob": [4, 4, 6],
        "zorro": [7.0, 8, 9],
        "idx": [0, 1, 2],
    }
    df = nw.from_native(pyspark_constructor(data))
    df_right = nw.from_native(pyspark_constructor(data))
    result = df.join(
        df_right,  # type: ignore[arg-type]
        left_on=["antananarivo", "bob"],
        right_on=["antananarivo", "bob"],
        how="inner",
    )
    result = result.sort("idx").drop("idx_right")

    df = nw.from_native(pyspark_constructor(data))
    df_right = nw.from_native(pyspark_constructor(data))

    result_on = df.join(df_right, on=["antananarivo", "bob"], how="inner")  # type: ignore[arg-type]
    result_on = result_on.sort("idx").drop("idx_right")
    expected = {
        "antananarivo": [1, 3, 2],
        "bob": [4, 4, 6],
        "zorro": [7.0, 8, 9],
        "idx": [0, 1, 2],
        "zorro_right": [7.0, 8, 9],
    }
    assert_equal_data(result, expected)
    assert_equal_data(result_on, expected)


def test_inner_join_single_key(pyspark_constructor: Constructor) -> None:
    data = {
        "antananarivo": [1, 3, 2],
        "bob": [4, 4, 6],
        "zorro": [7.0, 8, 9],
        "idx": [0, 1, 2],
    }
    df = nw.from_native(pyspark_constructor(data))
    df_right = nw.from_native(pyspark_constructor(data))
    result = (
        df.join(
            df_right,  # type: ignore[arg-type]
            left_on="antananarivo",
            right_on="antananarivo",
            how="inner",
        )
        .sort("idx")
        .drop("idx_right")
    )

    df = nw.from_native(pyspark_constructor(data))
    df_right = nw.from_native(pyspark_constructor(data))
    result_on = (
        df.join(
            df_right,  # type: ignore[arg-type]
            on="antananarivo",
            how="inner",
        )
        .sort("idx")
        .drop("idx_right")
    )

    expected = {
        "antananarivo": [1, 3, 2],
        "bob": [4, 4, 6],
        "zorro": [7.0, 8, 9],
        "idx": [0, 1, 2],
        "bob_right": [4, 4, 6],
        "zorro_right": [7.0, 8, 9],
    }
    assert_equal_data(result, expected)
    assert_equal_data(result_on, expected)


def test_cross_join(pyspark_constructor: Constructor) -> None:
    data = {"antananarivo": [1, 3, 2]}
    df = nw.from_native(pyspark_constructor(data))
    other = nw.from_native(pyspark_constructor(data))
    result = df.join(other, how="cross").sort("antananarivo", "antananarivo_right")  # type: ignore[arg-type]
    expected = {
        "antananarivo": [1, 1, 1, 2, 2, 2, 3, 3, 3],
        "antananarivo_right": [1, 2, 3, 1, 2, 3, 1, 2, 3],
    }
    assert_equal_data(result, expected)

    with pytest.raises(
        ValueError,
        match="Can not pass `left_on`, `right_on` or `on` keys for cross join",
    ):
        df.join(other, how="cross", left_on="antananarivo")  # type: ignore[arg-type]


@pytest.mark.parametrize("how", ["inner", "left"])
@pytest.mark.parametrize("suffix", ["_right", "_custom_suffix"])
def test_suffix(pyspark_constructor: Constructor, how: str, suffix: str) -> None:
    data = {
        "antananarivo": [1, 3, 2],
        "bob": [4, 4, 6],
        "zorro": [7.0, 8, 9],
    }
    df = nw.from_native(pyspark_constructor(data))
    df_right = nw.from_native(pyspark_constructor(data))
    result = df.join(
        df_right,  # type: ignore[arg-type]
        left_on=["antananarivo", "bob"],
        right_on=["antananarivo", "bob"],
        how=how,  # type: ignore[arg-type]
        suffix=suffix,
    )
    result_cols = result.collect_schema().names()
    assert result_cols == ["antananarivo", "bob", "zorro", f"zorro{suffix}"]


@pytest.mark.parametrize("suffix", ["_right", "_custom_suffix"])
def test_cross_join_suffix(pyspark_constructor: Constructor, suffix: str) -> None:
    data = {"antananarivo": [1, 3, 2]}
    df = nw.from_native(pyspark_constructor(data))
    other = nw.from_native(pyspark_constructor(data))
    result = df.join(other, how="cross", suffix=suffix).sort(  # type: ignore[arg-type]
        "antananarivo", f"antananarivo{suffix}"
    )
    expected = {
        "antananarivo": [1, 1, 1, 2, 2, 2, 3, 3, 3],
        f"antananarivo{suffix}": [1, 2, 3, 1, 2, 3, 1, 2, 3],
    }
    assert_equal_data(result, expected)


@pytest.mark.parametrize(
    ("join_key", "filter_expr", "expected"),
    [
        (
            ["antananarivo", "bob"],
            (nw.col("bob") < 5),
            {"antananarivo": [2], "bob": [6], "zorro": [9]},
        ),
        (["bob"], (nw.col("bob") < 5), {"antananarivo": [2], "bob": [6], "zorro": [9]}),
        (
            ["bob"],
            (nw.col("bob") > 5),
            {"antananarivo": [1, 3], "bob": [4, 4], "zorro": [7.0, 8.0]},
        ),
    ],
)
def test_anti_join(
    pyspark_constructor: Constructor,
    join_key: list[str],
    filter_expr: nw.Expr,
    expected: dict[str, list[Any]],
) -> None:
    data = {"antananarivo": [1, 3, 2], "bob": [4, 4, 6], "zorro": [7.0, 8, 9]}
    df = nw.from_native(pyspark_constructor(data))
    other = df.filter(filter_expr)
    result = df.join(other, how="anti", left_on=join_key, right_on=join_key)  # type: ignore[arg-type]
    assert_equal_data(result, expected)


@pytest.mark.parametrize(
    ("join_key", "filter_expr", "expected"),
    [
        (
            "antananarivo",
            (nw.col("bob") > 5),
            {"antananarivo": [2], "bob": [6], "zorro": [9]},
        ),
        (
            ["antananarivo"],
            (nw.col("bob") > 5),
            {"antananarivo": [2], "bob": [6], "zorro": [9]},
        ),
        (
            ["bob"],
            (nw.col("bob") < 5),
            {"antananarivo": [1, 3], "bob": [4, 4], "zorro": [7, 8]},
        ),
        (
            ["antananarivo", "bob"],
            (nw.col("bob") < 5),
            {"antananarivo": [1, 3], "bob": [4, 4], "zorro": [7, 8]},
        ),
    ],
)
def test_semi_join(
    pyspark_constructor: Constructor,
    join_key: list[str],
    filter_expr: nw.Expr,
    expected: dict[str, list[Any]],
) -> None:
    data = {"antananarivo": [1, 3, 2], "bob": [4, 4, 6], "zorro": [7.0, 8, 9]}
    df = nw.from_native(pyspark_constructor(data))
    other = df.filter(filter_expr)
    result = df.join(other, how="semi", left_on=join_key, right_on=join_key).sort(  # type: ignore[arg-type]
        "antananarivo"
    )
    assert_equal_data(result, expected)


def test_left_join(pyspark_constructor: Constructor) -> None:
    data_left = {
        "antananarivo": [1.0, 2, 3],
        "bob": [4.0, 5, 6],
        "idx": [0.0, 1.0, 2.0],
    }
    data_right = {
        "antananarivo": [1.0, 2, 3],
        "co": [4.0, 5, 7],
        "idx": [0.0, 1.0, 2.0],
    }
    df_left = nw.from_native(pyspark_constructor(data_left))
    df_right = nw.from_native(pyspark_constructor(data_right))
    result = (
        df_left.join(df_right, left_on="bob", right_on="co", how="left")  # type: ignore[arg-type]
        .sort("idx")
        .drop("idx_right")
    )
    expected = {
        "antananarivo": [1, 2, 3],
        "bob": [4, 5, 6],
        "idx": [0, 1, 2],
        "antananarivo_right": [1, 2, None],
    }
    assert_equal_data(result, expected)

    df_left = nw.from_native(pyspark_constructor(data_left))
    df_right = nw.from_native(pyspark_constructor(data_right))
    result_on_list = df_left.join(
        df_right,  # type: ignore[arg-type]
        on=["antananarivo", "idx"],
        how="left",
    )
    result_on_list = result_on_list.sort("idx")
    expected_on_list = {
        "antananarivo": [1, 2, 3],
        "bob": [4, 5, 6],
        "idx": [0, 1, 2],
        "co": [4, 5, 7],
    }
    assert_equal_data(result_on_list, expected_on_list)


def test_left_join_multiple_column(pyspark_constructor: Constructor) -> None:
    data_left = {"antananarivo": [1, 2, 3], "bob": [4, 5, 6], "idx": [0, 1, 2]}
    data_right = {"antananarivo": [1, 2, 3], "c": [4, 5, 6], "idx": [0, 1, 2]}
    df_left = nw.from_native(pyspark_constructor(data_left))
    df_right = nw.from_native(pyspark_constructor(data_right))
    result = (
        df_left.join(
            df_right,  # type: ignore[arg-type]
            left_on=["antananarivo", "bob"],
            right_on=["antananarivo", "c"],
            how="left",
        )
        .sort("idx")
        .drop("idx_right")
    )
    expected = {"antananarivo": [1, 2, 3], "bob": [4, 5, 6], "idx": [0, 1, 2]}
    assert_equal_data(result, expected)


def test_left_join_overlapping_column(pyspark_constructor: Constructor) -> None:
    data_left = {
        "antananarivo": [1.0, 2, 3],
        "bob": [4.0, 5, 6],
        "d": [1.0, 4, 2],
        "idx": [0.0, 1.0, 2.0],
    }
    data_right = {
        "antananarivo": [1.0, 2, 3],
        "c": [4.0, 5, 6],
        "d": [1.0, 4, 2],
        "idx": [0.0, 1.0, 2.0],
    }
    df_left = nw.from_native(pyspark_constructor(data_left))
    df_right = nw.from_native(pyspark_constructor(data_right))
    result = df_left.join(df_right, left_on="bob", right_on="c", how="left").sort("idx")  # type: ignore[arg-type]
    result = result.drop("idx_right")
    expected: dict[str, list[Any]] = {
        "antananarivo": [1, 2, 3],
        "bob": [4, 5, 6],
        "d": [1, 4, 2],
        "idx": [0, 1, 2],
        "antananarivo_right": [1, 2, 3],
        "d_right": [1, 4, 2],
    }
    assert_equal_data(result, expected)

    df_left = nw.from_native(pyspark_constructor(data_left))
    df_right = nw.from_native(pyspark_constructor(data_right))
    result = (
        df_left.join(
            df_right,  # type: ignore[arg-type]
            left_on="antananarivo",
            right_on="d",
            how="left",
        )
        .sort("idx")
        .drop("idx_right")
    )
    expected = {
        "antananarivo": [1, 2, 3],
        "bob": [4, 5, 6],
        "d": [1, 4, 2],
        "idx": [0, 1, 2],
        "antananarivo_right": [1.0, 3.0, None],
        "c": [4.0, 6.0, None],
    }
    assert_equal_data(result, expected)


<<<<<<< HEAD
# copied from tests/expr_and_series/arithmetic_test.py
@pytest.mark.parametrize(
    ("attr", "rhs", "expected"),
    [
        ("__add__", 1, [2, 3, 4]),
        ("__sub__", 1, [0, 1, 2]),
        ("__mul__", 2, [2, 4, 6]),
        ("__truediv__", 2.0, [0.5, 1.0, 1.5]),
        ("__truediv__", 1, [1, 2, 3]),
        ("__floordiv__", 2, [0, 1, 1]),
        ("__mod__", 2, [1, 0, 1]),
        ("__pow__", 2, [1, 4, 9]),
    ],
)
def test_arithmetic_expr(
    attr: str, rhs: Any, expected: list[Any], pyspark_constructor: Constructor
) -> None:
    data = {"a": [1.0, 2, 3]}
    df = nw.from_native(pyspark_constructor(data))
    result = df.select(getattr(nw.col("a"), attr)(rhs))
    assert_equal_data(result, {"a": expected})


@pytest.mark.parametrize(
    ("attr", "rhs", "expected"),
    [
        ("__radd__", 1, [2, 3, 4]),
        ("__rsub__", 1, [0, -1, -2]),
        ("__rmul__", 2, [2, 4, 6]),
        ("__rtruediv__", 2.0, [2, 1, 2 / 3]),
        ("__rfloordiv__", 2, [2, 1, 0]),
        ("__rmod__", 2, [0, 0, 2]),
        ("__rpow__", 2, [2, 4, 8]),
    ],
)
def test_right_arithmetic_expr(
    attr: str,
    rhs: Any,
    expected: list[Any],
    pyspark_constructor: Constructor,
) -> None:
    data = {"a": [1, 2, 3]}
    df = nw.from_native(pyspark_constructor(data))
    result = df.select(getattr(nw.col("a"), attr)(rhs))
    assert_equal_data(result, {"literal": expected})
=======
# Copied from tests/expr_and_series/median_test.py
def test_median(pyspark_constructor: Constructor) -> None:
    data = {"a": [3, 8, 2, None], "b": [5, 5, None, 7], "z": [7.0, 8, 9, None]}
    df = nw.from_native(pyspark_constructor(data))
    result = df.select(
        a=nw.col("a").median(), b=nw.col("b").median(), z=nw.col("z").median()
    )
    expected = {"a": [3.0], "b": [5.0], "z": [8.0]}
    assert_equal_data(result, expected)


# copied from tests/expr_and_series/clip_test.py
def test_clip(pyspark_constructor: Constructor) -> None:
    df = nw.from_native(pyspark_constructor({"a": [1, 2, 3, -4, 5]}))
    result = df.select(
        lower_only=nw.col("a").clip(lower_bound=3),
        upper_only=nw.col("a").clip(upper_bound=4),
        both=nw.col("a").clip(3, 4),
    )
    expected = {
        "lower_only": [3, 3, 3, 3, 5],
        "upper_only": [1, 2, 3, -4, 4],
        "both": [3, 3, 3, 3, 4],
    }
    assert_equal_data(result, expected)


# copied from tests/expr_and_series/is_between_test.py
@pytest.mark.parametrize(
    ("closed", "expected"),
    [
        ("left", [True, True, True, False]),
        ("right", [False, True, True, True]),
        ("both", [True, True, True, True]),
        ("none", [False, True, True, False]),
    ],
)
def test_is_between(
    pyspark_constructor: Constructor,
    closed: Literal["left", "right", "none", "both"],
    expected: list[bool],
) -> None:
    data = {"a": [1, 4, 2, 5]}
    df = nw.from_native(pyspark_constructor(data))
    result = df.select(nw.col("a").is_between(1, 5, closed=closed))
    expected_dict = {"a": expected}
    assert_equal_data(result, expected_dict)


# copied from tests/expr_and_series/is_duplicated_test.py
def test_is_duplicated(pyspark_constructor: Constructor) -> None:
    data = {"a": [1, 1, 2, None], "b": [1, 2, None, None], "level_0": [0, 1, 2, 3]}
    df = nw.from_native(pyspark_constructor(data))
    result = df.select(
        a=nw.col("a").is_duplicated(),
        b=nw.col("b").is_duplicated(),
        level_0=nw.col("level_0"),
    ).sort("level_0")
    expected = {
        "a": [True, True, False, False],
        "b": [False, False, True, True],
        "level_0": [0, 1, 2, 3],
    }
    assert_equal_data(result, expected)


# copied from tests/expr_and_series/is_finite_test.py
def test_is_finite(pyspark_constructor: Constructor) -> None:
    data = {"a": [float("nan"), float("inf"), 2.0, None]}
    df = nw.from_native(pyspark_constructor(data))
    result = df.select(finite=nw.col("a").is_finite())
    expected = {"finite": [False, False, True, False]}
    assert_equal_data(result, expected)


def test_is_in(pyspark_constructor: Constructor) -> None:
    data = {"a": [1, 2, 3, 4, 5]}
    df = nw.from_native(pyspark_constructor(data))
    result = df.select(in_list=nw.col("a").is_in([2, 4]))
    expected = {"in_list": [False, True, False, True, False]}
    assert_equal_data(result, expected)


# copied from tests/expr_and_series/is_unique_test.py
def test_is_unique(pyspark_constructor: Constructor) -> None:
    data = {"a": [1, 1, 2, None], "b": [1, 2, None, None], "level_0": [0, 1, 2, 3]}
    df = nw.from_native(pyspark_constructor(data))
    result = df.select(
        a=nw.col("a").is_unique(),
        b=nw.col("b").is_unique(),
        level_0=nw.col("level_0"),
    ).sort("level_0")
    expected = {
        "a": [False, False, True, True],
        "b": [True, True, False, False],
        "level_0": [0, 1, 2, 3],
    }
    assert_equal_data(result, expected)


def test_len(pyspark_constructor: Constructor) -> None:
    data = {"a": [1, 2, float("nan"), 4, None], "b": [None, 3, None, 5, None]}
    df = nw.from_native(pyspark_constructor(data))
    result = df.select(
        a=nw.col("a").len(),
        b=nw.col("b").len(),
    )
    expected = {"a": [5], "b": [5]}
    assert_equal_data(result, expected)


# Copied from tests/expr_and_series/round_test.py
@pytest.mark.parametrize("decimals", [0, 1, 2])
def test_round(pyspark_constructor: Constructor, decimals: int) -> None:
    data = {"a": [2.12345, 2.56789, 3.901234]}
    df = nw.from_native(pyspark_constructor(data))

    expected_data = {k: [round(e, decimals) for e in v] for k, v in data.items()}
    result_frame = df.select(nw.col("a").round(decimals))
    assert_equal_data(result_frame, expected_data)


# copied from tests/expr_and_series/skew_test.py
@pytest.mark.parametrize(
    ("data", "expected"),
    [
        pytest.param(
            [],
            None,
            marks=pytest.mark.skip(
                reason="PySpark cannot infer schema from empty datasets"
            ),
        ),
        ([1], None),
        ([1, 2], 0.0),
        ([0.0, 0.0, 0.0], None),
        ([1, 2, 3, 2, 1], 0.343622),
    ],
)
def test_skew(
    pyspark_constructor: Constructor, data: list[float], expected: float | None
) -> None:
    df = nw.from_native(pyspark_constructor({"a": data}))
    result = df.select(skew=nw.col("a").skew())
    assert_equal_data(result, {"skew": [expected]})
>>>>>>> 5dca2a98
<|MERGE_RESOLUTION|>--- conflicted
+++ resolved
@@ -954,7 +954,6 @@
     assert_equal_data(result, expected)
 
 
-<<<<<<< HEAD
 # copied from tests/expr_and_series/arithmetic_test.py
 @pytest.mark.parametrize(
     ("attr", "rhs", "expected"),
@@ -1000,7 +999,8 @@
     df = nw.from_native(pyspark_constructor(data))
     result = df.select(getattr(nw.col("a"), attr)(rhs))
     assert_equal_data(result, {"literal": expected})
-=======
+
+
 # Copied from tests/expr_and_series/median_test.py
 def test_median(pyspark_constructor: Constructor) -> None:
     data = {"a": [3, 8, 2, None], "b": [5, 5, None, 7], "z": [7.0, 8, 9, None]}
@@ -1145,5 +1145,4 @@
 ) -> None:
     df = nw.from_native(pyspark_constructor({"a": data}))
     result = df.select(skew=nw.col("a").skew())
-    assert_equal_data(result, {"skew": [expected]})
->>>>>>> 5dca2a98
+    assert_equal_data(result, {"skew": [expected]})